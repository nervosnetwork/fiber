[package]
name = "fnn"
version = "0.5.0"
edition = "2021"
build = "src/build.rs"

# See more keys and their definitions at https://doc.rust-lang.org/cargo/reference/manifest.html

[dependencies]
clap = { version = "4.5.2", features = ["derive", "env", "string"] }
clap-serde-derive = "0.2.1"
serde = { version = "1.0.197", features = ["derive"] }
serde_yaml = "0.9.32"
lightning-invoice = { version = "0.29.0" }
bitcoin = { version = "0.30.2", features = ["serde", "rand"] }
bech32 = "0.9.1"
rand = "0.8.5"
serde_json = { version = "1.0" }
home = "0.5.9"
ckb-sdk = "3.6"
thiserror = "1.0.58"
anyhow = "1.0.81"
tentacle = { version = "0.6.6", default-features = false, features = ["upnp", "parking_lot", "openssl-vendored", "tokio-runtime", "tokio-timer", "ws"] }
futures = "0.3.30"
once_cell = "1.19.0"
tokio-util = { version = "0.7.10", features = ["rt"] }
molecule = { version = "0.8.0", default-features = false }
ckb-types = "0.200.0"
ckb-gen-types = "0.200.0"
ckb-jsonrpc-types = "0.200.0"
ckb-chain-spec    = "0.200.0"
ckb-resource      = "0.200.0"
rocksdb = { package = "ckb-rocksdb", version = "=0.21.1", features = [
    "lz4"
], default-features = false }
serde_with = { version = "3.7.0", features = ["macros", "base64"] }
hex = "0.4.3"
jsonrpsee = { version = "0.22", features = ["server", "macros"] }
bitflags = { version = "2.5.0", features = ["serde"] }
ckb-hash = "0.200.0"
secp256k1 = { version = "0.28.0", features = ["serde", "recovery", "rand-std"] }
musig2 = { version = "0.0.11", features = ["secp256k1", "serde"] }
ractor = "0.14.2"
arcode = "0.2.4"
nom = "7.1.3"
regex = "1.10.5"
tracing = "0.1"
tracing-subscriber = { version = "0.3", features = ["env-filter"] }
socket2 = "0.5.7"
lnd-grpc-tonic-client = "0.3.0"
git-version = "0.3.9"
fiber-sphinx = "2.1.0"
strum = { version = "0.26", features = ["derive"] }
tokio = { version = "1", features = [
    "io-util",
    "macros",
    "rt",
    "rt-multi-thread",
    "sync",
    "net",
    "time",
    "signal",
] }
async-trait = "0.1"
indicatif = "0.16"
console = "0.15.8"
bincode = "1.3.3"
num_enum = "0.7.3"
bitmask-enum = "2.2.5"
<<<<<<< HEAD
tempfile = { version = "3.10.1", optional = true }
ckb-testtool = { version = "0.15.1", optional = true }
=======
either = "1.15.0"
>>>>>>> fad96124

[features]
default = []
portable = ["rocksdb/portable"]
bench-tests = []
bench = ["tempfile", "ckb-testtool"]

[profile.release]
panic = "abort"
overflow-checks = true

[profile.dev]
panic = "abort"

[profile.quick_test]
inherits = "test"
opt-level = 3
debug = false

[dev-dependencies]
ciborium = "0.2.2"
tempfile = "3.10.1"
ckb-testtool = "0.15.1"
jsonrpsee = { version = "0.22", features = ["server", "macros", "http-client"] }
criterion = { version = "0.5", features = ["html_reports"] }

[lints.clippy]
needless-return = "allow"
mutable-key-type = "allow"
upper-case-acronyms = "allow"
fallible-impl-from = "allow"
expect-fun-call = "allow"
large-enum-variant = "allow"

[[bench]]
name = "payment_benchmarks"
harness = false<|MERGE_RESOLUTION|>--- conflicted
+++ resolved
@@ -67,12 +67,9 @@
 bincode = "1.3.3"
 num_enum = "0.7.3"
 bitmask-enum = "2.2.5"
-<<<<<<< HEAD
 tempfile = { version = "3.10.1", optional = true }
 ckb-testtool = { version = "0.15.1", optional = true }
-=======
 either = "1.15.0"
->>>>>>> fad96124
 
 [features]
 default = []
