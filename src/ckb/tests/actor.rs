--- conflicted
+++ resolved
@@ -1,26 +1,11 @@
+use super::test_utils::submit_tx;
 use crate::ckb::contracts::{get_cell_deps_by_contracts, get_script_by_contract, Contract};
-use crate::ckb::tests::test_utils::submit_tx;
 use crate::create_mock_chain_actor;
 use ckb_types::core::tx_pool::TxStatus;
 use ckb_types::core::TransactionView;
 use ckb_types::packed::{CellInput, CellOutput};
 use ckb_types::prelude::{Builder, Pack};
 use molecule::prelude::Entity;
-<<<<<<< HEAD
-=======
-use ractor::{Actor, ActorRef};
-
-use super::test_utils::{submit_tx, MockChainActor};
-use crate::ckb::actor::CkbChainMessage;
-use crate::ckb::contracts::{get_cell_deps_by_contracts, get_script_by_contract, Contract};
-
-pub async fn create_mock_chain_actor() -> ActorRef<CkbChainMessage> {
-    Actor::spawn(None, MockChainActor::new(), None)
-        .await
-        .expect("start mock chain actor")
-        .0
-}
->>>>>>> fad96124
 
 #[tokio::test]
 async fn test_submit_empty_tx() {
