use bitflags::bitflags;
use tracing::{debug, error, info, warn};

use ckb_hash::{blake2b_256, new_blake2b};
use ckb_sdk::Since;
use ckb_types::{
    core::{FeeRate, TransactionBuilder, TransactionView},
    packed::{Bytes, CellInput, CellOutput, OutPoint, Script, Transaction},
    prelude::{AsTransactionBuilder, IntoTransactionView, Pack, Unpack},
};

use molecule::prelude::{Builder, Entity};
use musig2::{
    aggregate_partial_signatures,
    errors::{SigningError, VerifyError},
    sign_partial, verify_partial, AggNonce, CompactSignature, KeyAggContext, PartialSignature,
    PubNonce, SecNonce,
};
use ractor::{
    async_trait as rasync_trait, Actor, ActorProcessingErr, ActorRef, RpcReplyPort, SpawnErr,
};

use serde::{Deserialize, Serialize};
use serde_with::{serde_as, DisplayFromStr};
use tentacle::secio::PeerId;
use thiserror::Error;
use tokio::sync::oneshot;

use std::{
    borrow::Borrow,
    collections::BTreeMap,
    time::{SystemTime, UNIX_EPOCH},
};

use crate::{
    ckb::{
        config::{DEFAULT_UDT_MINIMAL_CKB_AMOUNT, MIN_OCCUPIED_CAPACITY},
        fee::{calculate_commitment_tx_fee, commitment_tx_size},
        types::Shutdown,
    },
    ckb_chain::{
        contracts::{get_cell_deps, get_script_by_contract, Contract},
        FundingRequest,
    },
    NetworkServiceEvent,
};

use super::{
    config::{DEFAULT_CHANNEL_MINIMAL_CKB_AMOUNT, MIN_UDT_OCCUPIED_CAPACITY},
    fee::{calculate_shutdown_tx_fee, default_minimal_ckb_amount},
    hash_algorithm::HashAlgorithm,
    key::blake2b_hash_with_salt,
    network::CFNMessageWithPeerId,
    serde_utils::EntityHex,
    types::{
        AcceptChannel, AddTlc, CFNMessage, ChannelReady, ClosingSigned, CommitmentSigned, Hash256,
        LockTime, OpenChannel, Privkey, Pubkey, ReestablishChannel, RemoveTlc, RemoveTlcReason,
        RevokeAndAck, TxCollaborationMsg, TxComplete, TxUpdate,
    },
    NetworkActorCommand, NetworkActorEvent, NetworkActorMessage,
};

// - `version`: 8 bytes, u64 in little-endian
// - `funding_out_point`: 36 bytes, out point of the funding transaction
// - `pubkey`: 32 bytes, x only aggregated public key
// - `signature`: 64 bytes, aggregated signature
pub const FUNDING_CELL_WITNESS_LEN: usize = 16 + 8 + 36 + 32 + 64;
// Some part of the code liberally gets previous commitment number, which is
// the current commitment number minus 1. We deliberately set initial commitment number to 1,
// so that we can get previous commitment point/number without checking if the channel
// is funded or not.
pub const INITIAL_COMMITMENT_NUMBER: u64 = 0;

const ASSUME_NETWORK_ACTOR_ALIVE: &str = "network actor must be alive";

pub enum ChannelActorMessage {
    /// Command are the messages that are sent to the channel actor to perform some action.
    /// It is normally generated from a user request.
    Command(ChannelCommand),
    /// Some system events associated to a channel, such as the funding transaction confirmed.
    Event(ChannelEvent),
    /// PeerMessage are the messages sent from the peer.
    PeerMessage(CFNMessage),
}

#[derive(Debug, Serialize, Deserialize)]
pub struct AddTlcResponse {
    pub tlc_id: u64,
}

#[derive(Debug)]
pub enum ChannelCommand {
    TxCollaborationCommand(TxCollaborationCommand),
    // TODO: maybe we should automatically send commitment_signed message after receiving
    // tx_complete event.
    CommitmentSigned(),
    AddTlc(AddTlcCommand, RpcReplyPort<Result<AddTlcResponse, String>>),
    RemoveTlc(RemoveTlcCommand, RpcReplyPort<Result<(), String>>),
    Shutdown(ShutdownCommand, RpcReplyPort<Result<(), String>>),
}

#[derive(Debug)]
pub enum TxCollaborationCommand {
    TxUpdate(TxUpdateCommand),
    TxComplete(),
}

#[derive(Debug)]
pub struct AddTlcCommand {
    pub amount: u128,
    pub preimage: Option<Hash256>,
    pub payment_hash: Option<Hash256>,
    pub expiry: LockTime,
    pub hash_algorithm: HashAlgorithm,
}

#[derive(Debug)]
pub struct RemoveTlcCommand {
    pub id: u64,
    pub reason: RemoveTlcReason,
}

#[derive(Debug)]
pub struct ShutdownCommand {
    pub close_script: Script,
    pub fee_rate: FeeRate,
    pub force: bool,
}

fn get_random_preimage() -> Hash256 {
    let mut preimage = [0u8; 32];
    preimage.copy_from_slice(&rand::random::<[u8; 32]>());
    preimage.into()
}

#[derive(Debug)]
pub struct ChannelCommandWithId {
    pub channel_id: Hash256,
    pub command: ChannelCommand,
}

pub const DEFAULT_FEE_RATE: u64 = 1_000;
pub const DEFAULT_COMMITMENT_FEE_RATE: u64 = 1_000;
pub const DEFAULT_MAX_TLC_VALUE_IN_FLIGHT: u128 = u128::MAX;
pub const DEFAULT_MAX_ACCEPT_TLCS: u64 = u64::MAX;
pub const DEFAULT_MIN_TLC_VALUE: u128 = 0;
pub const DEFAULT_TO_LOCAL_DELAY_BLOCKS: u64 = 10;

#[derive(Debug)]
pub struct TxUpdateCommand {
    pub transaction: Transaction,
    pub funding_source_lock_script: Script,
}

pub struct OpenChannelParameter {
    pub funding_amount: u128,
    pub seed: [u8; 32],
    pub funding_udt_type_script: Option<Script>,
    pub channel_id_sender: oneshot::Sender<Hash256>,
    pub commitment_fee_rate: Option<u64>,
    pub funding_fee_rate: Option<u64>,
}

pub struct AcceptChannelParameter {
    pub funding_amount: u128,
    pub reserved_ckb_amount: u64,
    pub seed: [u8; 32],
    pub open_channel: OpenChannel,
    pub channel_id_sender: Option<oneshot::Sender<Hash256>>,
}

pub enum ChannelInitializationParameter {
    /// To open a new channel to another peer, the funding amount,
    /// the temporary channel id a unique channel seed to generate
    /// channel secrets must be given.
    OpenChannel(OpenChannelParameter),
    /// To accept a new channel from another peer, the funding amount,
    /// a unique channel seed to generate unique channel id,
    /// original OpenChannel message and an oneshot
    /// channel to receive the new channel ID must be given.
    AcceptChannel(AcceptChannelParameter),
    /// Reestablish a channel with given channel id.
    ReestablishChannel(Hash256),
}

#[derive(Debug)]
pub struct ChannelActor<S> {
    peer_id: PeerId,
    network: ActorRef<NetworkActorMessage>,
    store: S,
}

impl<S: ChannelActorStateStore> ChannelActor<S> {
    pub fn new(peer_id: PeerId, network: ActorRef<NetworkActorMessage>, store: S) -> Self {
        Self {
            peer_id,
            network,
            store,
        }
    }

    pub fn handle_peer_message(
        &self,
        state: &mut ChannelActorState,
        message: CFNMessage,
    ) -> Result<(), ProcessingChannelError> {
        match message {
            CFNMessage::OpenChannel(_) => {
                panic!("OpenChannel message should be processed while prestarting")
            }
            CFNMessage::AcceptChannel(accept_channel) => {
                state.handle_accept_channel_message(accept_channel)?;
                let old_id = state.get_id();
                state.fill_in_channel_id();
                self.network
                    .send_message(NetworkActorMessage::new_event(
                        NetworkActorEvent::ChannelAccepted(
                            state.peer_id.clone(),
                            state.get_id(),
                            old_id,
                            state.to_local_amount,
                            state.to_remote_amount,
                            state.get_funding_lock_script(),
                            state.funding_udt_type_script.clone(),
                            state.local_reserved_ckb_amount,
                            state.remote_reserved_ckb_amount,
                            state.funding_fee_rate,
                        ),
                    ))
                    .expect(ASSUME_NETWORK_ACTOR_ALIVE);
                Ok(())
            }
            CFNMessage::TxUpdate(tx) => {
                state.handle_tx_collaboration_msg(TxCollaborationMsg::TxUpdate(tx), &self.network)
            }
            CFNMessage::TxComplete(tx) => {
                state.handle_tx_collaboration_msg(
                    TxCollaborationMsg::TxComplete(tx),
                    &self.network,
                )?;
                if let ChannelState::CollaboratingFundingTx(flags) = state.state {
                    if flags.contains(CollaboratingFundingTxFlags::COLLABRATION_COMPLETED) {
                        self.handle_commitment_signed_command(state)?;
                    }
                }
                Ok(())
            }
            CFNMessage::CommitmentSigned(commitment_signed) => {
                state.handle_commitment_signed_message(commitment_signed, &self.network)?;
                if let ChannelState::SigningCommitment(flags) = state.state {
                    if !flags.contains(SigningCommitmentFlags::OUR_COMMITMENT_SIGNED_SENT) {
                        // TODO: maybe we should send our commitment_signed message here.
                        debug!("CommitmentSigned message received, but we haven't sent our commitment_signed message yet");
                        // Notify outside observers.
                        self.network
                            .send_message(NetworkActorMessage::new_event(
                                NetworkActorEvent::NetworkServiceEvent(
                                    NetworkServiceEvent::CommitmentSignaturePending(
                                        state.peer_id.clone(),
                                        state.get_id(),
                                        state.get_current_commitment_number(false),
                                    ),
                                ),
                            ))
                            .expect(ASSUME_NETWORK_ACTOR_ALIVE);
                    }
                }
                Ok(())
            }
            CFNMessage::TxSignatures(tx_signatures) => {
                // We're the one who sent tx_signature first, and we received a tx_signature message.
                // This means that the tx_signature procedure is now completed. Just change state,
                // and exit.
                if state.should_local_send_tx_signatures_first() {
                    let new_witnesses: Vec<_> = tx_signatures
                        .witnesses
                        .into_iter()
                        .map(|x| x.pack())
                        .collect();
                    debug!(
                        "Updating funding tx witnesses of {:?} to {:?}",
                        state.get_funding_transaction().calc_tx_hash(),
                        new_witnesses.iter().map(|x| hex::encode(x.as_slice()))
                    );
                    state.funding_tx = Some(
                        state
                            .get_funding_transaction()
                            .as_advanced_builder()
                            .set_witnesses(new_witnesses)
                            .build()
                            .data(),
                    );
                    self.network
                        .send_message(NetworkActorMessage::new_event(
                            NetworkActorEvent::FundingTransactionPending(
                                state.get_funding_transaction().clone(),
                                state.get_funding_transaction_outpoint(),
                                state.get_id(),
                            ),
                        ))
                        .expect(ASSUME_NETWORK_ACTOR_ALIVE);

                    state.update_state(ChannelState::AwaitingChannelReady(
                        AwaitingChannelReadyFlags::empty(),
                    ));
                    return Ok(());
                };

                state.handle_tx_signatures(&self.network, Some(tx_signatures.witnesses))?;
                Ok(())
            }
            CFNMessage::RevokeAndAck(revoke_and_ack) => {
                state.handle_revoke_and_ack_message(revoke_and_ack)?;
                Ok(())
            }
            CFNMessage::ChannelReady(channel_ready) => {
                let flags = match state.state {
                    ChannelState::AwaitingTxSignatures(flags) => {
                        if flags.contains(AwaitingTxSignaturesFlags::TX_SIGNATURES_SENT) {
                            AwaitingChannelReadyFlags::empty()
                        } else {
                            return Err(ProcessingChannelError::InvalidState(format!(
                                "received ChannelReady message, but we're not ready for ChannelReady, state is currently {:?}",
                                state.state
                            )));
                        }
                    }
                    ChannelState::AwaitingChannelReady(flags) => flags,
                    _ => {
                        return Err(ProcessingChannelError::InvalidState(format!(
                            "received ChannelReady message, but we're not ready for ChannelReady, state is currently {:?}", state.state
                        )));
                    }
                };
                let flags = flags | AwaitingChannelReadyFlags::THEIR_CHANNEL_READY;
                state.update_state(ChannelState::AwaitingChannelReady(flags));
                debug!(
                    "ChannelReady: {:?}, current state: {:?}",
                    &channel_ready, &state.state
                );

                if flags.contains(AwaitingChannelReadyFlags::CHANNEL_READY) {
                    state.on_channel_ready(&self.network);
                }

                Ok(())
            }
            CFNMessage::AddTlc(add_tlc) => {
                state.check_state_for_tlc_update()?;

                let tlc = state.create_inbounding_tlc(add_tlc)?;
                state.insert_tlc(tlc)?;

                // TODO: here we didn't send any ack message to the peer.
                // The peer may falsely believe that we have already processed this message,
                // while we have crashed. We need a way to make sure that the peer will resend
                // this message, and our processing of this message is idempotent.
                Ok(())
            }
            CFNMessage::RemoveTlc(remove_tlc) => {
                state.check_state_for_tlc_update()?;

                state
                    .remove_tlc_with_reason(TLCId::Offered(remove_tlc.tlc_id), remove_tlc.reason)?;
                Ok(())
            }
            CFNMessage::Shutdown(shutdown) => {
                let flags = match state.state {
                    ChannelState::ChannelReady() => ShuttingDownFlags::empty(),
                    ChannelState::ShuttingDown(flags)
                        if flags.contains(ShuttingDownFlags::THEIR_SHUTDOWN_SENT) =>
                    {
                        return Err(ProcessingChannelError::InvalidParameter(
                            "Received Shutdown message, but we're already in ShuttingDown state"
                                .to_string(),
                        ));
                    }
                    ChannelState::ShuttingDown(flags) => flags,
                    _ => {
                        return Err(ProcessingChannelError::InvalidState(format!(
                            "received Shutdown message, but we're not ready for Shutdown, state is currently {:?}",
                            state.state
                        )));
                    }
                };
                state.remote_shutdown_script = Some(shutdown.close_script);
                state.remote_shutdown_fee_rate = Some(shutdown.fee_rate.as_u64());

                let mut flags = flags | ShuttingDownFlags::THEIR_SHUTDOWN_SENT;

                if state.check_valid_to_auto_accept_shutdown() {
                    let funding_source_lock_script =
                        state.funding_source_lock_script.as_ref().unwrap();
                    self.network
                        .send_message(NetworkActorMessage::new_command(
                            NetworkActorCommand::SendCFNMessage(CFNMessageWithPeerId {
                                peer_id: self.peer_id.clone(),
                                message: CFNMessage::Shutdown(Shutdown {
                                    channel_id: state.get_id(),
                                    close_script: funding_source_lock_script.clone(),
                                    fee_rate: FeeRate::from_u64(0),
                                    force: shutdown.force,
                                }),
                            }),
                        ))
                        .expect(ASSUME_NETWORK_ACTOR_ALIVE);
                    state.local_shutdown_script = Some(funding_source_lock_script.clone());
                    state.local_shutdown_fee_rate = Some(0);
                    flags |= ShuttingDownFlags::OUR_SHUTDOWN_SENT;
                    debug!("Auto accept shutdown ...");
                }
                state.update_state(ChannelState::ShuttingDown(flags));
                state.maybe_transition_to_shutdown(&self.network)?;

                Ok(())
            }
            CFNMessage::ClosingSigned(closing) => {
                let ClosingSigned {
                    partial_signature,
                    channel_id,
                } = closing;

                if channel_id != state.get_id() {
                    return Err(ProcessingChannelError::InvalidParameter(
                        "Channel id mismatch".to_string(),
                    ));
                }

                // Note that we don't check the validity of the signature here.
                // we will check the validity when we're about to build the shutdown tx.
                // This may be or may not be a problem.
                // We do this to simplify the handling of the message.
                // We may change this in the future.
                // We also didn't check the state here.
                state.remote_shutdown_signature = Some(partial_signature);

                state.maybe_transition_to_shutdown(&self.network)?;
                Ok(())
            }
            CFNMessage::ReestablishChannel(reestablish_channel) => {
                state.handle_reestablish_channel_message(reestablish_channel, &self.network)?;
                Ok(())
            }
            CFNMessage::TxAbort(_) | CFNMessage::TxInitRBF(_) | CFNMessage::TxAckRBF(_) => {
                warn!("Received unsupported message: {:?}", &message);
                Ok(())
            }
        }
    }

    pub fn handle_commitment_signed_command(
        &self,
        state: &mut ChannelActorState,
    ) -> ProcessingChannelResult {
        let flags = match state.state {
            ChannelState::CollaboratingFundingTx(flags)
                if !flags.contains(CollaboratingFundingTxFlags::COLLABRATION_COMPLETED) =>
            {
                return Err(ProcessingChannelError::InvalidState(format!(
                    "Unable to process commitment_signed command in state {:?}, as collaboration is not completed yet.",
                    &state.state
                )));
            }
            ChannelState::CollaboratingFundingTx(_) => {
                debug!(
                    "Processing commitment_signed command in from CollaboratingFundingTx state {:?}",
                    &state.state
                );
                CommitmentSignedFlags::SigningCommitment(SigningCommitmentFlags::empty())
            }
            ChannelState::SigningCommitment(flags)
                if flags.contains(SigningCommitmentFlags::OUR_COMMITMENT_SIGNED_SENT) =>
            {
                return Err(ProcessingChannelError::InvalidState(format!(
                    "Unable to process commitment_signed command in state {:?}, as we have already sent our commitment_signed message.",
                    &state.state
                )));
            }
            ChannelState::SigningCommitment(flags) => {
                debug!(
                    "Processing commitment_signed command in from SigningCommitment state {:?}",
                    &state.state
                );
                CommitmentSignedFlags::SigningCommitment(flags)
            }
            ChannelState::ChannelReady() => CommitmentSignedFlags::ChannelReady(),
            ChannelState::ShuttingDown(flags) => {
                if flags.contains(ShuttingDownFlags::AWAITING_PENDING_TLCS) {
                    debug!(
                        "Signing commitment transactions while shutdown is pending, current state {:?}",
                        &state.state
                    );
                    CommitmentSignedFlags::PendingShutdown(flags)
                } else {
                    return Err(ProcessingChannelError::InvalidState(format!(
                        "Unable to process commitment_signed message in shutdowning state with flags {:?}",
                        &flags
                    )));
                }
            }
            _ => {
                return Err(ProcessingChannelError::InvalidState(format!(
                    "Unable to send commitment signed message in state {:?}",
                    &state.state
                )));
            }
        };

        debug!(
            "Building and signing commitment tx for state {:?}",
            &state.state
        );
        let PartiallySignedCommitmentTransaction {
            tx,
            signature,
            witnesses,
            msg: _,
            version,
        } = state.build_and_sign_commitment_tx()?;
        debug!(
            "Built and signed commitment tx #{}: transaction: ({:?}), partial signature: {:?}",
            version, &tx, &signature
        );

        debug!(
            "Sending next local nonce {:?} (previous nonce {:?})",
            state.get_next_local_nonce(),
            state.get_local_nonce().borrow()
        );
        let commitment_signed = CommitmentSigned {
            channel_id: state.get_id(),
            partial_signature: signature,
            next_local_nonce: state.get_next_local_nonce(),
        };
        debug!(
            "Sending built commitment_signed message: {:?}",
            &commitment_signed
        );
        self.network
            .send_message(NetworkActorMessage::new_command(
                NetworkActorCommand::SendCFNMessage(CFNMessageWithPeerId {
                    peer_id: state.peer_id.clone(),
                    message: CFNMessage::CommitmentSigned(commitment_signed),
                }),
            ))
            .expect(ASSUME_NETWORK_ACTOR_ALIVE);
        self.network
            .send_message(NetworkActorMessage::new_event(
                NetworkActorEvent::NetworkServiceEvent(NetworkServiceEvent::LocalCommitmentSigned(
                    state.peer_id.clone(),
                    state.get_id(),
                    version,
                    tx,
                    witnesses,
                )),
            ))
            .expect("myself alive");

        match flags {
            CommitmentSignedFlags::SigningCommitment(flags) => {
                let flags = flags | SigningCommitmentFlags::OUR_COMMITMENT_SIGNED_SENT;
                state.update_state(ChannelState::SigningCommitment(flags));
                state.maybe_transition_to_tx_signatures(flags, &self.network)?;
            }
            CommitmentSignedFlags::ChannelReady() => {}
            CommitmentSignedFlags::PendingShutdown(_) => {
                state.maybe_transition_to_shutdown(&self.network)?;
            }
        }
        Ok(())
    }

    pub fn handle_add_tlc_command(
        &self,
        state: &mut ChannelActorState,
        command: AddTlcCommand,
    ) -> Result<u64, ProcessingChannelError> {
        debug!("handle add tlc command : {:?}", &command);
        state.check_state_for_tlc_update()?;
        let tlc = state.create_outbounding_tlc(command);
        state.insert_tlc(tlc)?;

        debug!("Inserted tlc into channel state: {:?}", &tlc);
        // TODO: Note that since message sending is async,
        // we can't guarantee anything about the order of message sending
        // and state updating. And any of these may fail while the other succeeds.
        // We may need to handle all these possibilities.
        // To make things worse, we currently don't have a way to ACK all the messages.

        // Send tlc update message to peer.
        let msg = CFNMessageWithPeerId {
            peer_id: self.peer_id.clone(),
            message: CFNMessage::AddTlc(AddTlc {
                channel_id: state.get_id(),
                tlc_id: tlc.id.into(),
                amount: tlc.amount,
                payment_hash: tlc.payment_hash,
                expiry: tlc.lock_time,
                hash_algorithm: tlc.hash_algorithm,
            }),
        };
        debug!("Sending AddTlc message: {:?}", &msg);
        self.network
            .send_message(NetworkActorMessage::new_command(
                NetworkActorCommand::SendCFNMessage(msg),
            ))
            .expect(ASSUME_NETWORK_ACTOR_ALIVE);

        Ok(tlc.id.into())
    }

    pub fn handle_remove_tlc_command(
        &self,
        state: &mut ChannelActorState,
        command: RemoveTlcCommand,
    ) -> ProcessingChannelResult {
        state.check_state_for_tlc_update()?;
        let tlc = state.remove_tlc_with_reason(TLCId::Received(command.id), command.reason)?;
        let msg = CFNMessageWithPeerId {
            peer_id: self.peer_id.clone(),
            message: CFNMessage::RemoveTlc(RemoveTlc {
                channel_id: state.get_id(),
                tlc_id: command.id,
                reason: command.reason,
            }),
        };
        self.network
            .send_message(NetworkActorMessage::new_command(
                NetworkActorCommand::SendCFNMessage(msg),
            ))
            .expect(ASSUME_NETWORK_ACTOR_ALIVE);

        debug!(
            "Channel ({:?}) balance after removing tlc {:?}: local balance: {}, remote balance: {}",
            state.get_id(),
            tlc,
            state.to_local_amount,
            state.to_remote_amount
        );
        state.maybe_transition_to_shutdown(&self.network)?;

        Ok(())
    }

    pub fn handle_shutdown_command(
        &self,
        state: &mut ChannelActorState,
        command: ShutdownCommand,
    ) -> ProcessingChannelResult {
        debug!("Handling shutdown command: {:?}", &command);
        let flags = match state.state {
            ChannelState::Closed(_) => {
                debug!("Channel already closed, ignoring shutdown command");
                return Ok(());
            }
            ChannelState::ChannelReady() => {
                debug!("Handling shutdown command in ChannelReady state");
                ShuttingDownFlags::empty()
            }
            ChannelState::ShuttingDown(flags) => {
                if !command.force {
                    debug!("we already in shutting down state: {:?}", &flags);
                    return Ok(());
                }
                flags
            }
            _ => {
                debug!("Handling shutdown command in state {:?}", &state.state);
                return Err(ProcessingChannelError::InvalidState(format!(
                    "Trying to send shutdown message while in invalid state {:?}",
                    &state.state
                )));
            }
        };

        state.check_shutdown_fee_rate(command.fee_rate, &command.close_script)?;

        if command.force {
            if let Some(transaction) = &state.latest_commitment_transaction {
                self.network
                    .send_message(NetworkActorMessage::new_event(
                        NetworkActorEvent::CommitmentTransactionPending(
                            transaction.clone(),
                            state.get_id(),
                        ),
                    ))
                    .expect(ASSUME_NETWORK_ACTOR_ALIVE);

                state.update_state(ChannelState::ShuttingDown(
                    ShuttingDownFlags::WAITING_COMMITMENT_CONFIRMATION,
                ));
            } else {
                return Err(ProcessingChannelError::InvalidState(
                    "Force shutdown without a valid commitment transaction".to_string(),
                ));
            }
        } else {
            self.network
                .send_message(NetworkActorMessage::new_command(
                    NetworkActorCommand::SendCFNMessage(CFNMessageWithPeerId {
                        peer_id: self.peer_id.clone(),
                        message: CFNMessage::Shutdown(Shutdown {
                            channel_id: state.get_id(),
                            close_script: command.close_script.clone(),
                            fee_rate: command.fee_rate,
                            force: command.force,
                        }),
                    }),
                ))
                .expect(ASSUME_NETWORK_ACTOR_ALIVE);

            state.local_shutdown_script = Some(command.close_script.clone());
            state.local_shutdown_fee_rate = Some(command.fee_rate.as_u64());
            state.update_state(ChannelState::ShuttingDown(
                flags | ShuttingDownFlags::OUR_SHUTDOWN_SENT,
            ));
            debug!(
                "Channel state updated to {:?} after processing shutdown command",
                &state.state
            );

            state.maybe_transition_to_shutdown(&self.network)?;
        }
        Ok(())
    }

    // This is the dual of `handle_tx_collaboration_msg`. Any logic error here is likely
    // to present in the other function as well.
    pub fn handle_tx_collaboration_command(
        &self,
        state: &mut ChannelActorState,
        command: TxCollaborationCommand,
    ) -> Result<(), ProcessingChannelError> {
        debug!("Handling tx collaboration command: {:?}", &command);
        let is_complete_command = matches!(command, TxCollaborationCommand::TxComplete());
        let is_waiting_for_remote = match state.state {
            ChannelState::CollaboratingFundingTx(flags) => {
                flags.contains(CollaboratingFundingTxFlags::AWAITING_REMOTE_TX_COLLABORATION_MSG)
            }
            _ => false,
        };

        // We first exclude below cases that are invalid for tx collaboration,
        // and then process the commands.
        let flags = match state.state {
            ChannelState::NegotiatingFunding(NegotiatingFundingFlags::INIT_SENT)
                if state.is_acceptor =>
            {
                return Err(ProcessingChannelError::InvalidState(
                    "Acceptor tries to start sending tx collaboration message".to_string(),
                ));
            }
            ChannelState::NegotiatingFunding(_) => {
                debug!("Beginning processing tx collaboration command");
                CollaboratingFundingTxFlags::empty()
            }
            ChannelState::CollaboratingFundingTx(_)
                if !is_complete_command && is_waiting_for_remote =>
            {
                return Err(ProcessingChannelError::InvalidState(format!(
                    "Trying to process command {:?} while in {:?} (should only send non-complete message after received response from peer)",
                    &command, state.state
                )));
            }
            ChannelState::CollaboratingFundingTx(flags) => {
                debug!(
                    "Processing tx collaboration command {:?} for state {:?}",
                    &command, &state.state
                );
                flags
            }
            _ => {
                return Err(ProcessingChannelError::InvalidState(format!(
                    "Invalid tx collaboration command {:?} for state {:?}",
                    &command, state.state
                )));
            }
        };

        // TODO: Note that we may deadlock here if send_tx_collaboration_command does successfully send the message,
        // as in that case both us and the remote are waiting for each other to send the message.
        match command {
            TxCollaborationCommand::TxUpdate(tx_update) => {
                let cfn_msg = CFNMessage::TxUpdate(TxUpdate {
                    channel_id: state.get_id(),
                    tx: tx_update.transaction.clone(),
                });
                self.network
                    .send_message(NetworkActorMessage::new_command(
                        NetworkActorCommand::SendCFNMessage(CFNMessageWithPeerId::new(
                            self.peer_id.clone(),
                            cfn_msg,
                        )),
                    ))
                    .expect(ASSUME_NETWORK_ACTOR_ALIVE);

                state.update_state(ChannelState::CollaboratingFundingTx(
                    CollaboratingFundingTxFlags::AWAITING_REMOTE_TX_COLLABORATION_MSG,
                ));
                state.funding_tx = Some(tx_update.transaction.clone());
                state.funding_source_lock_script = Some(tx_update.funding_source_lock_script);
                state.maybe_complete_tx_collaboration(tx_update.transaction, &self.network)?;
            }
            TxCollaborationCommand::TxComplete() => {
                state.check_tx_complete_preconditions()?;
                let cfn_msg = CFNMessage::TxComplete(TxComplete {
                    channel_id: state.get_id(),
                });
                self.network
                    .send_message(NetworkActorMessage::new_command(
                        NetworkActorCommand::SendCFNMessage(CFNMessageWithPeerId::new(
                            self.peer_id.clone(),
                            cfn_msg,
                        )),
                    ))
                    .expect(ASSUME_NETWORK_ACTOR_ALIVE);

                state.update_state(ChannelState::CollaboratingFundingTx(
                    flags | CollaboratingFundingTxFlags::OUR_TX_COMPLETE_SENT,
                ));
            }
        }

        Ok(())
    }

    pub fn handle_command(
        &self,
        state: &mut ChannelActorState,
        command: ChannelCommand,
    ) -> Result<(), ProcessingChannelError> {
        match command {
            ChannelCommand::TxCollaborationCommand(tx_collaboration_command) => {
                self.handle_tx_collaboration_command(state, tx_collaboration_command)
            }
            ChannelCommand::CommitmentSigned() => self.handle_commitment_signed_command(state),
            ChannelCommand::AddTlc(command, reply) => {
                match self.handle_add_tlc_command(state, command) {
                    Ok(tlc_id) => {
                        self.handle_commitment_signed_command(state)?;
                        let _ = reply.send(Ok(AddTlcResponse { tlc_id }));
                        Ok(())
                    }
                    Err(err) => {
                        let _ = reply.send(Err(err.to_string()));
                        Err(err)
                    }
                }
            }
            ChannelCommand::RemoveTlc(command, reply) => {
                match self.handle_remove_tlc_command(state, command) {
                    Ok(_) => {
                        self.handle_commitment_signed_command(state)?;
                        let _ = reply.send(Ok(()));
                        Ok(())
                    }
                    Err(err) => {
                        let _ = reply.send(Err(err.to_string()));
                        Err(err)
                    }
                }
            }
            ChannelCommand::Shutdown(command, reply) => {
                match self.handle_shutdown_command(state, command) {
                    Ok(_) => {
                        debug!("Shutdown command processed successfully");
                        let _ = reply.send(Ok(()));
                        Ok(())
                    }
                    Err(err) => {
                        debug!("Error processing shutdown command: {:?}", &err);
                        let _ = reply.send(Err(err.to_string()));
                        Err(err)
                    }
                }
            }
        }
    }

    pub fn handle_event(
        &self,
        myself: &ActorRef<ChannelActorMessage>,
        state: &mut ChannelActorState,
        event: ChannelEvent,
    ) -> Result<(), ProcessingChannelError> {
        match event {
            ChannelEvent::FundingTransactionConfirmed => {
                let flags = match state.state {
                    ChannelState::AwaitingChannelReady(flags) => flags,
                    ChannelState::AwaitingTxSignatures(f)
                        if f.contains(AwaitingTxSignaturesFlags::TX_SIGNATURES_SENT) =>
                    {
                        AwaitingChannelReadyFlags::empty()
                    }
                    _ => {
                        return Err(ProcessingChannelError::InvalidState(format!(
                            "Expecting funding transaction confirmed event in state AwaitingChannelReady or after TX_SIGNATURES_SENT, but got state {:?}", &state.state)));
                    }
                };
                self.network
                    .send_message(NetworkActorMessage::new_command(
                        NetworkActorCommand::SendCFNMessage(CFNMessageWithPeerId {
                            peer_id: state.peer_id.clone(),
                            message: CFNMessage::ChannelReady(ChannelReady {
                                channel_id: state.get_id(),
                            }),
                        }),
                    ))
                    .expect(ASSUME_NETWORK_ACTOR_ALIVE);
                let flags = flags | AwaitingChannelReadyFlags::OUR_CHANNEL_READY;
                state.update_state(ChannelState::AwaitingChannelReady(flags));
                if flags.contains(AwaitingChannelReadyFlags::CHANNEL_READY) {
                    state.on_channel_ready(&self.network);
                }
            }
            ChannelEvent::CommitmentTransactionConfirmed => {
                match state.state {
                    ChannelState::ShuttingDown(flags)
                        if flags.contains(ShuttingDownFlags::WAITING_COMMITMENT_CONFIRMATION) => {}
                    _ => {
                        return Err(ProcessingChannelError::InvalidState(format!(
                            "Expecting commitment transaction confirmed event in state ShuttingDown, but got state {:?}", &state.state)
                        ));
                    }
                };
                state.update_state(ChannelState::Closed(CloseFlags::UNCOOPERATIVE));
                debug!("Channel closed with uncooperative close");
            }
            ChannelEvent::PeerDisconnected => {
                myself.stop(Some("PeerDisconnected".to_string()));
            }
            ChannelEvent::ClosingTransactionConfirmed => {
                myself.stop(Some("ChannelClosed".to_string()));
            }
        }
        Ok(())
    }

    fn get_funding_and_reserved_amount(
        &self,
        funding_amount: u128,
        udt_type_script: &Option<Script>,
    ) -> Result<(u128, u64), ProcessingChannelError> {
        match udt_type_script {
            Some(_) => Ok((funding_amount, DEFAULT_UDT_MINIMAL_CKB_AMOUNT)),
            _ => {
                let reserved_ckb_amount = DEFAULT_CHANNEL_MINIMAL_CKB_AMOUNT;
                if funding_amount < reserved_ckb_amount.into() {
                    return Err(ProcessingChannelError::InvalidParameter(format!(
                        "The value of the channel should be greater than the reserved amount: {}",
                        reserved_ckb_amount
                    )));
                }
                let funding_amount = funding_amount - reserved_ckb_amount as u128;
                Ok((funding_amount, reserved_ckb_amount))
            }
        }
    }
}

#[rasync_trait]
impl<S> Actor for ChannelActor<S>
where
    S: ChannelActorStateStore + Send + Sync + 'static,
{
    type Msg = ChannelActorMessage;
    type State = ChannelActorState;
    type Arguments = ChannelInitializationParameter;

    async fn pre_start(
        &self,
        myself: ActorRef<Self::Msg>,
        args: Self::Arguments,
    ) -> Result<Self::State, ActorProcessingErr> {
        // startup the event processing
        match args {
            ChannelInitializationParameter::AcceptChannel(AcceptChannelParameter {
                funding_amount: my_funding_amount,
                reserved_ckb_amount: my_reserved_ckb_amount,
                seed,
                open_channel,
                channel_id_sender,
            }) => {
                let peer_id = self.peer_id.clone();
                debug!(
                    "Accepting channel {:?} to peer {:?}",
                    &open_channel, &peer_id
                );

                let counterpart_pubkeys = (&open_channel).into();
                let OpenChannel {
                    channel_id,
                    chain_hash,
                    commitment_fee_rate,
                    funding_fee_rate,
                    funding_udt_type_script,
                    funding_amount,
                    reserved_ckb_amount,
                    to_local_delay,
                    first_per_commitment_point,
                    second_per_commitment_point,
                    next_local_nonce,
                    ..
                } = &open_channel;

                if *chain_hash != [0u8; 32].into() {
                    return Err(Box::new(ProcessingChannelError::InvalidParameter(format!(
                        "Invalid chain hash {:?}",
                        chain_hash
                    ))));
                }

                let mut state = ChannelActorState::new_inbound_channel(
                    *channel_id,
                    my_funding_amount,
                    my_reserved_ckb_amount,
                    *commitment_fee_rate,
                    *funding_fee_rate,
                    funding_udt_type_script.clone(),
                    &seed,
                    peer_id.clone(),
                    *funding_amount,
                    *reserved_ckb_amount,
                    *to_local_delay,
                    counterpart_pubkeys,
                    next_local_nonce.clone(),
                    *first_per_commitment_point,
                    *second_per_commitment_point,
                );

                state.check_ckb_params(vec![
                    "local_reserved_ckb_amount",
                    "remote_reserved_ckb_amount",
                    "commitment_fee_rate",
                    "funding_fee_rate",
                ])?;

                let commitment_number = INITIAL_COMMITMENT_NUMBER;

                let accept_channel = AcceptChannel {
                    channel_id: *channel_id,
                    funding_amount: my_funding_amount,
                    reserved_ckb_amount: my_reserved_ckb_amount,
                    max_tlc_value_in_flight: DEFAULT_MAX_TLC_VALUE_IN_FLIGHT,
                    max_accept_tlcs: DEFAULT_MAX_ACCEPT_TLCS,
                    to_local_delay: *to_local_delay,
                    funding_pubkey: state.signer.funding_key.pubkey(),
                    revocation_basepoint: state.signer.revocation_base_key.pubkey(),
                    payment_basepoint: state.signer.payment_key.pubkey(),
                    min_tlc_value: DEFAULT_MIN_TLC_VALUE,
                    delayed_payment_basepoint: state.signer.delayed_payment_base_key.pubkey(),
                    tlc_basepoint: state.signer.tlc_base_key.pubkey(),
                    first_per_commitment_point: state
                        .signer
                        .get_commitment_point(commitment_number),
                    second_per_commitment_point: state
                        .signer
                        .get_commitment_point(commitment_number + 1),
                    next_local_nonce: state.get_local_musig2_pubnonce(),
                };

                let command = CFNMessageWithPeerId {
                    peer_id,
                    message: CFNMessage::AcceptChannel(accept_channel),
                };
                // TODO: maybe we should not use try_send here.
                self.network
                    .send_message(NetworkActorMessage::new_command(
                        NetworkActorCommand::SendCFNMessage(command),
                    ))
                    .expect(ASSUME_NETWORK_ACTOR_ALIVE);

                self.network
                    .send_message(NetworkActorMessage::new_event(
                        NetworkActorEvent::ChannelCreated(
                            state.get_id(),
                            self.peer_id.clone(),
                            myself,
                        ),
                    ))
                    .expect(ASSUME_NETWORK_ACTOR_ALIVE);
                state.update_state(ChannelState::NegotiatingFunding(
                    NegotiatingFundingFlags::INIT_SENT,
                ));
                if let Some(sender) = channel_id_sender {
                    sender.send(state.get_id()).expect("Receive not dropped");
                }
                Ok(state)
            }
            ChannelInitializationParameter::OpenChannel(OpenChannelParameter {
                funding_amount,
                seed,
                funding_udt_type_script,
                channel_id_sender,
                commitment_fee_rate,
                funding_fee_rate,
            }) => {
                let peer_id = self.peer_id.clone();
                info!("Trying to open a channel to {:?}", &peer_id);

                let commitment_fee_rate =
                    commitment_fee_rate.unwrap_or(DEFAULT_COMMITMENT_FEE_RATE);
                let funding_fee_rate = funding_fee_rate.unwrap_or(DEFAULT_FEE_RATE);

                let (funding_amount, reserved_ckb_amount) =
                    self.get_funding_and_reserved_amount(funding_amount, &funding_udt_type_script)?;

                let mut channel = ChannelActorState::new_outbound_channel(
                    &seed,
                    self.peer_id.clone(),
                    funding_amount,
                    reserved_ckb_amount,
                    commitment_fee_rate,
                    funding_fee_rate,
                    funding_udt_type_script.clone(),
                    LockTime::new(DEFAULT_TO_LOCAL_DELAY_BLOCKS),
                );

                channel.check_ckb_params(vec![
                    "commitment_fee_rate",
                    "funding_fee_rate",
                    "local_reserved_ckb_amount",
                ])?;

                let commitment_number = INITIAL_COMMITMENT_NUMBER;
                let message = CFNMessage::OpenChannel(OpenChannel {
                    chain_hash: Hash256::default(),
                    channel_id: channel.get_id(),
                    funding_udt_type_script,
                    funding_amount: channel.to_local_amount,
                    reserved_ckb_amount: channel.local_reserved_ckb_amount,
                    funding_fee_rate,
                    commitment_fee_rate,
                    max_tlc_value_in_flight: DEFAULT_MAX_TLC_VALUE_IN_FLIGHT,
                    max_accept_tlcs: DEFAULT_MAX_ACCEPT_TLCS,
                    min_tlc_value: DEFAULT_MIN_TLC_VALUE,
                    to_local_delay: LockTime::new(DEFAULT_TO_LOCAL_DELAY_BLOCKS),
                    channel_flags: 0,
                    first_per_commitment_point: channel
                        .signer
                        .get_commitment_point(commitment_number),
                    second_per_commitment_point: channel
                        .signer
                        .get_commitment_point(commitment_number + 1),
                    funding_pubkey: channel
                        .get_local_channel_parameters()
                        .pubkeys
                        .funding_pubkey,
                    revocation_basepoint: channel
                        .get_local_channel_parameters()
                        .pubkeys
                        .revocation_base_key,
                    payment_basepoint: channel
                        .get_local_channel_parameters()
                        .pubkeys
                        .payment_base_key,
                    delayed_payment_basepoint: channel
                        .get_local_channel_parameters()
                        .pubkeys
                        .delayed_payment_base_key,
                    tlc_basepoint: channel.get_local_channel_parameters().pubkeys.tlc_base_key,
                    next_local_nonce: channel.get_local_musig2_pubnonce(),
                });

                debug!(
                    "Created OpenChannel message to {:?}: {:?}",
                    &peer_id, &message
                );
                self.network
                    .send_message(NetworkActorMessage::new_command(
                        NetworkActorCommand::SendCFNMessage(CFNMessageWithPeerId {
                            peer_id,
                            message,
                        }),
                    ))
                    .expect(ASSUME_NETWORK_ACTOR_ALIVE);
                // TODO: note that we can't actually guarantee that this OpenChannel message is sent here.
                // It is even possible that the peer_id is bogus, and we can't send a message to it.
                // We need some book-keeping service to remove all the OUR_INIT_SENT channels.
                channel.update_state(ChannelState::NegotiatingFunding(
                    NegotiatingFundingFlags::OUR_INIT_SENT,
                ));
                debug!(
                    "Channel to peer {:?} with id {:?} created: {:?}",
                    &self.peer_id,
                    &channel.get_id(),
                    &channel
                );

                // There is a slim chance that this message is not immediately processed by
                // the network actor, while the peer already receive the message AcceptChannel and
                // starts sending following messages. This is a problem of transactionally updating
                // states across multiple actors (NetworkActor and ChannelActor).
                // See also the notes [state updates across multiple actors](docs/notes/state-update-across-multiple-actors.md).
                self.network
                    .send_message(NetworkActorMessage::new_event(
                        // TODO: The channel id here is a temporary channel id,
                        // while the ChannelCreated event emitted by the counterpart
                        // is a real channel id. This may cause confusion.
                        NetworkActorEvent::ChannelCreated(
                            channel.get_id(),
                            self.peer_id.clone(),
                            myself,
                        ),
                    ))
                    .expect(ASSUME_NETWORK_ACTOR_ALIVE);

                channel_id_sender
                    .send(channel.get_id())
                    .expect("Receive not dropped");
                Ok(channel)
            }
            ChannelInitializationParameter::ReestablishChannel(channel_id) => {
                let mut channel = self
                    .store
                    .get_channel_actor_state(&channel_id)
                    .expect("channel should exist");
                channel.reestablishing = true;

                let reestablish_channel = ReestablishChannel {
                    channel_id,
                    local_commitment_number: channel.get_current_commitment_number(true),
                    remote_commitment_number: channel.get_current_commitment_number(false),
                };

                let command = CFNMessageWithPeerId {
                    peer_id: self.peer_id.clone(),
                    message: CFNMessage::ReestablishChannel(reestablish_channel),
                };

                self.network
                    .send_message(NetworkActorMessage::new_command(
                        NetworkActorCommand::SendCFNMessage(command),
                    ))
                    .expect(ASSUME_NETWORK_ACTOR_ALIVE);

                self.network
                    .send_message(NetworkActorMessage::new_event(
                        NetworkActorEvent::ChannelCreated(
                            channel.get_id(),
                            self.peer_id.clone(),
                            myself,
                        ),
                    ))
                    .expect(ASSUME_NETWORK_ACTOR_ALIVE);
                Ok(channel)
            }
        }
    }

    async fn handle(
        &self,
        myself: ActorRef<Self::Msg>,
        message: Self::Msg,
        state: &mut Self::State,
    ) -> Result<(), ActorProcessingErr> {
        match message {
            ChannelActorMessage::PeerMessage(message) => {
                if state.reestablishing {
                    match message {
                        CFNMessage::ReestablishChannel(reestablish_channel) => {
                            state.handle_reestablish_channel_message(
                                reestablish_channel,
                                &self.network,
                            )?;
                        }
                        _ => {
                            debug!("Ignoring message while reestablishing: {:?}", message);
                        }
                    }
                } else if let Err(error) = self.handle_peer_message(state, message) {
                    error!("Error while processing channel message: {:?}", error);
                }
            }
            ChannelActorMessage::Command(command) => {
                if let Err(err) = self.handle_command(state, command) {
                    error!("Error while processing channel command: {:?}", err);
                }
            }
            ChannelActorMessage::Event(e) => {
                if let Err(err) = self.handle_event(&myself, state, e) {
                    error!("Error while processing channel event: {:?}", err);
                }
            }
        }

        self.store.insert_channel_actor_state(state.clone());
        Ok(())
    }
}

#[derive(Copy, Clone, Debug, PartialEq, Eq, Serialize, Deserialize)]
pub struct CommitmentNumbers {
    pub local: u64,
    pub remote: u64,
}

impl Default for CommitmentNumbers {
    fn default() -> Self {
        Self::new()
    }
}

impl CommitmentNumbers {
    pub fn new() -> Self {
        Self {
            local: INITIAL_COMMITMENT_NUMBER,
            remote: INITIAL_COMMITMENT_NUMBER,
        }
    }

    pub fn get_local(&self) -> u64 {
        self.local
    }

    pub fn get_remote(&self) -> u64 {
        self.remote
    }

    pub fn increment_local(&mut self) {
        self.local += 1;
    }

    pub fn increment_remote(&mut self) {
        self.remote += 1;
    }

    pub fn flip(&self) -> Self {
        Self {
            local: self.remote,
            remote: self.local,
        }
    }
}

#[derive(Copy, Clone, Debug, Serialize, Deserialize)]
pub struct TLCIds {
    pub offering: u64,
    pub received: u64,
}

impl Default for TLCIds {
    fn default() -> Self {
        Self::new()
    }
}

impl TLCIds {
    pub fn new() -> Self {
        Self {
            offering: 0,
            received: 0,
        }
    }

    pub fn get_next_offering(&self) -> u64 {
        self.offering
    }

    pub fn get_next_received(&self) -> u64 {
        self.received
    }

    pub fn increment_offering(&mut self) {
        self.offering += 1;
    }

    pub fn increment_received(&mut self) {
        self.received += 1;
    }
}

#[derive(Copy, Clone, Debug, PartialEq, Eq, Serialize, Deserialize, PartialOrd, Ord)]
pub enum TLCId {
    Offered(u64),
    Received(u64),
}

impl From<TLCId> for u64 {
    fn from(id: TLCId) -> u64 {
        match id {
            TLCId::Offered(id) => id,
            TLCId::Received(id) => id,
        }
    }
}

impl TLCId {
    pub fn is_offered(&self) -> bool {
        matches!(self, TLCId::Offered(_))
    }

    pub fn is_received(&self) -> bool {
        !self.is_offered()
    }

    pub fn flip(&self) -> Self {
        match self {
            TLCId::Offered(id) => TLCId::Received(*id),
            TLCId::Received(id) => TLCId::Offered(*id),
        }
    }

    pub fn flip_mut(&mut self) {
        *self = self.flip();
    }
}

#[serde_as]
#[derive(Clone, Debug, Serialize, Deserialize)]
pub struct ChannelActorState {
    pub state: ChannelState,
    #[serde_as(as = "DisplayFromStr")]
    pub peer_id: PeerId,
    pub id: Hash256,
    #[serde_as(as = "Option<EntityHex>")]
    pub funding_tx: Option<Transaction>,

    #[serde_as(as = "Option<EntityHex>")]
    pub funding_udt_type_script: Option<Script>,

    #[serde_as(as = "Option<EntityHex>")]
    pub funding_source_lock_script: Option<Script>,

    // Is this channel initially inbound?
    // An inbound channel is one where the counterparty is the funder of the channel.
    pub is_acceptor: bool,

    // TODO: consider transaction fee while building the commitment transaction.

    // The invariant here is that the sum of `to_local_amount` and `to_remote_amount`
    // should be equal to the total amount of the channel.
    // The changes of both `to_local_amount` and `to_remote_amount`
    // will always happen after a revoke_and_ack message is sent/received.
    // This means that while calculating the amounts for commitment transactions,
    // processing add_tlc command and messages, we need to take into account that
    // the amounts are not decremented/incremented yet.

    // The amount of CKB/UDT that we own in the channel.
    // This value will only change after we have resolved a tlc.
    pub to_local_amount: u128,
    // The amount of CKB/UDT that the remote owns in the channel.
    // This value will only change after we have resolved a tlc.
    pub to_remote_amount: u128,

    // these two amounts used to keep the minimal ckb amount for the two parties
    // TLC operations will not affect these two amounts, only used to keep the commitment transactions
    // to be valid, so that any party can close the channel at any time.
    // Note: the values are different for the UDT scenario
    pub local_reserved_ckb_amount: u64,
    pub remote_reserved_ckb_amount: u64,

    // The commitment fee rate is used to calculate the fee for the commitment transactions.
    // The side who want to submit the commitment transaction will pay fee
    pub commitment_fee_rate: u64,

    // The fee rate used for funding transaction, the initiator may set it as `funding_fee_rate` option,
    // if it's not set, DEFAULT_FEE_RATE will be used as default value, two sides will use the same fee rate
    pub funding_fee_rate: u64,

    // Signer is used to sign the commitment transactions.
    pub signer: InMemorySigner,

    // Cached channel parameter for easier of access.
    pub local_channel_parameters: ChannelParametersOneParty,
    // The holder has set a shutdown script.
    #[serde_as(as = "Option<EntityHex>")]
    pub local_shutdown_script: Option<Script>,

    // Commitment numbers that are used to derive keys.
    // This value is guaranteed to be 0 when channel is just created.
    pub commitment_numbers: CommitmentNumbers,

    // Below are fields that are only usable after the channel is funded,
    // (or at some point of the state).

    // The id of next offering/received tlc, must increment by 1 for each new tlc.
    pub tlc_ids: TLCIds,

    // BtreeMap of tlc ids to pending tlcs.
    // serde_as is required for serde to json, as json requires keys to be strings.
    // See https://stackoverflow.com/questions/51276896/how-do-i-use-serde-to-serialize-a-hashmap-with-structs-as-keys-to-json
    #[serde_as(as = "Vec<(_, _)>")]
    pub tlcs: BTreeMap<TLCId, DetailedTLCInfo>,

    // The counterparty has already sent a shutdown message with this script.
    #[serde_as(as = "Option<EntityHex>")]
    pub remote_shutdown_script: Option<Script>,

    pub remote_nonce: Option<PubNonce>,

    // The latest commitment transaction we're holding
    #[serde_as(as = "Option<EntityHex>")]
    pub latest_commitment_transaction: Option<Transaction>,

    // All the commitment point that are sent from the counterparty.
    // We need to save all these points to derive the keys for the commitment transactions.
    pub remote_commitment_points: Vec<Pubkey>,
    pub remote_channel_parameters: Option<ChannelParametersOneParty>,
    pub local_shutdown_signature: Option<PartialSignature>,
    pub local_shutdown_fee_rate: Option<u64>,
    pub remote_shutdown_fee_rate: Option<u64>,
    pub remote_shutdown_signature: Option<PartialSignature>,

    // A flag to indicate whether the channel is reestablishing, we won't process any messages until the channel is reestablished.
    pub reestablishing: bool,

    // A redundant field to record the total amount of the channel.
    // Used only for debugging purposes.
    #[cfg(debug_assertions)]
    pub total_amount: u128,

    pub created_at: SystemTime,
}

#[derive(PartialEq, Eq, Clone, Debug)]
pub struct ClosedChannel {}

#[derive(Debug)]
pub enum ChannelEvent {
    PeerDisconnected,
    FundingTransactionConfirmed,
    CommitmentTransactionConfirmed,
    ClosingTransactionConfirmed,
}

pub type ProcessingChannelResult = Result<(), ProcessingChannelError>;

#[derive(Error, Debug)]
pub enum ProcessingChannelError {
    #[error("Invalid state: {0}")]
    InvalidState(String),
    #[error("Repeated processing message: {0}")]
    RepeatedProcessing(String),
    #[error("Invalid parameter: {0}")]
    InvalidParameter(String),
    #[error("Failed to spawn actor: {0}")]
    SpawnErr(#[from] SpawnErr),
    #[error("Musig2 VerifyError: {0}")]
    Musig2VerifyError(#[from] VerifyError),
    #[error("Musig2 SigningError: {0}")]
    Musig2SigningError(#[from] SigningError),
}

bitflags! {
    #[derive(Copy, Clone, Debug, PartialEq, Eq, Serialize, Deserialize)]
    #[serde(transparent)]
    pub struct NegotiatingFundingFlags: u32 {
        const OUR_INIT_SENT = 1;
        const THEIR_INIT_SENT = 1 << 1;
        const INIT_SENT = NegotiatingFundingFlags::OUR_INIT_SENT.bits() | NegotiatingFundingFlags::THEIR_INIT_SENT.bits();
    }

    #[derive(Copy, Clone, Debug, PartialEq, Eq, Serialize, Deserialize)]
    #[serde(transparent)]
    pub struct CollaboratingFundingTxFlags: u32 {
        const AWAITING_REMOTE_TX_COLLABORATION_MSG = 1;
        const PREPARING_LOCAL_TX_COLLABORATION_MSG = 1 << 1;
        const OUR_TX_COMPLETE_SENT = 1 << 2;
        const THEIR_TX_COMPLETE_SENT = 1 << 3;
        const COLLABRATION_COMPLETED = CollaboratingFundingTxFlags::OUR_TX_COMPLETE_SENT.bits() | CollaboratingFundingTxFlags::THEIR_TX_COMPLETE_SENT.bits();
    }

    #[derive(Copy, Clone, Debug, PartialEq, Eq, Serialize, Deserialize)]
    #[serde(transparent)]
    pub struct SigningCommitmentFlags: u32 {
        const OUR_COMMITMENT_SIGNED_SENT = 1;
        const THEIR_COMMITMENT_SIGNED_SENT = 1 << 1;
        const COMMITMENT_SIGNED_SENT = SigningCommitmentFlags::OUR_COMMITMENT_SIGNED_SENT.bits() | SigningCommitmentFlags::THEIR_COMMITMENT_SIGNED_SENT.bits();
    }

    #[derive(Copy, Clone, Debug, PartialEq, Eq, Serialize, Deserialize)]
    #[serde(transparent)]
    pub struct AwaitingTxSignaturesFlags: u32 {
        const OUR_TX_SIGNATURES_SENT = 1;
        const THEIR_TX_SIGNATURES_SENT = 1 << 1;
        const TX_SIGNATURES_SENT = AwaitingTxSignaturesFlags::OUR_TX_SIGNATURES_SENT.bits() | AwaitingTxSignaturesFlags::THEIR_TX_SIGNATURES_SENT.bits();
    }

    #[derive(Copy, Clone, Debug, PartialEq, Eq, Serialize, Deserialize)]
    #[serde(transparent)]
    pub struct AwaitingChannelReadyFlags: u32 {
        const OUR_CHANNEL_READY = 1;
        const THEIR_CHANNEL_READY = 1 << 1;
        const CHANNEL_READY = AwaitingChannelReadyFlags::OUR_CHANNEL_READY.bits() | AwaitingChannelReadyFlags::THEIR_CHANNEL_READY.bits();
    }

    #[derive(Copy, Clone, Debug, PartialEq, Eq, Serialize, Deserialize)]
    #[serde(transparent)]
    pub struct ShuttingDownFlags: u32 {
        /// Indicates that we have sent a `shutdown` message.
        const OUR_SHUTDOWN_SENT = 1;
        /// Indicates that they have sent a `shutdown` message.
        const THEIR_SHUTDOWN_SENT = 1 << 1;
        /// Indicates that both we and they have sent `shutdown` messages,
        /// but some HTLCs are still pending to be resolved.
        const AWAITING_PENDING_TLCS = ShuttingDownFlags::OUR_SHUTDOWN_SENT.bits() | ShuttingDownFlags::THEIR_SHUTDOWN_SENT.bits();
        /// Indicates all pending HTLCs are resolved, and this channel will be dropped.
        const DROPPING_PENDING = 1 << 2;
        /// Indicates we have submitted a commitment transaction, waiting for confirmation
        const WAITING_COMMITMENT_CONFIRMATION = 1 << 3;
    }

    #[derive(Copy, Clone, Debug, PartialEq, Eq, Serialize, Deserialize)]
    #[serde(transparent)]
    pub struct CloseFlags: u32 {
        /// Indicates that channel is closed cooperatively.
        const COOPERATIVE = 1;
        /// Indicates that channel is closed uncooperatively, initiated by one party forcely.
        const UNCOOPERATIVE = 1 << 1;
    }
}

// Depending on the state of the channel, we may process the commitment_signed command differently.
// Below are all the channel state flags variants that we may encounter
// in normal commitment_signed processing flow.
#[derive(Debug)]
enum CommitmentSignedFlags {
    SigningCommitment(SigningCommitmentFlags),
    PendingShutdown(ShuttingDownFlags),
    ChannelReady(),
}

#[derive(Copy, Clone, Debug, PartialEq, Eq, Serialize, Deserialize)]
#[serde(
    rename_all = "SCREAMING_SNAKE_CASE",
    tag = "state_name",
    content = "state_flags"
)]
pub enum ChannelState {
    /// We are negotiating the parameters required for the channel prior to funding it.
    NegotiatingFunding(NegotiatingFundingFlags),
    /// We're collaborating with the other party on the funding transaction.
    CollaboratingFundingTx(CollaboratingFundingTxFlags),
    /// We have collaborated over the funding and are now waiting for CommitmentSigned messages.
    SigningCommitment(SigningCommitmentFlags),
    /// We've received and sent `commitment_signed` and are now waiting for both
    /// party to collaborate on creating a valid funding transaction.
    AwaitingTxSignatures(AwaitingTxSignaturesFlags),
    /// We've received/sent `funding_created` and `funding_signed` and are thus now waiting on the
    /// funding transaction to confirm.
    AwaitingChannelReady(AwaitingChannelReadyFlags),
    /// Both we and our counterparty consider the funding transaction confirmed and the channel is
    /// now operational.
    ChannelReady(),
    /// We've successfully negotiated a `closing_signed` dance. At this point, the `ChannelManager`
    /// is about to drop us, but we store this anyway.
    ShuttingDown(ShuttingDownFlags),
    /// This channel is closed.
    Closed(CloseFlags),
}

impl ChannelState {
    fn is_closed(&self) -> bool {
        matches!(self, ChannelState::Closed(_))
    }
}

pub fn new_channel_id_from_seed(seed: &[u8]) -> Hash256 {
    blake2b_256(seed).into()
}

fn derive_channel_id_from_revocation_keys(
    revocation_basepoint1: &Pubkey,
    revocation_basepoint2: &Pubkey,
) -> Hash256 {
    let local_revocation = revocation_basepoint1.0.serialize();
    let remote_revocation = revocation_basepoint2.0.serialize();
    let mut preimage = [local_revocation, remote_revocation];
    preimage.sort();
    new_channel_id_from_seed(&preimage.concat())
}

fn derive_temp_channel_id_from_revocation_key(revocation_basepoint: &Pubkey) -> Hash256 {
    let revocation = revocation_basepoint.0.serialize();
    let zero_point = [0; 33];
    let preimage = [zero_point, revocation].concat();
    new_channel_id_from_seed(&preimage)
}

pub fn get_commitment_secret(commitment_seed: &[u8; 32], commitment_number: u64) -> [u8; 32] {
    // Note that here, we hold the same assumption to bolts for commitment number,
    // i.e. this number should be in the range [0, 2^48).
    let mut res: [u8; 32] = *commitment_seed;
    for i in 0..48 {
        let bitpos = 47 - i;
        if commitment_number & (1 << bitpos) == (1 << bitpos) {
            res[bitpos / 8] ^= 1 << (bitpos & 7);
            res = blake2b_256(res);
        }
    }
    res
}

pub fn get_commitment_point(commitment_seed: &[u8; 32], commitment_number: u64) -> Pubkey {
    Privkey::from(&get_commitment_secret(commitment_seed, commitment_number)).pubkey()
}

// Constructors for the channel actor state.
#[allow(clippy::too_many_arguments)]
impl ChannelActorState {
    pub fn new_inbound_channel(
        temp_channel_id: Hash256,
        local_value: u128,
        local_reserved_ckb_amount: u64,
        commitment_fee_rate: u64,
        funding_fee_rate: u64,
        funding_udt_type_script: Option<Script>,
        seed: &[u8],
        peer_id: PeerId,
        remote_value: u128,
        remote_reserved_ckb_amount: u64,
        remote_delay: LockTime,
        remote_pubkeys: ChannelBasePublicKeys,
        remote_nonce: PubNonce,
        first_commitment_point: Pubkey,
        second_commitment_point: Pubkey,
    ) -> Self {
        let signer = InMemorySigner::generate_from_seed(seed);
        let local_base_pubkeys = signer.get_base_public_keys();

        let channel_id = derive_channel_id_from_revocation_keys(
            &local_base_pubkeys.revocation_base_key,
            &remote_pubkeys.revocation_base_key,
        );

        debug!(
            "Generated channel id ({:?}) for temporary channel {:?}",
            &channel_id, &temp_channel_id,
        );

        Self {
            state: ChannelState::NegotiatingFunding(NegotiatingFundingFlags::THEIR_INIT_SENT),
            peer_id,
            funding_tx: None,
            is_acceptor: true,
            funding_udt_type_script,
            to_local_amount: local_value,
            to_remote_amount: remote_value,
            commitment_fee_rate,
            funding_fee_rate,
            id: channel_id,
            tlc_ids: Default::default(),
            tlcs: Default::default(),
            local_shutdown_script: None,
            funding_source_lock_script: None,
            local_channel_parameters: ChannelParametersOneParty {
                pubkeys: local_base_pubkeys,
                selected_contest_delay: remote_delay,
            },
            signer,
            remote_channel_parameters: Some(ChannelParametersOneParty {
                pubkeys: remote_pubkeys,
                selected_contest_delay: remote_delay,
            }),
            commitment_numbers: Default::default(),
            remote_shutdown_script: None,
            remote_nonce: Some(remote_nonce),
            remote_commitment_points: vec![first_commitment_point, second_commitment_point],
            local_shutdown_signature: None,
            local_shutdown_fee_rate: None,
            remote_shutdown_signature: None,
            remote_shutdown_fee_rate: None,
            local_reserved_ckb_amount,
            remote_reserved_ckb_amount,
            latest_commitment_transaction: None,

            reestablishing: false,
            #[cfg(debug_assertions)]
            total_amount: local_value + remote_value,
            created_at: SystemTime::now(),
        }
    }

    #[allow(clippy::too_many_arguments)]
    pub fn new_outbound_channel(
        seed: &[u8],
        peer_id: PeerId,
        value: u128,
        local_reserved_ckb_amount: u64,
        commitment_fee_rate: u64,
        funding_fee_rate: u64,
        funding_udt_type_script: Option<Script>,
        to_local_delay: LockTime,
    ) -> Self {
        let signer = InMemorySigner::generate_from_seed(seed);
        let local_pubkeys = signer.get_base_public_keys();
        let temp_channel_id =
            derive_temp_channel_id_from_revocation_key(&local_pubkeys.revocation_base_key);
        Self {
            state: ChannelState::NegotiatingFunding(NegotiatingFundingFlags::empty()),
            peer_id,
            funding_tx: None,
            funding_udt_type_script,
            is_acceptor: false,
            to_local_amount: value,
            to_remote_amount: 0,
            commitment_fee_rate,
            funding_fee_rate,
            id: temp_channel_id,
            tlc_ids: Default::default(),
            tlcs: Default::default(),
            signer,
            local_channel_parameters: ChannelParametersOneParty {
                pubkeys: local_pubkeys,
                selected_contest_delay: to_local_delay,
            },
            remote_channel_parameters: None,
            remote_nonce: None,
            commitment_numbers: Default::default(),
            remote_commitment_points: vec![],
            funding_source_lock_script: None,
            local_shutdown_script: None,
            local_shutdown_fee_rate: None,
            remote_shutdown_script: None,
            remote_shutdown_fee_rate: None,
            local_shutdown_signature: None,
            remote_shutdown_signature: None,
            local_reserved_ckb_amount,
            remote_reserved_ckb_amount: 0,
            latest_commitment_transaction: None,

            reestablishing: false,
            created_at: SystemTime::now(),
            #[cfg(debug_assertions)]
            total_amount: value,
        }
    }

    fn check_reserved_ckb_amount(
        &self,
        field: &'static str,
        reserved_ckb_amount: u64,
    ) -> ProcessingChannelResult {
        let minimal_reserved_amount =
            default_minimal_ckb_amount(self.funding_udt_type_script.is_some());
        if reserved_ckb_amount < minimal_reserved_amount {
            return Err(ProcessingChannelError::InvalidParameter(format!(
                "The {} should be greater than {}",
                field, minimal_reserved_amount
            )));
        }
        Ok(())
    }

    fn check_ckb_params(&self, check_fields: Vec<&'static str>) -> ProcessingChannelResult {
        for field in check_fields {
            match field {
                "local_reserved_ckb_amount" => {
                    return self.check_reserved_ckb_amount(field, self.local_reserved_ckb_amount);
                }
                "remote_reserved_ckb_amount" => {
                    return self.check_reserved_ckb_amount(field, self.remote_reserved_ckb_amount);
                }
                "funding_fee_rate" => {
                    if self.funding_fee_rate < DEFAULT_FEE_RATE {
                        return Err(ProcessingChannelError::InvalidParameter(format!(
                            "Funding fee rate is less than {}",
                            DEFAULT_FEE_RATE,
                        )));
                    }
                }
                "commitment_fee_rate" => {
                    if self.commitment_fee_rate < DEFAULT_COMMITMENT_FEE_RATE {
                        return Err(ProcessingChannelError::InvalidParameter(format!(
                            "Commitment fee rate is less than {}",
                            DEFAULT_COMMITMENT_FEE_RATE,
                        )));
                    }

                    let commitment_fee = calculate_commitment_tx_fee(
                        self.commitment_fee_rate,
                        &self.funding_udt_type_script,
                    );

                    let expected_minimal_reserved_ckb_amount = commitment_fee * 2;
                    debug!(
                        "expected_minimal_reserved_ckb_amount: {}, reserved_ckb_amount: {}",
                        expected_minimal_reserved_ckb_amount, self.local_reserved_ckb_amount
                    );
                    if self.local_reserved_ckb_amount < expected_minimal_reserved_ckb_amount {
                        return Err(ProcessingChannelError::InvalidParameter(format!(
                        "Commitment fee rate is: {}, expect more CKB amount as reserved ckb amount expected to larger than {}, \
                        or you can set a lower commitment fee rate",
                        self.commitment_fee_rate, expected_minimal_reserved_ckb_amount
                    )));
                    }
                }
                _ => {
                    unimplemented!("Check field {} is not implemented", field);
                }
            }
        }
        Ok(())
    }

    fn check_shutdown_fee_rate(
        &self,
        fee_rate: FeeRate,
        close_script: &Script,
    ) -> ProcessingChannelResult {
        if fee_rate.as_u64() < self.commitment_fee_rate {
            return Err(ProcessingChannelError::InvalidParameter(format!(
                "Fee rate {} is less than commitment fee rate {}",
                fee_rate, self.commitment_fee_rate
            )));
        }

        let mut cloned = self.clone();
        cloned.local_shutdown_script = Some(close_script.clone());
        let fee = calculate_shutdown_tx_fee(fee_rate.as_u64(), &cloned);

        let available_max_fee = if self.funding_udt_type_script.is_none() {
            self.to_local_amount as u64 + self.local_reserved_ckb_amount - MIN_OCCUPIED_CAPACITY
        } else {
            self.local_reserved_ckb_amount - MIN_UDT_OCCUPIED_CAPACITY
        };
        debug!(
            "verify_shutdown_fee fee: {} available_max_fee: {}",
            fee, available_max_fee,
        );
        if fee > available_max_fee {
            return Err(ProcessingChannelError::InvalidParameter(format!(
                "Local balance is not enough to pay the fee, expect fee {} <= available_max_fee {}",
                fee, available_max_fee
            )));
        }
        Ok(())
    }

    pub fn get_local_balance(&self) -> u128 {
        self.to_local_amount
    }

    pub fn get_remote_balance(&self) -> u128 {
        self.to_remote_amount
    }

    pub fn get_sent_tlc_balance(&self) -> u128 {
        self.get_active_offered_tlcs(true)
            .map(|tlc| tlc.tlc.amount)
            .sum::<u128>()
    }

    pub fn get_received_tlc_balance(&self) -> u128 {
        self.get_active_received_tlcs(false)
            .map(|tlc| tlc.tlc.amount)
            .sum::<u128>()
    }

    pub fn get_created_at_in_microseconds(&self) -> u64 {
        self.created_at
            .duration_since(UNIX_EPOCH)
            .unwrap()
            .as_micros() as u64
    }

    pub fn is_closed(&self) -> bool {
        self.state.is_closed()
    }

    fn update_state(&mut self, new_state: ChannelState) {
        debug!(
            "Updating channel state from {:?} to {:?}",
            &self.state, &new_state
        );
        self.state = new_state;
    }

    // Send RevokeAndAck message to the counterparty, and update the
    // channel state accordingly.
    fn send_revoke_and_ack_message(&mut self, network: &ActorRef<NetworkActorMessage>) {
        // Now we should revoke previous transation by revealing preimage.
        let old_number = self.get_remote_commitment_number();
        let secret = self.signer.get_commitment_secret(old_number);

        self.update_state_on_raa_msg(false);

        let new_number = self.get_remote_commitment_number();
        let point = self.get_local_commitment_point(new_number);

        debug!(
            "Revealing revocation preimage #{}: {:?}",
            old_number, &secret
        );
        debug!("Sending new commitment point #{}: {:?}", new_number, &point);

        network
            .send_message(NetworkActorMessage::new_command(
                NetworkActorCommand::SendCFNMessage(CFNMessageWithPeerId {
                    peer_id: self.peer_id.clone(),
                    message: CFNMessage::RevokeAndAck(RevokeAndAck {
                        channel_id: self.get_id(),
                        per_commitment_secret: secret.into(),
                        next_per_commitment_point: point,
                    }),
                }),
            ))
            .expect(ASSUME_NETWORK_ACTOR_ALIVE);
    }

    // After sending or receiving a RevokeAndAck message, all messages before
    // are considered confirmed by both parties. These messages include
    // AddTlc and RemoveTlc to operate on TLCs.
    // Update state on revoke and ack message received on sent.
    // This may fill in the creation_confirmed_at and removal_confirmed_at fields
    // of the tlcs. And update the to_local_amount and to_remote_amount.
    fn update_state_on_raa_msg(&mut self, is_received: bool) {
        #[cfg(debug_assertions)]
        {
            self.total_amount = self.to_local_amount + self.to_remote_amount;
        }

        if is_received {
            self.increment_local_commitment_number();
        } else {
            self.increment_remote_commitment_number();
        }

        // If this revoke_and_ack message is received from the counterparty,
        // then we should be operating on remote commitment numbers.
        let commitment_numbers = self.get_current_commitment_numbers();

        let (mut to_local_amount, mut to_remote_amount) =
            (self.to_local_amount, self.to_remote_amount);

        debug!("Updating local state on revoke_and_ack message {}, current commitment number: {:?}, to_local_amount: {}, to_remote_amount: {}",
            if is_received { "received" } else { "sent" }, commitment_numbers, to_local_amount, to_remote_amount);

        self.tlcs.values_mut().for_each(|tlc| {
            if tlc.removal_confirmed_at.is_some() {
                return;
            }

            let amount = tlc.tlc.amount;
            // This tlc has not been committed yet.
            if tlc.creation_confirmed_at.is_none() {
                debug!(
                    "Setting local_committed_at for tlc {:?} to commitment number {:?}",
                    tlc.tlc.id, commitment_numbers
                );
                tlc.creation_confirmed_at = Some(commitment_numbers);
            }
            match (tlc.removed_at, tlc.removal_confirmed_at) {
                (Some((_removed_at, reason)), None) => {
                    tlc.removal_confirmed_at = Some(commitment_numbers);
                     match reason {
                        RemoveTlcReason::RemoveTlcFulfill(_)  => {
                            if tlc.is_offered(){
                                to_local_amount -= amount;
                                to_remote_amount += amount;
                            } else {
                                to_local_amount += amount;
                                to_remote_amount -= amount;
                            };
                            debug!(
                                "Updated local amount to {} and remote amount to {} by removing fulfilled tlc {:?} from channel {:?} with reason {:?}",
                                to_local_amount, to_remote_amount, tlc.tlc.id, self.id, reason
                            );
                        },
                        RemoveTlcReason::RemoveTlcFail(_) => {
                            debug!("Removing failed tlc {:?} from channel {:?} with reason {:?}", tlc.tlc.id, self.id, reason);
                        },
                    };
                    debug!(
                        "Setting removal_confirmed_at for tlc {:?} to commitment number {:?}",
                        tlc.tlc.id, commitment_numbers)
                }
                (Some((removed_at, reason)), Some(removal_confirmed_at)) => {
                    debug!(
                        "TLC {:?} is already removed with reason {:?} at commitment number {:?} and is confirmed at {:?}",
                        tlc.tlc.id, reason, removed_at, removal_confirmed_at
                    );
                }
                _ => {
                    debug!("Ignoring processing TLC {:?} as it is not removed yet", tlc.tlc.id);
                }
            }
        });
        self.to_local_amount = to_local_amount;
        self.to_remote_amount = to_remote_amount;
        debug!("Updated local state on revoke_and_ack message {}: current commitment number: {:?}, to_local_amount: {}, to_remote_amount: {}",
        if is_received { "received" } else { "sent" }, commitment_numbers, to_local_amount, to_remote_amount);
        #[cfg(debug_assertions)]
        {
            self.total_amount = self.to_local_amount + self.to_remote_amount;
        }
    }
}

// Properties for the channel actor state.
impl ChannelActorState {
    pub fn get_id(&self) -> Hash256 {
        self.id
    }

    pub fn get_local_secnonce(&self) -> SecNonce {
        self.signer
            .derive_musig2_nonce(self.get_local_commitment_number())
    }

    pub fn get_local_nonce(&self) -> impl Borrow<PubNonce> {
        self.get_local_secnonce().public_nonce()
    }

    pub fn get_next_local_secnonce(&self) -> SecNonce {
        self.signer
            .derive_musig2_nonce(self.get_next_commitment_number(true))
    }

    pub fn get_next_local_nonce(&self) -> PubNonce {
        self.get_next_local_secnonce().public_nonce()
    }

    pub fn get_remote_nonce(&self) -> &PubNonce {
        self.remote_nonce.as_ref().unwrap()
    }

    pub fn get_current_commitment_numbers(&self) -> CommitmentNumbers {
        self.commitment_numbers
    }

    pub fn get_local_commitment_number(&self) -> u64 {
        self.commitment_numbers.get_local()
    }

    pub fn get_remote_commitment_number(&self) -> u64 {
        self.commitment_numbers.get_remote()
    }

    fn set_remote_commitment_number(&mut self, number: u64) {
        debug!(
            "Setting remote commitment number from {} to {}",
            self.commitment_numbers.remote, number
        );
        self.commitment_numbers.remote = number;
    }

    pub fn increment_local_commitment_number(&mut self) {
        debug!(
            "Incrementing local commitment number from {} to {}",
            self.get_local_commitment_number(),
            self.get_local_commitment_number() + 1
        );
        self.commitment_numbers.increment_local();
    }

    pub fn increment_remote_commitment_number(&mut self) {
        debug!(
            "Incrementing remote commitment number from {} to {}",
            self.get_remote_commitment_number(),
            self.get_remote_commitment_number() + 1
        );
        self.commitment_numbers.increment_remote();
    }

    pub fn get_current_commitment_number(&self, local: bool) -> u64 {
        if local {
            self.get_local_commitment_number()
        } else {
            self.get_remote_commitment_number()
        }
    }

    pub fn get_next_commitment_number(&self, local: bool) -> u64 {
        self.get_current_commitment_number(local) + 1
    }

    pub fn get_next_offering_tlc_id(&self) -> u64 {
        self.tlc_ids.get_next_offering()
    }

    pub fn get_next_received_tlc_id(&self) -> u64 {
        self.tlc_ids.get_next_received()
    }

    pub fn increment_next_offered_tlc_id(&mut self) {
        self.tlc_ids.increment_offering();
    }

    pub fn increment_next_received_tlc_id(&mut self) {
        self.tlc_ids.increment_received();
    }

    pub fn get_offered_tlc(&self, tlc_id: u64) -> Option<&DetailedTLCInfo> {
        self.tlcs.get(&TLCId::Offered(tlc_id))
    }

    pub fn get_received_tlc(&self, tlc_id: u64) -> Option<&DetailedTLCInfo> {
        self.tlcs.get(&TLCId::Received(tlc_id))
    }

    pub fn insert_tlc(&mut self, tlc: TLC) -> Result<DetailedTLCInfo, ProcessingChannelError> {
        if let Some(current) = self.tlcs.get(&tlc.id) {
            if current.tlc == tlc {
                debug!(
                    "Repeated processing of AddTlcCommand with id {:?}: current tlc {:?}",
                    tlc.id, current,
                );
                return Ok(*current);
            } else {
                return Err(ProcessingChannelError::InvalidParameter(format!(
                        "Trying to insert different tlcs with identical id {:?}: current tlc {:?}, new tlc {:?}",
                        tlc.id, current, tlc
                    )));
            }
        };
        if tlc.amount == 0 {
            return Err(ProcessingChannelError::InvalidParameter(format!(
                "Expect the amount of tlc with id {:?} is larger than zero",
                tlc.id
            )));
        }
        if tlc.is_offered() {
            // TODO: We should actually also consider all our fulfilled tlcs here.
            // Because this is also the amount that we can actually spend.
            let sent_tlc_value = self.get_sent_tlc_balance();
            debug!("Value of local sent tlcs: {}", sent_tlc_value);
            debug_assert!(self.to_local_amount >= sent_tlc_value);
            // TODO: handle transaction fee here.
            if sent_tlc_value + tlc.amount > self.to_local_amount {
                return Err(ProcessingChannelError::InvalidParameter(format!(
                    "Adding tlc {:?} with amount {} exceeds local balance {}",
                    tlc.id,
                    tlc.amount,
                    self.to_local_amount - sent_tlc_value
                )));
            }
        } else {
            // TODO: We should actually also consider all their fulfilled tlcs here.
            // Because this is also the amount that we can actually spend.
            let received_tlc_value = self.get_received_tlc_balance();
            debug!("Value of remote received tlcs: {}", received_tlc_value);
            debug_assert!(self.to_remote_amount >= received_tlc_value);
            // TODO: handle transaction fee here.
            if received_tlc_value + tlc.amount > self.to_remote_amount {
                return Err(ProcessingChannelError::InvalidParameter(format!(
                    "Adding tlc {:?} with amount {} exceeds remote balance {}",
                    tlc.id,
                    tlc.amount,
                    self.to_remote_amount - received_tlc_value
                )));
            }
        }
        debug!(
            "Adding new tlc {:?} to channel {:?} with local balance {} and remote balance {}",
            &tlc,
            &self.get_id(),
            self.to_local_amount,
            self.to_remote_amount
        );
        let detailed_tlc = DetailedTLCInfo {
            tlc,
            created_at: self.get_current_commitment_numbers(),
            creation_confirmed_at: None,
            removed_at: None,
            removal_confirmed_at: None,
        };
        self.tlcs.insert(tlc.id, detailed_tlc);
        if tlc.is_offered() {
            self.increment_next_offered_tlc_id();
        } else {
            self.increment_next_received_tlc_id();
        }
        Ok(detailed_tlc)
    }

    // Remove a tlc with a reason. If the tlc is removed, then the channel
    // balance will be updated accordingly. Otherwise, it is guaranteed that
    // the channel state is not updated.
    pub fn remove_tlc_with_reason(
        &mut self,
        tlc_id: TLCId,
        reason: RemoveTlcReason,
    ) -> Result<DetailedTLCInfo, ProcessingChannelError> {
        let removed_at = self.get_current_commitment_numbers();

        let tlc = match self.tlcs.get_mut(&tlc_id) {
            None => {
                return Err(ProcessingChannelError::InvalidParameter(format!(
                    "Trying to remove non-existing tlc with id {:?}",
                    tlc_id
                )))
            }
            Some(current) => {
                match current.removed_at {
                    Some((current_removed_at, current_remove_reason))
                        if current_remove_reason == reason && removed_at == current_removed_at =>
                    {
                        debug!(
                            "Skipping removing of tlc {:?} as it is already removed at {:?} with the same reason {:?}", tlc_id, removed_at, reason
                        );
                        return Ok(*current);
                    }
                    Some((current_remove_reason, current_removed_at)) => {
                        return Err(ProcessingChannelError::InvalidParameter(
                            format!("Illegally removing the same tlc: {:?} was previously removed at {:?} for {:?}, and trying to remove it again at {:?} for {:?}",
                                tlc_id,  current_removed_at, reason, removed_at, current_remove_reason)));
                    }
                    None => {
                        debug!(
                            "Inserting remove reason {:?} at commitment number {:?} for tlc {:?}",
                            reason, removed_at, current
                        );
                        if let RemoveTlcReason::RemoveTlcFulfill(fulfill) = reason {
                            let filled_payment_hash: Hash256 = current
                                .tlc
                                .hash_algorithm
                                .hash(fulfill.payment_preimage)
                                .into();
                            if current.tlc.payment_hash != filled_payment_hash {
                                return Err(ProcessingChannelError::InvalidParameter(format!(
                                    "Preimage {:?} is hashed to {}, which does not match payment hash {:?}",
                                    fulfill.payment_preimage, filled_payment_hash, current.tlc.payment_hash,
                                )));
                            }
                        }
                    }
                };
                current.removed_at = Some((removed_at, reason));
                current
            }
        };
        Ok(*tlc)
    }

    pub fn get_local_channel_parameters(&self) -> &ChannelParametersOneParty {
        &self.local_channel_parameters
    }

    pub fn get_remote_channel_parameters(&self) -> &ChannelParametersOneParty {
        self.remote_channel_parameters.as_ref().unwrap()
    }

    pub fn get_funding_transaction(&self) -> &Transaction {
        self.funding_tx
            .as_ref()
            .expect("Funding transaction is present")
    }

    pub fn get_funding_transaction_outpoint(&self) -> OutPoint {
        let tx = self.get_funding_transaction();
        // By convention, the funding tx output for the channel is the first output.
        OutPoint::new(tx.calc_tx_hash(), 0)
    }

    pub fn get_local_shutdown_script(&self) -> &Script {
        // TODO: what is the best strategy for shutdown script here?
        self.local_shutdown_script
            .as_ref()
            .expect("Holder shutdown script is present")
    }

    pub fn get_remote_shutdown_script(&self) -> &Script {
        self.remote_shutdown_script
            .as_ref()
            .expect("Counterparty shutdown script is present")
    }

    fn get_local_commitment_point(&self, commitment_number: u64) -> Pubkey {
        let commitment_point = self.signer.get_commitment_point(commitment_number);
        debug!(
            "Obtained {}th local commitment point: {:?}",
            commitment_number, commitment_point
        );
        commitment_point
    }

    /// Get the counterparty commitment point for the given commitment number.
    fn get_remote_commitment_point(&self, commitment_number: u64) -> Pubkey {
        debug!("Getting remote commitment point #{}", commitment_number);
        let index = commitment_number as usize;
        let commitment_point = self.remote_commitment_points[index];
        debug!(
            "Obtained remote commitment point #{} (counting from 0) out of total {} commitment points: {:?}",
            index,
            self.remote_commitment_points.len(),
            commitment_point
        );
        commitment_point
    }

    pub fn get_funding_lock_script_xonly(&self) -> [u8; 32] {
        let point: musig2::secp::Point = self.get_musig2_agg_context().aggregated_pubkey();
        point.serialize_xonly()
    }

    pub fn get_funding_lock_script(&self) -> Script {
        let args = blake2b_256(self.get_funding_lock_script_xonly());
        debug!(
            "Aggregated pubkey: {:?}, hash: {:?}",
            hex::encode(args),
            hex::encode(&args[..20])
        );
        get_script_by_contract(Contract::FundingLock, args.as_slice())
    }

    pub fn get_funding_request(&self) -> FundingRequest {
        FundingRequest {
            script: self.get_funding_lock_script(),
            udt_type_script: self.funding_udt_type_script.clone(),
            local_amount: self.to_local_amount as u64,
            funding_fee_rate: self.funding_fee_rate,
            remote_amount: self.to_remote_amount as u64,
            local_reserved_ckb_amount: self.local_reserved_ckb_amount,
            remote_reserved_ckb_amount: self.remote_reserved_ckb_amount,
        }
    }

    pub fn get_musig2_agg_pubkey(&self) -> Pubkey {
        self.get_musig2_agg_context().aggregated_pubkey()
    }

    pub fn get_musig2_agg_context(&self) -> KeyAggContext {
        let local_pubkey = self.get_local_channel_parameters().pubkeys.funding_pubkey;
        let remote_pubkey = self.get_remote_channel_parameters().pubkeys.funding_pubkey;
        let keys = self.order_things_for_musig2(local_pubkey, remote_pubkey);
        KeyAggContext::new(keys).expect("Valid pubkeys")
    }

    pub fn get_local_musig2_secnonce(&self) -> SecNonce {
        self.signer
            .derive_musig2_nonce(self.get_local_commitment_number())
    }

    pub fn get_local_musig2_pubnonce(&self) -> PubNonce {
        self.get_local_musig2_secnonce().public_nonce()
    }

    pub fn get_musig2_agg_pubnonce(&self) -> AggNonce {
        let local_nonce = self.get_local_nonce();
        let local_nonce = local_nonce.borrow();
        let remote_nonce = self.get_remote_nonce();
        let nonces = self.order_things_for_musig2(local_nonce, remote_nonce);
        debug!(
            "Got agg nonces {:?} from peer {:?}: {:?}",
            AggNonce::sum(nonces),
            &self.peer_id,
            nonces
        );
        AggNonce::sum(nonces)
    }

    // The parameter `local_commitment` indicates whether we are building a local or remote
    // commitment. This field is used in some edge cases where we need to know whether we are
    // safe to include a TLC in the commitment transaction.
    // For example, if A sends a AddTlc to B, then A immediately sends a CommitmentSigned to B,
    // this CommitmentSigned message should be the commitment transaction that includes the TLC.
    // Now imagine while A sends CommitmentSigned to B, B also sends a CommitmentSigned message to A,
    // then to verify this CommitmentSigned message, A needs to determine whether to include
    // the TLC in the commitment transaction. Because it is possible that B has not received the
    // AddTlc message from A, so A should not include the TLC in the commitment transaction.
    fn should_tlc_be_included_in_commitment_tx(
        info: &DetailedTLCInfo,
        local_commitment: bool,
    ) -> bool {
        let DetailedTLCInfo {
            tlc,
            creation_confirmed_at,
            removed_at,
            removal_confirmed_at,
            ..
        } = info;
        {
            let am_i_sending_add_tlc_message = {
                if tlc.is_offered() {
                    local_commitment
                } else {
                    !local_commitment
                }
            };
            let am_i_sending_remove_tlc_message = !am_i_sending_add_tlc_message;
            match (removal_confirmed_at, removed_at, creation_confirmed_at) {
                (Some(_), _, _) => {
                    debug!(
                        "Not including TLC {:?} to commitment transction as it is already removed",
                        tlc.id
                    );
                    return false;
                }
                (_, Some(_), Some(_)) => {
                    debug!("Will only include TLC {:?} to commitment transaction if I am sending remove tlc message ({})", tlc.id,am_i_sending_remove_tlc_message);
                    return am_i_sending_remove_tlc_message;
                }
                (_, Some(_), None) => {
                    panic!("TLC {:?} is removed but not confirmed yet", info);
                }
                (_, _, Some(n)) => {
                    debug!("Including TLC {:?} to commitment transaction because tlc confirmed at {:?}", tlc.id, n);
                    return true;
                }
                (None, None, None) => {
                    debug!("Will only include TLC {:?} to commitment transaction if I am sending add tlc message ({})", tlc.id, am_i_sending_add_tlc_message);
                    am_i_sending_add_tlc_message
                }
            }
        }
    }

    pub fn get_active_received_tlcs(
        &self,
        local_commitment: bool,
    ) -> impl Iterator<Item = &DetailedTLCInfo> {
        self.tlcs.values().filter(move |info| {
            Self::should_tlc_be_included_in_commitment_tx(info, local_commitment)
                && !info.is_offered()
        })
    }

    pub fn get_active_offered_tlcs(
        &self,
        local_commitment: bool,
    ) -> impl Iterator<Item = &DetailedTLCInfo> {
        self.tlcs.values().filter(move |info| {
            Self::should_tlc_be_included_in_commitment_tx(info, local_commitment)
                && info.is_offered()
        })
    }

    // The parameter local indicates whether we are interested in the value sent by the local party.
    fn get_tlc_value_received_from_remote(&self, local_commitment: bool) -> u128 {
        if local_commitment {
            self.get_active_received_tlcs(local_commitment)
                .map(|tlc| tlc.tlc.amount)
                .sum::<u128>()
        } else {
            self.get_active_offered_tlcs(local_commitment)
                .map(|tlc| tlc.tlc.amount)
                .sum::<u128>()
        }
    }

    // Get the pubkeys for the tlc. Tlc pubkeys are the pubkeys held by each party
    // while this tlc was created (pubkeys are derived from the commitment number
    // when this tlc was created). The pubkeys returned here are sorted.
    // The offerer who offered this tlc will have the first pubkey, and the receiver
    // will have the second pubkey.
    // This tlc must have valid local_committed_at and remote_committed_at fields.
    pub fn get_tlc_pubkeys(&self, tlc: &DetailedTLCInfo, local: bool) -> (Pubkey, Pubkey) {
        debug!("Getting tlc pubkeys for tlc: {:?}", tlc);
        let is_offered = tlc.tlc.is_offered();
        let CommitmentNumbers {
            local: local_commitment_number,
            remote: remote_commitment_number,
        } = tlc.get_commitment_numbers(local);
        debug!(
            "Local commitment number: {}, remote commitment number: {}",
            local_commitment_number, remote_commitment_number
        );
        let local_pubkey = derive_tlc_pubkey(
            &self.get_local_channel_parameters().pubkeys.tlc_base_key,
            &self.get_local_commitment_point(remote_commitment_number),
        );
        let remote_pubkey = derive_tlc_pubkey(
            &self.get_remote_channel_parameters().pubkeys.tlc_base_key,
            &self.get_remote_commitment_point(local_commitment_number),
        );

        if is_offered {
            (local_pubkey, remote_pubkey)
        } else {
            (remote_pubkey, local_pubkey)
        }
    }

    pub fn get_active_received_tlc_with_pubkeys(
        &self,
        local: bool,
    ) -> impl Iterator<Item = (&DetailedTLCInfo, Pubkey, Pubkey)> {
        self.get_active_received_tlcs(local).map(move |tlc| {
            let (k1, k2) = self.get_tlc_pubkeys(tlc, local);
            (tlc, k1, k2)
        })
    }

    pub fn get_active_offered_tlc_with_pubkeys(
        &self,
        local: bool,
    ) -> impl Iterator<Item = (&DetailedTLCInfo, Pubkey, Pubkey)> {
        self.get_active_offered_tlcs(local).map(move |tlc| {
            let (k1, k2) = self.get_tlc_pubkeys(tlc, local);
            (tlc, k1, k2)
        })
    }

    pub fn get_witness_args_for_active_tlcs(&self, local: bool) -> Vec<u8> {
        // Build a sorted array of TLC so that both party can generate the same commitment transaction.
        debug!("All tlcs: {:?}", self.tlcs);
        let tlcs = {
            let (mut received_tlcs, mut offered_tlcs) = (
                self.get_active_received_tlc_with_pubkeys(local)
                    .map(|(tlc, local, remote)| (*tlc, local, remote))
                    .collect::<Vec<_>>(),
                self.get_active_offered_tlc_with_pubkeys(local)
                    .map(|(tlc, local, remote)| (*tlc, local, remote))
                    .collect::<Vec<_>>(),
            );
            debug!("Received tlcs: {:?}", &received_tlcs);
            debug!("Offered tlcs: {:?}", &offered_tlcs);
            let (mut a, mut b) = if local {
                (received_tlcs, offered_tlcs)
            } else {
                for (tlc, _, _) in received_tlcs.iter_mut().chain(offered_tlcs.iter_mut()) {
                    // Need to flip these fields for the counterparty.
                    tlc.tlc.flip_mut();
                }
                (offered_tlcs, received_tlcs)
            };
            a.sort_by(|x, y| u64::from(x.0.tlc.id).cmp(&u64::from(y.0.tlc.id)));
            b.sort_by(|x, y| u64::from(x.0.tlc.id).cmp(&u64::from(y.0.tlc.id)));
            [a, b].concat()
        };
        debug!("Sorted tlcs: {:?}", &tlcs);
        tlcs.iter()
            .flat_map(|(tlc, local, remote)| {
                [
                    vec![tlc.tlc.get_htlc_type()],
                    tlc.tlc.amount.to_le_bytes().to_vec(),
                    tlc.tlc.get_hash().to_vec(),
                    local.serialize().to_vec(),
                    remote.serialize().to_vec(),
                    Since::from(tlc.tlc.lock_time)
                        .value()
                        .to_le_bytes()
                        .to_vec(),
                ]
                .concat()
            })
            .collect()
    }

    fn any_tlc_pending(&self) -> bool {
        self.tlcs.values().any(|tlc| {
            tlc.creation_confirmed_at.is_none()
                || tlc.removal_confirmed_at.is_none()
                || tlc.removed_at.is_none()
        })
    }

    pub fn get_remote_funding_pubkey(&self) -> &Pubkey {
        &self.get_remote_channel_parameters().pubkeys.funding_pubkey
    }

    fn check_valid_to_auto_accept_shutdown(&self) -> bool {
        let Some(remote_fee_rate) = self.remote_shutdown_fee_rate else {
            return false;
        };
        if remote_fee_rate < self.commitment_fee_rate {
            return false;
        }
        let fee = calculate_shutdown_tx_fee(remote_fee_rate, &self);
        let remote_available_max_fee = if self.funding_udt_type_script.is_none() {
            self.to_remote_amount as u64 + self.remote_reserved_ckb_amount - MIN_OCCUPIED_CAPACITY
        } else {
            self.remote_reserved_ckb_amount - MIN_UDT_OCCUPIED_CAPACITY
        };
        return fee <= remote_available_max_fee;
    }

    pub fn check_state_for_tlc_update(&self) -> ProcessingChannelResult {
        match self.state {
            ChannelState::ChannelReady() => Ok(()),
            ChannelState::ShuttingDown(_) => Ok(()),
            _ => Err(ProcessingChannelError::InvalidState(format!(
                "Invalid state {:?} for adding tlc",
                self.state
            ))),
        }
    }

    pub fn create_outbounding_tlc(&self, command: AddTlcCommand) -> TLC {
        // TODO: we are filling the user command with a new id here.
        // The advantage of this is that we don't need to burden the users to
        // provide a next id for each tlc. The disadvantage is that users may
        // inadvertently click the same button twice, and we will process the same
        // twice, the frontend needs to prevent this kind of behaviour.
        // Is this what we want?
        let id = self.get_next_offering_tlc_id();
        assert!(
            self.get_offered_tlc(id).is_none(),
            "Must not have the same id in pending offered tlcs"
        );

        let preimage = command.preimage.unwrap_or(get_random_preimage());
        let payment_hash = command
            .payment_hash
            .unwrap_or_else(|| command.hash_algorithm.hash(preimage).into());

        TLC {
            id: TLCId::Offered(id),
            amount: command.amount,
            payment_hash,
            lock_time: command.expiry,
            payment_preimage: Some(preimage),
            hash_algorithm: command.hash_algorithm,
        }
    }

    pub fn create_inbounding_tlc(&self, message: AddTlc) -> Result<TLC, ProcessingChannelError> {
        if self.get_received_tlc(message.tlc_id).is_some() {
            return Err(ProcessingChannelError::InvalidParameter(format!(
                "Trying to add tlc with existing id {:?}",
                message.tlc_id
            )));
        }
        if message.tlc_id != self.get_next_received_tlc_id() {
            return Err(ProcessingChannelError::InvalidParameter(format!(
                "Trying to add tlc with id {:?} while expecting id {:?}",
                message.tlc_id,
                self.get_next_received_tlc_id()
            )));
        }
        Ok(TLC {
            id: TLCId::Received(message.tlc_id),
            amount: message.amount,
            payment_hash: message.payment_hash,
            lock_time: message.expiry,
            payment_preimage: None,
            hash_algorithm: message.hash_algorithm,
        })
    }
}

impl From<&ChannelActorState> for Musig2SignContext {
    fn from(value: &ChannelActorState) -> Self {
        Musig2SignContext {
            key_agg_ctx: value.get_musig2_agg_context(),
            agg_nonce: value.get_musig2_agg_pubnonce(),
            seckey: value.signer.funding_key,
            secnonce: value.get_local_musig2_secnonce(),
        }
    }
}

impl From<&ChannelActorState> for Musig2VerifyContext {
    fn from(value: &ChannelActorState) -> Self {
        Musig2VerifyContext {
            key_agg_ctx: value.get_musig2_agg_context(),
            agg_nonce: value.get_musig2_agg_pubnonce(),
            pubkey: *value.get_remote_funding_pubkey(),
            pubnonce: value.get_remote_nonce().clone(),
        }
    }
}

// State transition handlers for the channel actor state.
impl ChannelActorState {
    pub fn create_witness_for_funding_cell(
        &self,
        signature: CompactSignature,
        version: u64,
    ) -> [u8; FUNDING_CELL_WITNESS_LEN] {
        create_witness_for_funding_cell(
            self.get_funding_lock_script_xonly(),
            self.get_funding_transaction_outpoint(),
            signature,
            version,
        )
    }

    pub fn aggregate_partial_signatures_to_consume_funding_cell(
        &self,
        partial_signatures: [PartialSignature; 2],
        version: u64,
        tx: &TransactionView,
    ) -> Result<TransactionView, ProcessingChannelError> {
        let funding_out_point = self.get_funding_transaction_outpoint();
        debug_assert_eq!(
            tx.input_pts_iter().next().as_ref(),
            Some(&funding_out_point),
            "The first input of the tx must be the funding cell outpoint"
        );

        let message = get_funding_cell_message_to_sign(version, funding_out_point, tx);
        debug!(
            "Message to sign to consume funding cell {:?} with version {:?}",
            hex::encode(message.as_slice()),
            version
        );

        let verify_ctx = Musig2VerifyContext::from(self);

        let signature = aggregate_partial_signatures_for_msg(
            message.as_slice(),
            verify_ctx,
            partial_signatures,
        )?;

        let witness = self.create_witness_for_funding_cell(signature, version);
        Ok(tx
            .as_advanced_builder()
            .set_witnesses(vec![witness.pack()])
            .build())
    }

    pub fn sign_tx_to_consume_funding_cell(
        &self,
        tx: &PartiallySignedCommitmentTransaction,
    ) -> Result<TransactionView, ProcessingChannelError> {
        debug!(
            "Signing and verifying commitment tx with message {:?} (version {})",
            hex::encode(tx.msg.as_slice()),
            tx.version
        );
        let sign_ctx = Musig2SignContext::from(self);
        let signature2 = sign_ctx.sign(tx.msg.as_slice())?;

        self.aggregate_partial_signatures_to_consume_funding_cell(
            [tx.signature, signature2],
            tx.version,
            &tx.tx,
        )
    }

    pub fn maybe_transition_to_shutdown(
        &mut self,
        network: &ActorRef<NetworkActorMessage>,
    ) -> ProcessingChannelResult {
        // This function will also be called when we resolve all pending tlcs.
        // If we are not in the ShuttingDown state, we should not do anything.
        let flags = match self.state {
            ChannelState::ShuttingDown(flags) => flags,
            _ => {
                return Ok(());
            }
        };

        if !flags.contains(ShuttingDownFlags::AWAITING_PENDING_TLCS) || self.any_tlc_pending() {
            debug!(
                "Will not shutdown the channel because we require all tlcs resolved and both parties sent the Shutdown message, current state: {:?}, pending tlcs: {:?}",
                &self.state,
                &self.tlcs
            );
            return Ok(());
        }

        debug!("All pending tlcs are resolved, transitioning to Shutdown state");
        self.update_state(ChannelState::ShuttingDown(
            flags | ShuttingDownFlags::DROPPING_PENDING,
        ));

        let (shutdown_tx, message) = self.build_shutdown_tx()?;
        let sign_ctx = Musig2SignContext::from(&*self);

        // Create our shutdown signature if we haven't already.
        let local_shutdown_signature = match self.local_shutdown_signature {
            Some(signature) => signature,
            None => {
                let signature = sign_ctx.sign(message.as_slice())?;
                self.local_shutdown_signature = Some(signature);
                debug!(
                    "We have signed shutdown tx ({:?}) message {:?} with signature {:?}",
                    &shutdown_tx, &message, &signature,
                );

                network
                    .send_message(NetworkActorMessage::new_command(
                        NetworkActorCommand::SendCFNMessage(CFNMessageWithPeerId {
                            peer_id: self.peer_id.clone(),
                            message: CFNMessage::ClosingSigned(ClosingSigned {
                                partial_signature: signature,
                                channel_id: self.get_id(),
                            }),
                        }),
                    ))
                    .expect(ASSUME_NETWORK_ACTOR_ALIVE);
                signature
            }
        };

        match self.remote_shutdown_signature {
            Some(remote_shutdown_signature) => {
<<<<<<< HEAD
                self.update_state(ChannelState::Closed(CloseFlags::COOPERATIVE));
=======
>>>>>>> 6a4931ce
                let tx = self.aggregate_partial_signatures_to_consume_funding_cell(
                    [local_shutdown_signature, remote_shutdown_signature],
                    u64::MAX,
                    &shutdown_tx,
                )?;
                assert_eq!(
                    tx.data().serialized_size_in_block(),
                    commitment_tx_size(
                        &self.funding_udt_type_script,
                        Some((
                            self.local_shutdown_script.clone().unwrap(),
                            self.remote_shutdown_script.clone().unwrap()
                        ))
                    )
                );

                self.update_state(ChannelState::Closed);

                network
                    .send_message(NetworkActorMessage::new_event(
                        NetworkActorEvent::ClosingTransactionPending(
                            self.get_id(),
                            self.peer_id.clone(),
                            tx,
                        ),
                    ))
                    .expect(ASSUME_NETWORK_ACTOR_ALIVE);
            }

            None => {
                debug!("We have sent our shutdown signature, waiting for counterparty's signature");
            }
        }

        Ok(())
    }

    pub fn handle_accept_channel_message(
        &mut self,
        accept_channel: AcceptChannel,
    ) -> ProcessingChannelResult {
        if self.state != ChannelState::NegotiatingFunding(NegotiatingFundingFlags::OUR_INIT_SENT) {
            return Err(ProcessingChannelError::InvalidState(format!(
                "accepting a channel while in state {:?}, expecting NegotiatingFundingFlags::OUR_INIT_SENT",
                self.state
            )));
        }

        self.check_reserved_ckb_amount(
            "remote_reserved_ckb_amount",
            accept_channel.reserved_ckb_amount,
        )?;

        self.update_state(ChannelState::NegotiatingFunding(
            NegotiatingFundingFlags::INIT_SENT,
        ));

        self.to_remote_amount = accept_channel.funding_amount;
        self.remote_reserved_ckb_amount = accept_channel.reserved_ckb_amount;

        #[cfg(debug_assertions)]
        {
            self.total_amount = self.to_local_amount + self.to_remote_amount;
        }

        self.remote_nonce = Some(accept_channel.next_local_nonce.clone());
        let remote_pubkeys = (&accept_channel).into();
        self.remote_channel_parameters = Some(ChannelParametersOneParty {
            pubkeys: remote_pubkeys,
            selected_contest_delay: accept_channel.to_local_delay,
        });
        self.remote_commitment_points = vec![
            accept_channel.first_per_commitment_point,
            accept_channel.second_per_commitment_point,
        ];

        debug!(
            "Successfully processed AcceptChannel message {:?}",
            &accept_channel
        );
        Ok(())
    }

    // This is the dual of `handle_tx_collaboration_command`. Any logic error here is likely
    // to present in the other function as well.
    pub fn handle_tx_collaboration_msg(
        &mut self,
        msg: TxCollaborationMsg,
        network: &ActorRef<NetworkActorMessage>,
    ) -> ProcessingChannelResult {
        debug!("Processing tx collaboration message: {:?}", &msg);
        let is_complete_message = matches!(msg, TxCollaborationMsg::TxComplete(_));
        let is_waiting_for_remote = match self.state {
            ChannelState::CollaboratingFundingTx(flags) => {
                flags.contains(CollaboratingFundingTxFlags::AWAITING_REMOTE_TX_COLLABORATION_MSG)
            }
            _ => false,
        };
        let flags = match self.state {
            // Starting transaction collaboration
            ChannelState::NegotiatingFunding(NegotiatingFundingFlags::INIT_SENT)
                if !self.is_acceptor =>
            {
                return Err(ProcessingChannelError::InvalidState(
                    "Initiator received a tx collaboration message".to_string(),
                ));
            }
            ChannelState::NegotiatingFunding(_) => {
                debug!("Started negotiating funding tx collaboration");
                CollaboratingFundingTxFlags::empty()
            }
            ChannelState::CollaboratingFundingTx(_)
                if !is_complete_message && !is_waiting_for_remote =>
            {
                return Err(ProcessingChannelError::InvalidState(format!(
                    "Trying to process message {:?} while in {:?} (should only receive non-complete message after sent response from peer)",
                    &msg, self.state
                )));
            }
            ChannelState::CollaboratingFundingTx(flags) => {
                if flags.contains(CollaboratingFundingTxFlags::THEIR_TX_COMPLETE_SENT) {
                    return Err(ProcessingChannelError::InvalidState(format!(
                        "Received a tx collaboration message {:?}, but we are already in the state {:?} where the remote has sent a complete message",
                        &msg, &self.state
                    )));
                }
                debug!(
                    "Processing tx collaboration message {:?} for state {:?}",
                    &msg, &self.state
                );
                flags
            }
            _ => {
                return Err(ProcessingChannelError::InvalidState(format!(
                    "Invalid tx collaboration message {:?} for state {:?}",
                    &msg, &self.state
                )));
            }
        };
        match msg {
            TxCollaborationMsg::TxUpdate(msg) => {
                // TODO check if the tx is valid.
                self.funding_tx = Some(msg.tx.clone());
                if self.is_tx_final(&msg.tx)? {
                    self.maybe_complete_tx_collaboration(msg.tx, network)?;
                } else {
                    network
                        .send_message(NetworkActorMessage::new_command(
                            NetworkActorCommand::UpdateChannelFunding(
                                self.get_id(),
                                msg.tx,
                                self.get_funding_request(),
                            ),
                        ))
                        .expect(ASSUME_NETWORK_ACTOR_ALIVE);
                    self.update_state(ChannelState::CollaboratingFundingTx(
                        CollaboratingFundingTxFlags::PREPARING_LOCAL_TX_COLLABORATION_MSG,
                    ));
                }
            }
            TxCollaborationMsg::TxComplete(_msg) => {
                self.check_tx_complete_preconditions()?;
                let flags = flags | CollaboratingFundingTxFlags::THEIR_TX_COMPLETE_SENT;
                self.update_state(ChannelState::CollaboratingFundingTx(flags));
                if flags.contains(CollaboratingFundingTxFlags::COLLABRATION_COMPLETED) {
                    // Notify outside observers.
                    network
                        .send_message(NetworkActorMessage::new_event(
                            NetworkActorEvent::NetworkServiceEvent(
                                NetworkServiceEvent::CommitmentSignaturePending(
                                    self.peer_id.clone(),
                                    self.get_id(),
                                    self.get_current_commitment_number(false),
                                ),
                            ),
                        ))
                        .expect(ASSUME_NETWORK_ACTOR_ALIVE);
                }
            }
        }
        Ok(())
    }

    pub fn handle_commitment_signed_message(
        &mut self,
        commitment_signed: CommitmentSigned,
        network: &ActorRef<NetworkActorMessage>,
    ) -> ProcessingChannelResult {
        let flags = match self.state {
            ChannelState::CollaboratingFundingTx(flags)
                if !flags.contains(CollaboratingFundingTxFlags::COLLABRATION_COMPLETED) =>
            {
                return Err(ProcessingChannelError::InvalidState(format!(
                    "Unable to process commitment_signed message in state {:?}, as collaboration is not completed yet.",
                    &self.state
                )));
            }
            ChannelState::CollaboratingFundingTx(_) => {
                debug!(
                    "Processing commitment_signed message in state {:?}",
                    &self.state
                );
                CommitmentSignedFlags::SigningCommitment(SigningCommitmentFlags::empty())
            }
            ChannelState::SigningCommitment(flags)
                if flags.contains(SigningCommitmentFlags::THEIR_COMMITMENT_SIGNED_SENT) =>
            {
                return Err(ProcessingChannelError::InvalidState(format!(
                    "Unable to process commitment_signed message in state {:?}, as we have already received our commitment_signed message.",
                    &self.state
                )));
            }
            ChannelState::SigningCommitment(flags) => {
                debug!(
                    "Processing commitment_signed message in state {:?}",
                    &self.state
                );
                CommitmentSignedFlags::SigningCommitment(flags)
            }
            ChannelState::ChannelReady() => {
                debug!("Processing commitment_signed message while channel ready");
                CommitmentSignedFlags::ChannelReady()
            }
            ChannelState::ShuttingDown(flags) => {
                if flags.contains(ShuttingDownFlags::AWAITING_PENDING_TLCS) {
                    debug!(
                        "Signing commitment transactions while shutdown is pending, current state {:?}",
                        &self.state
                    );
                    CommitmentSignedFlags::PendingShutdown(flags)
                } else {
                    return Err(ProcessingChannelError::InvalidState(format!(
                        "Unable to process commitment_signed message in shutdowning state with flags {:?}",
                        &flags
                    )));
                }
            }
            _ => {
                return Err(ProcessingChannelError::InvalidState(format!(
                    "Unable to send commitment signed message in state {:?}",
                    &self.state
                )));
            }
        };

        let tx = self.verify_and_complete_tx(commitment_signed.partial_signature)?;
        // This is the commitment transaction that both parties signed,
        // can be broadcasted to the network if necessary

        assert_eq!(
            tx.data().serialized_size_in_block(),
            commitment_tx_size(&self.funding_udt_type_script, None)
        );

        let num = self.get_current_commitment_number(false);

        debug!(
            "Successfully handled commitment signed message: {:?}, tx: {:?}",
            &commitment_signed, &tx
        );

        // Notify outside observers.
        network
            .send_message(NetworkActorMessage::new_event(
                NetworkActorEvent::NetworkServiceEvent(
                    NetworkServiceEvent::RemoteCommitmentSigned(
                        self.peer_id.clone(),
                        self.get_id(),
                        num,
                        tx.clone(),
                    ),
                ),
            ))
            .expect(ASSUME_NETWORK_ACTOR_ALIVE);

        debug!(
            "Updating peer next remote nonce from {:?} to {:?}",
            self.get_remote_nonce(),
            &commitment_signed.next_local_nonce
        );
        self.remote_nonce = Some(commitment_signed.next_local_nonce);
        self.latest_commitment_transaction = Some(tx.data());
        match flags {
            CommitmentSignedFlags::SigningCommitment(flags) => {
                let flags = flags | SigningCommitmentFlags::THEIR_COMMITMENT_SIGNED_SENT;
                self.update_state(ChannelState::SigningCommitment(flags));
                self.maybe_transition_to_tx_signatures(flags, network)?;
            }
            CommitmentSignedFlags::ChannelReady() | CommitmentSignedFlags::PendingShutdown(_) => {
                self.send_revoke_and_ack_message(network);
                match flags {
                    CommitmentSignedFlags::ChannelReady() => {}
                    CommitmentSignedFlags::PendingShutdown(_) => {
                        // TODO: Handle error in the below function call.
                        // We've already updated our state, we should never fail here.
                        self.maybe_transition_to_shutdown(network)?;
                    }
                    _ => {
                        unreachable!(
                            "Invalid flags for commitment signed message, should have handled {:?}",
                            flags
                        );
                    }
                }
            }
        }
        Ok(())
    }

    pub fn maybe_transition_to_tx_signatures(
        &mut self,
        flags: SigningCommitmentFlags,
        network: &ActorRef<NetworkActorMessage>,
    ) -> ProcessingChannelResult {
        if flags.contains(SigningCommitmentFlags::COMMITMENT_SIGNED_SENT) {
            debug!("Commitment signed message sent by both sides, tranitioning to AwaitingTxSignatures state");
            self.update_state(ChannelState::AwaitingTxSignatures(
                AwaitingTxSignaturesFlags::empty(),
            ));
            if self.should_local_send_tx_signatures_first() {
                debug!("It is our turn to send tx_signatures, so we will do it now.");
                self.handle_tx_signatures(network, None)?;
            }
        }
        Ok(())
    }

    // TODO: currently witnesses in the tx_signatures molecule message are a list of bytes.
    // It is unclear how can we compose two partial sets witnesses into a complete
    // set of witnesses.
    pub fn handle_tx_signatures(
        &mut self,
        network: &ActorRef<NetworkActorMessage>,
        // If partial_witnesses is given, then it is the counterparty that send a message
        // to us, and we must combine them to make a full list of witnesses.
        // Otherwise, we are the one who is to start send the tx_signatures.
        // We can just create a partial set of witnesses, and sent them to the peer.
        partial_witnesses: Option<Vec<Vec<u8>>>,
    ) -> ProcessingChannelResult {
        let flags = match self.state {
            ChannelState::AwaitingTxSignatures(flags)
                if flags.contains(AwaitingTxSignaturesFlags::THEIR_TX_SIGNATURES_SENT)
                    && partial_witnesses.is_some() =>
            {
                return Err(ProcessingChannelError::RepeatedProcessing(format!(
                    "tx_signatures partial witnesses {:?}",
                    partial_witnesses.unwrap()
                )));
            }
            ChannelState::AwaitingTxSignatures(flags)
                if flags.contains(AwaitingTxSignaturesFlags::OUR_TX_SIGNATURES_SENT)
                    && partial_witnesses.is_none() =>
            {
                return Err(ProcessingChannelError::RepeatedProcessing(
                    "We have already sent our tx_signatures".to_string(),
                ));
            }
            ChannelState::SigningCommitment(flags)
                if flags.contains(SigningCommitmentFlags::COMMITMENT_SIGNED_SENT) =>
            {
                AwaitingTxSignaturesFlags::empty()
            }
            ChannelState::AwaitingTxSignatures(flags) => flags,
            _ => {
                return Err(ProcessingChannelError::InvalidState(format!(
                    "Unable to build and sign funding tx in state {:?}",
                    &self.state
                )));
            }
        };

        let flags = if partial_witnesses.is_some() {
            flags | AwaitingTxSignaturesFlags::THEIR_TX_SIGNATURES_SENT
        } else {
            flags | AwaitingTxSignaturesFlags::OUR_TX_SIGNATURES_SENT
        };
        self.update_state(ChannelState::AwaitingTxSignatures(flags));

        let funding_tx = self
            .funding_tx
            .clone()
            .ok_or(ProcessingChannelError::InvalidState(
                "Funding transaction is not present".to_string(),
            ))?;

        network
            .send_message(NetworkActorMessage::new_command(
                NetworkActorCommand::SignTx(
                    self.peer_id.clone(),
                    self.get_id(),
                    funding_tx,
                    partial_witnesses,
                ),
            ))
            .expect(ASSUME_NETWORK_ACTOR_ALIVE);
        let flags = flags | AwaitingTxSignaturesFlags::OUR_TX_SIGNATURES_SENT;
        self.update_state(ChannelState::AwaitingTxSignatures(flags));

        Ok(())
    }

    pub fn on_channel_ready(&mut self, network: &ActorRef<NetworkActorMessage>) {
        self.update_state(ChannelState::ChannelReady());
        self.increment_local_commitment_number();
        self.increment_remote_commitment_number();
        network
            .send_message(NetworkActorMessage::new_event(
                NetworkActorEvent::ChannelReady(self.get_id(), self.peer_id.clone()),
            ))
            .expect(ASSUME_NETWORK_ACTOR_ALIVE);
    }

    pub fn append_remote_commitment_point(&mut self, commitment_point: Pubkey) {
        debug!(
            "Setting remote commitment point #{} (counting from 0)): {:?}",
            self.remote_commitment_points.len(),
            commitment_point
        );
        assert_eq!(
            self.remote_commitment_points.len() as u64,
            self.get_local_commitment_number()
        );
        self.remote_commitment_points.push(commitment_point);
    }

    pub fn handle_revoke_and_ack_message(
        &mut self,
        revoke_and_ack: RevokeAndAck,
    ) -> ProcessingChannelResult {
        let RevokeAndAck {
            channel_id: _,
            per_commitment_secret,
            next_per_commitment_point,
        } = revoke_and_ack;
        let commitment_number = self.get_local_commitment_number();
        debug!(
            "Checking commitment secret and point for revocation #{}",
            commitment_number
        );
        let per_commitment_point = self.get_remote_commitment_point(commitment_number);
        if per_commitment_point != Privkey::from(per_commitment_secret).pubkey() {
            return Err(ProcessingChannelError::InvalidParameter(format!(
                "Per commitment secret and per commitment point mismatch #{}: secret {:?}, point: {:?}",
                commitment_number, per_commitment_secret, per_commitment_point
            )));
        }
        self.update_state_on_raa_msg(true);
        self.append_remote_commitment_point(next_per_commitment_point);
        Ok(())
    }

    fn handle_reestablish_channel_message(
        &mut self,
        reestablish_channel: ReestablishChannel,
        network: &ActorRef<NetworkActorMessage>,
    ) -> ProcessingChannelResult {
        debug!(
            "Handling reestablish channel message: {:?}, our commitment_numbers {:?}",
            reestablish_channel, self.commitment_numbers,
        );
        self.reestablishing = false;
        match self.state {
            ChannelState::NegotiatingFunding(_flags) => {
                // TODO: in current implementation, we don't store the channel when we are in NegotiatingFunding state.
                // This is an unreachable state for reestablish channel message. we may need to handle this case in the future.
            }
            ChannelState::ChannelReady() => {
                let expected_local_commitment_number = self.get_local_commitment_number();
                let acutal_local_commitment_number = reestablish_channel.remote_commitment_number;
                if acutal_local_commitment_number == expected_local_commitment_number {
                    // resend AddTlc, RemoveTlc and CommitmentSigned messages if needed
                    let mut need_resend_commitment_signed = false;
                    for info in self.tlcs.values() {
                        if info.is_offered() {
                            if info.created_at.get_local() >= acutal_local_commitment_number
                                && info.creation_confirmed_at.is_none()
                            {
                                // resend AddTlc message
                                network
                                    .send_message(NetworkActorMessage::new_command(
                                        NetworkActorCommand::SendCFNMessage(CFNMessageWithPeerId {
                                            peer_id: self.peer_id.clone(),
                                            message: CFNMessage::AddTlc(AddTlc {
                                                channel_id: self.get_id(),
                                                tlc_id: info.tlc.get_id(),
                                                amount: info.tlc.amount,
                                                payment_hash: info.tlc.payment_hash,
                                                expiry: info.tlc.lock_time,
                                                hash_algorithm: info.tlc.hash_algorithm,
                                            }),
                                        }),
                                    ))
                                    .expect(ASSUME_NETWORK_ACTOR_ALIVE);

                                need_resend_commitment_signed = true;
                            }
                        } else if let Some((commitment_number, remove_reason)) = info.removed_at {
                            if commitment_number.get_local() >= acutal_local_commitment_number {
                                // resend RemoveTlc message
                                network
                                    .send_message(NetworkActorMessage::new_command(
                                        NetworkActorCommand::SendCFNMessage(CFNMessageWithPeerId {
                                            peer_id: self.peer_id.clone(),
                                            message: CFNMessage::RemoveTlc(RemoveTlc {
                                                channel_id: self.get_id(),
                                                tlc_id: info.tlc.get_id(),
                                                reason: remove_reason,
                                            }),
                                        }),
                                    ))
                                    .expect(ASSUME_NETWORK_ACTOR_ALIVE);

                                need_resend_commitment_signed = true;
                            }
                        }
                    }
                    if need_resend_commitment_signed {
                        debug!("Resend CommitmentSigned message");
                        network
                            .send_message(NetworkActorMessage::new_command(
                                NetworkActorCommand::ControlCfnChannel(ChannelCommandWithId {
                                    channel_id: self.get_id(),
                                    command: ChannelCommand::CommitmentSigned(),
                                }),
                            ))
                            .expect(ASSUME_NETWORK_ACTOR_ALIVE);
                    }
                } else if acutal_local_commitment_number == expected_local_commitment_number + 1 {
                    // wait for remote to resend the RevokeAndAck message, do nothing here
                } else {
                    // unreachable state, just log an error for potential bugs
                    error!(
                        "Reestablish channel message with invalid local commitment number: expected {}, actual {}",
                        expected_local_commitment_number, acutal_local_commitment_number
                    );
                }

                let expected_remote_commitment_number = self.get_remote_commitment_number();
                let acutal_remote_commitment_number = reestablish_channel.local_commitment_number;
                if expected_remote_commitment_number == acutal_remote_commitment_number {
                    // synced with remote, do nothing
                } else if expected_remote_commitment_number == acutal_remote_commitment_number + 1 {
                    // Resetting our remote commitment number to the actual remote commitment number
                    // and resend the RevokeAndAck message.
                    self.set_remote_commitment_number(acutal_remote_commitment_number);
                    self.send_revoke_and_ack_message(network);
                } else {
                    // unreachable state, just log an error for potential bugs
                    error!(
                        "Reestablish channel message with invalid remote commitment number: expected {}, actual {}",
                        expected_remote_commitment_number, acutal_remote_commitment_number
                    );
                }
            }
            _ => {
                // TODO: @quake we need to handle other states.
                warn!(
                    "Unhandled reestablish channel message in state {:?}",
                    &self.state
                );
            }
        }
        Ok(())
    }

    pub fn is_tx_final(&self, tx: &Transaction) -> Result<bool, ProcessingChannelError> {
        // TODO: check if the tx is valid
        let tx = tx.clone().into_view();

        let first_output = tx
            .outputs()
            .get(0)
            .ok_or(ProcessingChannelError::InvalidParameter(
                "Funding transaction should have at least one output".to_string(),
            ))?;

        if first_output.lock() != self.get_funding_lock_script() {
            error!("Checking if transaction final failed as tx's first output's script is not funding lock: tx: {:?}, first output lock script: {:?}, funding lock script: {:?}",
                 &tx, first_output.lock(), self.get_funding_lock_script());
            // TODO: return an error here. We panic because we want to move fast.
            panic!("Invalid funding transation")
        }

        if self.funding_udt_type_script.is_some() {
            let (_output, data) =
                tx.output_with_data(0)
                    .ok_or(ProcessingChannelError::InvalidParameter(
                        "Funding transaction should have at least one output".to_string(),
                    ))?;
            assert!(data.as_ref().len() >= 16);
            let mut amount_bytes = [0u8; 16];
            amount_bytes.copy_from_slice(&data.as_ref()[0..16]);
            let udt_amount = u128::from_le_bytes(amount_bytes);
            debug!(
                "udt_amount: {}, to_remote_amount: {}, to_local_amount: {}",
                udt_amount, self.to_remote_amount, self.to_local_amount
            );
            return Ok(udt_amount == self.to_remote_amount + self.to_local_amount);
        } else {
            let current_capacity: u64 = first_output.capacity().unpack();
            let is_complete = current_capacity
                == (self.to_local_amount
                    + self.to_remote_amount
                    + self.local_reserved_ckb_amount as u128
                    + self.remote_reserved_ckb_amount as u128) as u64;
            Ok(is_complete)
        }
    }

    pub fn maybe_complete_tx_collaboration(
        &mut self,
        tx: Transaction,
        network: &ActorRef<NetworkActorMessage>,
    ) -> ProcessingChannelResult {
        let is_complete = self.is_tx_final(&tx)?;

        debug!(
            "Checking if funding transaction {:?} is complete: {}",
            &tx, is_complete
        );

        if is_complete {
            // We need to send a SendCFNMessage command here (instead of a ControlCfnChannel),
            // to guarantee that the TxComplete message immediately is sent to the network actor.
            // Otherwise, it is possible that when the network actor is processing ControlCfnChannel,
            // it receives another SendCFNMessage command, and that message (e.g. CommitmentSigned)
            // is processed first, thus breaking the order of messages.
            network
                .send_message(NetworkActorMessage::new_command(
                    NetworkActorCommand::SendCFNMessage(CFNMessageWithPeerId::new(
                        self.peer_id.clone(),
                        CFNMessage::TxComplete(TxComplete {
                            channel_id: self.get_id(),
                        }),
                    )),
                ))
                .expect(ASSUME_NETWORK_ACTOR_ALIVE);
            let old_flags = match self.state {
                ChannelState::CollaboratingFundingTx(flags) => flags,
                _ => {
                    panic!(
                        "Must be in CollaboratingFundingTx state while running update_funding_tx"
                    );
                }
            };
            self.update_state(ChannelState::CollaboratingFundingTx(
                old_flags | CollaboratingFundingTxFlags::OUR_TX_COMPLETE_SENT,
            ));
        }
        Ok(())
    }

    // TODO: More checks to the funding tx.
    fn check_tx_complete_preconditions(&mut self) -> ProcessingChannelResult {
        match self.funding_tx.as_ref() {
            None => {
                return Err(ProcessingChannelError::InvalidState(
                    "Received TxComplete message without a funding transaction".to_string(),
                ));
            }
            Some(tx) => {
                debug!(
                    "Received TxComplete message, funding tx is present {:?}",
                    tx
                );
                let check = self.is_tx_final(tx);
                if !check.is_ok_and(|ok| ok) {
                    return Err(ProcessingChannelError::InvalidState(
                        "Received TxComplete message, but funding tx is not final".to_string(),
                    ));
                }
            }
        }
        Ok(())
    }

    pub fn fill_in_channel_id(&mut self) {
        assert!(
            self.remote_channel_parameters.is_some(),
            "Counterparty pubkeys is required to derive actual channel id"
        );
        let remote_revocation = &self
            .get_remote_channel_parameters()
            .pubkeys
            .revocation_base_key;
        let local_revocation = &self
            .get_local_channel_parameters()
            .pubkeys
            .revocation_base_key;
        let channel_id =
            derive_channel_id_from_revocation_keys(local_revocation, remote_revocation);

        debug!("Channel Id changed from {:?} to {:?}", self.id, channel_id,);

        self.id = channel_id;
    }

    // Whose pubkey should go first in musig2?
    // We define a definitive order for the pubkeys in musig2 to makes it easier
    // to aggregate musig2 signatures.
    fn should_local_go_first_in_musig2(&self) -> bool {
        let local_pubkey = self.get_local_channel_parameters().pubkeys.funding_pubkey;
        let remote_pubkey = self.get_remote_channel_parameters().pubkeys.funding_pubkey;
        local_pubkey <= remote_pubkey
    }

    // Order some items (like pubkey and nonce) from holders and counterparty in musig2.
    fn order_things_for_musig2<T>(&self, holder: T, counterparty: T) -> [T; 2] {
        if self.should_local_go_first_in_musig2() {
            [holder, counterparty]
        } else {
            [counterparty, holder]
        }
    }

    // Should the local send tx_signatures first?
    // In order to avoid deadlock, we need to define an order for sending tx_signatures.
    // Currently the order of sending tx_signatures is defined as follows:
    // If the amount to self is less than the amount to remote, then we should send,
    // else if the amount to self is equal to the amount to remote and we have
    // smaller funding_pubkey, then we should send first. Otherwise, we should wait
    // the counterparty to send tx_signatures first.
    fn should_local_send_tx_signatures_first(&self) -> bool {
        self.to_local_amount < self.to_remote_amount
            || self.to_local_amount == self.to_remote_amount
                && self.should_local_go_first_in_musig2()
    }

    pub fn build_shutdown_tx(&self) -> Result<(TransactionView, [u8; 32]), ProcessingChannelError> {
        // Don't use get_local_shutdown_script and get_remote_shutdown_script here
        // as they will panic if the scripts are not present.
        // This function may be called in a state where these scripts are not present.
        let (
            local_shutdown_script,
            remote_shutdown_script,
            local_shutdown_fee,
            remote_shutdown_fee,
        ) = match (
            self.local_shutdown_script.clone(),
            self.remote_shutdown_script.clone(),
            self.local_shutdown_fee_rate,
            self.remote_shutdown_fee_rate,
        ) {
            (
                Some(local_shutdown_script),
                Some(remote_shutdown_script),
                Some(local_shutdown_fee_rate),
                Some(remote_shutdown_fee_rate),
            ) => (
                local_shutdown_script,
                remote_shutdown_script,
                calculate_shutdown_tx_fee(local_shutdown_fee_rate, &self),
                calculate_shutdown_tx_fee(remote_shutdown_fee_rate, &self),
            ),
            _ => {
                return Err(ProcessingChannelError::InvalidState(format!(
                    "Shutdown scripts are not present: local_shutdown_script {:?}, remote_shutdown_script {:?}, local_shutdown_fee_rate {:?}, remote_shutdown_fee_rate {:?}",
                    &self.local_shutdown_script, &self.remote_shutdown_script,
                    &self.local_shutdown_fee_rate, &self.remote_shutdown_fee_rate
                )));
            }
        };

        debug!(
            "build_shutdown_tx local_shutdown_fee: local {}, remote {}",
            local_shutdown_fee, remote_shutdown_fee
        );

        let cell_deps = get_cell_deps(vec![Contract::FundingLock], &self.funding_udt_type_script);
        let tx_builder = TransactionBuilder::default().cell_deps(cell_deps).input(
            CellInput::new_builder()
                .previous_output(self.get_funding_transaction_outpoint())
                .build(),
        );

        if let Some(type_script) = &self.funding_udt_type_script {
            debug!(
                "shutdown UDT local_amount: {}, remote_amount: {}",
                self.to_local_amount, self.to_remote_amount
            );

            let local_capacity: u64 = self.local_reserved_ckb_amount - local_shutdown_fee;
            debug!(
                "shutdown_tx local_capacity: {} - {} = {}",
                self.local_reserved_ckb_amount, local_shutdown_fee, local_capacity
            );
            let local_output = CellOutput::new_builder()
                .lock(local_shutdown_script)
                .type_(Some(type_script.clone()).pack())
                .capacity(local_capacity.pack())
                .build();
            let local_output_data = self.to_local_amount.to_le_bytes().pack();

            let remote_capacity: u64 = self.remote_reserved_ckb_amount - remote_shutdown_fee;
            debug!(
                "shutdown_tx remote_capacity: {} - {} = {}",
                self.remote_reserved_ckb_amount, remote_shutdown_fee, remote_capacity
            );
            let remote_output = CellOutput::new_builder()
                .lock(remote_shutdown_script)
                .type_(Some(type_script.clone()).pack())
                .capacity(remote_capacity.pack())
                .build();
            let remote_output_data = self.to_remote_amount.to_le_bytes().pack();

            let outputs = self.order_things_for_musig2(local_output, remote_output);
            let outputs_data = self.order_things_for_musig2(local_output_data, remote_output_data);
            let tx = tx_builder
                .set_outputs(outputs.to_vec())
                .set_outputs_data(outputs_data.to_vec())
                .build();
            let message = get_funding_cell_message_to_sign(
                u64::MAX,
                self.get_funding_transaction_outpoint(),
                &tx,
            );
            debug!(
                "Building message to sign for shutdown transaction {:?}",
                hex::encode(message.as_slice())
            );
            Ok((tx, message))
        } else {
            debug!(
                "Final balance partition before shutting down: local {} (fee {}), remote {} (fee {})",
                self.to_local_amount, local_shutdown_fee,
                self.to_remote_amount, remote_shutdown_fee
            );
            let local_value =
                self.to_local_amount as u64 + self.local_reserved_ckb_amount - local_shutdown_fee;
            let remote_value = self.to_remote_amount as u64 + self.remote_reserved_ckb_amount
                - remote_shutdown_fee;
            debug!(
                "Building shutdown transaction with values: local {}, remote {}",
                local_value, remote_value
            );
            let local_output = CellOutput::new_builder()
                .capacity(local_value.pack())
                .lock(local_shutdown_script)
                .build();
            let remote_output = CellOutput::new_builder()
                .capacity(remote_value.pack())
                .lock(remote_shutdown_script)
                .build();
            let outputs = self.order_things_for_musig2(local_output, remote_output);
            let tx = tx_builder
                .set_outputs(outputs.to_vec())
                .set_outputs_data(vec![Default::default(), Default::default()])
                .build();

            let message = get_funding_cell_message_to_sign(
                u64::MAX,
                self.get_funding_transaction_outpoint(),
                &tx,
            );
            debug!(
                "Building message to sign for shutdown transaction {:?}",
                hex::encode(message.as_slice())
            );
            Ok((tx, message))
        }
    }

    // The parameter `local` here specifies whether we are building the commitment transaction
    // for the local party or the remote party. If `local` is true, then we are building a
    // commitment transaction which can be broadcasted by ourself (with valid partial
    // signature from the other party), else we are building a commitment transaction
    // for the remote party (we build this commitment transaction
    // normally because we want to send a partial signature to remote).
    // The function returns a tuple, the first element is the commitment transaction itself,
    // and the second element is the message to be signed by the each party,
    // so as to consume the funding cell. The last element is the witnesses for the
    // commitment transaction.
    pub fn build_commitment_tx(&self, local: bool) -> (TransactionView, [u8; 32], Vec<u8>) {
        let version = self.get_current_commitment_number(local);
        debug!(
            "Building {} commitment transaction #{} with local commtiment number {} and remote commitment number {}",
            if local { "local" } else { "remote" }, version,
            self.get_local_commitment_number(), self.get_remote_commitment_number()
        );

        let funding_out_point = self.get_funding_transaction_outpoint();
        let cell_deps = get_cell_deps(vec![Contract::FundingLock], &self.funding_udt_type_script);
        let tx_builder = TransactionBuilder::default().cell_deps(cell_deps).input(
            CellInput::new_builder()
                .previous_output(funding_out_point.clone())
                .build(),
        );

        let (outputs, outputs_data, witnesses) =
            self.build_commitment_transaction_parameters(local);
        debug!(
            "Building {} commitment transaction #{}'s outputs: {:?}",
            if local { "local" } else { "remote" },
            version,
            &outputs
        );
        let tx_builder = tx_builder.set_outputs(outputs);
        let tx_builder = tx_builder.set_outputs_data(outputs_data);
        let tx = tx_builder.build();
        let message = get_funding_cell_message_to_sign(version, funding_out_point, &tx);
        debug!(
            "Built {} commitment transaction #{}: transaction: {:?}, signing message: {:?}, witnesses: {:?}",
            if local { "local" } else { "remote" }, version,
            &tx, hex::encode(message.as_slice()), hex::encode(&witnesses)
        );
        (tx, message, witnesses)
    }

    fn build_current_commitment_transaction_witnesses(&self, local: bool) -> Vec<u8> {
        let local_commitment_number = self.get_local_commitment_number();
        let remote_commitment_number = self.get_remote_commitment_number();
        let commitment_number = if local {
            local_commitment_number
        } else {
            remote_commitment_number
        };
        debug!(
            "Building {} commitment transaction #{}'s witnesses (commitment numbers: local {}, remote {})",
            if local { "local" } else { "remote" },
            commitment_number,
            local_commitment_number,
            remote_commitment_number
        );
        let (delayed_epoch, delayed_payment_key, revocation_key) = {
            let (
                delay,
                // delayed_payment and revocation keys.
                // The two fields below are used to derive a pubkey for the delayed payment.
                // The delayed_payment_commitment_point is held by the broadcaster.
                delayed_payment_commitment_point,
                delayed_payment_base_key,
                // The two fields below are used to derive a pubkey for the revocation.
                // Unlike delayed_payment_commitment_point above, the revocation key is held
                // by the counter-signatory until this commitment transaction is revoked.
                revocation_commitment_point,
                revocation_base_key,
            ) = if local {
                (
                    self.get_local_channel_parameters().selected_contest_delay,
                    self.get_local_commitment_point(remote_commitment_number),
                    self.get_local_channel_parameters()
                        .delayed_payment_base_key(),
                    self.get_remote_commitment_point(local_commitment_number),
                    self.get_local_channel_parameters().revocation_base_key(),
                )
            } else {
                (
                    self.get_remote_channel_parameters().selected_contest_delay,
                    self.get_remote_commitment_point(local_commitment_number),
                    self.get_remote_channel_parameters()
                        .delayed_payment_base_key(),
                    self.get_local_commitment_point(remote_commitment_number),
                    self.get_remote_channel_parameters().revocation_base_key(),
                )
            };
            debug!(
                "Got base witness parameters: delayed_time: {:?}, delayed_payment_key: {:?}, delayed_commitment_point {:?}, revocation_key: {:?}, revocation_commitment point: {:?}",
                delay, delayed_payment_base_key,
                delayed_payment_commitment_point,
                revocation_base_key, revocation_commitment_point
            );
            (
                delay,
                derive_delayed_payment_pubkey(
                    delayed_payment_base_key,
                    &delayed_payment_commitment_point,
                ),
                derive_revocation_pubkey(revocation_base_key, &revocation_commitment_point),
            )
        };

        debug!(
            "Parameters for witnesses: epoch {:?}, payment key: {:?}, revocation key: {:?}",
            delayed_epoch, delayed_payment_key, revocation_key
        );

        // for xudt compatibility issue,
        // refer to: https://github.com/nervosnetwork/cfn-scripts/pull/5
        let empty_witness_args: [u8; 16] = [16, 0, 0, 0, 16, 0, 0, 0, 16, 0, 0, 0, 16, 0, 0, 0];
        [
            empty_witness_args.to_vec(),
            (Since::from(delayed_epoch).value()).to_le_bytes().to_vec(),
            blake2b_256(delayed_payment_key.serialize())[0..20].to_vec(),
            blake2b_256(revocation_key.serialize())[0..20].to_vec(),
            self.get_witness_args_for_active_tlcs(local),
        ]
        .concat()
    }

    // Build the parameters for the commitment transaction. The first two elements for the
    // returning tuple are commitment outputs and commitment outputs data.
    // The last element is the witnesses for the commitment transaction.
    fn build_commitment_transaction_parameters(
        &self,
        local: bool,
    ) -> (Vec<CellOutput>, Vec<Bytes>, Vec<u8>) {
        #[cfg(debug_assertions)]
        {
            debug_assert_eq!(
                self.total_amount,
                self.to_local_amount + self.to_remote_amount
            );
        }

        // The time_locked_value is amount of assets locked by commitment-lock.
        // Our value is always time-locked. Additionally, we need to add the value of
        // all the TLCs that we have received from the counterparty.
        let (time_locked_value, immediately_spendable_value) = if local {
            (
                self.to_local_amount + self.local_reserved_ckb_amount as u128,
                self.to_remote_amount + self.remote_reserved_ckb_amount as u128,
            )
        } else {
            (
                self.to_remote_amount + self.remote_reserved_ckb_amount as u128,
                self.to_local_amount + self.local_reserved_ckb_amount as u128,
            )
        };

        // Only the received tlc value is added here because
        // sent tlc value is already included in the time_locked_value.
        let received_tlc_value = self.get_tlc_value_received_from_remote(local);
        debug!(
            "Got {} commitment transaction #{}'s values: time_locked_value: {}, tlc_value: {}, immediately_spendable_value: {}",
            if local { "local" } else { "remote" },
            self.get_current_commitment_number(local),
            time_locked_value, received_tlc_value, immediately_spendable_value);
        let mut time_locked_value = time_locked_value + received_tlc_value;
        let immediately_spendable_value = immediately_spendable_value - received_tlc_value;

        debug!("Building commitment transaction with time_locked_value: {}, immediately_spendable_value: {}", time_locked_value, immediately_spendable_value);
        let immediate_payment_key = {
            let (commitment_point, base_payment_key) = if local {
                (
                    // Note that we're building a local commitment transaction, so we need to use
                    // the local commitment number.
                    self.get_remote_commitment_point(self.get_local_commitment_number()),
                    self.get_remote_channel_parameters().payment_base_key(),
                )
            } else {
                (
                    // Note that we're building a remote commitment transaction, so we need to use
                    // the remote commitment number.
                    self.get_local_commitment_point(self.get_remote_commitment_number()),
                    self.get_local_channel_parameters().payment_base_key(),
                )
            };
            derive_payment_pubkey(base_payment_key, &commitment_point)
        };

        let witnesses: Vec<u8> = self.build_current_commitment_transaction_witnesses(local);

        let hash = blake2b_256(&witnesses);
        let script_arg: &[u8] = &hash[..20];
        debug!(
            "Building {} commitment transaction with witnesses {:?} and hash {:?} with local commitment number {} and remote commitment number {}",
            if local { "local" } else {"remote"},
            hex::encode(&witnesses),
            hex::encode(script_arg),
            self.get_local_commitment_number(),
            self.get_remote_commitment_number()
        );

        let immediate_secp256k1_lock_script = get_script_by_contract(
            Contract::Secp256k1Lock,
            &blake2b_256(immediate_payment_key.serialize())[0..20],
        );
        let commitment_lock_script = get_script_by_contract(Contract::CommitmentLock, script_arg);

        let commitment_tx_fee =
            calculate_commitment_tx_fee(self.commitment_fee_rate, &self.funding_udt_type_script);
        debug!("debug commitment_fee: {:?}", commitment_tx_fee);

        if let Some(udt_type_script) = &self.funding_udt_type_script {
            let (mut time_locked_ckb_amount, immediately_spendable_ckb_amount) = if local {
                (
                    self.local_reserved_ckb_amount,
                    self.remote_reserved_ckb_amount,
                )
            } else {
                (
                    self.remote_reserved_ckb_amount,
                    self.local_reserved_ckb_amount,
                )
            };

            // NOTE: we have already make sure the reserved_ckb_amount will enough for commitment tx fee
            // commitment tx fee is paid by the side who want to submit the commitment transaction
            time_locked_ckb_amount -= commitment_tx_fee;

            let immediate_output_data = immediately_spendable_value.to_le_bytes().pack();
            let immediate_output = CellOutput::new_builder()
                .lock(immediate_secp256k1_lock_script)
                .type_(Some(udt_type_script.clone()).pack())
                .capacity(immediately_spendable_ckb_amount.pack())
                .build();

            let commitment_lock_output_data = time_locked_value.to_le_bytes().pack();
            let commitment_lock_output = CellOutput::new_builder()
                .lock(commitment_lock_script)
                .type_(Some(udt_type_script.clone()).pack())
                .capacity(time_locked_ckb_amount.pack())
                .build();

            let outputs = vec![immediate_output, commitment_lock_output];
            let outputs_data = vec![immediate_output_data, commitment_lock_output_data];
            (outputs, outputs_data, witnesses)
        } else {
            let commitment_tx_fee = commitment_tx_fee as u128;

            // commitment tx fee is paid by the side who want to submit the commitment transaction
            time_locked_value -= commitment_tx_fee;

            let outputs = vec![
                CellOutput::new_builder()
                    .capacity((immediately_spendable_value as u64).pack())
                    .lock(immediate_secp256k1_lock_script)
                    .build(),
                CellOutput::new_builder()
                    .capacity((time_locked_value as u64).pack())
                    .lock(commitment_lock_script)
                    .build(),
            ];
            let outputs_data = vec![Bytes::default(); outputs.len()];
            (outputs, outputs_data, witnesses)
        }
    }

    pub fn build_and_verify_commitment_tx(
        &self,
        signature: PartialSignature,
    ) -> Result<PartiallySignedCommitmentTransaction, ProcessingChannelError> {
        let verify_ctx = Musig2VerifyContext::from(self);

        let (tx, msg, witnesses) = self.build_commitment_tx(false);
        debug!(
            "Verifying partial signature ({:?}) of commitment tx ({:?}) message {:?}",
            &signature,
            &tx,
            hex::encode(msg)
        );
        verify_ctx.verify(signature, msg.as_slice())?;
        Ok(PartiallySignedCommitmentTransaction {
            msg,
            version: self.get_current_commitment_number(false),
            tx,
            signature,
            witnesses,
        })
    }

    pub fn build_and_sign_commitment_tx(
        &self,
    ) -> Result<PartiallySignedCommitmentTransaction, ProcessingChannelError> {
        let sign_ctx = Musig2SignContext::from(self);

        let (tx, msg, witnesses) = self.build_commitment_tx(true);

        debug!(
            "Signing commitment tx with message {:?}",
            hex::encode(msg.as_slice())
        );
        let signature = sign_ctx.sign(msg.as_slice())?;
        debug!(
            "Signed commitment tx ({:?}) message {:?} with signature {:?}",
            &tx,
            hex::encode(msg),
            &signature,
        );

        Ok(PartiallySignedCommitmentTransaction {
            msg,
            tx,
            signature,
            witnesses,
            version: self.get_current_commitment_number(true),
        })
    }

    /// Verify the partial signature from the peer and create a complete transaction
    /// with valid witnesses.
    pub fn verify_and_complete_tx(
        &self,
        signature: PartialSignature,
    ) -> Result<TransactionView, ProcessingChannelError> {
        let tx = self.build_and_verify_commitment_tx(signature)?;
        debug!(
            "Trying to complete tx with partial remote signature {:?}",
            &tx
        );
        self.sign_tx_to_consume_funding_cell(&tx)
    }
}

pub trait ChannelActorStateStore {
    fn get_channel_actor_state(&self, id: &Hash256) -> Option<ChannelActorState>;
    fn insert_channel_actor_state(&self, state: ChannelActorState);
    fn delete_channel_actor_state(&self, id: &Hash256);
    fn get_channel_ids_by_peer(&self, peer_id: &PeerId) -> Vec<Hash256>;
    fn get_active_channel_ids_by_peer(&self, peer_id: &PeerId) -> Vec<Hash256> {
        self.get_channel_ids_by_peer(peer_id)
            .into_iter()
            .filter(
                |id| matches!(self.get_channel_actor_state(id), Some(state) if !state.is_closed()),
            )
            .collect()
    }
    fn get_channel_states(&self, peer_id: Option<PeerId>) -> Vec<(PeerId, Hash256, ChannelState)>;
    fn get_active_channel_states(
        &self,
        peer_id: Option<PeerId>,
    ) -> Vec<(PeerId, Hash256, ChannelState)> {
        self.get_channel_states(peer_id)
            .into_iter()
            .filter(|(_, _, state)| !state.is_closed())
            .collect()
    }
}

/// A wrapper on CommitmentTransaction that has a partial signature along with
/// the ckb transaction.
#[derive(Clone, Debug)]
pub struct PartiallySignedCommitmentTransaction {
    // The message that was signed by the partial signature.
    // This partial signature is going to be verified by the funding lock.
    // We have to follow funding lock's rules to generate this message.
    pub msg: [u8; 32],
    // The version number of the commitment transaction.
    pub version: u64,
    // The commitment transaction.
    pub tx: TransactionView,
    // The witnesses in the commitment transaction.
    pub witnesses: Vec<u8>,
    // The partial signature of the commitment transaction.
    pub signature: PartialSignature,
}

pub fn create_witness_for_funding_cell(
    lock_key_xonly: [u8; 32],
    out_point: OutPoint,
    signature: CompactSignature,
    version: u64,
) -> [u8; FUNDING_CELL_WITNESS_LEN] {
    let mut witness = Vec::with_capacity(FUNDING_CELL_WITNESS_LEN);

    // for xudt compatibility issue,
    // refer to: https://github.com/nervosnetwork/cfn-scripts/pull/5
    let empty_witness_args = [16, 0, 0, 0, 16, 0, 0, 0, 16, 0, 0, 0, 16, 0, 0, 0];
    witness.extend_from_slice(&empty_witness_args);
    for bytes in [
        version.to_le_bytes().as_ref(),
        out_point.as_slice(),
        lock_key_xonly.as_slice(),
        signature.serialize().as_slice(),
    ] {
        debug!(
            "Extending witness with {} bytes: {:?}",
            bytes.len(),
            hex::encode(bytes)
        );
        witness.extend_from_slice(bytes);
    }

    debug!(
        "Building witnesses for transaction to consume funding cell: {:?}",
        hex::encode(&witness)
    );

    witness
        .try_into()
        .expect("Witness length should be correct")
}

pub struct Musig2VerifyContext {
    pub key_agg_ctx: KeyAggContext,
    pub agg_nonce: AggNonce,
    pub pubkey: Pubkey,
    pub pubnonce: PubNonce,
}

impl From<Musig2SignContext> for Musig2VerifyContext {
    fn from(value: Musig2SignContext) -> Self {
        Musig2VerifyContext {
            key_agg_ctx: value.key_agg_ctx,
            agg_nonce: value.agg_nonce,
            pubkey: value.seckey.pubkey(),
            pubnonce: value.secnonce.public_nonce(),
        }
    }
}

impl Musig2VerifyContext {
    pub fn verify(&self, signature: PartialSignature, message: &[u8]) -> ProcessingChannelResult {
        let result = verify_partial(
            &self.key_agg_ctx,
            signature,
            &self.agg_nonce,
            self.pubkey,
            &self.pubnonce,
            message,
        );
        debug!(
            "Verifying partial signature {:?} with message {:?}, nonce {:?}, agg nonce {:?}, result {:?}",
            &signature,
            hex::encode(message),
            &self.pubnonce,
            &self.agg_nonce,
            result
        );
        Ok(result?)
    }
}

#[derive(Debug, Clone)]
pub struct Musig2SignContext {
    key_agg_ctx: KeyAggContext,
    agg_nonce: AggNonce,
    seckey: Privkey,
    secnonce: SecNonce,
}

impl Musig2SignContext {
    pub fn sign(self, message: &[u8]) -> Result<PartialSignature, ProcessingChannelError> {
        debug!(
            "Musig2 signing partial message {:?} with nonce {:?} (public nonce: {:?}), agg nonce {:?}",
            hex::encode(message),
            self.secnonce,
            self.secnonce.public_nonce(),
            &self.agg_nonce
        );
        Ok(sign_partial(
            &self.key_agg_ctx,
            self.seckey,
            self.secnonce,
            &self.agg_nonce,
            message,
        )?)
    }
}

fn get_funding_cell_message_to_sign(
    version: u64,
    funding_out_point: OutPoint,
    tx: &TransactionView,
) -> [u8; 32] {
    let version = version.to_le_bytes();
    let version = version.as_ref();
    let funding_out_point = funding_out_point.as_slice();
    let tx_hash = tx.hash();
    let tx_hash = tx_hash.as_slice();
    blake2b_256([version, funding_out_point, tx_hash].concat())
}

pub fn aggregate_partial_signatures_for_msg(
    message: &[u8],
    verify_ctx: Musig2VerifyContext,
    partial_signatures: [PartialSignature; 2],
) -> Result<CompactSignature, ProcessingChannelError> {
    debug!(
        "Message to aggregate signatures: {:?}",
        hex::encode(message)
    );
    let signature: CompactSignature = aggregate_partial_signatures(
        &verify_ctx.key_agg_ctx,
        &verify_ctx.agg_nonce,
        partial_signatures,
        message,
    )?;
    Ok(signature)
}

#[derive(Clone, Debug, PartialEq, Eq, Serialize, Deserialize)]
pub struct ChannelParametersOneParty {
    pub pubkeys: ChannelBasePublicKeys,
    pub selected_contest_delay: LockTime,
}

impl ChannelParametersOneParty {
    pub fn funding_pubkey(&self) -> &Pubkey {
        &self.pubkeys.funding_pubkey
    }

    pub fn payment_base_key(&self) -> &Pubkey {
        &self.pubkeys.payment_base_key
    }

    pub fn delayed_payment_base_key(&self) -> &Pubkey {
        &self.pubkeys.delayed_payment_base_key
    }

    pub fn revocation_base_key(&self) -> &Pubkey {
        &self.pubkeys.revocation_base_key
    }

    pub fn tlc_base_key(&self) -> &Pubkey {
        &self.pubkeys.tlc_base_key
    }
}

/// One counterparty's public keys which do not change over the life of a channel.
#[derive(Clone, Debug, PartialEq, Eq, Serialize, Deserialize)]
pub struct ChannelBasePublicKeys {
    /// The public key which is used to sign all commitment transactions, as it appears in the
    /// on-chain channel lock-in 2-of-2 multisig output.
    pub funding_pubkey: Pubkey,
    /// The base point which is used (with derive_public_revocation_key) to derive per-commitment
    /// revocation keys. This is combined with the per-commitment-secret generated by the
    /// counterparty to create a secret which the counterparty can reveal to revoke previous
    /// states.
    pub revocation_base_key: Pubkey,
    /// The public key on which the non-broadcaster (ie the countersignatory) receives an immediately
    /// spendable primary channel balance on the broadcaster's commitment transaction. This key is
    /// static across every commitment transaction.
    pub payment_base_key: Pubkey,
    /// The base point which is used (with derive_public_key) to derive a per-commitment payment
    /// public key which receives non-HTLC-encumbered funds which are only available for spending
    /// after some delay (or can be claimed via the revocation path).
    pub delayed_payment_base_key: Pubkey,
    /// The base point which is used (with derive_public_key) to derive a per-commitment public key
    /// which is used to encumber HTLC-in-flight outputs.
    pub tlc_base_key: Pubkey,
}

impl From<&OpenChannel> for ChannelBasePublicKeys {
    fn from(value: &OpenChannel) -> Self {
        ChannelBasePublicKeys {
            funding_pubkey: value.funding_pubkey,
            revocation_base_key: value.revocation_basepoint,
            payment_base_key: value.payment_basepoint,
            delayed_payment_base_key: value.delayed_payment_basepoint,
            tlc_base_key: value.tlc_basepoint,
        }
    }
}

impl From<&AcceptChannel> for ChannelBasePublicKeys {
    fn from(value: &AcceptChannel) -> Self {
        ChannelBasePublicKeys {
            funding_pubkey: value.funding_pubkey,
            revocation_base_key: value.revocation_basepoint,
            payment_base_key: value.payment_basepoint,
            delayed_payment_base_key: value.delayed_payment_basepoint,
            tlc_base_key: value.tlc_basepoint,
        }
    }
}

type ShortHash = [u8; 20];

/// A tlc output.
#[derive(Copy, Clone, Debug, PartialEq, Eq, Serialize, Deserialize)]
pub struct TLC {
    /// The id of a TLC.
    pub id: TLCId,
    /// The value as it appears in the commitment transaction
    pub amount: u128,
    /// The CLTV lock-time at which this HTLC expires.
    pub lock_time: LockTime,
    /// The hash of the preimage which unlocks this HTLC.
    pub payment_hash: Hash256,
    /// The preimage of the hash to be sent to the counterparty.
    pub payment_preimage: Option<Hash256>,
    /// Which hash algorithm is applied on the preimage
    pub hash_algorithm: HashAlgorithm,
}

impl TLC {
    pub fn is_offered(&self) -> bool {
        self.id.is_offered()
    }

    pub fn is_received(&self) -> bool {
        !self.is_offered()
    }

    // Change this tlc to the opposite side.
    pub fn flip_mut(&mut self) {
        self.id.flip_mut()
    }

    /// Get the value for the field `htlc_type` in commitment lock witness.
    /// - Lowest 1 bit: 0 if the tlc is offered by the remote party, 1 otherwise.
    /// - High 7 bits:
    ///     - 0: ckb hash
    ///     - 1: sha256
    pub fn get_htlc_type(&self) -> u8 {
        let offered_flag = if self.is_offered() { 0u8 } else { 1u8 };
        ((self.hash_algorithm as u8) << 1) + offered_flag
    }

    fn get_hash(&self) -> ShortHash {
        self.payment_hash.as_ref()[..20].try_into().unwrap()
    }

    fn get_id(&self) -> u64 {
        match self.id {
            TLCId::Offered(id) => id,
            TLCId::Received(id) => id,
        }
    }
}

/// A tlc output in a commitment transaction, including both the tlc output
/// and the commitment_number that it first appeared (will appear) in the
/// commitment transaction.
#[derive(Copy, Clone, Debug, PartialEq, Eq, Serialize, Deserialize)]
pub struct DetailedTLCInfo {
    tlc: TLC,
    // The commitment numbers of both parties when this tlc is created
    // as the offerer sees it.
    // TODO: There is a potential bug here. The commitment number of the
    // receiver may have been updated by the time this tlc is included
    // in a commitment of the offerer. Currently we assume that the commitment
    // number of the receiver when the time this tlc is actually committed by
    // the offerer is just the same as the commitment number of the receiver
    // when the this tlc is created.
    created_at: CommitmentNumbers,
    // The commitment number of the party that received this tlc
    // (also called receiver) when this tlc is first included in
    // the commitment transaction of the receiver.
    creation_confirmed_at: Option<CommitmentNumbers>,
    // The commitment number of the party that removed this tlc
    // (only the receiver is allowed to remove) when the tlc is removed.
    removed_at: Option<(CommitmentNumbers, RemoveTlcReason)>,
    // The initial commitment number of the party (the offerer) that
    // has confirmed the removal of this tlc.
    removal_confirmed_at: Option<CommitmentNumbers>,
}

impl DetailedTLCInfo {
    fn is_offered(&self) -> bool {
        self.tlc.is_offered()
    }

    fn get_commitment_numbers(&self, local: bool) -> CommitmentNumbers {
        let am_i_sending_the_tlc = {
            if self.is_offered() {
                local
            } else {
                !local
            }
        };
        if am_i_sending_the_tlc {
            self.created_at
        } else {
            self.creation_confirmed_at
                .expect("Commitment number is present")
        }
    }
}

pub fn get_tweak_by_commitment_point(commitment_point: &Pubkey) -> [u8; 32] {
    let mut hasher = new_blake2b();
    hasher.update(&commitment_point.serialize());
    let mut result = [0u8; 32];
    hasher.finalize(&mut result);
    result
}

fn derive_private_key(secret: &Privkey, commitment_point: &Pubkey) -> Privkey {
    secret.tweak(get_tweak_by_commitment_point(commitment_point))
}

fn derive_public_key(base_key: &Pubkey, commitment_point: &Pubkey) -> Pubkey {
    base_key.tweak(get_tweak_by_commitment_point(commitment_point))
}

pub fn derive_revocation_pubkey(base_key: &Pubkey, commitment_point: &Pubkey) -> Pubkey {
    derive_public_key(base_key, commitment_point)
}

pub fn derive_payment_pubkey(base_key: &Pubkey, commitment_point: &Pubkey) -> Pubkey {
    derive_public_key(base_key, commitment_point)
}

pub fn derive_delayed_payment_pubkey(base_key: &Pubkey, commitment_point: &Pubkey) -> Pubkey {
    derive_public_key(base_key, commitment_point)
}

pub fn derive_tlc_pubkey(base_key: &Pubkey, commitment_point: &Pubkey) -> Pubkey {
    derive_public_key(base_key, commitment_point)
}

/// A simple implementation of [`WriteableEcdsaChannelSigner`] that just keeps the private keys in memory.
///
/// This implementation performs no policy checks and is insufficient by itself as
/// a secure external signer.
#[derive(Clone, Eq, PartialEq, Debug, Serialize, Deserialize)]
pub struct InMemorySigner {
    /// Holder secret key in the 2-of-2 multisig script of a channel. This key also backs the
    /// holder's anchor output in a commitment transaction, if one is present.
    pub funding_key: Privkey,
    /// Holder secret key for blinded revocation pubkey.
    pub revocation_base_key: Privkey,
    /// Holder secret key used for our balance in counterparty-broadcasted commitment transactions.
    pub payment_key: Privkey,
    /// Holder secret key used in an HTLC transaction.
    pub delayed_payment_base_key: Privkey,
    /// Holder HTLC secret key used in commitment transaction HTLC outputs.
    pub tlc_base_key: Privkey,
    /// SecNonce used to generate valid signature in musig.
    // TODO: use rust's ownership to make sure musig_nonce is used once.
    pub musig2_base_nonce: Privkey,
    /// Seed to derive above keys (per commitment).
    pub commitment_seed: [u8; 32],
}

impl InMemorySigner {
    pub fn generate_from_seed(params: &[u8]) -> Self {
        let seed = ckb_hash::blake2b_256(params);

        let commitment_seed = {
            let mut hasher = new_blake2b();
            hasher.update(&seed);
            hasher.update(&b"commitment seed"[..]);
            let mut result = [0u8; 32];
            hasher.finalize(&mut result);
            result
        };

        let key_derive = |seed: &[u8], info: &[u8]| {
            let result = blake2b_hash_with_salt(seed, info);
            Privkey::from_slice(&result)
        };

        let funding_key = key_derive(&seed, b"funding key");
        let revocation_base_key = key_derive(funding_key.as_ref(), b"revocation base key");
        let payment_key = key_derive(revocation_base_key.as_ref(), b"payment key");
        let delayed_payment_base_key =
            key_derive(payment_key.as_ref(), b"delayed payment base key");
        let tlc_base_key = key_derive(delayed_payment_base_key.as_ref(), b"HTLC base key");
        let musig2_base_nonce = key_derive(tlc_base_key.as_ref(), b"musig nocne");

        Self {
            funding_key,
            revocation_base_key,
            payment_key,
            delayed_payment_base_key,
            tlc_base_key,
            musig2_base_nonce,
            commitment_seed,
        }
    }

    fn get_base_public_keys(&self) -> ChannelBasePublicKeys {
        ChannelBasePublicKeys {
            funding_pubkey: self.funding_key.pubkey(),
            revocation_base_key: self.revocation_base_key.pubkey(),
            payment_base_key: self.payment_key.pubkey(),
            delayed_payment_base_key: self.delayed_payment_base_key.pubkey(),
            tlc_base_key: self.tlc_base_key.pubkey(),
        }
    }

    pub fn get_commitment_point(&self, commitment_number: u64) -> Pubkey {
        get_commitment_point(&self.commitment_seed, commitment_number)
    }

    pub fn get_commitment_secret(&self, commitment_number: u64) -> [u8; 32] {
        get_commitment_secret(&self.commitment_seed, commitment_number)
    }

    pub fn derive_revocation_key(&self, commitment_number: u64) -> Privkey {
        let per_commitment_point = self.get_commitment_point(commitment_number);
        debug!(
            "Revocation key: {}",
            hex::encode(
                derive_private_key(&self.revocation_base_key, &per_commitment_point).as_ref()
            )
        );
        derive_private_key(&self.revocation_base_key, &per_commitment_point)
    }

    pub fn derive_payment_key(&self, new_commitment_number: u64) -> Privkey {
        let per_commitment_point = self.get_commitment_point(new_commitment_number);
        derive_private_key(&self.payment_key, &per_commitment_point)
    }

    pub fn derive_delayed_payment_key(&self, new_commitment_number: u64) -> Privkey {
        let per_commitment_point = self.get_commitment_point(new_commitment_number);
        derive_private_key(&self.delayed_payment_base_key, &per_commitment_point)
    }

    pub fn derive_tlc_key(&self, new_commitment_number: u64) -> Privkey {
        let per_commitment_point = self.get_commitment_point(new_commitment_number);
        derive_private_key(&self.tlc_base_key, &per_commitment_point)
    }

    // TODO: Verify that this is a secure way to derive the nonce.
    pub fn derive_musig2_nonce(&self, commitment_number: u64) -> SecNonce {
        let commitment_point = self.get_commitment_point(commitment_number);
        let seckey = derive_private_key(&self.musig2_base_nonce, &commitment_point);
        debug!(
            "Deriving Musig2 nonce: commitment number: {}, commitment point: {:?}",
            commitment_number, commitment_point
        );
        SecNonce::build(seckey.as_ref()).build()
    }
}

#[cfg(test)]
mod tests {
    use crate::{
        ckb::{
            channel::{
                AddTlcCommand, ChannelCommand, ChannelCommandWithId, RemoveTlcCommand,
                ShutdownCommand, DEFAULT_COMMITMENT_FEE_RATE,
            },
            hash_algorithm::HashAlgorithm,
            network::{AcceptChannelCommand, OpenChannelCommand},
            test_utils::NetworkNode,
            types::{Hash256, LockTime, RemoveTlcFulfill, RemoveTlcReason},
            NetworkActorCommand, NetworkActorMessage,
        },
        NetworkServiceEvent,
    };

    use super::{super::types::Privkey, derive_private_key, derive_tlc_pubkey, InMemorySigner};
    use ckb_jsonrpc_types::Status;
    use ckb_types::{
        core::FeeRate,
        packed::Script,
        prelude::{Builder, Entity},
    };
    use ractor::call;

    #[test]
    fn test_per_commitment_point_and_secret_consistency() {
        let signer = InMemorySigner::generate_from_seed(&[1; 32]);
        assert_eq!(
            signer.get_commitment_point(0),
            Privkey::from(&signer.get_commitment_secret(0)).pubkey()
        );
    }

    #[test]
    fn test_derive_private_and_public_keys() {
        let privkey = Privkey::from(&[1; 32]);
        let per_commitment_point = Privkey::from(&[2; 32]).pubkey();
        let derived_privkey = derive_private_key(&privkey, &per_commitment_point);
        let derived_pubkey = derive_tlc_pubkey(&privkey.pubkey(), &per_commitment_point);
        assert_eq!(derived_privkey.pubkey(), derived_pubkey);
    }

    #[tokio::test]
    async fn test_open_channel_to_peer() {
        let [node_a, mut node_b] = NetworkNode::new_n_interconnected_nodes(2)
            .await
            .try_into()
            .unwrap();

        let message = |rpc_reply| {
            NetworkActorMessage::Command(NetworkActorCommand::OpenChannel(
                OpenChannelCommand {
                    peer_id: node_b.peer_id.clone(),
                    funding_amount: 100000000000,
                    funding_udt_type_script: None,
                    commitment_fee_rate: None,
                    funding_fee_rate: None,
                },
                rpc_reply,
            ))
        };
        let _open_channel_result = call!(node_a.network_actor, message)
            .expect("node_a alive")
            .expect("open channel success");

        node_b
            .expect_event(|event| match event {
                NetworkServiceEvent::ChannelPendingToBeAccepted(peer_id, channel_id) => {
                    println!("A channel ({:?}) to {:?} create", channel_id, peer_id);
                    assert_eq!(peer_id, &node_a.peer_id);
                    true
                }
                _ => false,
            })
            .await;
    }

    #[tokio::test]
    async fn test_open_and_accept_channel() {
        use crate::ckb::channel::DEFAULT_CHANNEL_MINIMAL_CKB_AMOUNT;

        let [node_a, mut node_b] = NetworkNode::new_n_interconnected_nodes(2)
            .await
            .try_into()
            .unwrap();

        let message = |rpc_reply| {
            NetworkActorMessage::Command(NetworkActorCommand::OpenChannel(
                OpenChannelCommand {
                    peer_id: node_b.peer_id.clone(),
                    funding_amount: 100000000000,
                    funding_udt_type_script: None,
                    commitment_fee_rate: None,
                    funding_fee_rate: None,
                },
                rpc_reply,
            ))
        };
        let open_channel_result = call!(node_a.network_actor, message)
            .expect("node_a alive")
            .expect("open channel success");

        node_b
            .expect_event(|event| match event {
                NetworkServiceEvent::ChannelPendingToBeAccepted(peer_id, channel_id) => {
                    println!("A channel ({:?}) to {:?} create", &channel_id, peer_id);
                    assert_eq!(peer_id, &node_a.peer_id);
                    true
                }
                _ => false,
            })
            .await;

        let message = |rpc_reply| {
            NetworkActorMessage::Command(NetworkActorCommand::AcceptChannel(
                AcceptChannelCommand {
                    temp_channel_id: open_channel_result.channel_id,
                    funding_amount: DEFAULT_CHANNEL_MINIMAL_CKB_AMOUNT as u128,
                },
                rpc_reply,
            ))
        };

        let _accept_channel_result = call!(node_b.network_actor, message)
            .expect("node_b alive")
            .expect("accept channel success");
    }

    async fn do_test_channel_commitment_tx_after_add_tlc(algorithm: HashAlgorithm) {
        let [mut node_a, mut node_b] = NetworkNode::new_n_interconnected_nodes(2)
            .await
            .try_into()
            .unwrap();

        let node_a_funding_amount = 100000000000;
        let node_b_funidng_amount = 6200000000;

        let message = |rpc_reply| {
            NetworkActorMessage::Command(NetworkActorCommand::OpenChannel(
                OpenChannelCommand {
                    peer_id: node_b.peer_id.clone(),
                    funding_amount: node_a_funding_amount,
                    funding_udt_type_script: None,
                    commitment_fee_rate: None,
                    funding_fee_rate: None,
                },
                rpc_reply,
            ))
        };
        let open_channel_result = call!(node_a.network_actor, message)
            .expect("node_a alive")
            .expect("open channel success");

        node_b
            .expect_event(|event| match event {
                NetworkServiceEvent::ChannelPendingToBeAccepted(peer_id, channel_id) => {
                    println!("A channel ({:?}) to {:?} create", &channel_id, peer_id);
                    assert_eq!(peer_id, &node_a.peer_id);
                    true
                }
                _ => false,
            })
            .await;
        let message = |rpc_reply| {
            NetworkActorMessage::Command(NetworkActorCommand::AcceptChannel(
                AcceptChannelCommand {
                    temp_channel_id: open_channel_result.channel_id,
                    funding_amount: node_b_funidng_amount,
                },
                rpc_reply,
            ))
        };
        let accept_channel_result = call!(node_b.network_actor, message)
            .expect("node_b alive")
            .expect("accept channel success");
        let new_channel_id = accept_channel_result.new_channel_id;

        node_a
            .expect_event(|event| match event {
                NetworkServiceEvent::ChannelReady(peer_id, channel_id) => {
                    println!(
                        "A channel ({:?}) to {:?} is now ready",
                        &channel_id, &peer_id
                    );
                    assert_eq!(peer_id, &node_b.peer_id);
                    assert_eq!(channel_id, &new_channel_id);
                    true
                }
                _ => false,
            })
            .await;

        node_b
            .expect_event(|event| match event {
                NetworkServiceEvent::ChannelReady(peer_id, channel_id) => {
                    println!(
                        "A channel ({:?}) to {:?} is now ready",
                        &channel_id, &peer_id
                    );
                    assert_eq!(peer_id, &node_a.peer_id);
                    assert_eq!(channel_id, &new_channel_id);
                    true
                }
                _ => false,
            })
            .await;

        let preimage = [1; 32];
        let digest = algorithm.hash(&preimage);
        let tlc_amount = 1000000000;

        let add_tlc_result = call!(node_a.network_actor, |rpc_reply| {
            NetworkActorMessage::Command(NetworkActorCommand::ControlCfnChannel(
                ChannelCommandWithId {
                    channel_id: new_channel_id,
                    command: ChannelCommand::AddTlc(
                        AddTlcCommand {
                            amount: tlc_amount,
                            hash_algorithm: algorithm,
                            payment_hash: Some(digest.into()),
                            expiry: LockTime::new(100),
                            preimage: None,
                        },
                        rpc_reply,
                    ),
                },
            ))
        })
        .expect("node_b alive")
        .expect("successfully added tlc");

        dbg!(&add_tlc_result);

        // Since we currently automatically send a `CommitmentSigned` message
        // after sending a `AddTlc` message, we can expect the `RemoteCommitmentSigned`
        // to be received by node b.
        let node_b_commitment_tx = node_b
            .expect_to_process_event(|event| match event {
                NetworkServiceEvent::RemoteCommitmentSigned(peer_id, channel_id, num, tx) => {
                    println!(
                        "Commitment tx (#{}) {:?} from {:?} for channel {:?} received",
                        num, &tx, peer_id, channel_id
                    );
                    assert_eq!(peer_id, &node_a.peer_id);
                    assert_eq!(channel_id, &new_channel_id);
                    Some(tx.clone())
                }
                _ => None,
            })
            .await;

        let remove_tlc_result = call!(node_b.network_actor, |rpc_reply| {
            NetworkActorMessage::Command(NetworkActorCommand::ControlCfnChannel(
                ChannelCommandWithId {
                    channel_id: new_channel_id,
                    command: ChannelCommand::RemoveTlc(
                        RemoveTlcCommand {
                            id: add_tlc_result.tlc_id,
                            reason: RemoveTlcReason::RemoveTlcFulfill(RemoveTlcFulfill {
                                payment_preimage: preimage.into(),
                            }),
                        },
                        rpc_reply,
                    ),
                },
            ))
        })
        .expect("node_b alive")
        .expect("successfully removed tlc");

        dbg!(&remove_tlc_result);

        // Since we currently automatically send a `CommitmentSigned` message
        // after sending a `RemoveTlc` message, we can expect the `RemoteCommitmentSigned`
        // to be received by node a.
        let node_a_commitment_tx = node_a
            .expect_to_process_event(|event| match event {
                NetworkServiceEvent::RemoteCommitmentSigned(peer_id, channel_id, num, tx) => {
                    println!(
                        "Commitment tx (#{}) {:?} from {:?} for channel {:?} received",
                        num, &tx, peer_id, channel_id
                    );
                    assert_eq!(peer_id, &node_b.peer_id);
                    assert_eq!(channel_id, &new_channel_id);
                    Some(tx.clone())
                }
                _ => None,
            })
            .await;

        assert_eq!(
            node_a.submit_tx(node_a_commitment_tx.clone()).await,
            Status::Committed
        );

        assert_eq!(
            node_b.submit_tx(node_b_commitment_tx.clone()).await,
            Status::Committed
        );
    }

    #[tokio::test]
    async fn test_channel_commitment_tx_after_add_tlc_ckbhash() {
        do_test_channel_commitment_tx_after_add_tlc(HashAlgorithm::CkbHash).await
    }

    #[tokio::test]
    async fn test_channel_commitment_tx_after_add_tlc_sha256() {
        do_test_channel_commitment_tx_after_add_tlc(HashAlgorithm::Sha256).await
    }

    async fn create_nodes_with_established_channel(
        node_a_funding_amount: u128,
        node_b_funding_amount: u128,
    ) -> (NetworkNode, NetworkNode, Hash256) {
        let [mut node_a, mut node_b] = NetworkNode::new_n_interconnected_nodes(2)
            .await
            .try_into()
            .unwrap();

        let message = |rpc_reply| {
            NetworkActorMessage::Command(NetworkActorCommand::OpenChannel(
                OpenChannelCommand {
                    peer_id: node_b.peer_id.clone(),
                    funding_amount: node_a_funding_amount,
                    funding_udt_type_script: None,
                    commitment_fee_rate: None,
                    funding_fee_rate: None,
                },
                rpc_reply,
            ))
        };
        let open_channel_result = call!(node_a.network_actor, message)
            .expect("node_a alive")
            .expect("open channel success");

        node_b
            .expect_event(|event| match event {
                NetworkServiceEvent::ChannelPendingToBeAccepted(peer_id, channel_id) => {
                    println!("A channel ({:?}) to {:?} create", &channel_id, peer_id);
                    assert_eq!(peer_id, &node_a.peer_id);
                    true
                }
                _ => false,
            })
            .await;
        let message = |rpc_reply| {
            NetworkActorMessage::Command(NetworkActorCommand::AcceptChannel(
                AcceptChannelCommand {
                    temp_channel_id: open_channel_result.channel_id,
                    funding_amount: node_b_funding_amount,
                },
                rpc_reply,
            ))
        };
        let accept_channel_result = call!(node_b.network_actor, message)
            .expect("node_b alive")
            .expect("accept channel success");
        let new_channel_id = accept_channel_result.new_channel_id;

        node_a
            .expect_event(|event| match event {
                NetworkServiceEvent::ChannelReady(peer_id, channel_id) => {
                    println!(
                        "A channel ({:?}) to {:?} is now ready",
                        &channel_id, &peer_id
                    );
                    assert_eq!(peer_id, &node_b.peer_id);
                    assert_eq!(channel_id, &new_channel_id);
                    true
                }
                _ => false,
            })
            .await;

        node_b
            .expect_event(|event| match event {
                NetworkServiceEvent::ChannelReady(peer_id, channel_id) => {
                    println!(
                        "A channel ({:?}) to {:?} is now ready",
                        &channel_id, &peer_id
                    );
                    assert_eq!(peer_id, &node_a.peer_id);
                    assert_eq!(channel_id, &new_channel_id);
                    true
                }
                _ => false,
            })
            .await;
        (node_a, node_b, new_channel_id)
    }

    async fn do_test_remove_tlc_with_wrong_hash_algorithm(
        correct_algorithm: HashAlgorithm,
        wrong_algorithm: HashAlgorithm,
    ) {
        let node_a_funding_amount = 100000000000;
        let node_b_funding_amount = 6200000000;

        let (node_a, node_b, new_channel_id) =
            create_nodes_with_established_channel(node_a_funding_amount, node_b_funding_amount)
                .await;

        let preimage = [1; 32];
        let digest = correct_algorithm.hash(&preimage);
        let tlc_amount = 1000000000;

        let add_tlc_result = call!(node_a.network_actor, |rpc_reply| {
            NetworkActorMessage::Command(NetworkActorCommand::ControlCfnChannel(
                ChannelCommandWithId {
                    channel_id: new_channel_id,
                    command: ChannelCommand::AddTlc(
                        AddTlcCommand {
                            amount: tlc_amount,
                            hash_algorithm: correct_algorithm,
                            payment_hash: Some(digest.into()),
                            expiry: LockTime::new(100),
                            preimage: None,
                        },
                        rpc_reply,
                    ),
                },
            ))
        })
        .expect("node_b alive")
        .expect("successfully added tlc");

        dbg!(&add_tlc_result);

        dbg!("Sleeping for some time to wait for the AddTlc processed by both party");
        tokio::time::sleep(tokio::time::Duration::from_secs(1)).await;

        call!(node_b.network_actor, |rpc_reply| {
            NetworkActorMessage::Command(NetworkActorCommand::ControlCfnChannel(
                ChannelCommandWithId {
                    channel_id: new_channel_id,
                    command: ChannelCommand::RemoveTlc(
                        RemoveTlcCommand {
                            id: add_tlc_result.tlc_id,
                            reason: RemoveTlcReason::RemoveTlcFulfill(RemoveTlcFulfill {
                                payment_preimage: preimage.into(),
                            }),
                        },
                        rpc_reply,
                    ),
                },
            ))
        })
        .expect("node_b alive")
        .expect("successfully removed tlc");

        let add_tlc_result = call!(node_a.network_actor, |rpc_reply| {
            NetworkActorMessage::Command(NetworkActorCommand::ControlCfnChannel(
                ChannelCommandWithId {
                    channel_id: new_channel_id,
                    command: ChannelCommand::AddTlc(
                        AddTlcCommand {
                            amount: tlc_amount,
                            hash_algorithm: wrong_algorithm,
                            payment_hash: Some(digest.into()),
                            expiry: LockTime::new(100),
                            preimage: None,
                        },
                        rpc_reply,
                    ),
                },
            ))
        })
        .expect("node_b alive")
        .expect("successfully added tlc");

        dbg!(&add_tlc_result);

        dbg!("Sleeping for some time to wait for the AddTlc processed by both party");
        tokio::time::sleep(tokio::time::Duration::from_secs(1)).await;

        let remove_tlc_result = call!(node_b.network_actor, |rpc_reply| {
            NetworkActorMessage::Command(NetworkActorCommand::ControlCfnChannel(
                ChannelCommandWithId {
                    channel_id: new_channel_id,
                    command: ChannelCommand::RemoveTlc(
                        RemoveTlcCommand {
                            id: add_tlc_result.tlc_id,
                            reason: RemoveTlcReason::RemoveTlcFulfill(RemoveTlcFulfill {
                                payment_preimage: preimage.into(),
                            }),
                        },
                        rpc_reply,
                    ),
                },
            ))
        })
        .expect("node_b alive");

        dbg!(&remove_tlc_result);
        assert!(remove_tlc_result.is_err());
    }

    #[tokio::test]
    async fn test_remove_tlc_with_wrong_hash_algorithm() {
        let supported_algorithms = HashAlgorithm::supported_algorithms();
        for algorithm1 in &supported_algorithms {
            for algorithm2 in &supported_algorithms {
                if algorithm2 == algorithm1 {
                    continue;
                }
                do_test_remove_tlc_with_wrong_hash_algorithm(*algorithm1, *algorithm2).await;
            }
        }
    }

    async fn do_test_channel_with_simple_update_operation(algorithm: HashAlgorithm) {
        let node_a_funding_amount = 100000000000;
        let node_b_funding_amount = 6200000000;

        let (mut node_a, mut node_b, new_channel_id) =
            create_nodes_with_established_channel(node_a_funding_amount, node_b_funding_amount)
                .await;

        let preimage = [1; 32];
        let digest = algorithm.hash(&preimage);
        let tlc_amount = 1000000000;

        let add_tlc_result = call!(node_a.network_actor, |rpc_reply| {
            NetworkActorMessage::Command(NetworkActorCommand::ControlCfnChannel(
                ChannelCommandWithId {
                    channel_id: new_channel_id,
                    command: ChannelCommand::AddTlc(
                        AddTlcCommand {
                            amount: tlc_amount,
                            hash_algorithm: algorithm,
                            payment_hash: Some(digest.into()),
                            expiry: LockTime::new(100),
                            preimage: None,
                        },
                        rpc_reply,
                    ),
                },
            ))
        })
        .expect("node_b alive")
        .expect("successfully added tlc");

        dbg!(&add_tlc_result);

        dbg!("Sleeping for some time to wait for the AddTlc processed by both party");
        tokio::time::sleep(tokio::time::Duration::from_secs(1)).await;

        call!(node_b.network_actor, |rpc_reply| {
            NetworkActorMessage::Command(NetworkActorCommand::ControlCfnChannel(
                ChannelCommandWithId {
                    channel_id: new_channel_id,
                    command: ChannelCommand::RemoveTlc(
                        RemoveTlcCommand {
                            id: add_tlc_result.tlc_id,
                            reason: RemoveTlcReason::RemoveTlcFulfill(RemoveTlcFulfill {
                                payment_preimage: preimage.into(),
                            }),
                        },
                        rpc_reply,
                    ),
                },
            ))
        })
        .expect("node_b alive")
        .expect("successfully removed tlc");

        let fee_rate = FeeRate::from_u64(DEFAULT_COMMITMENT_FEE_RATE);
        call!(node_b.network_actor, |rpc_reply| {
            NetworkActorMessage::Command(NetworkActorCommand::ControlCfnChannel(
                ChannelCommandWithId {
                    channel_id: new_channel_id,
                    command: ChannelCommand::Shutdown(
                        ShutdownCommand {
                            close_script: Script::default().as_builder().build(),
                            fee_rate,
                            force: false,
                        },
                        rpc_reply,
                    ),
                },
            ))
        })
        .expect("node_b alive")
        .expect("successfully shutdown channel");

        let node_a_shutdown_tx_hash = node_a
            .expect_to_process_event(|event| match event {
                NetworkServiceEvent::ChannelClosed(peer_id, channel_id, tx_hash) => {
                    println!(
                        "Shutdown tx ({:?}) from {:?} for channel {:?} received",
                        &tx_hash, &peer_id, channel_id
                    );
                    assert_eq!(peer_id, &node_b.peer_id);
                    assert_eq!(channel_id, &new_channel_id);
                    Some(tx_hash.clone())
                }
                _ => None,
            })
            .await;

        dbg!(&node_a_shutdown_tx_hash);

        let node_b_shutdown_tx_hash = node_b
            .expect_to_process_event(|event| match event {
                NetworkServiceEvent::ChannelClosed(peer_id, channel_id, tx_hash) => {
                    println!(
                        "Shutdown tx ({:?}) from {:?} for channel {:?} received",
                        &tx_hash, &peer_id, channel_id
                    );
                    assert_eq!(peer_id, &node_a.peer_id);
                    assert_eq!(channel_id, &new_channel_id);
                    Some(tx_hash.clone())
                }
                _ => None,
            })
            .await;

        dbg!(&node_b_shutdown_tx_hash);

        assert_eq!(node_a_shutdown_tx_hash, node_b_shutdown_tx_hash);

        assert_eq!(
            node_a.trace_tx_hash(node_a_shutdown_tx_hash.clone()).await,
            Status::Committed
        );
        assert_eq!(
            node_b.trace_tx_hash(node_b_shutdown_tx_hash.clone()).await,
            Status::Committed
        );

        // TODO: maybe also check shutdown tx outputs and output balances here.
    }

    #[tokio::test]
    async fn test_channel_with_simple_update_operation() {
        for algorithm in HashAlgorithm::supported_algorithms() {
            do_test_channel_with_simple_update_operation(algorithm).await
        }
    }

    #[tokio::test]
    async fn test_create_channel() {
        let [mut node_a, mut node_b] = NetworkNode::new_n_interconnected_nodes(2)
            .await
            .try_into()
            .unwrap();

        let message = |rpc_reply| {
            NetworkActorMessage::Command(NetworkActorCommand::OpenChannel(
                OpenChannelCommand {
                    peer_id: node_b.peer_id.clone(),
                    funding_amount: 100000000000,
                    funding_udt_type_script: None,
                    commitment_fee_rate: None,
                    funding_fee_rate: None,
                },
                rpc_reply,
            ))
        };
        let open_channel_result = call!(node_a.network_actor, message)
            .expect("node_a alive")
            .expect("open channel success");

        node_b
            .expect_event(|event| match event {
                NetworkServiceEvent::ChannelPendingToBeAccepted(peer_id, channel_id) => {
                    println!("A channel ({:?}) to {:?} create", &channel_id, peer_id);
                    assert_eq!(peer_id, &node_a.peer_id);
                    true
                }
                _ => false,
            })
            .await;
        let message = |rpc_reply| {
            NetworkActorMessage::Command(NetworkActorCommand::AcceptChannel(
                AcceptChannelCommand {
                    temp_channel_id: open_channel_result.channel_id,
                    funding_amount: 6200000000,
                },
                rpc_reply,
            ))
        };
        let accept_channel_result = call!(node_b.network_actor, message)
            .expect("node_b alive")
            .expect("accept channel success");
        let new_channel_id = accept_channel_result.new_channel_id;

        let node_a_commitment_tx = node_a
            .expect_to_process_event(|event| match event {
                NetworkServiceEvent::RemoteCommitmentSigned(peer_id, channel_id, num, tx) => {
                    println!(
                        "Commitment tx (#{}) {:?} from {:?} for channel {:?} received",
                        num, &tx, peer_id, channel_id
                    );
                    assert_eq!(peer_id, &node_b.peer_id);
                    assert_eq!(channel_id, &new_channel_id);
                    Some(tx.clone())
                }
                _ => None,
            })
            .await;

        let node_b_commitment_tx = node_b
            .expect_to_process_event(|event| match event {
                NetworkServiceEvent::RemoteCommitmentSigned(peer_id, channel_id, num, tx) => {
                    println!(
                        "Commitment tx (#{}) {:?} from {:?} for channel {:?} received",
                        num, &tx, peer_id, channel_id
                    );
                    assert_eq!(peer_id, &node_a.peer_id);
                    assert_eq!(channel_id, &new_channel_id);
                    Some(tx.clone())
                }
                _ => None,
            })
            .await;

        node_a
            .expect_event(|event| match event {
                NetworkServiceEvent::ChannelReady(peer_id, channel_id) => {
                    println!(
                        "A channel ({:?}) to {:?} is now ready",
                        &channel_id, &peer_id
                    );
                    assert_eq!(peer_id, &node_b.peer_id);
                    assert_eq!(channel_id, &new_channel_id);
                    true
                }
                _ => false,
            })
            .await;

        node_b
            .expect_event(|event| match event {
                NetworkServiceEvent::ChannelReady(peer_id, channel_id) => {
                    println!(
                        "A channel ({:?}) to {:?} is now ready",
                        &channel_id, &peer_id
                    );
                    assert_eq!(peer_id, &node_a.peer_id);
                    assert_eq!(channel_id, &new_channel_id);
                    true
                }
                _ => false,
            })
            .await;

        // We can submit the commitment txs to the chain now.
        assert_eq!(
            node_a.submit_tx(node_a_commitment_tx.clone()).await,
            Status::Committed
        );
        assert_eq!(
            node_b.submit_tx(node_b_commitment_tx.clone()).await,
            Status::Committed
        );
    }

    #[tokio::test]
    async fn test_reestablish_channel() {
        let [mut node_a, mut node_b] = NetworkNode::new_n_interconnected_nodes(2)
            .await
            .try_into()
            .unwrap();

        let message = |rpc_reply| {
            NetworkActorMessage::Command(NetworkActorCommand::OpenChannel(
                OpenChannelCommand {
                    peer_id: node_b.peer_id.clone(),
                    funding_amount: 100000000000,
                    funding_udt_type_script: None,
                    commitment_fee_rate: None,
                    funding_fee_rate: None,
                },
                rpc_reply,
            ))
        };
        let open_channel_result = call!(node_a.network_actor, message)
            .expect("node_a alive")
            .expect("open channel success");

        node_b
            .expect_event(|event| match event {
                NetworkServiceEvent::ChannelPendingToBeAccepted(peer_id, channel_id) => {
                    println!("A channel ({:?}) to {:?} create", &channel_id, peer_id);
                    assert_eq!(peer_id, &node_a.peer_id);
                    true
                }
                _ => false,
            })
            .await;

        let message = |rpc_reply| {
            NetworkActorMessage::Command(NetworkActorCommand::AcceptChannel(
                AcceptChannelCommand {
                    temp_channel_id: open_channel_result.channel_id,
                    funding_amount: 6200000000,
                },
                rpc_reply,
            ))
        };
        let _accept_channel_result = call!(node_b.network_actor, message)
            .expect("node_b alive")
            .expect("accept channel success");

        node_a
            .expect_event(|event| match event {
                NetworkServiceEvent::ChannelCreated(peer_id, channel_id) => {
                    println!("A channel ({:?}) to {:?} create", channel_id, peer_id);
                    assert_eq!(peer_id, &node_b.peer_id);
                    true
                }
                _ => false,
            })
            .await;

        node_b
            .expect_event(|event| match event {
                NetworkServiceEvent::ChannelCreated(peer_id, channel_id) => {
                    println!("A channel ({:?}) to {:?} create", channel_id, peer_id);
                    assert_eq!(peer_id, &node_a.peer_id);
                    true
                }
                _ => false,
            })
            .await;

        node_a
            .network_actor
            .send_message(NetworkActorMessage::new_command(
                NetworkActorCommand::DisconnectPeer(node_b.peer_id.clone()),
            ))
            .expect("node_a alive");

        node_a
            .expect_event(|event| match event {
                NetworkServiceEvent::PeerDisConnected(peer_id, _) => {
                    assert_eq!(peer_id, &node_b.peer_id);
                    true
                }
                _ => false,
            })
            .await;

        node_b
            .expect_event(|event| match event {
                NetworkServiceEvent::PeerDisConnected(peer_id, _) => {
                    assert_eq!(peer_id, &node_a.peer_id);
                    true
                }
                _ => false,
            })
            .await;

        node_a.connect_to(&node_b).await;

        node_a
            .expect_event(|event| match event {
                NetworkServiceEvent::ChannelCreated(peer_id, channel_id) => {
                    println!("A channel ({:?}) to {:?} create", channel_id, peer_id);
                    assert_eq!(peer_id, &node_b.peer_id);
                    true
                }
                _ => false,
            })
            .await;

        node_b
            .expect_event(|event| match event {
                NetworkServiceEvent::ChannelCreated(peer_id, channel_id) => {
                    println!("A channel ({:?}) to {:?} create", channel_id, peer_id);
                    assert_eq!(peer_id, &node_a.peer_id);
                    true
                }
                _ => false,
            })
            .await;
    }
}<|MERGE_RESOLUTION|>--- conflicted
+++ resolved
@@ -2870,10 +2870,6 @@
 
         match self.remote_shutdown_signature {
             Some(remote_shutdown_signature) => {
-<<<<<<< HEAD
-                self.update_state(ChannelState::Closed(CloseFlags::COOPERATIVE));
-=======
->>>>>>> 6a4931ce
                 let tx = self.aggregate_partial_signatures_to_consume_funding_cell(
                     [local_shutdown_signature, remote_shutdown_signature],
                     u64::MAX,
@@ -2890,7 +2886,7 @@
                     )
                 );
 
-                self.update_state(ChannelState::Closed);
+                self.update_state(ChannelState::Closed(CloseFlags::COOPERATIVE));
 
                 network
                     .send_message(NetworkActorMessage::new_event(
