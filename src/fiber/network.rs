use ckb_hash::blake2b_256;
use ckb_jsonrpc_types::{Status, TxStatus};
use ckb_types::core::{EpochNumberWithFraction, TransactionView};
use ckb_types::packed::{Byte32, OutPoint, Script, Transaction};
use ckb_types::prelude::{IntoTransactionView, Pack, Unpack};
use ckb_types::H256;
use once_cell::sync::OnceCell;
use ractor::concurrency::Duration;
use ractor::{
    async_trait as rasync_trait, call, call_t, Actor, ActorCell, ActorProcessingErr, ActorRef,
    RactorErr, RpcReplyPort, SupervisionEvent,
};
use rand::Rng;
use secp256k1::Secp256k1;
use serde::{Deserialize, Serialize};
use serde_with::{serde_as, DisplayFromStr};
use std::borrow::Cow;
use std::collections::hash_map::Entry;
use std::collections::{HashMap, HashSet};
use std::str::FromStr;
use std::sync::atomic::{AtomicU64, Ordering};
use std::sync::Arc;
use std::time::SystemTime;
use std::{u128, u64};
use tentacle::multiaddr::{MultiAddr, Protocol};
use tentacle::service::SessionType;
use tentacle::utils::{extract_peer_id, is_reachable, multiaddr_to_socketaddr};
use tentacle::{
    async_trait,
    builder::{MetaBuilder, ServiceBuilder},
    bytes::Bytes,
    context::SessionContext,
    context::{ProtocolContext, ProtocolContextMutRef, ServiceContext},
    multiaddr::Multiaddr,
    secio::PeerId,
    secio::SecioKeyPair,
    service::{
        ProtocolHandle, ProtocolMeta, ServiceAsyncControl, ServiceError, ServiceEvent,
        TargetProtocol,
    },
    traits::{ServiceHandle, ServiceProtocol},
    ProtocolId, SessionId,
};
use tokio::sync::{mpsc, oneshot, RwLock};
use tokio_util::task::TaskTracker;
use tracing::{debug, error, info, trace, warn};

use super::channel::{
    get_funding_and_reserved_amount, occupied_capacity, AcceptChannelParameter, ChannelActor,
    ChannelActorMessage, ChannelActorStateStore, ChannelCommand, ChannelCommandWithId,
    ChannelEvent, ChannelInitializationParameter, ChannelState, ChannelSubscribers, ChannelTlcInfo,
    OpenChannelParameter, PrevTlcInfo, ProcessingChannelError, ProcessingChannelResult,
    PublicChannelInfo, RevocationData, SettlementData, ShuttingDownFlags,
    DEFAULT_COMMITMENT_FEE_RATE, DEFAULT_FEE_RATE, DEFAULT_MAX_TLC_VALUE_IN_FLIGHT,
    MAX_COMMITMENT_DELAY_EPOCHS, MAX_TLC_NUMBER_IN_FLIGHT, MIN_COMMITMENT_DELAY_EPOCHS,
    SYS_MAX_TLC_NUMBER_IN_FLIGHT,
};
use super::config::{AnnouncedNodeName, MIN_TLC_EXPIRY_DELTA};
use super::fee::calculate_commitment_tx_fee;
use super::gossip::{GossipActorMessage, GossipMessageStore, GossipMessageUpdates};
use super::graph::{NetworkGraph, NetworkGraphStateStore, OwnedChannelUpdateEvent, SessionRoute};
use super::key::blake2b_hash_with_salt;
use super::types::{
    BroadcastMessage, BroadcastMessageQuery, BroadcastMessageWithTimestamp, EcdsaSignature,
    FiberMessage, ForwardTlcResult, GossipMessage, Hash256, NodeAnnouncement, OpenChannel,
    PaymentHopData, Privkey, Pubkey, RemoveTlcReason, TlcErr, TlcErrData, TlcErrorCode,
};
use super::{FiberConfig, ASSUME_NETWORK_ACTOR_ALIVE};

use crate::ckb::config::UdtCfgInfos;
use crate::ckb::contracts::{check_udt_script, get_udt_whitelist, is_udt_type_auto_accept};
use crate::ckb::{
    CkbChainMessage, FundingRequest, FundingTx, GetBlockTimestampRequest, TraceTxRequest,
    TraceTxResponse,
};
use crate::fiber::channel::{
    AddTlcCommand, AddTlcResponse, TxCollaborationCommand, TxUpdateCommand,
};
use crate::fiber::config::{DEFAULT_TLC_EXPIRY_DELTA, MAX_PAYMENT_TLC_EXPIRY_LIMIT};
use crate::fiber::gossip::{GossipProtocolHandle, SubscribableGossipMessageStore};
use crate::fiber::graph::{PaymentSession, PaymentSessionStatus};
use crate::fiber::serde_utils::EntityHex;
use crate::fiber::types::{
    FiberChannelMessage, PaymentOnionPacket, PeeledPaymentOnionPacket, TxSignatures,
};
use crate::fiber::KeyPair;
use crate::invoice::{CkbInvoice, InvoiceStore};
use crate::{now_timestamp_as_millis_u64, unwrap_or_return, Error};

pub const FIBER_PROTOCOL_ID: ProtocolId = ProtocolId::new(42);

pub const GOSSIP_PROTOCOL_ID: ProtocolId = ProtocolId::new(43);

pub const DEFAULT_CHAIN_ACTOR_TIMEOUT: u64 = 300000;

// tx index is not returned on older ckb version, using dummy tx index instead.
// Waiting for https://github.com/nervosnetwork/ckb/pull/4583/ to be released.
const DUMMY_FUNDING_TX_INDEX: u32 = 0;

// This is a temporary way to document that we assume the chain actor is always alive.
// We may later relax this assumption. At the moment, if the chain actor fails, we
// should panic with this message, and later we may find all references to this message
// to make sure that we handle the case where the chain actor is not alive.
const ASSUME_CHAIN_ACTOR_ALWAYS_ALIVE_FOR_NOW: &str =
    "We currently assume that chain actor is always alive, but it failed. This is a known issue.";

const ASSUME_NETWORK_MYSELF_ALIVE: &str = "network actor myself alive";

// The duration for which we will try to maintain the number of peers in connection.
const MAINTAINING_CONNECTIONS_INTERVAL: Duration = Duration::from_secs(3600);

// While creating a network graph from the gossip messages, we will load current gossip messages
// in the store and process them. We will load all current messages and get the latest cursor.
// The problem is that we can't guarantee that the messages are in order, that is to say it is
// possible that messages with smaller cursor may arrive at the store from the time we create
// the graph. So we have to subscribe to gossip messages with a cursor slightly smaller than
// current latest cursor. This parameter is the difference between the cursor we use to subscribe
// and the latest cursor.
const MAX_GRAPH_MISSING_BROADCAST_MESSAGE_TIMESTAMP_DRIFT: Duration =
    Duration::from_secs(60 * 60 * 2);

static CHAIN_HASH_INSTANCE: OnceCell<Hash256> = OnceCell::new();

pub fn init_chain_hash(chain_hash: Hash256) {
    CHAIN_HASH_INSTANCE
        .set(chain_hash)
        .expect("init_chain_hash should only be called once");
}

pub(crate) fn get_chain_hash() -> Hash256 {
    CHAIN_HASH_INSTANCE.get().cloned().unwrap_or_default()
}

pub(crate) fn check_chain_hash(chain_hash: &Hash256) -> Result<(), Error> {
    if chain_hash == &get_chain_hash() {
        Ok(())
    } else {
        Err(Error::InvalidChainHash(*chain_hash, get_chain_hash()))
    }
}

#[derive(Debug)]
pub struct OpenChannelResponse {
    pub channel_id: Hash256,
}

#[derive(Debug)]
pub struct AcceptChannelResponse {
    pub old_channel_id: Hash256,
    pub new_channel_id: Hash256,
}

#[derive(Debug)]
pub struct SendPaymentResponse {
    pub payment_hash: Hash256,
    pub status: PaymentSessionStatus,
    pub created_at: u64,
    pub last_updated_at: u64,
    pub failed_error: Option<String>,
    pub fee: u128,
    #[cfg(debug_assertions)]
    pub router: SessionRoute,
}

/// What kind of local information should be broadcasted to the network.
#[derive(Debug)]
pub enum LocalInfoKind {
    NodeAnnouncement,
}

#[derive(Debug, Clone)]
pub struct NodeInfoResponse {
    pub node_name: Option<AnnouncedNodeName>,
    pub node_id: Pubkey,
    pub addresses: Vec<MultiAddr>,
    pub chain_hash: Hash256,
    pub open_channel_auto_accept_min_ckb_funding_amount: u64,
    pub auto_accept_channel_ckb_funding_amount: u64,
    pub tlc_expiry_delta: u64,
    pub tlc_min_value: u128,
    pub tlc_max_value: u128,
    pub tlc_fee_proportional_millionths: u128,
    pub channel_count: u32,
    pub pending_channel_count: u32,
    pub peers_count: u32,
    pub udt_cfg_infos: UdtCfgInfos,
}

/// The struct here is used both internally and as an API to the outside world.
/// If we want to send a reply to the caller, we need to wrap the message with
/// a RpcReplyPort. Since outsider users have no knowledge of RpcReplyPort, we
/// need to hide it from the API. So in case a reply is needed, we need to put
/// an optional RpcReplyPort in the of the definition of this message.
#[derive(Debug)]
pub enum NetworkActorCommand {
    /// Network commands
    // Connect to a peer, and optionally also save the peer to the peer store.
    ConnectPeer(Multiaddr),
    DisconnectPeer(PeerId),
    // Save the address of a peer to the peer store, the address here must be a valid
    // multiaddr with the peer id.
    SavePeerAddress(Multiaddr),
    // We need to maintain a certain number of peers connections to keep the network running.
    MaintainConnections,
    // For internal use and debugging only. Most of the messages requires some
    // changes to local state. Even if we can send a message to a peer, some
    // part of the local state is not changed.
    SendFiberMessage(FiberMessageWithPeerId),
    // Open a channel to a peer.
    OpenChannel(
        OpenChannelCommand,
        RpcReplyPort<Result<OpenChannelResponse, String>>,
    ),
    // Accept a channel to a peer.
    AcceptChannel(
        AcceptChannelCommand,
        RpcReplyPort<Result<AcceptChannelResponse, String>>,
    ),
    // Send a command to a channel.
    ControlFiberChannel(ChannelCommandWithId),
    // The first parameter is the peeled onion in binary via `PeeledOnionPacket::serialize`. `PeeledOnionPacket::current`
    // is for the current node.
    SendPaymentOnionPacket(SendOnionPacketCommand),
    PeelPaymentOnionPacket(
        PaymentOnionPacket, // onion_packet
        Hash256,            // payment_hash
        RpcReplyPort<Result<PeeledPaymentOnionPacket, String>>,
    ),
    UpdateChannelFunding(Hash256, Transaction, FundingRequest),
    SignTx(PeerId, Hash256, Transaction, Option<Vec<Vec<u8>>>),
    // Process a broadcast message from the network.
    ProcessBroadcastMessage(BroadcastMessage),
    // Query broadcast messages from a peer. Some messages may have been missed
    // we use this to query them.
    QueryBroadcastMessages(PeerId, Vec<BroadcastMessageQuery>),
    // Broadcast our BroadcastMessage to the network.
    BroadcastMessages(Vec<BroadcastMessageWithTimestamp>),
    // Broadcast local information to the network.
    BroadcastLocalInfo(LocalInfoKind),
    SignMessage([u8; 32], RpcReplyPort<EcdsaSignature>),
    // Payment related commands
    SendPayment(
        SendPaymentCommand,
        RpcReplyPort<Result<SendPaymentResponse, String>>,
    ),
    // Get Payment Session for query payment status and errors
    GetPayment(Hash256, RpcReplyPort<Result<SendPaymentResponse, String>>),

    // Send a message to the gossip actor.
    GossipActorMessage(GossipActorMessage),

    NodeInfo((), RpcReplyPort<Result<NodeInfoResponse, String>>),
}

pub async fn sign_network_message(
    network: ActorRef<NetworkActorMessage>,
    message: [u8; 32],
) -> std::result::Result<EcdsaSignature, RactorErr<NetworkActorMessage>> {
    let message = |rpc_reply| {
        NetworkActorMessage::Command(NetworkActorCommand::SignMessage(message, rpc_reply))
    };

    call!(network, message)
}

#[derive(Debug)]
pub struct OpenChannelCommand {
    pub peer_id: PeerId,
    pub funding_amount: u128,
    pub public: bool,
    pub shutdown_script: Option<Script>,
    pub funding_udt_type_script: Option<Script>,
    pub commitment_fee_rate: Option<u64>,
    pub commitment_delay_epoch: Option<EpochNumberWithFraction>,
    pub funding_fee_rate: Option<u64>,
    pub tlc_expiry_delta: Option<u64>,
    pub tlc_min_value: Option<u128>,
    pub tlc_fee_proportional_millionths: Option<u128>,
    pub max_tlc_value_in_flight: Option<u128>,
    pub max_tlc_number_in_flight: Option<u64>,
}

#[serde_as]
#[derive(Clone, Debug, Serialize, Deserialize)]
pub struct SendPaymentCommand {
    // the identifier of the payment target
    pub target_pubkey: Option<Pubkey>,
    // the amount of the payment
    pub amount: Option<u128>,
    // The hash to use within the payment's HTLC
    pub payment_hash: Option<Hash256>,
    // the encoded invoice to send to the recipient
    pub invoice: Option<String>,
    // the TLC expiry delta that should be used to set the timelock for the final hop
    pub final_tlc_expiry_delta: Option<u64>,
    // the TLC expiry for whole payment, in milliseconds
    pub tlc_expiry_limit: Option<u64>,
    // the payment timeout in seconds, if the payment is not completed within this time, it will be cancelled
    pub timeout: Option<u64>,
    // the maximum fee amounts in shannons that the sender is willing to pay, default is 1000 shannons CKB.
    pub max_fee_amount: Option<u128>,
    // max parts for the payment, only used for multi-part payments
    pub max_parts: Option<u64>,
    // keysend payment, default is false
    pub keysend: Option<bool>,
    // udt type script
    #[serde_as(as = "Option<EntityHex>")]
    pub udt_type_script: Option<Script>,
    // allow self payment, default is false
    pub allow_self_payment: bool,
    // the hop hint which may help the find path algorithm to find the path
    pub hop_hints: Option<Vec<HopHint>>,
    // dry_run only used for checking, default is false
    pub dry_run: bool,
}

#[serde_as]
#[derive(Clone, Debug, Serialize, Deserialize)]
pub struct HopHint {
    /// The public key of the node
    pub(crate) pubkey: Pubkey,
    /// The outpoint for the channel
    #[serde_as(as = "EntityHex")]
    pub(crate) channel_outpoint: OutPoint,
    /// The fee rate to use this hop to forward the payment.
    pub(crate) fee_rate: u64,
    /// The TLC expiry delta to use this hop to forward the payment.
    pub(crate) tlc_expiry_delta: u64,
}

#[serde_as]
#[derive(Clone, Debug, Serialize, Deserialize)]
pub struct SendPaymentData {
    pub target_pubkey: Pubkey,
    pub amount: u128,
    pub payment_hash: Hash256,
    pub invoice: Option<String>,
    pub final_tlc_expiry_delta: u64,
    pub tlc_expiry_limit: u64,
    pub timeout: Option<u64>,
    pub max_fee_amount: Option<u128>,
    pub max_parts: Option<u64>,
    pub keysend: bool,
    #[serde_as(as = "Option<EntityHex>")]
    pub udt_type_script: Option<Script>,
    pub preimage: Option<Hash256>,
    pub allow_self_payment: bool,
    pub hop_hints: Vec<HopHint>,
    pub dry_run: bool,
}

impl SendPaymentData {
    pub fn new(command: SendPaymentCommand) -> Result<SendPaymentData, String> {
        let invoice = command
            .invoice
            .as_ref()
            .map(|invoice| invoice.parse::<CkbInvoice>())
            .transpose()
            .map_err(|_| "invoice is invalid".to_string())?;

        if let Some(invoice) = invoice.clone() {
            if invoice.is_expired() {
                return Err("invoice is expired".to_string());
            }
        }

        fn validate_field<T: PartialEq + Clone>(
            field: Option<T>,
            invoice_field: Option<T>,
            field_name: &str,
        ) -> Result<T, String> {
            match (field, invoice_field) {
                (Some(f), Some(i)) => {
                    if f != i {
                        return Err(format!("{} does not match the invoice", field_name));
                    }
                    Ok(f)
                }
                (Some(f), None) => Ok(f),
                (None, Some(i)) => Ok(i),
                (None, None) => Err(format!("{} is missing", field_name)),
            }
        }

        let target = validate_field(
            command.target_pubkey,
            invoice
                .as_ref()
                .and_then(|i| i.payee_pub_key().cloned().map(Pubkey::from)),
            "target_pubkey",
        )?;

        let amount = validate_field(
            command.amount,
            invoice.as_ref().and_then(|i| i.amount()),
            "amount",
        )?;

        let udt_type_script = match validate_field(
            command.udt_type_script.clone(),
            invoice.as_ref().and_then(|i| i.udt_type_script().cloned()),
            "udt_type_script",
        ) {
            Ok(script) => Some(script),
            Err(e) if e == "udt_type_script is missing" => None,
            Err(e) => return Err(e),
        };

        // check htlc expiry delta and limit are both valid if it is set
        let final_tlc_expiry_delta = command
            .final_tlc_expiry_delta
            .or_else(|| {
                invoice
                    .as_ref()
                    .and_then(|i| i.final_tlc_minimum_expiry_delta().copied())
            })
            .unwrap_or(DEFAULT_TLC_EXPIRY_DELTA);
        if final_tlc_expiry_delta < MIN_TLC_EXPIRY_DELTA
            || final_tlc_expiry_delta > MAX_PAYMENT_TLC_EXPIRY_LIMIT
        {
            return Err(format!(
                "invalid final_tlc_expiry_delta, expect between {} and {}",
                MIN_TLC_EXPIRY_DELTA, MAX_PAYMENT_TLC_EXPIRY_LIMIT
            ));
        }

        let tlc_expiry_limit = command
            .tlc_expiry_limit
            .unwrap_or(MAX_PAYMENT_TLC_EXPIRY_LIMIT);

        if tlc_expiry_limit < final_tlc_expiry_delta || tlc_expiry_limit < MIN_TLC_EXPIRY_DELTA {
            return Err("tlc_expiry_limit is too small".to_string());
        }
        if tlc_expiry_limit > MAX_PAYMENT_TLC_EXPIRY_LIMIT {
            return Err(format!(
                "tlc_expiry_limit is too large, expect it to less than {}",
                MAX_PAYMENT_TLC_EXPIRY_LIMIT
            ));
        }

        let keysend = command.keysend.unwrap_or(false);
        let (payment_hash, preimage) = if !keysend {
            (
                validate_field(
                    command.payment_hash,
                    invoice.as_ref().map(|i| *i.payment_hash()),
                    "payment_hash",
                )?,
                None,
            )
        } else {
            if invoice.is_some() {
                return Err("keysend payment should not have invoice".to_string());
            }
            if command.payment_hash.is_some() {
                return Err("keysend payment should not have payment_hash".to_string());
            }
            // generate a random preimage for keysend payment
            let mut rng = rand::thread_rng();
            let mut result = [0u8; 32];
            rng.fill(&mut result[..]);
            let preimage: Hash256 = result.into();
            // use the default payment hash algorithm here for keysend payment
            let payment_hash: Hash256 = blake2b_256(preimage).into();
            (payment_hash, Some(preimage))
        };

        if udt_type_script.is_none() && amount >= u64::MAX as u128 {
            return Err(format!(
                "The payment amount ({}) should be less than {}",
                amount,
                u64::MAX
            ));
        }

        let hop_hints = command.hop_hints.unwrap_or_default();

        Ok(SendPaymentData {
            target_pubkey: target,
            amount,
            payment_hash,
            invoice: command.invoice,
            final_tlc_expiry_delta,
            tlc_expiry_limit,
            timeout: command.timeout,
            max_fee_amount: command.max_fee_amount,
            max_parts: command.max_parts,
            keysend,
            udt_type_script,
            preimage,
            allow_self_payment: command.allow_self_payment,
            hop_hints,
            dry_run: command.dry_run,
        })
    }
}

#[derive(Debug)]
pub struct AcceptChannelCommand {
    pub temp_channel_id: Hash256,
    pub funding_amount: u128,
    pub shutdown_script: Option<Script>,
    pub max_tlc_value_in_flight: Option<u128>,
    pub max_tlc_number_in_flight: Option<u64>,
    pub min_tlc_value: Option<u128>,
    pub tlc_fee_proportional_millionths: Option<u128>,
    pub tlc_expiry_delta: Option<u64>,
}

#[derive(Debug, Clone)]
pub struct SendOnionPacketCommand {
    pub peeled_onion_packet: PeeledPaymentOnionPacket,
    // We are currently forwarding a previous tlc. The previous tlc's channel id, tlc id
    // and the fee paid are included here.
<<<<<<< HEAD
    pub previous_tlc: Option<(Hash256, u64, u128)>,
=======
    pub previous_tlc: Option<PrevTlcInfo>,
>>>>>>> 2f12f40e
    pub payment_hash: Hash256,
}

impl NetworkActorMessage {
    pub fn new_event(event: NetworkActorEvent) -> Self {
        Self::Event(event)
    }

    pub fn new_command(command: NetworkActorCommand) -> Self {
        Self::Command(command)
    }

    pub fn new_notification(service_event: NetworkServiceEvent) -> Self {
        Self::Notification(service_event)
    }
}

#[cfg(debug_assertions)]
#[derive(Clone, Debug)]
pub enum DebugEvent {
    // A AddTlc peer message processed with failure
    AddTlcFailed(PeerId, Hash256, TlcErr),
    // Common event with string
    Common(String),
}

#[macro_export]
macro_rules! debug_event {
    ($network:expr, $debug_event:expr) => {
        #[cfg(debug_assertions)]
        $network
            .send_message(NetworkActorMessage::new_notification(
                NetworkServiceEvent::DebugEvent(DebugEvent::Common($debug_event.to_string())),
            ))
            .expect(ASSUME_NETWORK_ACTOR_ALIVE);
    };
}

#[derive(Clone, Debug)]
pub enum NetworkServiceEvent {
    NetworkStarted(PeerId, MultiAddr, Vec<Multiaddr>),
    NetworkStopped(PeerId),
    PeerConnected(PeerId, Multiaddr),
    PeerDisConnected(PeerId, Multiaddr),
    // An incoming/outgoing channel is created.
    ChannelCreated(PeerId, Hash256),
    // A outgoing channel is pending to be accepted.
    ChannelPendingToBeAccepted(PeerId, Hash256),
    // A funding tx is completed. The watch tower may use this to monitor the channel.
    RemoteTxComplete(PeerId, Hash256, Script, SettlementData),
    // The channel is ready to use (with funding transaction confirmed
    // and both parties sent ChannelReady messages).
    ChannelReady(PeerId, Hash256, OutPoint),
    ChannelClosed(PeerId, Hash256, Byte32),
    // A RevokeAndAck is received from the peer. Other data relevant to this
    // RevokeAndAck message are also assembled here. The watch tower may use this.
    RevokeAndAckReceived(
        PeerId,  /* Peer Id */
        Hash256, /* Channel Id */
        RevocationData,
        SettlementData,
    ),
    // The other party has signed a valid commitment transaction,
    // and we successfully assemble the partial signature from other party
    // to create a complete commitment transaction and a settlement transaction.
    RemoteCommitmentSigned(PeerId, Hash256, TransactionView, SettlementData),
    // Some other debug event for assertion.
    #[cfg(debug_assertions)]
    DebugEvent(DebugEvent),
}

/// Events that can be sent to the network actor. Except for NetworkServiceEvent,
/// all events are processed by the network actor.
#[derive(Debug)]
pub enum NetworkActorEvent {
    /// Network events to be processed by this actor.
    PeerConnected(PeerId, Pubkey, SessionContext),
    PeerDisconnected(PeerId, SessionContext),
    FiberMessage(PeerId, FiberMessage),

    // Some gossip messages have been updated in the gossip message store.
    // Normally we need to propagate these messages to the network graph.
    GossipMessageUpdates(GossipMessageUpdates),
    // Mock that a gossip message is received, used for testing.
    #[cfg(test)]
    GossipMessage(PeerId, GossipMessage),

    /// Channel related events.

    /// A channel has been accepted.
    /// The two Hash256 are respectively newly agreed channel id and temp channel id,
    /// The two u128 are respectively local and remote funding amount,
    /// and the script is the lock script of the agreed funding cell.
    ChannelAccepted(
        PeerId,
        Hash256,
        Hash256,
        u128,
        u128,
        Script,
        Option<Script>,
        u64,
        u64,
        u64,
    ),
    /// A channel is ready to use.
    ChannelReady(Hash256, PeerId, OutPoint),
    /// A channel is already closed.
    ClosingTransactionPending(Hash256, PeerId, TransactionView),

    /// Both parties are now able to broadcast a valid funding transaction.
    FundingTransactionPending(Transaction, OutPoint, Hash256),

    /// A funding transaction has been confirmed. The transaction was included in the
    /// block with the given transaction index, and the timestamp in the block header.
    FundingTransactionConfirmed(OutPoint, H256, u32, u64),

    /// A funding transaction has failed.
    FundingTransactionFailed(OutPoint),

    /// Channel is going to be closed forcely, and the closing transaction is ready to be broadcasted.
    CommitmentTransactionPending(Transaction, Hash256),

    /// A commitment transaction is broacasted successfully.
    CommitmentTransactionConfirmed(Hash256, Hash256),

    /// A commitment transaction is failed to be broacasted.
    CommitmentTransactionFailed(Hash256, Byte32),

    /// A closing transaction has been confirmed.
    ClosingTransactionConfirmed(PeerId, Hash256, Byte32),

    /// A closing transaction has failed (either because of invalid transaction or timeout)
    ClosingTransactionFailed(PeerId, Hash256, Byte32),

    // A tlc remove message is received. (payment_hash, remove_tlc)
    TlcRemoveReceived(Hash256, RemoveTlcReason),

    // A payment need to retry
    RetrySendPayment(Hash256),

    // AddTlc result from peer (payment_hash, (process_channel_error, tlc_err), (previous_channel_id, previous_tlc_id))
    AddTlcResult(
        Hash256,
        Option<(ProcessingChannelError, TlcErr)>,
<<<<<<< HEAD
        Option<(Hash256, u64, u128)>,
=======
        Option<PrevTlcInfo>,
>>>>>>> 2f12f40e
    ),

    // An owned channel is updated.
    OwnedChannelUpdateEvent(OwnedChannelUpdateEvent),
}

#[derive(Debug)]
pub enum NetworkActorMessage {
    Command(NetworkActorCommand),
    Event(NetworkActorEvent),
    Notification(NetworkServiceEvent),
}

#[derive(Debug)]
pub struct FiberMessageWithPeerId {
    pub peer_id: PeerId,
    pub message: FiberMessage,
}

impl FiberMessageWithPeerId {
    pub fn new(peer_id: PeerId, message: FiberMessage) -> Self {
        Self { peer_id, message }
    }
}

#[derive(Debug)]
pub struct GossipMessageWithPeerId {
    pub peer_id: PeerId,
    pub message: GossipMessage,
}

impl GossipMessageWithPeerId {
    pub fn new(peer_id: PeerId, message: GossipMessage) -> Self {
        Self { peer_id, message }
    }
}

pub struct NetworkActor<S> {
    // An event emitter to notify outside observers.
    event_sender: mpsc::Sender<NetworkServiceEvent>,
    chain_actor: ActorRef<CkbChainMessage>,
    store: S,
    network_graph: Arc<RwLock<NetworkGraph<S>>>,
}

impl<S> NetworkActor<S>
where
    S: NetworkActorStateStore
        + ChannelActorStateStore
        + NetworkGraphStateStore
        + GossipMessageStore
        + InvoiceStore
        + Clone
        + Send
        + Sync
        + 'static,
{
    pub fn new(
        event_sender: mpsc::Sender<NetworkServiceEvent>,
        chain_actor: ActorRef<CkbChainMessage>,
        store: S,
        network_graph: Arc<RwLock<NetworkGraph<S>>>,
    ) -> Self {
        Self {
            event_sender,
            chain_actor,
            store: store.clone(),
            network_graph,
        }
    }

    pub async fn handle_peer_message(
        &self,
        state: &mut NetworkActorState<S>,
        peer_id: PeerId,
        message: FiberMessage,
    ) -> crate::Result<()> {
        match message {
            // We should process OpenChannel message here because there is no channel corresponding
            // to the channel id in the message yet.
            FiberMessage::ChannelInitialization(open_channel) => {
                let temp_channel_id = open_channel.channel_id;
                match state
                    .on_open_channel_msg(peer_id, open_channel.clone())
                    .await
                {
                    Ok(()) => {
                        let auto_accept = if let Some(udt_type_script) =
                            open_channel.funding_udt_type_script.as_ref()
                        {
                            is_udt_type_auto_accept(udt_type_script, open_channel.funding_amount)
                        } else {
                            state.auto_accept_channel_ckb_funding_amount > 0
                                && open_channel.funding_amount
                                    >= state.open_channel_auto_accept_min_ckb_funding_amount as u128
                        };
                        if auto_accept {
                            let accept_channel = AcceptChannelCommand {
                                temp_channel_id,
                                funding_amount: if open_channel.funding_udt_type_script.is_some() {
                                    0
                                } else {
                                    state.auto_accept_channel_ckb_funding_amount as u128
                                },
                                shutdown_script: None,
                                max_tlc_number_in_flight: None,
                                max_tlc_value_in_flight: None,
                                min_tlc_value: None,
                                tlc_fee_proportional_millionths: None,
                                tlc_expiry_delta: None,
                            };
                            state.create_inbound_channel(accept_channel).await?;
                        }
                    }
                    Err(err) => {
                        error!("Failed to process OpenChannel message: {}", err);
                    }
                }
            }
            FiberMessage::ChannelNormalOperation(m) => {
                let channel_id = m.get_channel_id();
                state
                    .send_message_to_channel_actor(
                        channel_id,
                        Some(&peer_id),
                        ChannelActorMessage::PeerMessage(m),
                    )
                    .await;
            }
        };
        Ok(())
    }

    // We normally don't need to manually call this to update graph from store data,
    // because network actor will automatically update the graph when it receives
    // updates. But in some standalone tests, we may need to manually update the graph.
    async fn update_graph(&self) {
        let mut graph = self.network_graph.write().await;
        graph.load_from_store();
    }

    pub async fn handle_event(
        &self,
        myself: ActorRef<NetworkActorMessage>,
        state: &mut NetworkActorState<S>,
        event: NetworkActorEvent,
    ) -> crate::Result<()> {
        match event {
            NetworkActorEvent::PeerConnected(id, pubkey, session) => {
                state.on_peer_connected(&id, pubkey, &session).await;
                // Notify outside observers.
                myself
                    .send_message(NetworkActorMessage::new_notification(
                        NetworkServiceEvent::PeerConnected(id, session.address),
                    ))
                    .expect(ASSUME_NETWORK_MYSELF_ALIVE);
            }
            NetworkActorEvent::PeerDisconnected(id, session) => {
                state.on_peer_disconnected(&id);
                // Notify outside observers.
                myself
                    .send_message(NetworkActorMessage::new_notification(
                        NetworkServiceEvent::PeerDisConnected(id, session.address),
                    ))
                    .expect(ASSUME_NETWORK_MYSELF_ALIVE);
            }
            NetworkActorEvent::ChannelAccepted(
                peer_id,
                new,
                old,
                local,
                remote,
                script,
                udt_funding_script,
                local_reserved_ckb_amount,
                remote_reserved_ckb_amount,
                funding_fee_rate,
            ) => {
                assert_ne!(new, old, "new and old channel id must be different");
                if let Some(session) = state.get_peer_session(&peer_id) {
                    if let Some(channel) = state.channels.remove(&old) {
                        debug!("Channel accepted: {:?} -> {:?}", old, new);
                        state.channels.insert(new, channel);
                        if let Some(set) = state.session_channels_map.get_mut(&session) {
                            set.remove(&old);
                            set.insert(new);
                        };

                        debug!("Starting funding channel");
                        // TODO: Here we implies the one who receives AcceptChannel message
                        //  (i.e. the channel initiator) will send TxUpdate message first.
                        myself
                            .send_message(NetworkActorMessage::new_command(
                                NetworkActorCommand::UpdateChannelFunding(
                                    new,
                                    Default::default(),
                                    FundingRequest {
                                        script,
                                        udt_type_script: udt_funding_script,
                                        local_amount: local,
                                        funding_fee_rate,
                                        remote_amount: remote,
                                        local_reserved_ckb_amount,
                                        remote_reserved_ckb_amount,
                                    },
                                ),
                            ))
                            .expect(ASSUME_NETWORK_MYSELF_ALIVE);
                    }
                }
            }
            NetworkActorEvent::ChannelReady(channel_id, peer_id, channel_outpoint) => {
                info!(
                    "Channel ({:?}) to peer {:?} is now ready",
                    channel_id, peer_id
                );

                // FIXME(yukang): need to make sure ChannelReady is sent after the channel is reestablished
                state
                    .outpoint_channel_map
                    .insert(channel_outpoint.clone(), channel_id);

                // Notify outside observers.
                myself
                    .send_message(NetworkActorMessage::new_notification(
                        NetworkServiceEvent::ChannelReady(peer_id, channel_id, channel_outpoint),
                    ))
                    .expect(ASSUME_NETWORK_MYSELF_ALIVE);
            }
            NetworkActorEvent::FiberMessage(peer_id, message) => {
                self.handle_peer_message(state, peer_id, message).await?
            }
            NetworkActorEvent::FundingTransactionPending(transaction, outpoint, channel_id) => {
                state
                    .on_funding_transaction_pending(transaction, outpoint.clone(), channel_id)
                    .await;
            }
            NetworkActorEvent::FundingTransactionConfirmed(
                outpoint,
                block_hash,
                tx_index,
                timestamp,
            ) => {
                state
                    .on_funding_transaction_confirmed(outpoint, block_hash, tx_index, timestamp)
                    .await;
            }
            NetworkActorEvent::CommitmentTransactionPending(transaction, channel_id) => {
                state
                    .on_commitment_transaction_pending(transaction, channel_id)
                    .await;
            }
            NetworkActorEvent::CommitmentTransactionConfirmed(tx_hash, channel_id) => {
                state
                    .on_commitment_transaction_confirmed(tx_hash, channel_id)
                    .await;
            }
            NetworkActorEvent::CommitmentTransactionFailed(tx_hash, channel_id) => {
                error!(
                    "Commitment transaction failed for channel {:?}, tx hash: {:?}",
                    channel_id, tx_hash
                );
            }
            NetworkActorEvent::FundingTransactionFailed(outpoint) => {
                error!("Funding transaction failed: {:?}", outpoint);
            }
            NetworkActorEvent::ClosingTransactionPending(channel_id, peer_id, tx) => {
                state
                    .on_closing_transaction_pending(channel_id, peer_id.clone(), tx.clone())
                    .await;
            }
            NetworkActorEvent::ClosingTransactionConfirmed(peer_id, channel_id, tx_hash) => {
                state
                    .on_closing_transaction_confirmed(&peer_id, &channel_id, tx_hash)
                    .await;
            }
            NetworkActorEvent::ClosingTransactionFailed(peer_id, tx_hash, channel_id) => {
                error!(
                    "Closing transaction failed for channel {:?}, tx hash: {:?}, peer id: {:?}",
                    &channel_id, &tx_hash, &peer_id
                );
            }
            NetworkActorEvent::TlcRemoveReceived(payment_hash, remove_tlc_reason) => {
                // When a node is restarted, RemoveTLC will also be resent if necessary
                self.on_remove_tlc_event(myself, state, payment_hash, remove_tlc_reason)
                    .await;
            }
            NetworkActorEvent::RetrySendPayment(payment_hash) => {
                let _ = self.try_payment_session(myself, state, payment_hash).await;
            }
            NetworkActorEvent::AddTlcResult(payment_hash, error_info, previous_tlc) => {
                self.on_add_tlc_result_event(myself, state, payment_hash, error_info, previous_tlc)
                    .await;
            }
            #[cfg(test)]
            NetworkActorEvent::GossipMessage(peer_id, message) => {
                let _ = state
                    .gossip_actor
                    .send_message(GossipActorMessage::GossipMessageReceived(
                        GossipMessageWithPeerId { peer_id, message },
                    ));
            }
            NetworkActorEvent::GossipMessageUpdates(gossip_message_updates) => {
                let mut graph = self.network_graph.write().await;
                graph.update_for_messages(gossip_message_updates.messages);
            }
            NetworkActorEvent::OwnedChannelUpdateEvent(owned_channel_update_event) => {
                let mut graph = self.network_graph.write().await;
                debug!(
                    "Received owned channel update event: {:?}",
                    owned_channel_update_event
                );
                let is_down =
                    matches!(owned_channel_update_event, OwnedChannelUpdateEvent::Down(_));
                graph.process_owned_channel_update_event(owned_channel_update_event);
                if is_down {
                    debug!("Owned channel is down");
                }
            }
        }
        Ok(())
    }

    pub async fn handle_command(
        &self,
        myself: ActorRef<NetworkActorMessage>,
        state: &mut NetworkActorState<S>,
        command: NetworkActorCommand,
    ) -> crate::Result<()> {
        match command {
            NetworkActorCommand::SendFiberMessage(FiberMessageWithPeerId { peer_id, message }) => {
                state.send_fiber_message_to_peer(&peer_id, message).await?;
            }

            NetworkActorCommand::ConnectPeer(addr) => {
                // TODO: It is more than just dialing a peer. We need to exchange capabilities of the peer,
                // e.g. whether the peer support some specific feature.

                if let Some(peer_id) = extract_peer_id(&addr) {
                    if state.is_connected(&peer_id) {
                        debug!("Peer {:?} already connected, ignoring...", peer_id);
                        return Ok(());
                    }
                    if state.peer_id == peer_id {
                        debug!("Trying to connect to self {:?}, ignoring...", addr);
                        return Ok(());
                    }
                } else {
                    error!("Failed to extract peer id from address: {:?}", addr);
                    return Ok(());
                }

                state
                    .control
                    .dial(addr.clone(), TargetProtocol::All)
                    .await?
                // TODO: note that the dial function does not return error immediately even if dial fails.
                // Tentacle sends an event by calling handle_error function instead, which
                // may receive errors like DialerError.
            }

            NetworkActorCommand::DisconnectPeer(peer_id) => {
                if let Some(session) = state.get_peer_session(&peer_id) {
                    state.control.disconnect(session).await?;
                }
            }

            NetworkActorCommand::SavePeerAddress(addr) => match extract_peer_id(&addr) {
                Some(peer) => {
                    debug!("Saved peer id {:?} with address {:?}", &peer, &addr);
                    state.save_peer_address(peer, addr);
                }
                None => {
                    error!("Failed to save address to peer store: unable to extract peer id from address {:?}", &addr);
                }
            },

            NetworkActorCommand::MaintainConnections => {
                let mut inbound_peer_sessions = state.inbound_peer_sessions();
                let num_inbound_peers = inbound_peer_sessions.len();
                let num_outbound_peers = state.num_of_outbound_peers();

                debug!("Maintaining network connections ticked: current num inbound peers {}, current num outbound peers {}", num_inbound_peers, num_outbound_peers);

                if num_inbound_peers > state.max_inbound_peers {
                    debug!(
                        "Already connected to {} inbound peers, only wants {} peers, disconnecting some",
                        num_inbound_peers, state.max_inbound_peers
                    );
                    inbound_peer_sessions.retain(|k| !state.session_channels_map.contains_key(k));
                    let sessions_to_disconnect = if inbound_peer_sessions.len()
                        < num_inbound_peers - state.max_inbound_peers
                    {
                        warn!(
                            "Wants to disconnect more {} inbound peers, but all peers except {:?} have channels, will not disconnect any peer with channels",
                            num_inbound_peers - state.max_inbound_peers, &inbound_peer_sessions
                        );
                        &inbound_peer_sessions[..]
                    } else {
                        &inbound_peer_sessions[..num_inbound_peers - state.max_inbound_peers]
                    };
                    debug!(
                        "Disconnecting inbound peer sessions {:?}",
                        sessions_to_disconnect
                    );
                    for session in sessions_to_disconnect {
                        if let Err(err) = state.control.disconnect(*session).await {
                            error!("Failed to disconnect session: {}", err);
                        }
                    }
                }

                if num_outbound_peers >= state.min_outbound_peers {
                    debug!(
                        "Already connected to {} outbound peers, wants a minimal of {} peers, skipping connecting to more peers",
                        num_outbound_peers, state.min_outbound_peers
                    );
                    return Ok(());
                }

                let peers_to_connect = {
                    let graph = self.network_graph.read().await;
                    let n_peers_to_connect = state.min_outbound_peers - num_outbound_peers;
                    let n_graph_nodes = graph.num_of_nodes();
                    let n_saved_peers = state.state_to_be_persisted.num_of_saved_nodes();
                    let n_all_saved_peers = n_graph_nodes + n_saved_peers;
                    if n_all_saved_peers == 0 {
                        return Ok(());
                    }
                    let n_saved_peers_to_connect =
                        n_peers_to_connect * n_saved_peers / n_all_saved_peers;
                    let n_graph_nodes_to_connect = n_peers_to_connect - n_saved_peers_to_connect;

                    let saved_peers_to_connect = state
                        .state_to_be_persisted
                        .sample_n_peers_to_connect(n_saved_peers_to_connect);
                    trace!(
                        "Randomly selected peers from saved addresses to connect: {:?}",
                        &saved_peers_to_connect
                    );
                    let graph_nodes_to_connect =
                        graph.sample_n_peers_to_connect(n_graph_nodes_to_connect);
                    trace!(
                        "Randomly selected peers from network graph to connect: {:?}",
                        &graph_nodes_to_connect
                    );
                    saved_peers_to_connect
                        .into_iter()
                        .chain(graph_nodes_to_connect.into_iter())
                };
                for (peer_id, addresses) in peers_to_connect {
                    if let Some(session) = state.get_peer_session(&peer_id) {
                        debug!(
                            "Randomly selected peer {:?} already connected with session id {:?}, skipping connection",
                            peer_id, session
                        );
                        continue;
                    }
                    for addr in addresses {
                        state
                            .network
                            .send_message(NetworkActorMessage::new_command(
                                NetworkActorCommand::ConnectPeer(addr.clone()),
                            ))
                            .expect(ASSUME_NETWORK_MYSELF_ALIVE);
                    }
                }
            }

            NetworkActorCommand::OpenChannel(open_channel, reply) => {
                match state.create_outbound_channel(open_channel).await {
                    Ok((_, channel_id)) => {
                        let _ = reply.send(Ok(OpenChannelResponse { channel_id }));
                    }
                    Err(err) => {
                        error!("Failed to create channel: {}", err);
                        let _ = reply.send(Err(err.to_string()));
                    }
                }
            }
            NetworkActorCommand::AcceptChannel(accept_channel, reply) => {
                match state.create_inbound_channel(accept_channel).await {
                    Ok((_, old_channel_id, new_channel_id)) => {
                        let _ = reply.send(Ok(AcceptChannelResponse {
                            old_channel_id,
                            new_channel_id,
                        }));
                    }
                    Err(err) => {
                        error!("Failed to accept channel: {}", err);
                        let _ = reply.send(Err(err.to_string()));
                    }
                }
            }

            NetworkActorCommand::ControlFiberChannel(c) => {
                state
                    .send_command_to_channel(c.channel_id, c.command)
                    .await?
            }

            NetworkActorCommand::SendPaymentOnionPacket(command) => {
                let res = self
                    .handle_send_onion_packet_command(state, command.clone())
                    .await;
                if let Err(err) = res {
                    self.on_add_tlc_result_event(
                        myself,
                        state,
                        command.payment_hash,
                        Some((ProcessingChannelError::TlcForwardingError(err.clone()), err)),
                        command.previous_tlc,
                    )
                    .await;
                }
            }
            NetworkActorCommand::PeelPaymentOnionPacket(onion_packet, payment_hash, reply) => {
                let response = onion_packet
                    .peel(
                        &state.private_key,
                        Some(payment_hash.as_ref()),
                        &Secp256k1::new(),
                    )
                    .map_err(|err| err.to_string());

                let _ = reply.send(response);
            }

            NetworkActorCommand::UpdateChannelFunding(channel_id, transaction, request) => {
                let old_tx = transaction.into_view();
                let mut tx = FundingTx::new();
                tx.update_for_self(old_tx)?;
                let tx = match call_t!(
                    self.chain_actor.clone(),
                    CkbChainMessage::Fund,
                    DEFAULT_CHAIN_ACTOR_TIMEOUT,
                    tx,
                    request
                ) {
                    Ok(Ok(tx)) => match tx.into_inner() {
                        Some(tx) => tx,
                        _ => {
                            error!("Obtained empty funding tx");
                            return Ok(());
                        }
                    },
                    Ok(Err(err)) => {
                        // FIXME(yukang): we need to handle this error properly
                        error!("Failed to fund channel: {}", err);
                        return Ok(());
                    }
                    Err(err) => {
                        error!("Failed to call chain actor: {}", err);
                        return Ok(());
                    }
                };
                debug!("Funding transaction updated on our part: {:?}", tx);
                state
                    .send_command_to_channel(
                        channel_id,
                        ChannelCommand::TxCollaborationCommand(TxCollaborationCommand::TxUpdate(
                            TxUpdateCommand {
                                transaction: tx.data(),
                            },
                        )),
                    )
                    .await?
            }
            NetworkActorCommand::SignTx(
                ref peer_id,
                ref channel_id,
                funding_tx,
                partial_witnesses,
            ) => {
                let msg = match partial_witnesses {
                    Some(partial_witnesses) => {
                        debug!(
                            "Received SignTx request with for transaction {:?} and partial witnesses {:?}",
                            &funding_tx,
                            partial_witnesses
                                .iter()
                                .map(hex::encode)
                                .collect::<Vec<_>>()
                        );
                        let funding_tx = funding_tx
                            .into_view()
                            .as_advanced_builder()
                            .set_witnesses(
                                partial_witnesses.into_iter().map(|x| x.pack()).collect(),
                            )
                            .build();

                        let mut funding_tx = call_t!(
                            self.chain_actor,
                            CkbChainMessage::Sign,
                            DEFAULT_CHAIN_ACTOR_TIMEOUT,
                            funding_tx.into()
                        )
                        .expect(ASSUME_CHAIN_ACTOR_ALWAYS_ALIVE_FOR_NOW)
                        .expect("Signing succeeded");
                        debug!("Funding transaction signed: {:?}", &funding_tx);

                        // Since we have received a valid tx_signatures message, we're now sure that
                        // we can broadcast a valid transaction to the network, i.e. we can wait for
                        // the funding transaction to be confirmed.
                        let funding_tx = funding_tx.take().expect("take tx");
                        let witnesses = funding_tx.witnesses();
                        let outpoint = funding_tx
                            .output_pts_iter()
                            .next()
                            .expect("funding tx output exists");

                        myself
                            .send_message(NetworkActorMessage::new_event(
                                NetworkActorEvent::FundingTransactionPending(
                                    funding_tx.data(),
                                    outpoint,
                                    *channel_id,
                                ),
                            ))
                            .expect("network actor alive");
                        debug!("Fully signed funding tx {:?}", &funding_tx);

                        FiberMessageWithPeerId {
                            peer_id: peer_id.clone(),
                            message: FiberMessage::ChannelNormalOperation(
                                FiberChannelMessage::TxSignatures(TxSignatures {
                                    channel_id: *channel_id,
                                    witnesses: witnesses.into_iter().map(|x| x.unpack()).collect(),
                                }),
                            ),
                        }
                    }
                    None => {
                        debug!(
                            "Received SignTx request with for transaction {:?} without partial witnesses, so start signing it now",
                            &funding_tx,
                        );
                        let mut funding_tx = call_t!(
                            self.chain_actor,
                            CkbChainMessage::Sign,
                            DEFAULT_CHAIN_ACTOR_TIMEOUT,
                            funding_tx.into()
                        )
                        .expect(ASSUME_CHAIN_ACTOR_ALWAYS_ALIVE_FOR_NOW)?;
                        debug!("Funding transaction signed: {:?}", &funding_tx);
                        let funding_tx = funding_tx.take().expect("take tx");
                        let witnesses = funding_tx.witnesses();

                        debug!("Partially signed funding tx {:?}", &funding_tx);
                        FiberMessageWithPeerId {
                            peer_id: peer_id.clone(),
                            message: FiberMessage::ChannelNormalOperation(
                                FiberChannelMessage::TxSignatures(TxSignatures {
                                    channel_id: *channel_id,
                                    witnesses: witnesses.into_iter().map(|x| x.unpack()).collect(),
                                }),
                            ),
                        }
                    }
                };
                myself
                    .send_message(NetworkActorMessage::new_command(
                        NetworkActorCommand::SendFiberMessage(msg),
                    ))
                    .expect("network actor alive");
            }
            NetworkActorCommand::ProcessBroadcastMessage(message) => {
                let _ = state
                    .gossip_actor
                    .send_message(GossipActorMessage::ProcessBroadcastMessage(message));
            }
            NetworkActorCommand::QueryBroadcastMessages(peer, queries) => {
                let _ = state
                    .gossip_actor
                    .send_message(GossipActorMessage::QueryBroadcastMessages(peer, queries));
            }
            NetworkActorCommand::BroadcastMessages(message) => {
                let _ = state
                    .gossip_actor
                    .send_message(GossipActorMessage::TryBroadcastMessages(message));
            }
            NetworkActorCommand::SignMessage(message, reply) => {
                debug!(
                    "Signing message with node private key: message {:?}, public key {:?}",
                    message,
                    state.get_public_key()
                );
                let signature = state.private_key.sign(message);
                let _ = reply.send(signature);
            }
            NetworkActorCommand::SendPayment(payment_request, reply) => {
                match self.on_send_payment(myself, state, payment_request).await {
                    Ok(payment) => {
                        let _ = reply.send(Ok(payment));
                    }
                    Err(e) => {
                        error!("Failed to send payment: {:?}", e);
                        let _ = reply.send(Err(e.to_string()));
                    }
                }
            }
            NetworkActorCommand::GetPayment(payment_hash, reply) => {
                match self.on_get_payment(&payment_hash) {
                    Ok(payment) => {
                        let _ = reply.send(Ok(payment));
                    }
                    Err(e) => {
                        let _ = reply.send(Err(e.to_string()));
                    }
                }
            }
            NetworkActorCommand::BroadcastLocalInfo(kind) => match kind {
                LocalInfoKind::NodeAnnouncement => {
                    let message = state.get_or_create_new_node_announcement_message();
                    myself
                        .send_message(NetworkActorMessage::new_command(
                            NetworkActorCommand::BroadcastMessages(vec![
                                BroadcastMessageWithTimestamp::NodeAnnouncement(message),
                            ]),
                        ))
                        .expect(ASSUME_NETWORK_MYSELF_ALIVE);
                }
            },
            NetworkActorCommand::GossipActorMessage(message) => {
                let _ = state.gossip_actor.send_message(message);
            }
            NetworkActorCommand::NodeInfo(_, rpc) => {
                let response = NodeInfoResponse {
                    node_name: state.node_name.clone(),
                    node_id: state.get_public_key().clone(),
                    addresses: state.announced_addrs.clone(),
                    chain_hash: get_chain_hash(),
                    open_channel_auto_accept_min_ckb_funding_amount: state
                        .open_channel_auto_accept_min_ckb_funding_amount,
                    auto_accept_channel_ckb_funding_amount: state
                        .auto_accept_channel_ckb_funding_amount,
                    tlc_expiry_delta: state.tlc_expiry_delta,
                    tlc_min_value: state.tlc_min_value,
                    tlc_max_value: state.tlc_max_value,
                    tlc_fee_proportional_millionths: state.tlc_fee_proportional_millionths,
                    channel_count: state.channels.len() as u32,
                    pending_channel_count: state.pending_channels.len() as u32,
                    peers_count: state.peer_session_map.len() as u32,
                    udt_cfg_infos: get_udt_whitelist(),
                };
                let _ = rpc.send(Ok(response));
            }
        };
        Ok(())
    }

    async fn handle_send_onion_packet_command(
        &self,
        state: &mut NetworkActorState<S>,
        command: SendOnionPacketCommand,
    ) -> Result<(), TlcErr> {
        let SendOnionPacketCommand {
            peeled_onion_packet,
            previous_tlc,
            payment_hash,
        } = command;

        let info = peeled_onion_packet.current.clone();
        let shared_secret = peeled_onion_packet.shared_secret;
        let channel_outpoint = OutPoint::new(info.funding_tx_hash.into(), 0);
        let channel_id = match state.outpoint_channel_map.get(&channel_outpoint) {
            Some(channel_id) => channel_id,
            None => {
                error!(
                        "Channel id not found in outpoint_channel_map with {:?}, are we connected to the peer?",
                        channel_outpoint
                    );
                let tlc_err = TlcErr::new_channel_fail(
                    TlcErrorCode::UnknownNextPeer,
                    state.get_public_key(),
                    channel_outpoint.clone(),
                    None,
                );
                return Err(tlc_err);
            }
        };
        let (send, _recv) = oneshot::channel::<Result<AddTlcResponse, TlcErr>>();
        // explicitly don't wait for the response, we will handle the result in AddTlcResult
        let rpc_reply = RpcReplyPort::from(send);
        let command = ChannelCommand::AddTlc(
            AddTlcCommand {
                amount: info.amount,
                payment_hash,
                expiry: info.expiry,
                hash_algorithm: info.hash_algorithm,
                onion_packet: peeled_onion_packet.next.clone(),
                shared_secret: shared_secret.clone(),
                previous_tlc,
            },
            rpc_reply,
        );

        // we have already checked the channel_id is valid,
        match state.send_command_to_channel(*channel_id, command).await {
            Ok(_) => {
                return Ok(());
            }
            Err(err) => {
                error!(
                    "Failed to send onion packet to channel: {:?} with err: {:?}",
                    channel_id, err
                );
                let tlc_error = self.get_tlc_error(state, &err, &channel_outpoint);
                return Err(tlc_error);
            }
        }
    }

    fn get_tlc_error(
        &self,
        state: &mut NetworkActorState<S>,
        error: &Error,
        channel_outpoint: &OutPoint,
    ) -> TlcErr {
        let node_id = state.get_public_key();
        match error {
            Error::ChannelNotFound(_) | Error::PeerNotFound(_) => TlcErr::new_channel_fail(
                TlcErrorCode::UnknownNextPeer,
                node_id,
                channel_outpoint.clone(),
                None,
            ),
            Error::ChannelError(_) => TlcErr::new_channel_fail(
                TlcErrorCode::TemporaryChannelFailure,
                node_id,
                channel_outpoint.clone(),
                None,
            ),
            _ => {
                error!(
                    "Failed to send onion packet to channel: {:?} with err: {:?}",
                    channel_outpoint, error
                );
                TlcErr::new_node_fail(TlcErrorCode::TemporaryNodeFailure, state.get_public_key())
            }
        }
    }

    async fn on_remove_tlc_event(
        &self,
        myself: ActorRef<NetworkActorMessage>,
        state: &mut NetworkActorState<S>,
        payment_hash: Hash256,
        reason: RemoveTlcReason,
    ) {
        if let Some(mut payment_session) = self.store.get_payment_session(payment_hash) {
            if payment_session.status == PaymentSessionStatus::Inflight {
                match reason {
                    RemoveTlcReason::RemoveTlcFulfill(_) => {
                        self.network_graph
                            .write()
                            .await
                            .record_payment_success(payment_session);
                    }
                    RemoveTlcReason::RemoveTlcFail(reason) => {
                        let error_detail = reason
                            .decode(
                                &payment_session.session_key,
                                payment_session.hops_public_keys(),
                            )
                            .unwrap_or(TlcErr::new(TlcErrorCode::InvalidOnionError));
                        self.update_graph_with_tlc_fail(&state.network, &error_detail)
                            .await;
                        let need_to_retry = self
                            .network_graph
                            .write()
                            .await
                            .record_payment_fail(&payment_session, error_detail.clone());
                        if need_to_retry {
                            // If this is the first hop error, like the WaitingTlcAck error,
                            // we will just retry later, return Ok here for letting endpoint user
                            // know payment session is created successfully
                            self.register_payment_retry(myself, payment_hash);
                        } else {
                            self.set_payment_fail_with_error(
                                &mut payment_session,
                                error_detail.error_code.as_ref(),
                            );
                        }
                    }
                }
            }
        }
    }

    async fn update_graph_with_tlc_fail(
        &self,
        network: &ActorRef<NetworkActorMessage>,
        tcl_error_detail: &TlcErr,
    ) {
        let error_code = tcl_error_detail.error_code();
        // https://github.com/lightning/bolts/blob/master/04-onion-routing.md#rationale-6
        // we now still update the graph, maybe we need to remove it later?
        if error_code.is_update() {
            if let Some(TlcErrData::ChannelFailed {
                channel_update: Some(channel_update),
                ..
            }) = &tcl_error_detail.extra_data
            {
                network
                    .send_message(NetworkActorMessage::new_command(
                        NetworkActorCommand::BroadcastMessages(vec![
                            BroadcastMessageWithTimestamp::ChannelUpdate(channel_update.clone()),
                        ]),
                    ))
                    .expect(ASSUME_NETWORK_MYSELF_ALIVE);
            }
        }
        match tcl_error_detail.error_code() {
            TlcErrorCode::PermanentChannelFailure
            | TlcErrorCode::ChannelDisabled
            | TlcErrorCode::UnknownNextPeer => {
                let channel_outpoint = tcl_error_detail
                    .error_channel_outpoint()
                    .expect("expect channel outpoint");
                debug!("mark channel failed: {:?}", channel_outpoint);
                let mut graph = self.network_graph.write().await;
                graph.mark_channel_failed(&channel_outpoint);
            }
            TlcErrorCode::PermanentNodeFailure => {
                let node_id = tcl_error_detail.error_node_id().expect("expect node id");
                let mut graph = self.network_graph.write().await;
                graph.mark_node_failed(node_id);
            }
            _ => {}
        }
    }

    fn on_get_payment(&self, payment_hash: &Hash256) -> Result<SendPaymentResponse, Error> {
        match self.store.get_payment_session(*payment_hash) {
            Some(payment_session) => Ok(payment_session.into()),
            None => Err(Error::InvalidParameter(format!(
                "Payment session not found: {:?}",
                payment_hash
            ))),
        }
    }

    async fn build_payment_route(
        &self,
        payment_session: &mut PaymentSession,
        payment_data: &SendPaymentData,
    ) -> Result<Vec<PaymentHopData>, Error> {
        let graph = self.network_graph.read().await;
        match graph.build_route(payment_data.clone()) {
            Err(e) => {
                let error = format!("Failed to build route, {}", e);
                self.set_payment_fail_with_error(payment_session, &error);
                return Err(Error::SendPaymentError(error));
            }
            Ok(hops) => {
                assert_ne!(hops[0].funding_tx_hash, Hash256::default());
                return Ok(hops);
            }
        };
    }

    async fn send_payment_onion_packet(
        &self,
        state: &mut NetworkActorState<S>,
        payment_session: &mut PaymentSession,
        payment_data: &SendPaymentData,
        hops: Vec<PaymentHopData>,
    ) -> Result<PaymentSession, Error> {
        let session_key = Privkey::from_slice(KeyPair::generate_random_key().as_ref());
        assert_ne!(hops[0].funding_tx_hash, Hash256::default());

        payment_session
            .session_key
            .copy_from_slice(session_key.as_ref());
        payment_session.route =
            SessionRoute::new(state.get_public_key(), payment_data.target_pubkey, &hops);

        let peeled_onion_packet = match PeeledPaymentOnionPacket::create(
            session_key,
            hops,
            Some(payment_data.payment_hash.as_ref().to_vec()),
            &Secp256k1::signing_only(),
        ) {
            Ok(packet) => packet,
            Err(e) => {
                let err = format!(
                    "Failed to create onion packet: {:?}, error: {:?}",
                    payment_data.payment_hash, e
                );
                self.set_payment_fail_with_error(payment_session, &err);
                return Err(Error::SendPaymentFirstHopError(err, false));
            }
        };

        match self
            .handle_send_onion_packet_command(
                state,
                SendOnionPacketCommand {
                    peeled_onion_packet,
                    previous_tlc: None,
                    payment_hash: payment_data.payment_hash,
                },
            )
            .await
        {
            Err(error_detail) => {
                self.update_graph_with_tlc_fail(&state.network, &error_detail)
                    .await;
                let need_to_retry = self
                    .network_graph
                    .write()
                    .await
                    .record_payment_fail(&payment_session, error_detail.clone());
                let err = format!(
                    "Failed to send onion packet with error {}",
                    error_detail.error_code_as_str()
                );
                if !need_to_retry {
                    // only update the payment session status when we don't need to retry
                    // otherwise the endpoint user may get confused in the internal state changes
                    self.set_payment_fail_with_error(payment_session, &err);
                }
                return Err(Error::SendPaymentFirstHopError(err, need_to_retry));
            }
            Ok(_) => {
                self.store.insert_payment_session(payment_session.clone());
                return Ok(payment_session.clone());
            }
        }
    }

    async fn on_add_tlc_result_event(
        &self,
        myself: ActorRef<NetworkActorMessage>,
        state: &mut NetworkActorState<S>,
        payment_hash: Hash256,
        error_info: Option<(ProcessingChannelError, TlcErr)>,
<<<<<<< HEAD
        previous_tlc: Option<(Hash256, u64, u128)>,
    ) {
        if let Some((channel_id, tlc_id, _)) = previous_tlc {
=======
        previous_tlc: Option<PrevTlcInfo>,
    ) {
        if let Some(PrevTlcInfo {
            prev_channel_id: channel_id,
            prev_tlc_id: tlc_id,
            ..
        }) = previous_tlc
        {
>>>>>>> 2f12f40e
            myself
                .send_message(NetworkActorMessage::new_command(
                    NetworkActorCommand::ControlFiberChannel(ChannelCommandWithId {
                        channel_id,
                        command: ChannelCommand::ForwardTlcResult(ForwardTlcResult {
                            payment_hash,
                            channel_id,
                            tlc_id,
                            error_info: error_info.clone(),
                        }),
                    }),
                ))
                .expect("network actor alive");
            return;
        }

        let Some(mut payment_session) = self.store.get_payment_session(payment_hash) else {
            return;
        };

        if error_info.is_none() {
            // Change the status from Created into Inflight
            payment_session.set_inflight_status();
            self.store.insert_payment_session(payment_session.clone());
            return;
        }

        let (channel_error, tlc_err) = error_info.unwrap();
        if matches!(channel_error, ProcessingChannelError::RepeatedProcessing(_)) {
            return;
        }

        let need_to_retry = if matches!(channel_error, ProcessingChannelError::WaitingTlcAck) {
            payment_session.last_error = Some("WaitingTlcAck".to_string());
            self.store.insert_payment_session(payment_session.clone());
            true
        } else {
            self.network_graph
                .write()
                .await
                .record_payment_fail(&payment_session, tlc_err.clone())
        };
        if need_to_retry {
            let _ = self.try_payment_session(myself, state, payment_hash).await;
        } else {
            let error = format!(
                "Failed to send payment session: {:?}, retried times: {}",
                payment_session.payment_hash(),
                payment_session.retried_times
            );
            self.set_payment_fail_with_error(&mut payment_session, &error);
        }
    }

    fn set_payment_fail_with_error(&self, payment_session: &mut PaymentSession, error: &str) {
        payment_session.set_failed_status(error);
        self.store.insert_payment_session(payment_session.clone());
    }

    async fn try_payment_session(
        &self,
        myself: ActorRef<NetworkActorMessage>,
        state: &mut NetworkActorState<S>,
        payment_hash: Hash256,
    ) -> Result<PaymentSession, Error> {
        self.update_graph().await;
        let Some(mut payment_session) = self.store.get_payment_session(payment_hash) else {
            return Err(Error::InvalidParameter(payment_hash.to_string()));
        };
        assert!(payment_session.status != PaymentSessionStatus::Failed);

        let payment_data = payment_session.request.clone();
        if payment_session.can_retry() {
            if payment_session.last_error != Some("WaitingTlcAck".to_string()) {
                payment_session.retried_times += 1;
            }

            let hops_info = self
                .build_payment_route(&mut payment_session, &payment_data)
                .await?;
            match self
                .send_payment_onion_packet(state, &mut payment_session, &payment_data, hops_info)
                .await
            {
                Ok(payment_session) => return Ok(payment_session),
                Err(err) => {
                    let need_retry = matches!(err, Error::SendPaymentFirstHopError(_, true));
                    if need_retry {
                        // If this is the first hop error, such as the WaitingTlcAck error,
                        // we will just retry later, return Ok here for letting endpoint user
                        // know payment session is created successfully
                        self.register_payment_retry(myself, payment_hash);
                        return Ok(payment_session);
                    } else {
                        return Err(err);
                    }
                }
            }
        } else {
            let error = payment_session.last_error.clone().unwrap_or_else(|| {
                format!(
                    "Failed to send payment session: {:?}, retried times: {}",
                    payment_data.payment_hash, payment_session.retried_times
                )
            });
            return Err(Error::SendPaymentError(error));
        }
    }

    fn register_payment_retry(&self, myself: ActorRef<NetworkActorMessage>, payment_hash: Hash256) {
        myself.send_after(Duration::from_millis(500), move || {
            NetworkActorMessage::new_event(NetworkActorEvent::RetrySendPayment(payment_hash))
        });
    }

    async fn on_send_payment(
        &self,
        myself: ActorRef<NetworkActorMessage>,
        state: &mut NetworkActorState<S>,
        payment_request: SendPaymentCommand,
    ) -> Result<SendPaymentResponse, Error> {
        let payment_data = SendPaymentData::new(payment_request.clone()).map_err(|e| {
            error!("Failed to validate payment request: {:?}", e);
            Error::InvalidParameter(format!("Failed to validate payment request: {:?}", e))
        })?;

        // for dry run, we only build the route and return the hops info,
        // will not store the payment session and send the onion packet
        if payment_data.dry_run {
            let mut payment_session = PaymentSession::new(payment_data.clone(), 0);
            let hops = self
                .build_payment_route(&mut payment_session, &payment_data)
                .await?;
            payment_session.route =
                SessionRoute::new(state.get_public_key(), payment_data.target_pubkey, &hops);
            return Ok(payment_session.into());
        }

        // initialize the payment session in db and begin the payment process lifecycle
        if let Some(payment_session) = self.store.get_payment_session(payment_data.payment_hash) {
            // we only allow retrying payment session with status failed
            debug!("Payment session already exists: {:?}", payment_session);
            if payment_session.status != PaymentSessionStatus::Failed {
                return Err(Error::InvalidParameter(format!(
                    "Payment session already exists: {} with payment session status: {:?}",
                    payment_data.payment_hash, payment_session.status
                )));
            }
        }

        let payment_session = PaymentSession::new(payment_data, 5);
        self.store.insert_payment_session(payment_session.clone());
        let session = self
            .try_payment_session(myself, state, payment_session.payment_hash())
            .await?;
        return Ok(session.into());
    }
}

pub struct NetworkActorState<S> {
    store: S,
    state_to_be_persisted: PersistentNetworkActorState,
    // The name of the node to be announced to the network, may be empty.
    node_name: Option<AnnouncedNodeName>,
    peer_id: PeerId,
    announced_addrs: Vec<Multiaddr>,
    auto_announce: bool,
    last_node_announcement_message: Option<NodeAnnouncement>,
    // We need to keep private key here in order to sign node announcement messages.
    private_key: Privkey,
    // This is the entropy used to generate various random values.
    // Must be kept secret.
    // TODO: Maybe we should abstract this into a separate trait.
    entropy: [u8; 32],
    // The default lock script to be used when closing a channel, may be overridden by the shutdown command.
    default_shutdown_script: Script,
    network: ActorRef<NetworkActorMessage>,
    // This immutable attribute is placed here because we need to create it in
    // the pre_start function.
    control: ServiceAsyncControl,
    peer_session_map: HashMap<PeerId, (SessionId, SessionType)>,
    session_channels_map: HashMap<SessionId, HashSet<Hash256>>,
    channels: HashMap<Hash256, ActorRef<ChannelActorMessage>>,
    // Outpoint to channel id mapping, only contains channels with state of Ready.
    // We need to remove the channel from this map when the channel is closed or peer disconnected.
    outpoint_channel_map: HashMap<OutPoint, Hash256>,
    // Channels in this hashmap are pending for acceptance. The user needs to
    // issue an AcceptChannelCommand with the amount of funding to accept the channel.
    to_be_accepted_channels: HashMap<Hash256, (PeerId, OpenChannel)>,
    // Channels in this hashmap are pending for funding transaction confirmation.
    pending_channels: HashMap<OutPoint, Hash256>,
    // Used to broadcast and query network info.
    chain_actor: ActorRef<CkbChainMessage>,
    // If the other party funding more than this amount, we will automatically accept the channel.
    open_channel_auto_accept_min_ckb_funding_amount: u64,
    // Tha default amount of CKB to be funded when auto accepting a channel.
    auto_accept_channel_ckb_funding_amount: u64,
    // The default expiry delta to forward tlcs.
    tlc_expiry_delta: u64,
    // The default tlc min and max value of tlcs to be accepted.
    tlc_min_value: u128,
    tlc_max_value: u128,
    // The default tlc fee proportional millionths to be used when auto accepting a channel.
    tlc_fee_proportional_millionths: u128,
    // The gossip messages actor to process and send gossip messages.
    gossip_actor: ActorRef<GossipActorMessage>,
    channel_subscribers: ChannelSubscribers,
    max_inbound_peers: usize,
    min_outbound_peers: usize,
}

#[serde_as]
#[derive(Default, Clone, Serialize, Deserialize)]
pub struct PersistentNetworkActorState {
    // This map is used to store the public key of the peer.
    #[serde_as(as = "Vec<(DisplayFromStr, _)>")]
    peer_pubkey_map: HashMap<PeerId, Pubkey>,
    // These addresses are saved by the user (e.g. the user sends a ConnectPeer rpc to the node),
    // we will then save these addresses to the peer store.
    #[serde_as(as = "Vec<(DisplayFromStr, _)>")]
    saved_peer_addresses: HashMap<PeerId, Vec<Multiaddr>>,
}

impl PersistentNetworkActorState {
    pub fn new() -> Self {
        Default::default()
    }

    fn get_peer_addresses(&self, peer_id: &PeerId) -> Vec<Multiaddr> {
        self.saved_peer_addresses
            .get(peer_id)
            .cloned()
            .unwrap_or_default()
    }

    /// Save a single peer address to the peer store. If this address for the peer does not exist,
    /// then return false, otherwise return true.
    fn save_peer_address(&mut self, peer_id: PeerId, addr: Multiaddr) -> bool {
        match self.saved_peer_addresses.entry(peer_id) {
            Entry::Occupied(mut entry) => {
                if entry.get().contains(&addr) {
                    false
                } else {
                    entry.get_mut().push(addr);
                    true
                }
            }
            Entry::Vacant(entry) => {
                entry.insert(vec![addr]);
                true
            }
        }
    }

    fn get_peer_pubkey(&self, peer_id: &PeerId) -> Option<Pubkey> {
        self.peer_pubkey_map.get(peer_id).map(|x| *x)
    }

    // Save a single peer pubkey to the peer store. Returns true if the new pubkey is different from the old one,
    // or there does not exist a old pubkey.
    fn save_peer_pubkey(&mut self, peer_id: PeerId, pubkey: Pubkey) -> bool {
        match self.peer_pubkey_map.insert(peer_id, pubkey) {
            Some(old_pubkey) => old_pubkey != pubkey,
            None => true,
        }
    }

    fn num_of_saved_nodes(&self) -> usize {
        self.saved_peer_addresses.len()
    }

    pub(crate) fn sample_n_peers_to_connect(&self, n: usize) -> HashMap<PeerId, Vec<Multiaddr>> {
        // TODO: we may need to shuffle the nodes before selecting the first n nodes,
        // to avoid some malicious nodes from being always selected.
        self.saved_peer_addresses
            .iter()
            .take(n)
            .map(|(k, v)| (k.clone(), v.clone()))
            .collect()
    }
}

pub trait NetworkActorStateStore {
    fn get_network_actor_state(&self, id: &PeerId) -> Option<PersistentNetworkActorState>;
    fn insert_network_actor_state(&self, id: &PeerId, state: PersistentNetworkActorState);
}

static CHANNEL_ACTOR_NAME_PREFIX: AtomicU64 = AtomicU64::new(0u64);

// ractor requires that the actor name is unique, so we add a prefix to the actor name.
fn generate_channel_actor_name(local_peer_id: &PeerId, remote_peer_id: &PeerId) -> String {
    format!(
        "Channel-{} {} <-> {}",
        CHANNEL_ACTOR_NAME_PREFIX.fetch_add(1, Ordering::AcqRel),
        local_peer_id,
        remote_peer_id
    )
}

impl<S> NetworkActorState<S>
where
    S: NetworkActorStateStore
        + ChannelActorStateStore
        + NetworkGraphStateStore
        + GossipMessageStore
        + InvoiceStore
        + Clone
        + Send
        + Sync
        + 'static,
{
    pub fn get_or_create_new_node_announcement_message(&mut self) -> NodeAnnouncement {
        let now = now_timestamp_as_millis_u64();
        match self.last_node_announcement_message {
            // If the last node announcement message is still relatively new, we don't need to create a new one.
            // Because otherwise the receiving node may be confused by the multiple announcements,
            // and falsely believe we updated the node announcement, and then forward this message to other nodes.
            // This is undesirable because we don't want to flood the network with the same message.
            // On the other hand, if the message is too old, we need to create a new one.
            Some(ref message) if now - message.timestamp < 3600 * 1000 => {
                debug!("Returning old node announcement message as it is still valid");
            }
            _ => {
                let node_name = self.node_name.unwrap_or_default();
                let addresses = self.announced_addrs.clone();
                let announcement = NodeAnnouncement::new(
                    node_name,
                    addresses,
                    &self.private_key,
                    now,
                    self.open_channel_auto_accept_min_ckb_funding_amount,
                );
                debug!(
                    "Created new node announcement message: {:?}, previous {:?}",
                    &announcement, self.last_node_announcement_message
                );
                self.last_node_announcement_message = Some(announcement);
            }
        }
        self.last_node_announcement_message
            .clone()
            .expect("last node announcement message is present")
    }

    pub fn get_public_key(&self) -> Pubkey {
        self.private_key.pubkey()
    }

    pub fn generate_channel_seed(&mut self) -> [u8; 32] {
        let channel_user_id = self.channels.len();
        let seed = channel_user_id
            .to_be_bytes()
            .into_iter()
            .chain(self.entropy.iter().cloned())
            .collect::<Vec<u8>>();
        let result = blake2b_hash_with_salt(&seed, b"FIBER_CHANNEL_SEED");
        self.entropy = blake2b_hash_with_salt(&result, b"FIBER_NETWORK_ENTROPY_UPDATE");
        result
    }

    pub async fn create_outbound_channel(
        &mut self,
        open_channel: OpenChannelCommand,
    ) -> Result<(ActorRef<ChannelActorMessage>, Hash256), ProcessingChannelError> {
        let store = self.store.clone();
        let network = self.network.clone();
        let OpenChannelCommand {
            peer_id,
            funding_amount,
            public,
            shutdown_script,
            funding_udt_type_script,
            commitment_fee_rate,
            commitment_delay_epoch,
            funding_fee_rate,
            tlc_expiry_delta,
            tlc_min_value,
            tlc_fee_proportional_millionths,
            max_tlc_value_in_flight,
            max_tlc_number_in_flight,
        } = open_channel;
        let remote_pubkey =
            self.get_peer_pubkey(&peer_id)
                .ok_or(ProcessingChannelError::InvalidParameter(format!(
                    "Peer {:?} pubkey not found",
                    &peer_id
                )))?;
        if let Some(udt_type_script) = funding_udt_type_script.as_ref() {
            if !check_udt_script(udt_type_script) {
                return Err(ProcessingChannelError::InvalidParameter(
                    "Invalid UDT type script".to_string(),
                ));
            }
        }

        if let Some(_delta) = tlc_expiry_delta.filter(|&d| d < MIN_TLC_EXPIRY_DELTA) {
            return Err(ProcessingChannelError::InvalidParameter(format!(
                "TLC expiry delta is too small, expect larger than {}",
                MIN_TLC_EXPIRY_DELTA
            )));
        }

        let shutdown_script =
            shutdown_script.unwrap_or_else(|| self.default_shutdown_script.clone());

        let seed = self.generate_channel_seed();
        let (tx, rx) = oneshot::channel::<Hash256>();
        let channel = Actor::spawn_linked(
            Some(generate_channel_actor_name(&self.peer_id, &peer_id)),
            ChannelActor::new(
                self.get_public_key(),
                remote_pubkey,
                network.clone(),
                store,
                self.channel_subscribers.clone(),
            ),
            ChannelInitializationParameter::OpenChannel(OpenChannelParameter {
                funding_amount,
                seed,
                tlc_info: ChannelTlcInfo::new(
                    tlc_min_value.unwrap_or(self.tlc_min_value),
                    tlc_expiry_delta.unwrap_or(self.tlc_expiry_delta),
                    tlc_fee_proportional_millionths.unwrap_or(self.tlc_fee_proportional_millionths),
                ),
                public_channel_info: public.then_some(PublicChannelInfo::new()),
                funding_udt_type_script,
                shutdown_script,
                channel_id_sender: tx,
                commitment_fee_rate,
                commitment_delay_epoch,
                funding_fee_rate,
                max_tlc_value_in_flight: max_tlc_value_in_flight
                    .unwrap_or(DEFAULT_MAX_TLC_VALUE_IN_FLIGHT),
                max_tlc_number_in_flight: max_tlc_number_in_flight
                    .unwrap_or(MAX_TLC_NUMBER_IN_FLIGHT),
            }),
            network.clone().get_cell(),
        )
        .await
        .map_err(|e| ProcessingChannelError::SpawnErr(e.to_string()))?
        .0;
        let temp_channel_id = rx.await.expect("msg received");
        self.on_channel_created(temp_channel_id, &peer_id, channel.clone());
        Ok((channel, temp_channel_id))
    }

    pub async fn create_inbound_channel(
        &mut self,
        accept_channel: AcceptChannelCommand,
    ) -> Result<(ActorRef<ChannelActorMessage>, Hash256, Hash256), ProcessingChannelError> {
        let store = self.store.clone();
        let AcceptChannelCommand {
            temp_channel_id,
            funding_amount,
            shutdown_script,
            max_tlc_number_in_flight,
            max_tlc_value_in_flight,
            min_tlc_value,
            tlc_fee_proportional_millionths,
            tlc_expiry_delta,
        } = accept_channel;

        let (peer_id, open_channel) = self
            .to_be_accepted_channels
            .remove(&temp_channel_id)
            .ok_or(ProcessingChannelError::InvalidParameter(format!(
                "No channel with temp id {:?} found",
                &temp_channel_id
            )))?;

        let remote_pubkey =
            self.get_peer_pubkey(&peer_id)
                .ok_or(ProcessingChannelError::InvalidParameter(format!(
                    "Peer {:?} pubkey not found",
                    &peer_id
                )))?;

        let shutdown_script =
            shutdown_script.unwrap_or_else(|| self.default_shutdown_script.clone());
        let (funding_amount, reserved_ckb_amount) = get_funding_and_reserved_amount(
            funding_amount,
            &shutdown_script,
            &open_channel.funding_udt_type_script,
        )?;

        let network = self.network.clone();
        let id = open_channel.channel_id;
        if let Some(channel) = self.channels.get(&id) {
            warn!("A channel of id {:?} is already created, returning it", &id);
            return Ok((channel.clone(), temp_channel_id, id));
        }

        let seed = self.generate_channel_seed();
        let (tx, rx) = oneshot::channel::<Hash256>();
        let channel = Actor::spawn_linked(
            Some(generate_channel_actor_name(&self.peer_id, &peer_id)),
            ChannelActor::new(
                self.get_public_key(),
                remote_pubkey,
                network.clone(),
                store,
                self.channel_subscribers.clone(),
            ),
            ChannelInitializationParameter::AcceptChannel(AcceptChannelParameter {
                funding_amount,
                reserved_ckb_amount,
                tlc_info: ChannelTlcInfo::new(
                    min_tlc_value.unwrap_or(self.tlc_min_value),
                    tlc_expiry_delta.unwrap_or(self.tlc_expiry_delta),
                    tlc_fee_proportional_millionths.unwrap_or(self.tlc_fee_proportional_millionths),
                ),
                public_channel_info: open_channel.is_public().then_some(PublicChannelInfo::new()),
                seed,
                open_channel,
                shutdown_script,
                channel_id_sender: Some(tx),
                max_tlc_number_in_flight: max_tlc_number_in_flight
                    .unwrap_or(MAX_TLC_NUMBER_IN_FLIGHT),
                max_tlc_value_in_flight: max_tlc_value_in_flight.unwrap_or(u128::MAX),
            }),
            network.clone().get_cell(),
        )
        .await
        .map_err(|e| ProcessingChannelError::SpawnErr(e.to_string()))?
        .0;
        let new_id = rx.await.expect("msg received");
        self.on_channel_created(new_id, &peer_id, channel.clone());
        Ok((channel, temp_channel_id, new_id))
    }

    // This function send the transaction to the network and then trace the transaction status.
    // Either the sending or the tracing may fail, in which case the callback will be called with
    // the error.
    async fn broadcast_tx_with_callback<F>(&self, transaction: TransactionView, callback: F)
    where
        F: Send + 'static + FnOnce(Result<TraceTxResponse, RactorErr<CkbChainMessage>>),
    {
        let chain = self.chain_actor.clone();
        // Spawn a new task to avoid blocking current actor message processing.
        ractor::concurrency::tokio_primitives::spawn(async move {
            debug!("Trying to broadcast transaction {:?}", &transaction);
            let result = match call_t!(
                &chain,
                CkbChainMessage::SendTx,
                DEFAULT_CHAIN_ACTOR_TIMEOUT,
                transaction.clone()
            )
            .expect(ASSUME_CHAIN_ACTOR_ALWAYS_ALIVE_FOR_NOW)
            {
                Err(err) => {
                    error!("Failed to send transaction to the network: {:?}", &err);
                    // TODO: the caller of this function will deem the failure returned here as permanent.
                    // But SendTx may only fail temporarily. We need to handle this case.
                    Ok(TraceTxResponse {
                        tx: None,
                        status: TxStatus {
                            status: Status::Rejected,
                            block_number: None,
                            block_hash: None,
                            tx_index: None,
                            reason: Some(format!("Sending transaction failed: {:?}", &err)),
                        },
                    })
                }
                Ok(_) => {
                    let tx_hash = transaction.hash();
                    // TODO: make number of confirmation to transaction configurable.
                    const NUM_CONFIRMATIONS: u64 = 4;
                    let request = TraceTxRequest {
                        tx_hash: tx_hash.clone(),
                        confirmations: NUM_CONFIRMATIONS,
                    };
                    debug!(
                        "Transaction sent to the network, waiting for it to be confirmed: {:?}",
                        &request.tx_hash
                    );
                    call_t!(
                        chain,
                        CkbChainMessage::TraceTx,
                        DEFAULT_CHAIN_ACTOR_TIMEOUT,
                        request.clone()
                    )
                }
            };

            callback(result);
        });
    }

    fn get_peer_session(&self, peer_id: &PeerId) -> Option<SessionId> {
        self.peer_session_map.get(peer_id).map(|s| s.0)
    }

    fn inbound_peer_sessions(&self) -> Vec<SessionId> {
        self.peer_session_map
            .values()
            .filter_map(|s| (s.1 == SessionType::Inbound).then_some(s.0))
            .collect()
    }

    fn num_of_outbound_peers(&self) -> usize {
        self.peer_session_map
            .values()
            .filter(|s| s.1 == SessionType::Outbound)
            .count()
    }

    fn is_connected(&self, peer_id: &PeerId) -> bool {
        self.peer_session_map.contains_key(peer_id)
    }

    pub fn get_n_peer_peer_ids(&self, n: usize, excluding: HashSet<PeerId>) -> Vec<PeerId> {
        self.peer_session_map
            .keys()
            .skip_while(|x| excluding.contains(x))
            .take(n)
            .cloned()
            .collect()
    }

    pub fn get_n_peer_sessions(&self, n: usize) -> Vec<SessionId> {
        self.peer_session_map
            .values()
            .take(n)
            .map(|s| s.0)
            .collect()
    }

    fn get_peer_pubkey(&self, peer_id: &PeerId) -> Option<Pubkey> {
        self.state_to_be_persisted.get_peer_pubkey(peer_id)
    }

    // TODO: this fn is duplicated with ChannelActorState::check_open_channel_parameters, but is not easy to refactor, just keep it for now.
    fn check_open_channel_parameters(
        &self,
        open_channel: &OpenChannel,
    ) -> Result<(), ProcessingChannelError> {
        let udt_type_script = &open_channel.funding_udt_type_script;

        // reserved_ckb_amount
        let occupied_capacity =
            occupied_capacity(&open_channel.shutdown_script, udt_type_script)?.as_u64();
        if open_channel.reserved_ckb_amount < occupied_capacity {
            return Err(ProcessingChannelError::InvalidParameter(format!(
                "Reserved CKB amount {} is less than {}",
                open_channel.reserved_ckb_amount, occupied_capacity,
            )));
        }

        // funding_fee_rate
        if open_channel.funding_fee_rate < DEFAULT_FEE_RATE {
            return Err(ProcessingChannelError::InvalidParameter(format!(
                "Funding fee rate is less than {}",
                DEFAULT_FEE_RATE,
            )));
        }

        // commitment_fee_rate
        if open_channel.commitment_fee_rate < DEFAULT_COMMITMENT_FEE_RATE {
            return Err(ProcessingChannelError::InvalidParameter(format!(
                "Commitment fee rate is less than {}",
                DEFAULT_COMMITMENT_FEE_RATE,
            )));
        }
        let commitment_fee =
            calculate_commitment_tx_fee(open_channel.commitment_fee_rate, udt_type_script);
        let reserved_fee = open_channel.reserved_ckb_amount - occupied_capacity;
        if commitment_fee * 2 > reserved_fee {
            return Err(ProcessingChannelError::InvalidParameter(format!(
                "Commitment fee {} which caculated by commitment fee rate {} is larger than half of reserved fee {}",
                commitment_fee, open_channel.commitment_fee_rate, reserved_fee
            )));
        }

        // commitment_delay_epoch
        let epoch =
            EpochNumberWithFraction::from_full_value_unchecked(open_channel.commitment_delay_epoch);
        if !epoch.is_well_formed() {
            return Err(ProcessingChannelError::InvalidParameter(format!(
                "Commitment delay epoch {} is not a valid value",
                open_channel.commitment_delay_epoch,
            )));
        }

        let min = EpochNumberWithFraction::new(MIN_COMMITMENT_DELAY_EPOCHS, 0, 1);
        if epoch < min {
            return Err(ProcessingChannelError::InvalidParameter(format!(
                "Commitment delay epoch {} is less than the minimal value {}",
                epoch, min
            )));
        }

        let max = EpochNumberWithFraction::new(MAX_COMMITMENT_DELAY_EPOCHS, 0, 1);
        if epoch > max {
            return Err(ProcessingChannelError::InvalidParameter(format!(
                "Commitment delay epoch {} is greater than the maximal value {}",
                epoch, max
            )));
        }

        // max_tlc_number_in_flight
        if open_channel.max_tlc_number_in_flight > SYS_MAX_TLC_NUMBER_IN_FLIGHT {
            return Err(ProcessingChannelError::InvalidParameter(format!(
                "Max TLC number in flight {} is greater than the system maximal value {}",
                open_channel.max_tlc_number_in_flight, SYS_MAX_TLC_NUMBER_IN_FLIGHT
            )));
        }

        Ok(())
    }

    async fn send_fiber_message_to_session(
        &self,
        session_id: SessionId,
        message: FiberMessage,
    ) -> crate::Result<()> {
        self.control
            .send_message_to(session_id, FIBER_PROTOCOL_ID, message.to_molecule_bytes())
            .await?;
        Ok(())
    }

    async fn send_fiber_message_to_peer(
        &self,
        peer_id: &PeerId,
        message: FiberMessage,
    ) -> crate::Result<()> {
        match self.get_peer_session(peer_id) {
            Some(session) => self.send_fiber_message_to_session(session, message).await,
            None => Err(Error::PeerNotFound(peer_id.clone())),
        }
    }

    async fn send_command_to_channel(
        &self,
        channel_id: Hash256,
        command: ChannelCommand,
    ) -> crate::Result<()> {
        match command {
            // Need to handle the force shutdown command specially because the ChannelActor may not exist when remote peer is disconnected.
            ChannelCommand::Shutdown(shutdown, rpc_reply) if shutdown.force => {
                if let Some(actor) = self.channels.get(&channel_id) {
                    actor.send_message(ChannelActorMessage::Command(ChannelCommand::Shutdown(
                        shutdown, rpc_reply,
                    )))?;
                    Ok(())
                } else {
                    match self.store.get_channel_actor_state(&channel_id) {
                        Some(mut state) => {
                            match state.state {
                                ChannelState::ChannelReady() => {
                                    debug!("Handling force shutdown command in ChannelReady state");
                                }
                                ChannelState::ShuttingDown(flags) => {
                                    debug!("Handling force shutdown command in ShuttingDown state, flags: {:?}", &flags);
                                }
                                _ => {
                                    let error = Error::ChannelError(
                                        ProcessingChannelError::InvalidState(format!(
                                            "Handling force shutdown command invalid state {:?}",
                                            &state.state
                                        )),
                                    );

                                    let _ = rpc_reply.send(Err(error.to_string()));
                                    return Err(error);
                                }
                            };

                            let transaction = state
                                .latest_commitment_transaction
                                .clone()
                                .expect("latest_commitment_transaction should exist when channel is in ChannelReady of ShuttingDown state");
                            self.network
                                .send_message(NetworkActorMessage::new_event(
                                    NetworkActorEvent::CommitmentTransactionPending(
                                        transaction,
                                        channel_id,
                                    ),
                                ))
                                .expect(ASSUME_NETWORK_ACTOR_ALIVE);

                            state.update_state(ChannelState::ShuttingDown(
                                ShuttingDownFlags::WAITING_COMMITMENT_CONFIRMATION,
                            ));
                            self.store.insert_channel_actor_state(state);

                            let _ = rpc_reply.send(Ok(()));
                            Ok(())
                        }
                        None => Err(Error::ChannelNotFound(channel_id)),
                    }
                }
            }
            _ => match self.channels.get(&channel_id) {
                Some(actor) => {
                    actor.send_message(ChannelActorMessage::Command(command))?;
                    Ok(())
                }
                None => Err(Error::ChannelNotFound(channel_id)),
            },
        }
    }

    async fn reestablish_channel(
        &mut self,
        peer_id: &PeerId,
        channel_id: Hash256,
    ) -> Result<ActorRef<ChannelActorMessage>, Error> {
        if let Some(actor) = self.channels.get(&channel_id) {
            debug!(
                "Channel {:x} already exists, skipping reestablishment",
                &channel_id
            );
            return Ok(actor.clone());
        }
        let remote_pubkey =
            self.get_peer_pubkey(peer_id)
                .ok_or(ProcessingChannelError::InvalidState(format!(
                    "Peer {:?}'s pubkey not found, this should never happen",
                    &peer_id
                )))?;

        debug!("Reestablishing channel {:x}", &channel_id);
        let (channel, _) = Actor::spawn_linked(
            Some(generate_channel_actor_name(&self.peer_id, peer_id)),
            ChannelActor::new(
                self.get_public_key(),
                remote_pubkey,
                self.network.clone(),
                self.store.clone(),
                self.channel_subscribers.clone(),
            ),
            ChannelInitializationParameter::ReestablishChannel(channel_id),
            self.network.get_cell(),
        )
        .await?;
        info!("channel {:x} reestablished successfully", &channel_id);
        self.on_channel_created(channel_id, peer_id, channel.clone());
        Ok(channel)
    }

    async fn on_peer_connected(
        &mut self,
        remote_peer_id: &PeerId,
        remote_pubkey: Pubkey,
        session: &SessionContext,
    ) {
        let store = self.store.clone();
        self.peer_session_map
            .insert(remote_peer_id.clone(), (session.id, session.ty));
        if self
            .state_to_be_persisted
            .save_peer_pubkey(remote_peer_id.clone(), remote_pubkey)
        {
            self.persist_state();
        }

        if self.auto_announce {
            let message = self.get_or_create_new_node_announcement_message();
            debug!(
                "Auto announcing our node to peer {:?} (message: {:?})",
                remote_peer_id, &message
            );
            let _ = self.network.send_message(NetworkActorMessage::new_command(
                NetworkActorCommand::BroadcastMessages(vec![
                    BroadcastMessageWithTimestamp::NodeAnnouncement(message),
                ]),
            ));
        } else {
            debug!(
                "Auto announcing is disabled, skipping node announcement to peer {:?}",
                remote_peer_id
            );
        }

        for channel_id in store.get_active_channel_ids_by_peer(remote_peer_id) {
            if let Err(e) = self.reestablish_channel(remote_peer_id, channel_id).await {
                error!("Failed to reestablish channel {:x}: {:?}", &channel_id, &e);
            }
        }
    }

    fn remove_channel(&mut self, channel_id: &Hash256) -> Option<ActorRef<ChannelActorMessage>> {
        self.channels
            .remove(channel_id)
            .inspect(|_| self.outpoint_channel_map.retain(|_, v| v != channel_id))
    }

    fn on_peer_disconnected(&mut self, id: &PeerId) {
        if let Some(session) = self.peer_session_map.remove(id) {
            if let Some(channel_ids) = self.session_channels_map.remove(&session.0) {
                for channel_id in channel_ids {
                    if let Some(channel) = self.remove_channel(&channel_id) {
                        let _ = channel.send_message(ChannelActorMessage::Event(
                            ChannelEvent::PeerDisconnected,
                        ));
                    }
                }
            }
        }
    }

    pub(crate) fn get_peer_addresses(&self, peer_id: &PeerId) -> HashSet<Multiaddr> {
        self.get_peer_pubkey(peer_id)
            .and_then(|pk| self.store.get_latest_node_announcement(&pk))
            .map(|a| a.addresses)
            .unwrap_or_default()
            .into_iter()
            .chain(self.state_to_be_persisted.get_peer_addresses(peer_id))
            .collect()
    }

    pub(crate) fn save_peer_address(&mut self, peer_id: PeerId, address: Multiaddr) -> bool {
        if self
            .state_to_be_persisted
            .save_peer_address(peer_id, address)
        {
            self.persist_state();
            true
        } else {
            false
        }
    }

    fn persist_state(&self) {
        self.store
            .insert_network_actor_state(&self.peer_id, self.state_to_be_persisted.clone());
    }

    fn on_channel_created(
        &mut self,
        id: Hash256,
        peer_id: &PeerId,
        actor: ActorRef<ChannelActorMessage>,
    ) {
        if let Some(session) = self.get_peer_session(peer_id) {
            self.channels.insert(id, actor.clone());
            self.session_channels_map
                .entry(session)
                .or_default()
                .insert(id);
        }
        debug!("Channel {:x} created", &id);
        // Notify outside observers.
        self.network
            .send_message(NetworkActorMessage::new_notification(
                NetworkServiceEvent::ChannelCreated(peer_id.clone(), id),
            ))
            .expect(ASSUME_NETWORK_MYSELF_ALIVE);
    }

    async fn on_closing_transaction_pending(
        &mut self,
        channel_id: Hash256,
        peer_id: PeerId,
        transaction: TransactionView,
    ) {
        let tx_hash: Byte32 = transaction.hash();
        info!(
            "Channel ({:?}) to peer {:?} is closed. Broadcasting closing transaction ({:?}) now.",
            &channel_id, &peer_id, &tx_hash
        );
        let network: ActorRef<NetworkActorMessage> = self.network.clone();
        self.broadcast_tx_with_callback(transaction, move |result| {
            let message = match result {
                Ok(TraceTxResponse {
                    status:
                        TxStatus {
                            status: Status::Committed,
                            ..
                        },
                    ..
                }) => {
                    info!("Cloisng transaction {:?} confirmed", &tx_hash);
                    NetworkActorEvent::ClosingTransactionConfirmed(peer_id, channel_id, tx_hash)
                }
                Ok(status) => {
                    error!(
                        "Closing transaction {:?} failed to be confirmed with final status {:?}",
                        &tx_hash, &status
                    );
                    NetworkActorEvent::ClosingTransactionFailed(peer_id, channel_id, tx_hash)
                }
                Err(err) => {
                    error!("Failed to trace transaction {:?}: {:?}", &tx_hash, &err);
                    NetworkActorEvent::ClosingTransactionFailed(peer_id, channel_id, tx_hash)
                }
            };
            network
                .send_message(NetworkActorMessage::new_event(message))
                .expect(ASSUME_NETWORK_MYSELF_ALIVE);
        })
        .await;
    }

    async fn on_closing_transaction_confirmed(
        &mut self,
        peer_id: &PeerId,
        channel_id: &Hash256,
        tx_hash: Byte32,
    ) {
        self.send_message_to_channel_actor(
            *channel_id,
            None,
            ChannelActorMessage::Event(ChannelEvent::ClosingTransactionConfirmed),
        )
        .await;
        self.remove_channel(channel_id);
        if let Some(session) = self.get_peer_session(peer_id) {
            if let Some(set) = self.session_channels_map.get_mut(&session) {
                set.remove(channel_id);
            }
        }
        // Notify outside observers.
        self.network
            .send_message(NetworkActorMessage::new_notification(
                NetworkServiceEvent::ChannelClosed(peer_id.clone(), *channel_id, tx_hash),
            ))
            .expect(ASSUME_NETWORK_MYSELF_ALIVE);
    }

    pub async fn on_open_channel_msg(
        &mut self,
        peer_id: PeerId,
        open_channel: OpenChannel,
    ) -> ProcessingChannelResult {
        self.check_open_channel_parameters(&open_channel)?;

        if let Some(udt_type_script) = &open_channel.funding_udt_type_script {
            if !check_udt_script(udt_type_script) {
                return Err(ProcessingChannelError::InvalidParameter(format!(
                    "Invalid UDT type script: {:?}",
                    udt_type_script
                )));
            }
        }

        let id = open_channel.channel_id;
        if let Some(channel) = self.to_be_accepted_channels.get(&id) {
            warn!(
                "A channel from {:?} of id {:?} is already awaiting to be accepted: {:?}",
                &peer_id, &id, channel
            );
            return Err(ProcessingChannelError::InvalidParameter(format!(
                "A channel from {:?} of id {:?} is already awaiting to be accepted",
                &peer_id, &id,
            )));
        }
        debug!(
            "Channel from {:?} of id {:?} is now awaiting to be accepted: {:?}",
            &peer_id, &id, &open_channel
        );
        self.to_be_accepted_channels
            .insert(id, (peer_id.clone(), open_channel));
        // Notify outside observers.
        self.network
            .clone()
            .send_message(NetworkActorMessage::new_notification(
                NetworkServiceEvent::ChannelPendingToBeAccepted(peer_id, id),
            ))
            .expect(ASSUME_NETWORK_MYSELF_ALIVE);
        Ok(())
    }

    async fn on_funding_transaction_pending(
        &mut self,
        transaction: Transaction,
        outpoint: OutPoint,
        channel_id: Hash256,
    ) {
        // Just a sanity check to ensure that no two channels are associated with the same outpoint.
        if let Some(old) = self.pending_channels.remove(&outpoint) {
            if old != channel_id {
                panic!("Trying to associate a new channel id {:?} with the same outpoint {:?} when old channel id is {:?}. Rejecting.", channel_id, outpoint, old);
            }
        }
        self.pending_channels.insert(outpoint.clone(), channel_id);
        // TODO: try to broadcast the transaction to the network.
        let transaction = transaction.into_view();
        let tx_hash: Byte32 = transaction.hash();
        debug!(
            "Funding transaction (outpoint {:?}) for channel {:?} is now ready. Broadcast it {:?} now.",
            &outpoint, &channel_id, &tx_hash
        );
        let network = self.network.clone();
        let chain = self.chain_actor.clone();
        self.broadcast_tx_with_callback(transaction, move |result| {
            match result {
                Ok(TraceTxResponse {
                    status:
                        TxStatus {
                            status: Status::Committed,
                            block_hash: Some(block_hash),
                            ..
                        },
                    ..
                }) => {
                    tokio::spawn( async move  {
                        match call!(
                            chain,
                            |reply| CkbChainMessage::GetBlockTimestamp(
                                GetBlockTimestampRequest::from_block_hash(block_hash.clone()), reply
                            )
                        ) {
                            Ok(Ok(Some(timestamp))) => {
                                info!("Funding transaction {:?} confirmed", &tx_hash);
                                // Notify outside observers.
                                network.send_message(NetworkActorMessage::new_event(
                                    NetworkActorEvent::FundingTransactionConfirmed(
                                        outpoint.clone(),
                                        block_hash.clone(),
                                        DUMMY_FUNDING_TX_INDEX,
                                        timestamp,
                                    )
                                ))
                                .expect(ASSUME_NETWORK_MYSELF_ALIVE);
                                return;
                            },
                            Ok(Ok(None)) => {
                                error!(
                                    "Failed to get block timestamp for block hash {:?}: block not found",
                                    &block_hash
                                );
                            }
                            Ok(Err(err)) => {
                                error!(
                                    "Failed to get block timestamp for block hash {:?}: {:?}",
                                    &block_hash, &err
                                );
                            }
                            Err(err) => {
                                error!(
                                    "Failed to get block timestamp for block hash {:?}: {:?}",
                                    &block_hash, &err
                                );
                            }
                        }
                    });
                }
                Ok(status) => {
                    error!(
                        "Funding transaction {:?} failed to be confirmed with final status {:?}",
                        &tx_hash, &status
                    );
                    // Notify outside observers.
                    network
                        .send_message(NetworkActorMessage::new_event(NetworkActorEvent::FundingTransactionFailed(outpoint)
                    ))
                        .expect(ASSUME_NETWORK_MYSELF_ALIVE);
                }
                Err(err) => {
                    error!("Failed to trace transaction {:?}: {:?}", &tx_hash, &err);
                    // Notify outside observers.
                    network
                        .send_message(NetworkActorMessage::new_event(NetworkActorEvent::FundingTransactionFailed(outpoint)
                    ))
                        .expect(ASSUME_NETWORK_MYSELF_ALIVE);
                }
            };
        })
        .await;
    }

    async fn on_commitment_transaction_pending(
        &mut self,
        transaction: Transaction,
        channel_id: Hash256,
    ) {
        let transaction = transaction.into_view();
        let tx_hash: Byte32 = transaction.hash();
        debug!(
            "Commitment transaction for channel {:?} is now ready. Broadcast it {:?} now.",
            &channel_id, &tx_hash
        );

        let network = self.network.clone();
        self.broadcast_tx_with_callback(transaction, move |result| {
            let message = match result {
                Ok(TraceTxResponse {
                    status:
                        TxStatus {
                            status: Status::Committed,
                            ..
                        },
                    ..
                }) => {
                    info!("Commitment transaction {:?} confirmed", tx_hash,);
                    NetworkActorEvent::CommitmentTransactionConfirmed(tx_hash.into(), channel_id)
                }
                Ok(status) => {
                    error!(
                        "Commitment transaction {:?} failed to be confirmed with final status {:?}",
                        &tx_hash, &status
                    );
                    NetworkActorEvent::CommitmentTransactionFailed(channel_id, tx_hash)
                }
                Err(err) => {
                    error!(
                        "Failed to trace commitment transaction {:?}: {:?}",
                        &tx_hash, &err
                    );
                    NetworkActorEvent::CommitmentTransactionFailed(channel_id, tx_hash)
                }
            };
            network
                .send_message(NetworkActorMessage::new_event(message))
                .expect(ASSUME_NETWORK_MYSELF_ALIVE);
        })
        .await;
    }

    async fn on_funding_transaction_confirmed(
        &mut self,
        outpoint: OutPoint,
        block_hash: H256,
        tx_index: u32,
        timestamp: u64,
    ) {
        debug!("Funding transaction is confirmed: {:?}", &outpoint);
        let channel_id = match self.pending_channels.remove(&outpoint) {
            Some(channel_id) => channel_id,
            None => {
                warn!(
                    "Funding transaction confirmed for outpoint {:?} but no channel found",
                    &outpoint
                );
                return;
            }
        };
        self.send_message_to_channel_actor(
            channel_id,
            None,
            ChannelActorMessage::Event(ChannelEvent::FundingTransactionConfirmed(
                block_hash, tx_index, timestamp,
            )),
        )
        .await;
    }

    async fn on_commitment_transaction_confirmed(&mut self, tx_hash: Hash256, channel_id: Hash256) {
        debug!("Commitment transaction is confirmed: {:?}", tx_hash);
        self.send_message_to_channel_actor(
            channel_id,
            None,
            ChannelActorMessage::Event(ChannelEvent::CommitmentTransactionConfirmed),
        )
        .await;
    }

    async fn send_message_to_channel_actor(
        &mut self,
        channel_id: Hash256,
        // Sometimes we need to know the peer id in order to send the message to the channel actor.
        peer_id: Option<&PeerId>,
        message: ChannelActorMessage,
    ) {
        match self.channels.get(&channel_id) {
            None => match (message, peer_id) {
                // There is some chance that the peer send a message related to a channel that is not created yet,
                // e.g. when we just started trying to reestablish channel, we may have
                // no reference to that channel yet.
                // We should stash the message and process it later.
                // TODO: ban the adversary who constantly send messages related to non-existing channels.
                (
                    ChannelActorMessage::PeerMessage(FiberChannelMessage::ReestablishChannel(r)),
                    Some(remote_peer_id),
                ) if self.store.get_channel_actor_state(&channel_id).is_some() => {
                    debug!("Received a ReestablishChannel message for channel {:?} which has persisted state, but no corresponding channel actor, starting it now", &channel_id);
                    match self.reestablish_channel(remote_peer_id, channel_id).await {
                        Ok(actor) => {
                            actor
                                .send_message(ChannelActorMessage::PeerMessage(
                                    FiberChannelMessage::ReestablishChannel(r),
                                ))
                                .expect("channel actor alive");
                        }
                        Err(e) => {
                            error!("Failed to reestablish channel {:x}: {:?}", &channel_id, &e);
                        }
                    }
                }
                (message, _) => {
                    error!(
                            "Failed to send message to channel actor: channel {:?} not found, message: {:?}",
                            &channel_id, &message,
                        );
                }
            },
            Some(actor) => {
                actor.send_message(message).expect("channel actor alive");
            }
        }
    }
}

pub struct NetworkActorStartArguments {
    pub config: FiberConfig,
    pub tracker: TaskTracker,
    pub channel_subscribers: ChannelSubscribers,
    pub default_shutdown_script: Script,
}

#[rasync_trait]
impl<S> Actor for NetworkActor<S>
where
    S: NetworkActorStateStore
        + ChannelActorStateStore
        + NetworkGraphStateStore
        + GossipMessageStore
        + InvoiceStore
        + Clone
        + Send
        + Sync
        + 'static,
{
    type Msg = NetworkActorMessage;
    type State = NetworkActorState<S>;
    type Arguments = NetworkActorStartArguments;

    async fn pre_start(
        &self,
        myself: ActorRef<Self::Msg>,
        args: Self::Arguments,
    ) -> Result<Self::State, ActorProcessingErr> {
        let NetworkActorStartArguments {
            config,
            tracker,
            channel_subscribers,
            default_shutdown_script,
        } = args;
        let now = SystemTime::now()
            .duration_since(SystemTime::UNIX_EPOCH)
            .expect("SystemTime::now() should after UNIX_EPOCH");
        let kp = config
            .read_or_generate_secret_key()
            .expect("read or generate secret key");
        let private_key = <[u8; 32]>::try_from(kp.as_ref())
            .expect("valid length for key")
            .into();
        let entropy = blake2b_hash_with_salt(
            [kp.as_ref(), now.as_nanos().to_le_bytes().as_ref()]
                .concat()
                .as_slice(),
            b"FIBER_NETWORK_ENTROPY",
        );
        let secio_kp = SecioKeyPair::from(kp);
        let secio_pk = secio_kp.public_key();
        let my_peer_id: PeerId = PeerId::from(secio_pk);
        let handle = MyServiceHandle::new(myself.clone());
        let fiber_handle = FiberProtocolHandle::from(&handle);
        let (gossip_handle, store_update_subscriber) = GossipProtocolHandle::new(
            Some(format!("gossip actor {:?}", my_peer_id)),
            Duration::from_millis(config.gossip_network_maintenance_interval_ms()).into(),
            Duration::from_millis(config.gossip_store_maintenance_interval_ms()).into(),
            config.announce_private_addr(),
            config.gossip_network_num_targeted_active_syncing_peers,
            config.gossip_network_num_targeted_outbound_passive_syncing_peers,
            self.store.clone(),
            self.chain_actor.clone(),
            myself.get_cell(),
        )
        .await;
        let graph = self.network_graph.read().await;
        let graph_subscribing_cursor = graph
            .get_latest_cursor()
            .go_back_for_some_time(MAX_GRAPH_MISSING_BROADCAST_MESSAGE_TIMESTAMP_DRIFT);

        store_update_subscriber
            .subscribe(graph_subscribing_cursor, myself.clone(), |m| {
                Some(NetworkActorMessage::new_event(
                    NetworkActorEvent::GossipMessageUpdates(m),
                ))
            })
            .await
            .expect("subscribe to gossip store updates");
        let gossip_actor = gossip_handle.actor().clone();
        let mut service = ServiceBuilder::default()
            .insert_protocol(fiber_handle.create_meta())
            .insert_protocol(gossip_handle.create_meta())
            .handshake_type(secio_kp.into())
            .build(handle);
        let mut listening_addr = service
            .listen(
                MultiAddr::from_str(config.listening_addr())
                    .expect("valid tentacle listening address"),
            )
            .await
            .expect("listen tentacle");

        listening_addr.push(Protocol::P2P(Cow::Owned(my_peer_id.clone().into_bytes())));
        let mut announced_addrs = Vec::with_capacity(config.announced_addrs.len() + 1);
        if config.announce_listening_addr() {
            announced_addrs.push(listening_addr.clone());
        }
        for announced_addr in &config.announced_addrs {
            let mut multiaddr =
                MultiAddr::from_str(announced_addr.as_str()).expect("valid announced listen addr");
            match multiaddr.pop() {
                Some(Protocol::P2P(c)) => {
                    // If the announced listen addr has a peer id, it must match our peer id.
                    if c.as_ref() != my_peer_id.as_bytes() {
                        panic!("Announced listen addr is using invalid peer id: announced addr {}, actual peer id {:?}", announced_addr, my_peer_id);
                    }
                }
                Some(component) => {
                    // Push this unrecognized component back to the multiaddr.
                    multiaddr.push(component);
                }
                None => {
                    // Should never happen
                }
            }
            // Push our peer id to the multiaddr.
            multiaddr.push(Protocol::P2P(Cow::Owned(my_peer_id.clone().into_bytes())));
            announced_addrs.push(multiaddr);
        }

        if !config.announce_private_addr.unwrap_or_default() {
            announced_addrs.retain(|addr| {
                multiaddr_to_socketaddr(addr)
                    .map(|socket_addr| is_reachable(socket_addr.ip()))
                    .unwrap_or_default()
            });
        }

        info!(
            "Started listening tentacle on {:?}, peer id {:?}, announced addresses {:?}",
            &listening_addr, &my_peer_id, &announced_addrs
        );

        let control = service.control().to_owned();

        myself
            .send_message(NetworkActorMessage::new_notification(
                NetworkServiceEvent::NetworkStarted(
                    my_peer_id.clone(),
                    listening_addr.clone(),
                    announced_addrs.clone(),
                ),
            ))
            .expect(ASSUME_NETWORK_MYSELF_ALIVE);

        tracker.spawn(async move {
            service.run().await;
            debug!("Tentacle service stopped");
        });

        let mut state_to_be_persisted = self
            .store
            .get_network_actor_state(&my_peer_id)
            .unwrap_or_default();

        for bootnode in &config.bootnode_addrs {
            let addr = Multiaddr::from_str(bootnode.as_str()).expect("valid bootnode");
            let peer_id = extract_peer_id(&addr).expect("valid peer id");
            state_to_be_persisted.save_peer_address(peer_id, addr);
        }

        let chain_actor = self.chain_actor.clone();

        let mut state = NetworkActorState {
            store: self.store.clone(),
            state_to_be_persisted,
            node_name: config.announced_node_name,
            peer_id: my_peer_id,
            announced_addrs,
            auto_announce: config.auto_announce_node(),
            last_node_announcement_message: None,
            private_key,
            entropy,
            default_shutdown_script,
            network: myself.clone(),
            control,
            peer_session_map: Default::default(),
            session_channels_map: Default::default(),
            channels: Default::default(),
            outpoint_channel_map: Default::default(),
            to_be_accepted_channels: Default::default(),
            pending_channels: Default::default(),
            chain_actor,
            open_channel_auto_accept_min_ckb_funding_amount: config
                .open_channel_auto_accept_min_ckb_funding_amount(),
            auto_accept_channel_ckb_funding_amount: config.auto_accept_channel_ckb_funding_amount(),
            tlc_expiry_delta: config.tlc_expiry_delta(),
            tlc_min_value: config.tlc_min_value(),
            tlc_max_value: config.tlc_max_value(),
            tlc_fee_proportional_millionths: config.tlc_fee_proportional_millionths(),
            gossip_actor,
            channel_subscribers,
            max_inbound_peers: config.max_inbound_peers(),
            min_outbound_peers: config.min_outbound_peers(),
        };

        // Save our own NodeInfo to the network graph.
        let node_announcement = state.get_or_create_new_node_announcement_message();
        myself.send_message(NetworkActorMessage::new_command(
            NetworkActorCommand::ProcessBroadcastMessage(BroadcastMessage::NodeAnnouncement(
                node_announcement.clone(),
            )),
        ))?;

        let announce_node_interval_seconds = config.announce_node_interval_seconds();
        if announce_node_interval_seconds > 0 {
            myself.send_interval(Duration::from_secs(announce_node_interval_seconds), || {
                NetworkActorMessage::new_command(NetworkActorCommand::BroadcastLocalInfo(
                    LocalInfoKind::NodeAnnouncement,
                ))
            });
        }

        // Save bootnodes to the network actor state.
        state.persist_state();

        Ok(state)
    }

    async fn post_start(
        &self,
        myself: ActorRef<Self::Msg>,
        state: &mut Self::State,
    ) -> Result<(), ActorProcessingErr> {
        debug!("Trying to connect to peers with mutual channels");
        for (peer_id, channel_id, channel_state) in self.store.get_channel_states(None) {
            let addresses = state.get_peer_addresses(&peer_id);

            debug!(
                "Reconnecting channel {:x} peers {:?} in state {:?} with addresses {:?}",
                &channel_id, &peer_id, &channel_state, &addresses
            );
            for addr in addresses {
                myself
                    .send_message(NetworkActorMessage::new_command(
                        NetworkActorCommand::ConnectPeer(addr),
                    ))
                    .expect(ASSUME_NETWORK_MYSELF_ALIVE);
            }
        }

        myself
            .send_message(NetworkActorMessage::new_command(
                NetworkActorCommand::MaintainConnections,
            ))
            .expect(ASSUME_NETWORK_MYSELF_ALIVE);
        myself.send_interval(MAINTAINING_CONNECTIONS_INTERVAL, || {
            NetworkActorMessage::new_command(NetworkActorCommand::MaintainConnections)
        });
        Ok(())
    }

    async fn handle(
        &self,
        myself: ActorRef<Self::Msg>,
        message: Self::Msg,
        state: &mut Self::State,
    ) -> Result<(), ActorProcessingErr> {
        match message {
            NetworkActorMessage::Event(event) => {
                if let Err(err) = self.handle_event(myself, state, event).await {
                    error!("Failed to handle fiber network event: {}", err);
                }
            }
            NetworkActorMessage::Command(command) => {
                if let Err(err) = self.handle_command(myself, state, command).await {
                    error!("Failed to handle fiber network command: {}", err);
                }
            }
            NetworkActorMessage::Notification(event) => {
                if let Err(err) = self.event_sender.send(event).await {
                    error!("Failed to notify outside observers: {}", err);
                }
            }
        }
        Ok(())
    }

    async fn post_stop(
        &self,
        _myself: ActorRef<Self::Msg>,
        state: &mut Self::State,
    ) -> Result<(), ActorProcessingErr> {
        if let Err(err) = state.control.close().await {
            error!("Failed to close tentacle service: {}", err);
        }
        debug!("Saving network actor state for {:?}", state.peer_id);
        state.persist_state();
        debug!("Network service for {:?} shutdown", state.peer_id);
        // The event receiver may have been closed already.
        // We ignore the error here.
        let _ = self
            .event_sender
            .send(NetworkServiceEvent::NetworkStopped(state.peer_id.clone()))
            .await;
        Ok(())
    }

    async fn handle_supervisor_evt(
        &self,
        _myself: ActorRef<Self::Msg>,
        message: SupervisionEvent,
        _state: &mut Self::State,
    ) -> Result<(), ActorProcessingErr> {
        match message {
            SupervisionEvent::ActorTerminated(who, _, _) => {
                debug!("Actor {:?} terminated", who);
            }
            SupervisionEvent::ActorFailed(who, err) => {
                panic!("Actor unexpectedly panicked (id: {:?}): {:?}", who, err);
            }
            _ => {}
        }
        Ok(())
    }
}

#[derive(Clone, Debug)]
struct FiberProtocolHandle {
    actor: ActorRef<NetworkActorMessage>,
}

impl FiberProtocolHandle {
    fn create_meta(self) -> ProtocolMeta {
        MetaBuilder::new()
            .id(FIBER_PROTOCOL_ID)
            .service_handle(move || {
                let handle = Box::new(self);
                ProtocolHandle::Callback(handle)
            })
            .build()
    }
}

#[async_trait]
impl ServiceProtocol for FiberProtocolHandle {
    async fn init(&mut self, _context: &mut ProtocolContext) {}

    async fn connected(&mut self, context: ProtocolContextMutRef<'_>, _version: &str) {
        let _session = context.session;
        if let Some(remote_pubkey) = context.session.remote_pubkey.clone() {
            let remote_peer_id = PeerId::from_public_key(&remote_pubkey);
            try_send_actor_message(
                &self.actor,
                NetworkActorMessage::new_event(NetworkActorEvent::PeerConnected(
                    remote_peer_id,
                    remote_pubkey.into(),
                    context.session.clone(),
                )),
            );
        } else {
            warn!("Peer connected without remote pubkey {:?}", context.session);
        }
    }

    async fn disconnected(&mut self, context: ProtocolContextMutRef<'_>) {
        match context.session.remote_pubkey.as_ref() {
            Some(pubkey) => {
                let peer_id = PeerId::from_public_key(pubkey);
                try_send_actor_message(
                    &self.actor,
                    NetworkActorMessage::new_event(NetworkActorEvent::PeerDisconnected(
                        peer_id,
                        context.session.clone(),
                    )),
                );
            }
            None => {
                unreachable!("Received message without remote pubkey");
            }
        }
    }

    async fn received(&mut self, context: ProtocolContextMutRef<'_>, data: Bytes) {
        let msg = unwrap_or_return!(FiberMessage::from_molecule_slice(&data), "parse message");
        match context.session.remote_pubkey.as_ref() {
            Some(pubkey) => {
                let peer_id = PeerId::from_public_key(pubkey);
                try_send_actor_message(
                    &self.actor,
                    NetworkActorMessage::new_event(NetworkActorEvent::FiberMessage(peer_id, msg)),
                );
            }
            None => {
                unreachable!("Received message without remote pubkey");
            }
        }
    }

    async fn notify(&mut self, _context: &mut ProtocolContext, _token: u64) {}
}

#[derive(Clone, Debug)]
struct MyServiceHandle {
    actor: ActorRef<NetworkActorMessage>,
}

impl MyServiceHandle {
    fn new(actor: ActorRef<NetworkActorMessage>) -> Self {
        MyServiceHandle { actor }
    }
}

impl From<&MyServiceHandle> for FiberProtocolHandle {
    fn from(handle: &MyServiceHandle) -> Self {
        FiberProtocolHandle {
            actor: handle.actor.clone(),
        }
    }
}

#[async_trait]
impl ServiceHandle for MyServiceHandle {
    async fn handle_error(&mut self, _context: &mut ServiceContext, error: ServiceError) {
        trace!("Service error: {:?}", error);
        // TODO
        // ServiceError::DialerError => remove address from peer store
        // ServiceError::ProtocolError => ban peer
    }
    async fn handle_event(&mut self, _context: &mut ServiceContext, event: ServiceEvent) {
        trace!("Service event: {:?}", event);
    }
}

// If we are closing the whole network service, we may have already stopped the network actor.
// In that case the send_message will fail.
// Ideally, we should close tentacle network service first, then stop the network actor.
// But ractor provides only api for `post_stop` instead of `pre_stop`.
fn try_send_actor_message(actor: &ActorRef<NetworkActorMessage>, message: NetworkActorMessage) {
    let _ = actor.send_message(message);
}

pub async fn start_network<
    S: NetworkActorStateStore
        + ChannelActorStateStore
        + NetworkGraphStateStore
        + GossipMessageStore
        + InvoiceStore
        + Clone
        + Send
        + Sync
        + 'static,
>(
    config: FiberConfig,
    chain_actor: ActorRef<CkbChainMessage>,
    event_sender: mpsc::Sender<NetworkServiceEvent>,
    tracker: TaskTracker,
    root_actor: ActorCell,
    store: S,
    channel_subscribers: ChannelSubscribers,
    network_graph: Arc<RwLock<NetworkGraph<S>>>,
    default_shutdown_script: Script,
) -> ActorRef<NetworkActorMessage> {
    let my_pubkey = config.public_key();
    let my_peer_id = PeerId::from_public_key(&my_pubkey);

    let (actor, _handle) = Actor::spawn_linked(
        Some(format!("Network {}", my_peer_id)),
        NetworkActor::new(event_sender, chain_actor, store, network_graph),
        NetworkActorStartArguments {
            config,
            tracker,
            channel_subscribers,
            default_shutdown_script,
        },
        root_actor,
    )
    .await
    .expect("Failed to start network actor");

    actor
}<|MERGE_RESOLUTION|>--- conflicted
+++ resolved
@@ -512,11 +512,7 @@
     pub peeled_onion_packet: PeeledPaymentOnionPacket,
     // We are currently forwarding a previous tlc. The previous tlc's channel id, tlc id
     // and the fee paid are included here.
-<<<<<<< HEAD
-    pub previous_tlc: Option<(Hash256, u64, u128)>,
-=======
     pub previous_tlc: Option<PrevTlcInfo>,
->>>>>>> 2f12f40e
     pub payment_hash: Hash256,
 }
 
@@ -662,11 +658,7 @@
     AddTlcResult(
         Hash256,
         Option<(ProcessingChannelError, TlcErr)>,
-<<<<<<< HEAD
-        Option<(Hash256, u64, u128)>,
-=======
         Option<PrevTlcInfo>,
->>>>>>> 2f12f40e
     ),
 
     // An owned channel is updated.
@@ -1706,11 +1698,6 @@
         state: &mut NetworkActorState<S>,
         payment_hash: Hash256,
         error_info: Option<(ProcessingChannelError, TlcErr)>,
-<<<<<<< HEAD
-        previous_tlc: Option<(Hash256, u64, u128)>,
-    ) {
-        if let Some((channel_id, tlc_id, _)) = previous_tlc {
-=======
         previous_tlc: Option<PrevTlcInfo>,
     ) {
         if let Some(PrevTlcInfo {
@@ -1719,7 +1706,6 @@
             ..
         }) = previous_tlc
         {
->>>>>>> 2f12f40e
             myself
                 .send_message(NetworkActorMessage::new_command(
                     NetworkActorCommand::ControlFiberChannel(ChannelCommandWithId {
