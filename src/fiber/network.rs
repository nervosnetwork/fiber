use ckb_hash::blake2b_256;
use ckb_jsonrpc_types::{BlockNumber, Status, TxStatus};
use ckb_types::core::{EpochNumberWithFraction, TransactionView};
use ckb_types::packed::{Byte32, OutPoint, Script, Transaction};
use ckb_types::prelude::{IntoTransactionView, Pack, Unpack};
use once_cell::sync::OnceCell;
use ractor::concurrency::Duration;
use ractor::{
    async_trait as rasync_trait, call, call_t, Actor, ActorCell, ActorProcessingErr, ActorRef,
    RactorErr, RpcReplyPort, SupervisionEvent,
};
use rand::Rng;
use secp256k1::Secp256k1;
use serde::{Deserialize, Serialize};
use serde_with::{serde_as, DisplayFromStr};
use std::borrow::Cow;
use std::collections::hash_map::Entry;
use std::collections::{HashMap, HashSet};
use std::str::FromStr;
use std::sync::atomic::{AtomicU64, Ordering};
use std::sync::Arc;
use std::time::SystemTime;
use std::{u128, u64};
use tentacle::multiaddr::{MultiAddr, Protocol};
use tentacle::service::SessionType;
use tentacle::utils::{extract_peer_id, is_reachable, multiaddr_to_socketaddr};
use tentacle::{
    async_trait,
    builder::{MetaBuilder, ServiceBuilder},
    bytes::Bytes,
    context::SessionContext,
    context::{ProtocolContext, ProtocolContextMutRef, ServiceContext},
    multiaddr::Multiaddr,
    secio::PeerId,
    secio::SecioKeyPair,
    service::{
        ProtocolHandle, ProtocolMeta, ServiceAsyncControl, ServiceError, ServiceEvent,
        TargetProtocol,
    },
    traits::{ServiceHandle, ServiceProtocol},
    ProtocolId, SessionId,
};
use tokio::sync::{mpsc, oneshot, RwLock};
use tokio_util::task::TaskTracker;
use tracing::{debug, error, info, trace, warn};

use super::channel::{
    get_funding_and_reserved_amount, occupied_capacity, AcceptChannelParameter, ChannelActor,
    ChannelActorMessage, ChannelActorStateStore, ChannelCommand, ChannelCommandWithId,
    ChannelEvent, ChannelInitializationParameter, ChannelState, ChannelSubscribers,
    OpenChannelParameter, ProcessingChannelError, ProcessingChannelResult, PublicChannelInfo,
    RevocationData, SettlementData, ShuttingDownFlags, DEFAULT_COMMITMENT_FEE_RATE,
    DEFAULT_FEE_RATE, DEFAULT_MAX_TLC_VALUE_IN_FLIGHT, MAX_COMMITMENT_DELAY_EPOCHS,
    MAX_TLC_NUMBER_IN_FLIGHT, MIN_COMMITMENT_DELAY_EPOCHS, SYS_MAX_TLC_NUMBER_IN_FLIGHT,
};
use super::config::{AnnouncedNodeName, MIN_TLC_EXPIRY_DELTA};
use super::fee::calculate_commitment_tx_fee;
use super::gossip::{GossipActorMessage, GossipMessageStore, GossipMessageUpdates};
use super::graph::{NetworkGraph, NetworkGraphStateStore, SessionRoute};
use super::key::blake2b_hash_with_salt;
use super::types::{
    BroadcastMessage, BroadcastMessageQuery, EcdsaSignature, FiberMessage, GossipMessage, Hash256,
    NodeAnnouncement, OpenChannel, PaymentHopData, Privkey, Pubkey, RemoveTlcReason, TlcErr,
    TlcErrData, TlcErrorCode,
};
use super::{FiberConfig, ASSUME_NETWORK_ACTOR_ALIVE};

use crate::ckb::config::UdtCfgInfos;
use crate::ckb::contracts::{check_udt_script, get_udt_whitelist, is_udt_type_auto_accept};
use crate::ckb::{CkbChainMessage, FundingRequest, FundingTx, TraceTxRequest, TraceTxResponse};
use crate::fiber::channel::{
    AddTlcCommand, AddTlcResponse, TxCollaborationCommand, TxUpdateCommand,
};
use crate::fiber::config::{DEFAULT_TLC_EXPIRY_DELTA, MAX_PAYMENT_TLC_EXPIRY_LIMIT};
use crate::fiber::gossip::{GossipProtocolHandle, SubscribableGossipMessageStore};
use crate::fiber::graph::{PaymentSession, PaymentSessionStatus};
use crate::fiber::serde_utils::EntityHex;
use crate::fiber::types::{
    FiberChannelMessage, PaymentOnionPacket, PeeledPaymentOnionPacket, TxSignatures,
};
use crate::fiber::KeyPair;
use crate::invoice::{CkbInvoice, InvoiceStore};
use crate::{now_timestamp_as_millis_u64, unwrap_or_return, Error};

pub const FIBER_PROTOCOL_ID: ProtocolId = ProtocolId::new(42);

pub const GOSSIP_PROTOCOL_ID: ProtocolId = ProtocolId::new(43);

pub const DEFAULT_CHAIN_ACTOR_TIMEOUT: u64 = 300000;

// tx index is not returned on older ckb version, using dummy tx index instead.
// Waiting for https://github.com/nervosnetwork/ckb/pull/4583/ to be released.
const DUMMY_FUNDING_TX_INDEX: u32 = 0;

// This is a temporary way to document that we assume the chain actor is always alive.
// We may later relax this assumption. At the moment, if the chain actor fails, we
// should panic with this message, and later we may find all references to this message
// to make sure that we handle the case where the chain actor is not alive.
const ASSUME_CHAIN_ACTOR_ALWAYS_ALIVE_FOR_NOW: &str =
    "We currently assume that chain actor is always alive, but it failed. This is a known issue.";

const ASSUME_NETWORK_MYSELF_ALIVE: &str = "network actor myself alive";

// The duration for which we will try to maintain the number of peers in connection.
const MAINTAINING_CONNECTIONS_INTERVAL: Duration = Duration::from_secs(3600);

// While creating a network graph from the gossip messages, we will load current gossip messages
// in the store and process them. We will load all current messages and get the latest cursor.
// The problem is that we can't guarantee that the messages are in order, that is to say it is
// possible that messages with smaller cursor may arrive at the store from the time we create
// the graph. So we have to subscribe to gossip messages with a cursor slightly smaller than
// current latest cursor. This parameter is the difference between the cursor we use to subscribe
// and the latest cursor.
const MAX_GRAPH_MISSING_BROADCAST_MESSAGE_TIMESTAMP_DRIFT: Duration =
    Duration::from_secs(60 * 60 * 2);

static CHAIN_HASH_INSTANCE: OnceCell<Hash256> = OnceCell::new();

pub fn init_chain_hash(chain_hash: Hash256) {
    CHAIN_HASH_INSTANCE
        .set(chain_hash)
        .expect("init_chain_hash should only be called once");
}

pub(crate) fn get_chain_hash() -> Hash256 {
    CHAIN_HASH_INSTANCE.get().cloned().unwrap_or_default()
}

pub(crate) fn check_chain_hash(chain_hash: &Hash256) -> Result<(), Error> {
    if chain_hash == &get_chain_hash() {
        Ok(())
    } else {
        Err(Error::InvalidChainHash(*chain_hash, get_chain_hash()))
    }
}

#[derive(Debug)]
pub struct OpenChannelResponse {
    pub channel_id: Hash256,
}

#[derive(Debug)]
pub struct AcceptChannelResponse {
    pub old_channel_id: Hash256,
    pub new_channel_id: Hash256,
}

#[derive(Debug)]
pub struct SendPaymentResponse {
    pub payment_hash: Hash256,
    pub status: PaymentSessionStatus,
    pub created_at: u64,
    pub last_updated_at: u64,
    pub failed_error: Option<String>,
<<<<<<< HEAD
    pub custom_records: Option<PaymentCustomRecord>,
=======
    pub fee: u128,
>>>>>>> 66798d11
}

/// What kind of local information should be broadcasted to the network.
#[derive(Debug)]
pub enum LocalInfoKind {
    NodeAnnouncement,
}

#[derive(Debug, Clone)]
pub struct NodeInfoResponse {
    pub node_name: Option<AnnouncedNodeName>,
    pub peer_id: PeerId,
    pub public_key: Pubkey,
    pub addresses: Vec<MultiAddr>,
    pub chain_hash: Hash256,
    pub open_channel_auto_accept_min_ckb_funding_amount: u64,
    pub auto_accept_channel_ckb_funding_amount: u64,
    pub tlc_expiry_delta: u64,
    pub tlc_min_value: u128,
    pub tlc_max_value: u128,
    pub tlc_fee_proportional_millionths: u128,
    pub channel_count: u32,
    pub pending_channel_count: u32,
    pub peers_count: u32,
    pub udt_cfg_infos: UdtCfgInfos,
}

/// The struct here is used both internally and as an API to the outside world.
/// If we want to send a reply to the caller, we need to wrap the message with
/// a RpcReplyPort. Since outsider users have no knowledge of RpcReplyPort, we
/// need to hide it from the API. So in case a reply is needed, we need to put
/// an optional RpcReplyPort in the of the definition of this message.
#[derive(Debug)]
pub enum NetworkActorCommand {
    /// Network commands
    // Connect to a peer, and optionally also save the peer to the peer store.
    ConnectPeer(Multiaddr),
    DisconnectPeer(PeerId),
    // Save the address of a peer to the peer store, the address here must be a valid
    // multiaddr with the peer id.
    SavePeerAddress(Multiaddr),
    // We need to maintain a certain number of peers connections to keep the network running.
    MaintainConnections,
    // For internal use and debugging only. Most of the messages requires some
    // changes to local state. Even if we can send a message to a peer, some
    // part of the local state is not changed.
    SendFiberMessage(FiberMessageWithPeerId),
    // Open a channel to a peer.
    OpenChannel(
        OpenChannelCommand,
        RpcReplyPort<Result<OpenChannelResponse, String>>,
    ),
    // Accept a channel to a peer.
    AcceptChannel(
        AcceptChannelCommand,
        RpcReplyPort<Result<AcceptChannelResponse, String>>,
    ),
    // Send a command to a channel.
    ControlFiberChannel(ChannelCommandWithId),
    // The first parameter is the peeled onion in binary via `PeeledOnionPacket::serialize`. `PeeledOnionPacket::current`
    // is for the current node.
    SendPaymentOnionPacket(SendOnionPacketCommand, RpcReplyPort<Result<u64, TlcErr>>),
    PeelPaymentOnionPacket(
        PaymentOnionPacket, // onion_packet
        Hash256,            // payment_hash
        RpcReplyPort<Result<PeeledPaymentOnionPacket, String>>,
    ),
    UpdateChannelFunding(Hash256, Transaction, FundingRequest),
    SignTx(PeerId, Hash256, Transaction, Option<Vec<Vec<u8>>>),
    // Process a broadcast message from the network.
    ProcessBroadcastMessage(BroadcastMessage),
    // Query broadcast messages from a peer. Some messages may have been missed
    // we use this to query them.
    QueryBroadcastMessages(PeerId, Vec<BroadcastMessageQuery>),
    // Broadcast our BroadcastMessage to the network.
    BroadcastMessages(Vec<BroadcastMessage>),
    // Broadcast local information to the network.
    BroadcastLocalInfo(LocalInfoKind),
    SignMessage([u8; 32], RpcReplyPort<EcdsaSignature>),
    // Payment related commands
    SendPayment(
        SendPaymentCommand,
        RpcReplyPort<Result<SendPaymentResponse, String>>,
    ),
    // Get Payment Session for query payment status and errors
    GetPayment(Hash256, RpcReplyPort<Result<SendPaymentResponse, String>>),

    // Send a message to the gossip actor.
    GossipActorMessage(GossipActorMessage),

    NodeInfo((), RpcReplyPort<Result<NodeInfoResponse, String>>),
}

pub async fn sign_network_message(
    network: ActorRef<NetworkActorMessage>,
    message: [u8; 32],
) -> std::result::Result<EcdsaSignature, RactorErr<NetworkActorMessage>> {
    let message = |rpc_reply| {
        NetworkActorMessage::Command(NetworkActorCommand::SignMessage(message, rpc_reply))
    };

    call!(network, message)
}

#[derive(Debug)]
pub struct OpenChannelCommand {
    pub peer_id: PeerId,
    pub funding_amount: u128,
    pub public: bool,
    pub shutdown_script: Option<Script>,
    pub funding_udt_type_script: Option<Script>,
    pub commitment_fee_rate: Option<u64>,
    pub commitment_delay_epoch: Option<EpochNumberWithFraction>,
    pub funding_fee_rate: Option<u64>,
    pub tlc_expiry_delta: Option<u64>,
    pub tlc_min_value: Option<u128>,
    pub tlc_fee_proportional_millionths: Option<u128>,
    pub max_tlc_value_in_flight: Option<u128>,
    pub max_tlc_number_in_flight: Option<u64>,
}

#[serde_as]
#[derive(Clone, Debug, Serialize, Deserialize)]
pub struct SendPaymentCommand {
    // the identifier of the payment target
    pub target_pubkey: Option<Pubkey>,
    // the amount of the payment
    pub amount: Option<u128>,
    // The hash to use within the payment's HTLC
    pub payment_hash: Option<Hash256>,
    // the encoded invoice to send to the recipient
    pub invoice: Option<String>,
    // the TLC expiry delta that should be used to set the timelock for the final hop
    pub final_tlc_expiry_delta: Option<u64>,
    // the TLC expiry for whole payment, in milliseconds
    pub tlc_expiry_limit: Option<u64>,
    // the payment timeout in seconds, if the payment is not completed within this time, it will be cancelled
    pub timeout: Option<u64>,
    // the maximum fee amounts in shannons that the sender is willing to pay, default is 1000 shannons CKB.
    pub max_fee_amount: Option<u128>,
    // max parts for the payment, only used for multi-part payments
    pub max_parts: Option<u64>,
    // keysend payment, default is false
    pub keysend: Option<bool>,
    // udt type script
    #[serde_as(as = "Option<EntityHex>")]
    pub udt_type_script: Option<Script>,
<<<<<<< HEAD
    // custom records
    pub custom_records: Option<PaymentCustomRecord>,
}

#[derive(Clone, Debug, Eq, PartialEq, Serialize, Deserialize, Default)]
pub struct PaymentCustomRecord {
    pub data: HashMap<u32, Vec<u8>>,
=======
    // allow self payment, default is false
    pub allow_self_payment: bool,
    // dry_run only used for checking, default is false
    pub dry_run: bool,
>>>>>>> 66798d11
}

#[serde_as]
#[derive(Clone, Debug, Serialize, Deserialize)]
pub struct SendPaymentData {
    pub target_pubkey: Pubkey,
    pub amount: u128,
    pub payment_hash: Hash256,
    pub invoice: Option<String>,
    pub final_tlc_expiry_delta: u64,
    pub tlc_expiry_limit: u64,
    pub timeout: Option<u64>,
    pub max_fee_amount: Option<u128>,
    pub max_parts: Option<u64>,
    pub keysend: bool,
    #[serde_as(as = "Option<EntityHex>")]
    pub udt_type_script: Option<Script>,
    pub preimage: Option<Hash256>,
<<<<<<< HEAD
    pub custom_records: Option<PaymentCustomRecord>,
=======
    pub allow_self_payment: bool,
    pub dry_run: bool,
>>>>>>> 66798d11
}

impl SendPaymentData {
    pub fn new(command: SendPaymentCommand) -> Result<SendPaymentData, String> {
        let invoice = command
            .invoice
            .as_ref()
            .map(|invoice| invoice.parse::<CkbInvoice>())
            .transpose()
            .map_err(|_| "invoice is invalid".to_string())?;

        if let Some(invoice) = invoice.clone() {
            if invoice.is_expired() {
                return Err("invoice is expired".to_string());
            }
        }

        fn validate_field<T: PartialEq + Clone>(
            field: Option<T>,
            invoice_field: Option<T>,
            field_name: &str,
        ) -> Result<T, String> {
            match (field, invoice_field) {
                (Some(f), Some(i)) => {
                    if f != i {
                        return Err(format!("{} does not match the invoice", field_name));
                    }
                    Ok(f)
                }
                (Some(f), None) => Ok(f),
                (None, Some(i)) => Ok(i),
                (None, None) => Err(format!("{} is missing", field_name)),
            }
        }

        let target = validate_field(
            command.target_pubkey,
            invoice
                .as_ref()
                .and_then(|i| i.payee_pub_key().cloned().map(Pubkey::from)),
            "target_pubkey",
        )?;

        let amount = validate_field(
            command.amount,
            invoice.as_ref().and_then(|i| i.amount()),
            "amount",
        )?;

        let udt_type_script = match validate_field(
            command.udt_type_script.clone(),
            invoice.as_ref().and_then(|i| i.udt_type_script().cloned()),
            "udt_type_script",
        ) {
            Ok(script) => Some(script),
            Err(e) if e == "udt_type_script is missing" => None,
            Err(e) => return Err(e),
        };

        // check htlc expiry delta and limit are both valid if it is set
        let final_tlc_expiry_delta = command
            .final_tlc_expiry_delta
            .or_else(|| {
                invoice
                    .as_ref()
                    .and_then(|i| i.final_tlc_minimum_expiry_delta().copied())
            })
            .unwrap_or(DEFAULT_TLC_EXPIRY_DELTA);
        if final_tlc_expiry_delta < MIN_TLC_EXPIRY_DELTA
            || final_tlc_expiry_delta > MAX_PAYMENT_TLC_EXPIRY_LIMIT
        {
            return Err(format!(
                "invalid final_tlc_expiry_delta, expect between {} and {}",
                MIN_TLC_EXPIRY_DELTA, MAX_PAYMENT_TLC_EXPIRY_LIMIT
            ));
        }

        let tlc_expiry_limit = command
            .tlc_expiry_limit
            .unwrap_or(MAX_PAYMENT_TLC_EXPIRY_LIMIT);

        if tlc_expiry_limit < final_tlc_expiry_delta || tlc_expiry_limit < MIN_TLC_EXPIRY_DELTA {
            return Err("tlc_expiry_limit is too small".to_string());
        }
        if tlc_expiry_limit > MAX_PAYMENT_TLC_EXPIRY_LIMIT {
            return Err(format!(
                "tlc_expiry_limit is too large, expect it to less than {}",
                MAX_PAYMENT_TLC_EXPIRY_LIMIT
            ));
        }

        let keysend = command.keysend.unwrap_or(false);
        let (payment_hash, preimage) = if !keysend {
            (
                validate_field(
                    command.payment_hash,
                    invoice.as_ref().map(|i| *i.payment_hash()),
                    "payment_hash",
                )?,
                None,
            )
        } else {
            if invoice.is_some() {
                return Err("keysend payment should not have invoice".to_string());
            }
            if command.payment_hash.is_some() {
                return Err("keysend payment should not have payment_hash".to_string());
            }
            // generate a random preimage for keysend payment
            let mut rng = rand::thread_rng();
            let mut result = [0u8; 32];
            rng.fill(&mut result[..]);
            let preimage: Hash256 = result.into();
            // use the default payment hash algorithm here for keysend payment
            let payment_hash: Hash256 = blake2b_256(preimage).into();
            (payment_hash, Some(preimage))
        };

        if udt_type_script.is_none() && amount >= u64::MAX as u128 {
            return Err(format!(
                "The payment amount ({}) should be less than {}",
                amount,
                u64::MAX
            ));
        }

        Ok(SendPaymentData {
            target_pubkey: target,
            amount,
            payment_hash,
            invoice: command.invoice,
            final_tlc_expiry_delta,
            tlc_expiry_limit,
            timeout: command.timeout,
            max_fee_amount: command.max_fee_amount,
            max_parts: command.max_parts,
            keysend,
            udt_type_script,
            preimage,
<<<<<<< HEAD
            custom_records: command.custom_records,
=======
            allow_self_payment: command.allow_self_payment,
            dry_run: command.dry_run,
>>>>>>> 66798d11
        })
    }
}

#[derive(Debug)]
pub struct AcceptChannelCommand {
    pub temp_channel_id: Hash256,
    pub funding_amount: u128,
    pub shutdown_script: Option<Script>,
    pub max_tlc_value_in_flight: Option<u128>,
    pub max_tlc_number_in_flight: Option<u64>,
    pub min_tlc_value: Option<u128>,
    pub tlc_fee_proportional_millionths: Option<u128>,
    pub tlc_expiry_delta: Option<u64>,
}

#[derive(Debug)]
pub struct SendOnionPacketCommand {
    pub peeled_onion_packet: PeeledPaymentOnionPacket,
    pub previous_tlc: Option<(Hash256, u64)>,
    pub payment_hash: Hash256,
}

impl NetworkActorMessage {
    pub fn new_event(event: NetworkActorEvent) -> Self {
        Self::Event(event)
    }

    pub fn new_command(command: NetworkActorCommand) -> Self {
        Self::Command(command)
    }

    pub fn new_notification(service_event: NetworkServiceEvent) -> Self {
        Self::Notification(service_event)
    }
}

#[cfg(debug_assertions)]
#[derive(Clone, Debug)]
pub enum DebugEvent {
    // A AddTlc peer message processed with failure
    AddTlcFailed(PeerId, Hash256, TlcErr),
    // Common event with string
    Common(String),
}

#[derive(Clone, Debug)]
pub enum NetworkServiceEvent {
    NetworkStarted(PeerId, MultiAddr, Vec<Multiaddr>),
    NetworkStopped(PeerId),
    PeerConnected(PeerId, Multiaddr),
    PeerDisConnected(PeerId, Multiaddr),
    // An incoming/outgoing channel is created.
    ChannelCreated(PeerId, Hash256),
    // A outgoing channel is pending to be accepted.
    ChannelPendingToBeAccepted(PeerId, Hash256),
    // A funding tx is completed. The watch tower may use this to monitor the channel.
    RemoteTxComplete(PeerId, Hash256, Script, SettlementData),
    // The channel is ready to use (with funding transaction confirmed
    // and both parties sent ChannelReady messages).
    ChannelReady(PeerId, Hash256, OutPoint),
    ChannelClosed(PeerId, Hash256, Byte32),
    // A RevokeAndAck is received from the peer. Other data relevant to this
    // RevokeAndAck message are also assembled here. The watch tower may use this.
    RevokeAndAckReceived(
        PeerId,  /* Peer Id */
        Hash256, /* Channel Id */
        RevocationData,
        SettlementData,
    ),
    // The other party has signed a valid commitment transaction,
    // and we successfully assemble the partial signature from other party
    // to create a complete commitment transaction and a settlement transaction.
    RemoteCommitmentSigned(PeerId, Hash256, TransactionView, SettlementData),
    // Some other debug event for assertion.
    #[cfg(debug_assertions)]
    DebugEvent(DebugEvent),
}

/// Events that can be sent to the network actor. Except for NetworkServiceEvent,
/// all events are processed by the network actor.
#[derive(Debug)]
pub enum NetworkActorEvent {
    /// Network events to be processed by this actor.
    PeerConnected(PeerId, Pubkey, SessionContext),
    PeerDisconnected(PeerId, SessionContext),
    FiberMessage(PeerId, FiberMessage),

    // Some gossip messages have been updated in the gossip message store.
    // Normally we need to propagate these messages to the network graph.
    GossipMessageUpdates(GossipMessageUpdates),
    // Mock that a gossip message is received, used for testing.
    #[cfg(test)]
    GossipMessage(PeerId, GossipMessage),

    /// Channel related events.

    /// A channel has been accepted.
    /// The two Hash256 are respectively newly agreed channel id and temp channel id,
    /// The two u128 are respectively local and remote funding amount,
    /// and the script is the lock script of the agreed funding cell.
    ChannelAccepted(
        PeerId,
        Hash256,
        Hash256,
        u128,
        u128,
        Script,
        Option<Script>,
        u64,
        u64,
        u64,
    ),
    /// A channel is ready to use.
    ChannelReady(Hash256, PeerId, OutPoint),
    /// A channel is already closed.
    ClosingTransactionPending(Hash256, PeerId, TransactionView),

    /// Both parties are now able to broadcast a valid funding transaction.
    FundingTransactionPending(Transaction, OutPoint, Hash256),

    /// A funding transaction has been confirmed. The transaction was included in the
    /// block with the given transaction index.
    FundingTransactionConfirmed(OutPoint, BlockNumber, u32),

    /// A funding transaction has failed.
    FundingTransactionFailed(OutPoint),

    /// Channel is going to be closed forcely, and the closing transaction is ready to be broadcasted.
    CommitmentTransactionPending(Transaction, Hash256),

    /// A commitment transaction is broacasted successfully.
    CommitmentTransactionConfirmed(Hash256, Hash256),

    /// A commitment transaction is failed to be broacasted.
    CommitmentTransactionFailed(Hash256, Byte32),

    /// A closing transaction has been confirmed.
    ClosingTransactionConfirmed(PeerId, Hash256, Byte32),

    /// A closing transaction has failed (either because of invalid transaction or timeout)
    ClosingTransactionFailed(PeerId, Hash256, Byte32),

    // A tlc remove message is received. (payment_hash, remove_tlc)
    TlcRemoveReceived(Hash256, RemoveTlcReason),

    // A payment need to retry
    RetrySendPayment(Hash256),
}

#[derive(Debug)]
pub enum NetworkActorMessage {
    Command(NetworkActorCommand),
    Event(NetworkActorEvent),
    Notification(NetworkServiceEvent),
}

#[derive(Debug)]
pub struct FiberMessageWithPeerId {
    pub peer_id: PeerId,
    pub message: FiberMessage,
}

impl FiberMessageWithPeerId {
    pub fn new(peer_id: PeerId, message: FiberMessage) -> Self {
        Self { peer_id, message }
    }
}

#[derive(Debug)]
pub struct GossipMessageWithPeerId {
    pub peer_id: PeerId,
    pub message: GossipMessage,
}

impl GossipMessageWithPeerId {
    pub fn new(peer_id: PeerId, message: GossipMessage) -> Self {
        Self { peer_id, message }
    }
}

pub struct NetworkActor<S> {
    // An event emitter to notify outside observers.
    event_sender: mpsc::Sender<NetworkServiceEvent>,
    chain_actor: ActorRef<CkbChainMessage>,
    store: S,
    network_graph: Arc<RwLock<NetworkGraph<S>>>,
}

impl<S> NetworkActor<S>
where
    S: NetworkActorStateStore
        + ChannelActorStateStore
        + NetworkGraphStateStore
        + GossipMessageStore
        + InvoiceStore
        + Clone
        + Send
        + Sync
        + 'static,
{
    pub fn new(
        event_sender: mpsc::Sender<NetworkServiceEvent>,
        chain_actor: ActorRef<CkbChainMessage>,
        store: S,
        network_graph: Arc<RwLock<NetworkGraph<S>>>,
    ) -> Self {
        Self {
            event_sender,
            chain_actor,
            store: store.clone(),
            network_graph,
        }
    }

    pub async fn handle_peer_message(
        &self,
        state: &mut NetworkActorState<S>,
        peer_id: PeerId,
        message: FiberMessage,
    ) -> crate::Result<()> {
        match message {
            // We should process OpenChannel message here because there is no channel corresponding
            // to the channel id in the message yet.
            FiberMessage::ChannelInitialization(open_channel) => {
                let temp_channel_id = open_channel.channel_id;
                match state
                    .on_open_channel_msg(peer_id, open_channel.clone())
                    .await
                {
                    Ok(()) => {
                        let auto_accept = if let Some(udt_type_script) =
                            open_channel.funding_udt_type_script.as_ref()
                        {
                            is_udt_type_auto_accept(udt_type_script, open_channel.funding_amount)
                        } else {
                            state.auto_accept_channel_ckb_funding_amount > 0
                                && open_channel.funding_amount
                                    >= state.open_channel_auto_accept_min_ckb_funding_amount as u128
                        };
                        if auto_accept {
                            let accept_channel = AcceptChannelCommand {
                                temp_channel_id,
                                funding_amount: if open_channel.funding_udt_type_script.is_some() {
                                    0
                                } else {
                                    state.auto_accept_channel_ckb_funding_amount as u128
                                },
                                shutdown_script: None,
                                max_tlc_number_in_flight: None,
                                max_tlc_value_in_flight: None,
                                min_tlc_value: None,
                                tlc_fee_proportional_millionths: None,
                                tlc_expiry_delta: None,
                            };
                            state.create_inbound_channel(accept_channel).await?;
                        }
                    }
                    Err(err) => {
                        error!("Failed to process OpenChannel message: {}", err);
                    }
                }
            }
            FiberMessage::ChannelNormalOperation(m) => {
                let channel_id = m.get_channel_id();
                state
                    .send_message_to_channel_actor(
                        channel_id,
                        Some(&peer_id),
                        ChannelActorMessage::PeerMessage(m),
                    )
                    .await;
            }
        };
        Ok(())
    }

    // We normally don't need to manually call this to update graph from store data,
    // because network actor will automatically update the graph when it receives
    // updates. But in some standalone tests, we may need to manually update the graph.
    async fn update_graph(&self) {
        let mut graph = self.network_graph.write().await;
        graph.load_from_store();
    }

    pub async fn handle_event(
        &self,
        myself: ActorRef<NetworkActorMessage>,
        state: &mut NetworkActorState<S>,
        event: NetworkActorEvent,
    ) -> crate::Result<()> {
        match event {
            NetworkActorEvent::PeerConnected(id, pubkey, session) => {
                state.on_peer_connected(&id, pubkey, &session).await;
                // Notify outside observers.
                myself
                    .send_message(NetworkActorMessage::new_notification(
                        NetworkServiceEvent::PeerConnected(id, session.address),
                    ))
                    .expect(ASSUME_NETWORK_MYSELF_ALIVE);
            }
            NetworkActorEvent::PeerDisconnected(id, session) => {
                state.on_peer_disconnected(&id);
                // Notify outside observers.
                myself
                    .send_message(NetworkActorMessage::new_notification(
                        NetworkServiceEvent::PeerDisConnected(id, session.address),
                    ))
                    .expect(ASSUME_NETWORK_MYSELF_ALIVE);
            }
            NetworkActorEvent::ChannelAccepted(
                peer_id,
                new,
                old,
                local,
                remote,
                script,
                udt_funding_script,
                local_reserved_ckb_amount,
                remote_reserved_ckb_amount,
                funding_fee_rate,
            ) => {
                assert_ne!(new, old, "new and old channel id must be different");
                if let Some(session) = state.get_peer_session(&peer_id) {
                    if let Some(channel) = state.channels.remove(&old) {
                        debug!("Channel accepted: {:?} -> {:?}", old, new);
                        state.channels.insert(new, channel);
                        if let Some(set) = state.session_channels_map.get_mut(&session) {
                            set.remove(&old);
                            set.insert(new);
                        };

                        debug!("Starting funding channel");
                        // TODO: Here we implies the one who receives AcceptChannel message
                        //  (i.e. the channel initiator) will send TxUpdate message first.
                        myself
                            .send_message(NetworkActorMessage::new_command(
                                NetworkActorCommand::UpdateChannelFunding(
                                    new,
                                    Default::default(),
                                    FundingRequest {
                                        script,
                                        udt_type_script: udt_funding_script,
                                        local_amount: local,
                                        funding_fee_rate,
                                        remote_amount: remote,
                                        local_reserved_ckb_amount,
                                        remote_reserved_ckb_amount,
                                    },
                                ),
                            ))
                            .expect(ASSUME_NETWORK_MYSELF_ALIVE);
                    }
                }
            }
            NetworkActorEvent::ChannelReady(channel_id, peer_id, channel_outpoint) => {
                info!(
                    "Channel ({:?}) to peer {:?} is now ready",
                    channel_id, peer_id
                );

                // FIXME(yukang): need to make sure ChannelReady is sent after the channel is reestablished
                state
                    .outpoint_channel_map
                    .insert(channel_outpoint.clone(), channel_id);

                // Notify outside observers.
                myself
                    .send_message(NetworkActorMessage::new_notification(
                        NetworkServiceEvent::ChannelReady(peer_id, channel_id, channel_outpoint),
                    ))
                    .expect(ASSUME_NETWORK_MYSELF_ALIVE);
            }
            NetworkActorEvent::FiberMessage(peer_id, message) => {
                self.handle_peer_message(state, peer_id, message).await?
            }
            NetworkActorEvent::FundingTransactionPending(transaction, outpoint, channel_id) => {
                state
                    .on_funding_transaction_pending(transaction, outpoint.clone(), channel_id)
                    .await;
            }
            NetworkActorEvent::FundingTransactionConfirmed(outpoint, block_number, tx_index) => {
                state
                    .on_funding_transaction_confirmed(outpoint, block_number, tx_index)
                    .await;
            }
            NetworkActorEvent::CommitmentTransactionPending(transaction, channel_id) => {
                state
                    .on_commitment_transaction_pending(transaction, channel_id)
                    .await;
            }
            NetworkActorEvent::CommitmentTransactionConfirmed(tx_hash, channel_id) => {
                state
                    .on_commitment_transaction_confirmed(tx_hash, channel_id)
                    .await;
            }
            NetworkActorEvent::CommitmentTransactionFailed(tx_hash, channel_id) => {
                error!(
                    "Commitment transaction failed for channel {:?}, tx hash: {:?}",
                    channel_id, tx_hash
                );
            }
            NetworkActorEvent::FundingTransactionFailed(outpoint) => {
                error!("Funding transaction failed: {:?}", outpoint);
            }
            NetworkActorEvent::ClosingTransactionPending(channel_id, peer_id, tx) => {
                state
                    .on_closing_transaction_pending(channel_id, peer_id.clone(), tx.clone())
                    .await;
            }
            NetworkActorEvent::ClosingTransactionConfirmed(peer_id, channel_id, tx_hash) => {
                state
                    .on_closing_transaction_confirmed(&peer_id, &channel_id, tx_hash)
                    .await;
            }
            NetworkActorEvent::ClosingTransactionFailed(peer_id, tx_hash, channel_id) => {
                error!(
                    "Closing transaction failed for channel {:?}, tx hash: {:?}, peer id: {:?}",
                    &channel_id, &tx_hash, &peer_id
                );
            }
            NetworkActorEvent::TlcRemoveReceived(payment_hash, remove_tlc_reason) => {
                // When a node is restarted, RemoveTLC will also be resent if necessary
                self.on_remove_tlc_event(myself, state, payment_hash, remove_tlc_reason)
                    .await;
            }
            NetworkActorEvent::RetrySendPayment(payment_hash) => {
                let _ = self.try_payment_session(myself, state, payment_hash).await;
            }
            #[cfg(test)]
            NetworkActorEvent::GossipMessage(peer_id, message) => {
                let _ = state
                    .gossip_actor
                    .send_message(GossipActorMessage::GossipMessageReceived(
                        GossipMessageWithPeerId { peer_id, message },
                    ));
            }
            NetworkActorEvent::GossipMessageUpdates(gossip_message_updates) => {
                let mut graph = self.network_graph.write().await;
                graph.update_for_messages(gossip_message_updates.messages);
            }
        }
        Ok(())
    }

    pub async fn handle_command(
        &self,
        myself: ActorRef<NetworkActorMessage>,
        state: &mut NetworkActorState<S>,
        command: NetworkActorCommand,
    ) -> crate::Result<()> {
        match command {
            NetworkActorCommand::SendFiberMessage(FiberMessageWithPeerId { peer_id, message }) => {
                state.send_fiber_message_to_peer(&peer_id, message).await?;
            }

            NetworkActorCommand::ConnectPeer(addr) => {
                // TODO: It is more than just dialing a peer. We need to exchange capabilities of the peer,
                // e.g. whether the peer support some specific feature.

                if let Some(peer_id) = extract_peer_id(&addr) {
                    if state.is_connected(&peer_id) {
                        debug!("Peer {:?} already connected, ignoring...", peer_id);
                        return Ok(());
                    }
                    if state.peer_id == peer_id {
                        debug!("Trying to connect to self {:?}, ignoring...", addr);
                        return Ok(());
                    }
                } else {
                    error!("Failed to extract peer id from address: {:?}", addr);
                    return Ok(());
                }

                state
                    .control
                    .dial(addr.clone(), TargetProtocol::All)
                    .await?
                // TODO: note that the dial function does not return error immediately even if dial fails.
                // Tentacle sends an event by calling handle_error function instead, which
                // may receive errors like DialerError.
            }

            NetworkActorCommand::DisconnectPeer(peer_id) => {
                if let Some(session) = state.get_peer_session(&peer_id) {
                    state.control.disconnect(session).await?;
                }
            }

            NetworkActorCommand::SavePeerAddress(addr) => match extract_peer_id(&addr) {
                Some(peer) => {
                    debug!("Saved peer id {:?} with address {:?}", &peer, &addr);
                    state.save_peer_address(peer, addr);
                }
                None => {
                    error!("Failed to save address to peer store: unable to extract peer id from address {:?}", &addr);
                }
            },

            NetworkActorCommand::MaintainConnections => {
                let mut inbound_peer_sessions = state.inbound_peer_sessions();
                let num_inbound_peers = inbound_peer_sessions.len();
                let num_outbound_peers = state.num_of_outbound_peers();

                debug!("Maintaining network connections ticked: current num inbound peers {}, current num outbound peers {}", num_inbound_peers, num_outbound_peers);

                if num_inbound_peers > state.max_inbound_peers {
                    debug!(
                        "Already connected to {} inbound peers, only wants {} peers, disconnecting some",
                        num_inbound_peers, state.max_inbound_peers
                    );
                    inbound_peer_sessions.retain(|k| !state.session_channels_map.contains_key(k));
                    let sessions_to_disconnect = if inbound_peer_sessions.len()
                        < num_inbound_peers - state.max_inbound_peers
                    {
                        warn!(
                            "Wants to disconnect more {} inbound peers, but all peers except {:?} have channels, will not disconnect any peer with channels",
                            num_inbound_peers - state.max_inbound_peers, &inbound_peer_sessions
                        );
                        &inbound_peer_sessions[..]
                    } else {
                        &inbound_peer_sessions[..num_inbound_peers - state.max_inbound_peers]
                    };
                    debug!(
                        "Disconnecting inbound peer sessions {:?}",
                        sessions_to_disconnect
                    );
                    for session in sessions_to_disconnect {
                        if let Err(err) = state.control.disconnect(*session).await {
                            error!("Failed to disconnect session: {}", err);
                        }
                    }
                }

                if num_outbound_peers >= state.min_outbound_peers {
                    debug!(
                        "Already connected to {} outbound peers, wants a minimal of {} peers, skipping connecting to more peers",
                        num_outbound_peers, state.min_outbound_peers
                    );
                    return Ok(());
                }

                let peers_to_connect = {
                    let graph = self.network_graph.read().await;
                    let n_peers_to_connect = state.min_outbound_peers - num_outbound_peers;
                    let n_graph_nodes = graph.num_of_nodes();
                    let n_saved_peers = state.state_to_be_persisted.num_of_saved_nodes();
                    let n_all_saved_peers = n_graph_nodes + n_saved_peers;
                    if n_all_saved_peers == 0 {
                        return Ok(());
                    }
                    let n_saved_peers_to_connect =
                        n_peers_to_connect * n_saved_peers / n_all_saved_peers;
                    let n_graph_nodes_to_connect = n_peers_to_connect - n_saved_peers_to_connect;

                    let saved_peers_to_connect = state
                        .state_to_be_persisted
                        .sample_n_peers_to_connect(n_saved_peers_to_connect);
                    trace!(
                        "Randomly selected peers from saved addresses to connect: {:?}",
                        &saved_peers_to_connect
                    );
                    let graph_nodes_to_connect =
                        graph.sample_n_peers_to_connect(n_graph_nodes_to_connect);
                    trace!(
                        "Randomly selected peers from network graph to connect: {:?}",
                        &graph_nodes_to_connect
                    );
                    saved_peers_to_connect
                        .into_iter()
                        .chain(graph_nodes_to_connect.into_iter())
                };
                for (peer_id, addresses) in peers_to_connect {
                    if let Some(session) = state.get_peer_session(&peer_id) {
                        debug!(
                            "Randomly selected peer {:?} already connected with session id {:?}, skipping connection",
                            peer_id, session
                        );
                        continue;
                    }
                    for addr in addresses {
                        state
                            .network
                            .send_message(NetworkActorMessage::new_command(
                                NetworkActorCommand::ConnectPeer(addr.clone()),
                            ))
                            .expect(ASSUME_NETWORK_MYSELF_ALIVE);
                    }
                }
            }

            NetworkActorCommand::OpenChannel(open_channel, reply) => {
                match state.create_outbound_channel(open_channel).await {
                    Ok((_, channel_id)) => {
                        let _ = reply.send(Ok(OpenChannelResponse { channel_id }));
                    }
                    Err(err) => {
                        error!("Failed to create channel: {}", err);
                        let _ = reply.send(Err(err.to_string()));
                    }
                }
            }
            NetworkActorCommand::AcceptChannel(accept_channel, reply) => {
                match state.create_inbound_channel(accept_channel).await {
                    Ok((_, old_channel_id, new_channel_id)) => {
                        let _ = reply.send(Ok(AcceptChannelResponse {
                            old_channel_id,
                            new_channel_id,
                        }));
                    }
                    Err(err) => {
                        error!("Failed to accept channel: {}", err);
                        let _ = reply.send(Err(err.to_string()));
                    }
                }
            }

            NetworkActorCommand::ControlFiberChannel(c) => {
                state
                    .send_command_to_channel(c.channel_id, c.command)
                    .await?
            }

            NetworkActorCommand::SendPaymentOnionPacket(command, reply) => {
                self.handle_send_onion_packet_command(state, command, reply)
                    .await;
            }
            NetworkActorCommand::PeelPaymentOnionPacket(onion_packet, payment_hash, reply) => {
                let response = onion_packet
                    .peel(
                        &state.private_key,
                        Some(payment_hash.as_ref()),
                        &Secp256k1::new(),
                    )
                    .map_err(|err| err.to_string());

                let _ = reply.send(response);
            }

            NetworkActorCommand::UpdateChannelFunding(channel_id, transaction, request) => {
                let old_tx = transaction.into_view();
                let mut tx = FundingTx::new();
                tx.update_for_self(old_tx)?;
                let tx = match call_t!(
                    self.chain_actor.clone(),
                    CkbChainMessage::Fund,
                    DEFAULT_CHAIN_ACTOR_TIMEOUT,
                    tx,
                    request
                ) {
                    Ok(Ok(tx)) => match tx.into_inner() {
                        Some(tx) => tx,
                        _ => {
                            error!("Obtained empty funding tx");
                            return Ok(());
                        }
                    },
                    Ok(Err(err)) => {
                        // FIXME(yukang): we need to handle this error properly
                        error!("Failed to fund channel: {}", err);
                        return Ok(());
                    }
                    Err(err) => {
                        error!("Failed to call chain actor: {}", err);
                        return Ok(());
                    }
                };
                debug!("Funding transaction updated on our part: {:?}", tx);
                state
                    .send_command_to_channel(
                        channel_id,
                        ChannelCommand::TxCollaborationCommand(TxCollaborationCommand::TxUpdate(
                            TxUpdateCommand {
                                transaction: tx.data(),
                            },
                        )),
                    )
                    .await?
            }
            NetworkActorCommand::SignTx(
                ref peer_id,
                ref channel_id,
                funding_tx,
                partial_witnesses,
            ) => {
                let msg = match partial_witnesses {
                    Some(partial_witnesses) => {
                        debug!(
                            "Received SignTx request with for transaction {:?} and partial witnesses {:?}",
                            &funding_tx,
                            partial_witnesses
                                .iter()
                                .map(hex::encode)
                                .collect::<Vec<_>>()
                        );
                        let funding_tx = funding_tx
                            .into_view()
                            .as_advanced_builder()
                            .set_witnesses(
                                partial_witnesses.into_iter().map(|x| x.pack()).collect(),
                            )
                            .build();

                        let mut funding_tx = call_t!(
                            self.chain_actor,
                            CkbChainMessage::Sign,
                            DEFAULT_CHAIN_ACTOR_TIMEOUT,
                            funding_tx.into()
                        )
                        .expect(ASSUME_CHAIN_ACTOR_ALWAYS_ALIVE_FOR_NOW)
                        .expect("Signing succeeded");
                        debug!("Funding transaction signed: {:?}", &funding_tx);

                        // Since we have received a valid tx_signatures message, we're now sure that
                        // we can broadcast a valid transaction to the network, i.e. we can wait for
                        // the funding transaction to be confirmed.
                        let funding_tx = funding_tx.take().expect("take tx");
                        let witnesses = funding_tx.witnesses();
                        let outpoint = funding_tx
                            .output_pts_iter()
                            .next()
                            .expect("funding tx output exists");

                        myself
                            .send_message(NetworkActorMessage::new_event(
                                NetworkActorEvent::FundingTransactionPending(
                                    funding_tx.data(),
                                    outpoint,
                                    *channel_id,
                                ),
                            ))
                            .expect("network actor alive");
                        debug!("Fully signed funding tx {:?}", &funding_tx);

                        FiberMessageWithPeerId {
                            peer_id: peer_id.clone(),
                            message: FiberMessage::ChannelNormalOperation(
                                FiberChannelMessage::TxSignatures(TxSignatures {
                                    channel_id: *channel_id,
                                    witnesses: witnesses.into_iter().map(|x| x.unpack()).collect(),
                                }),
                            ),
                        }
                    }
                    None => {
                        debug!(
                            "Received SignTx request with for transaction {:?} without partial witnesses, so start signing it now",
                            &funding_tx,
                        );
                        let mut funding_tx = call_t!(
                            self.chain_actor,
                            CkbChainMessage::Sign,
                            DEFAULT_CHAIN_ACTOR_TIMEOUT,
                            funding_tx.into()
                        )
                        .expect(ASSUME_CHAIN_ACTOR_ALWAYS_ALIVE_FOR_NOW)?;
                        debug!("Funding transaction signed: {:?}", &funding_tx);
                        let funding_tx = funding_tx.take().expect("take tx");
                        let witnesses = funding_tx.witnesses();

                        debug!("Partially signed funding tx {:?}", &funding_tx);
                        FiberMessageWithPeerId {
                            peer_id: peer_id.clone(),
                            message: FiberMessage::ChannelNormalOperation(
                                FiberChannelMessage::TxSignatures(TxSignatures {
                                    channel_id: *channel_id,
                                    witnesses: witnesses.into_iter().map(|x| x.unpack()).collect(),
                                }),
                            ),
                        }
                    }
                };
                myself
                    .send_message(NetworkActorMessage::new_command(
                        NetworkActorCommand::SendFiberMessage(msg),
                    ))
                    .expect("network actor alive");
            }
            NetworkActorCommand::ProcessBroadcastMessage(message) => {
                let _ = state
                    .gossip_actor
                    .send_message(GossipActorMessage::ProcessBroadcastMessage(message));
            }
            NetworkActorCommand::QueryBroadcastMessages(peer, queries) => {
                let _ = state
                    .gossip_actor
                    .send_message(GossipActorMessage::QueryBroadcastMessages(peer, queries));
            }
            NetworkActorCommand::BroadcastMessages(message) => {
                let _ = state
                    .gossip_actor
                    .send_message(GossipActorMessage::TryBroadcastMessages(message));
            }
            NetworkActorCommand::SignMessage(message, reply) => {
                debug!(
                    "Signing message with node private key: message {:?}, public key {:?}",
                    message,
                    state.get_public_key()
                );
                let signature = state.private_key.sign(message);
                let _ = reply.send(signature);
            }
            NetworkActorCommand::SendPayment(payment_request, reply) => {
                match self.on_send_payment(myself, state, payment_request).await {
                    Ok(payment) => {
                        let _ = reply.send(Ok(payment));
                    }
                    Err(e) => {
                        error!("Failed to send payment: {:?}", e);
                        let _ = reply.send(Err(e.to_string()));
                    }
                }
            }
            NetworkActorCommand::GetPayment(payment_hash, reply) => {
                match self.on_get_payment(&payment_hash) {
                    Ok(payment) => {
                        let _ = reply.send(Ok(payment));
                    }
                    Err(e) => {
                        let _ = reply.send(Err(e.to_string()));
                    }
                }
            }
            NetworkActorCommand::BroadcastLocalInfo(kind) => match kind {
                LocalInfoKind::NodeAnnouncement => {
                    let message = state.get_or_create_new_node_announcement_message();
                    myself
                        .send_message(NetworkActorMessage::new_command(
                            NetworkActorCommand::BroadcastMessages(vec![
                                BroadcastMessage::NodeAnnouncement(message),
                            ]),
                        ))
                        .expect(ASSUME_NETWORK_MYSELF_ALIVE);
                }
            },
            NetworkActorCommand::GossipActorMessage(message) => {
                let _ = state.gossip_actor.send_message(message);
            }
            NetworkActorCommand::NodeInfo(_, rpc) => {
                let response = NodeInfoResponse {
                    node_name: state.node_name.clone(),
                    peer_id: state.peer_id.clone(),
                    public_key: state.get_public_key().clone(),
                    addresses: state.announced_addrs.clone(),
                    chain_hash: get_chain_hash(),
                    open_channel_auto_accept_min_ckb_funding_amount: state
                        .open_channel_auto_accept_min_ckb_funding_amount,
                    auto_accept_channel_ckb_funding_amount: state
                        .auto_accept_channel_ckb_funding_amount,
                    tlc_expiry_delta: state.tlc_expiry_delta,
                    tlc_min_value: state.tlc_min_value,
                    tlc_max_value: state.tlc_max_value,
                    tlc_fee_proportional_millionths: state.tlc_fee_proportional_millionths,
                    channel_count: state.channels.len() as u32,
                    pending_channel_count: state.pending_channels.len() as u32,
                    peers_count: state.peer_session_map.len() as u32,
                    udt_cfg_infos: get_udt_whitelist(),
                };
                let _ = rpc.send(Ok(response));
            }
        };
        Ok(())
    }

    async fn handle_send_onion_packet_command(
        &self,
        state: &mut NetworkActorState<S>,
        command: SendOnionPacketCommand,
        reply: RpcReplyPort<Result<u64, TlcErr>>,
    ) {
        let SendOnionPacketCommand {
            peeled_onion_packet,
            previous_tlc,
            payment_hash,
        } = command;

        let info = peeled_onion_packet.current.clone();
        let shared_secret = peeled_onion_packet.shared_secret;
        debug!("Processing onion packet info: {:?}", info);

        let channel_outpoint = OutPoint::new(info.funding_tx_hash.into(), 0);
        let channel_id = match state.outpoint_channel_map.get(&channel_outpoint) {
            Some(channel_id) => channel_id,
            None => {
                error!(
                        "Channel id not found in outpoint_channel_map with {:?}, are we connected to the peer?",
                        channel_outpoint
                    );
                let tlc_err = TlcErr::new_channel_fail(
                    TlcErrorCode::UnknownNextPeer,
                    state.get_public_key(),
                    channel_outpoint.clone(),
                    None,
                );
                return reply.send(Err(tlc_err)).expect("send add tlc response");
            }
        };
        let (send, recv) = oneshot::channel::<Result<AddTlcResponse, TlcErr>>();
        let rpc_reply = RpcReplyPort::from(send);
        let command = ChannelCommand::AddTlc(
            AddTlcCommand {
                amount: info.amount,
                payment_hash,
                expiry: info.expiry,
                hash_algorithm: info.hash_algorithm,
                onion_packet: peeled_onion_packet.next.clone(),
                shared_secret: shared_secret.clone(),
                previous_tlc,
            },
            rpc_reply,
        );

        // we have already checked the channel_id is valid,
        match state.send_command_to_channel(*channel_id, command).await {
            Ok(()) => {}
            Err(err) => {
                error!(
                    "Failed to send onion packet to channel: {:?} with err: {:?}",
                    channel_id, err
                );
                let tlc_error = self.get_tlc_error(state, &err, &channel_outpoint);
                return reply.send(Err(tlc_error)).expect("send add tlc response");
            }
        }
        let add_tlc_res = recv.await.expect("recv error").map(|res| res.tlc_id);
        reply.send(add_tlc_res).expect("send error");
    }

    fn get_tlc_error(
        &self,
        state: &mut NetworkActorState<S>,
        error: &Error,
        channel_outpoint: &OutPoint,
    ) -> TlcErr {
        let node_id = state.get_public_key();
        match error {
            Error::ChannelNotFound(_) | Error::PeerNotFound(_) => TlcErr::new_channel_fail(
                TlcErrorCode::UnknownNextPeer,
                node_id,
                channel_outpoint.clone(),
                None,
            ),
            Error::ChannelError(_) => TlcErr::new_channel_fail(
                TlcErrorCode::TemporaryChannelFailure,
                node_id,
                channel_outpoint.clone(),
                None,
            ),
            _ => {
                error!(
                    "Failed to send onion packet to channel: {:?} with err: {:?}",
                    channel_outpoint, error
                );
                TlcErr::new_node_fail(TlcErrorCode::TemporaryNodeFailure, state.get_public_key())
            }
        }
    }

    async fn on_remove_tlc_event(
        &self,
        myself: ActorRef<NetworkActorMessage>,
        state: &mut NetworkActorState<S>,
        payment_hash: Hash256,
        reason: RemoveTlcReason,
    ) {
        if let Some(mut payment_session) = self.store.get_payment_session(payment_hash) {
            if payment_session.status == PaymentSessionStatus::Inflight {
                match reason {
                    RemoveTlcReason::RemoveTlcFulfill(_) => {
                        self.network_graph
                            .write()
                            .await
                            .record_payment_success(payment_session);
                    }
                    RemoveTlcReason::RemoveTlcFail(reason) => {
                        let error_detail = reason
                            .decode(
                                &payment_session.session_key,
                                payment_session.hops_public_keys(),
                            )
                            .unwrap_or(TlcErr::new(TlcErrorCode::InvalidOnionError));
                        self.update_graph_with_tlc_fail(&state.network, &error_detail)
                            .await;
                        let need_to_retry = self
                            .network_graph
                            .write()
                            .await
                            .record_payment_fail(&payment_session, error_detail.clone());
                        if need_to_retry {
                            let res = self
                                .try_payment_session(myself, state, payment_session.payment_hash())
                                .await;
                            if res.is_err() {
                                debug!("Failed to retry payment session: {:?}", res);
                            }
                        } else {
                            self.set_payment_fail_with_error(
                                &mut payment_session,
                                error_detail.error_code.as_ref(),
                            );
                        }
                    }
                }
            }
        }
    }

    async fn update_graph_with_tlc_fail(
        &self,
        network: &ActorRef<NetworkActorMessage>,
        tcl_error_detail: &TlcErr,
    ) {
        let error_code = tcl_error_detail.error_code();
        // https://github.com/lightning/bolts/blob/master/04-onion-routing.md#rationale-6
        // we now still update the graph, maybe we need to remove it later?
        if error_code.is_update() {
            if let Some(TlcErrData::ChannelFailed {
                channel_update: Some(channel_update),
                ..
            }) = &tcl_error_detail.extra_data
            {
                let _ = network.send_message(NetworkActorMessage::new_command(
                    NetworkActorCommand::ProcessBroadcastMessage(BroadcastMessage::ChannelUpdate(
                        channel_update.clone(),
                    )),
                ));
            }
        }
        match tcl_error_detail.error_code() {
            TlcErrorCode::PermanentChannelFailure
            | TlcErrorCode::ChannelDisabled
            | TlcErrorCode::UnknownNextPeer => {
                let channel_outpoint = tcl_error_detail
                    .error_channel_outpoint()
                    .expect("expect channel outpoint");
                debug!("mark channel failed: {:?}", channel_outpoint);
                let mut graph = self.network_graph.write().await;
                graph.mark_channel_failed(&channel_outpoint);
            }
            TlcErrorCode::PermanentNodeFailure => {
                let node_id = tcl_error_detail.error_node_id().expect("expect node id");
                let mut graph = self.network_graph.write().await;
                graph.mark_node_failed(node_id);
            }
            _ => {}
        }
    }

    fn on_get_payment(&self, payment_hash: &Hash256) -> Result<SendPaymentResponse, Error> {
        match self.store.get_payment_session(*payment_hash) {
            Some(payment_session) => Ok(payment_session.into()),
            None => Err(Error::InvalidParameter(format!(
                "Payment session not found: {:?}",
                payment_hash
            ))),
        }
    }

    async fn build_payment_route(
        &self,
        payment_session: &mut PaymentSession,
        payment_data: &SendPaymentData,
    ) -> Result<Vec<PaymentHopData>, Error> {
        match self
            .network_graph
            .read()
            .await
            .build_route(payment_data.clone())
        {
            Err(e) => {
                let error = format!("Failed to build route, {}", e);
                self.set_payment_fail_with_error(payment_session, &error);
                return Err(Error::SendPaymentError(error));
            }
            Ok(hops) => {
                assert_ne!(hops[0].funding_tx_hash, Hash256::default());
                return Ok(hops);
            }
        };
    }

    async fn send_payment_onion_packet(
        &self,
        state: &mut NetworkActorState<S>,
        payment_session: &mut PaymentSession,
        payment_data: &SendPaymentData,
        hops: Vec<PaymentHopData>,
    ) -> Result<PaymentSession, Error> {
        let session_key = Privkey::from_slice(KeyPair::generate_random_key().as_ref());
        assert_ne!(hops[0].funding_tx_hash, Hash256::default());
        let first_channel_outpoint = OutPoint::new(hops[0].funding_tx_hash.into(), 0);

        payment_session
            .session_key
            .copy_from_slice(session_key.as_ref());
        payment_session.route =
            SessionRoute::new(state.get_public_key(), payment_data.target_pubkey, &hops);

        let (send, recv) = oneshot::channel::<Result<u64, TlcErr>>();
        let rpc_reply = RpcReplyPort::from(send);
        let peeled_onion_packet = match PeeledPaymentOnionPacket::create(
            session_key,
            hops,
            Some(payment_data.payment_hash.as_ref().to_vec()),
            &Secp256k1::signing_only(),
        ) {
            Ok(packet) => packet,
            Err(e) => {
                let err = format!(
                    "Failed to create onion packet: {:?}, error: {:?}",
                    payment_data.payment_hash, e
                );
                self.set_payment_fail_with_error(payment_session, &err);
                return Err(Error::SendPaymentError(err));
            }
        };
        let command = SendOnionPacketCommand {
            peeled_onion_packet,
            previous_tlc: None,
            payment_hash: payment_data.payment_hash,
        };

        self.handle_send_onion_packet_command(state, command, rpc_reply)
            .await;
        match recv.await.expect("msg recv error") {
            Err(error_detail) => {
                self.update_graph_with_tlc_fail(&state.network, &error_detail)
                    .await;
                let need_to_retry = self
                    .network_graph
                    .write()
                    .await
                    .record_payment_fail(&payment_session, error_detail.clone());
                let err = format!(
                    "Failed to send onion packet with error {}",
                    error_detail.error_code_as_str()
                );
                self.set_payment_fail_with_error(payment_session, &err);
                return Err(Error::SendPaymentFirstHopError(err, need_to_retry));
            }
            Ok(tlc_id) => {
                payment_session.set_inflight_status(first_channel_outpoint, tlc_id);
                self.store.insert_payment_session(payment_session.clone());
                return Ok(payment_session.clone());
            }
        }
    }

    fn set_payment_fail_with_error(&self, payment_session: &mut PaymentSession, error: &str) {
        payment_session.set_failed_status(error);
        self.store.insert_payment_session(payment_session.clone());
    }

    async fn try_payment_session(
        &self,
        myself: ActorRef<NetworkActorMessage>,
        state: &mut NetworkActorState<S>,
        payment_hash: Hash256,
    ) -> Result<PaymentSession, Error> {
        self.update_graph().await;
        let Some(mut payment_session) = self.store.get_payment_session(payment_hash) else {
            return Err(Error::InvalidParameter(payment_hash.to_string()));
        };

        let payment_data = payment_session.request.clone();
        if payment_session.can_retry() {
            payment_session.retried_times += 1;
            let hops_info = self
                .build_payment_route(&mut payment_session, &payment_data)
                .await?;
            match self
                .send_payment_onion_packet(state, &mut payment_session, &payment_data, hops_info)
                .await
            {
                Ok(payment_session) => return Ok(payment_session),
                Err(Error::SendPaymentFirstHopError(err, need_retry)) => {
                    if need_retry {
                        // If this is the first hop error, like the WaitingTlcAck error,
                        // we will just retry later, return Ok here for letting endpoint user
                        // know payment session is created successfully
                        myself.send_after(Duration::from_millis(500), move || {
                            NetworkActorMessage::new_event(NetworkActorEvent::RetrySendPayment(
                                payment_hash,
                            ))
                        });
                        return Ok(payment_session);
                    } else {
                        return Err(Error::SendPaymentError(err));
                    }
                }
                Err(e) => {
                    // we will retry the payment session,
                    // but we need to retry later to let the actor to process failure,
                    // so that we can make different choice for later try
                    let payment_hash = payment_data.payment_hash;
                    myself.send_after(Duration::from_millis(500), move || {
                        NetworkActorMessage::new_event(NetworkActorEvent::RetrySendPayment(
                            payment_hash,
                        ))
                    });
                    debug!("send payment error: {:?}", e);
                    return Err(e);
                }
            }
        } else {
            let error = payment_session.last_error.clone().unwrap_or_else(|| {
                format!(
                    "Failed to send payment session: {:?}, retried times: {}",
                    payment_data.payment_hash, payment_session.retried_times
                )
            });
            return Err(Error::SendPaymentError(error));
        }
    }

    async fn on_send_payment(
        &self,
        myself: ActorRef<NetworkActorMessage>,
        state: &mut NetworkActorState<S>,
        payment_request: SendPaymentCommand,
    ) -> Result<SendPaymentResponse, Error> {
        let payment_data = SendPaymentData::new(payment_request.clone()).map_err(|e| {
            error!("Failed to validate payment request: {:?}", e);
            Error::InvalidParameter(format!("Failed to validate payment request: {:?}", e))
        })?;

        // for dry run, we only build the route and return the hops info,
        // will not store the payment session and send the onion packet
        if payment_data.dry_run {
            let mut payment_session = PaymentSession::new(payment_data.clone(), 0);
            let hops = self
                .build_payment_route(&mut payment_session, &payment_data)
                .await?;
            payment_session.route =
                SessionRoute::new(state.get_public_key(), payment_data.target_pubkey, &hops);
            return Ok(payment_session.into());
        }

        // initialize the payment session in db and begin the payment process lifecycle
        if let Some(payment_session) = self.store.get_payment_session(payment_data.payment_hash) {
            // we only allow retrying payment session with status failed
            debug!("Payment session already exists: {:?}", payment_session);
            if payment_session.status != PaymentSessionStatus::Failed {
                return Err(Error::InvalidParameter(format!(
                    "Payment session already exists: {} with payment session status: {:?}",
                    payment_data.payment_hash, payment_session.status
                )));
            }
        }

        let payment_session = PaymentSession::new(payment_data, 5);
        self.store.insert_payment_session(payment_session.clone());
        let session = self
            .try_payment_session(myself, state, payment_session.payment_hash())
            .await?;
        return Ok(session.into());
    }
}

pub struct NetworkActorState<S> {
    store: S,
    state_to_be_persisted: PersistentNetworkActorState,
    // The name of the node to be announced to the network, may be empty.
    node_name: Option<AnnouncedNodeName>,
    peer_id: PeerId,
    announced_addrs: Vec<Multiaddr>,
    auto_announce: bool,
    last_node_announcement_message: Option<NodeAnnouncement>,
    // We need to keep private key here in order to sign node announcement messages.
    private_key: Privkey,
    // This is the entropy used to generate various random values.
    // Must be kept secret.
    // TODO: Maybe we should abstract this into a separate trait.
    entropy: [u8; 32],
    // The default lock script to be used when closing a channel, may be overridden by the shutdown command.
    default_shutdown_script: Script,
    network: ActorRef<NetworkActorMessage>,
    // This immutable attribute is placed here because we need to create it in
    // the pre_start function.
    control: ServiceAsyncControl,
    peer_session_map: HashMap<PeerId, (SessionId, SessionType)>,
    session_channels_map: HashMap<SessionId, HashSet<Hash256>>,
    channels: HashMap<Hash256, ActorRef<ChannelActorMessage>>,
    // Outpoint to channel id mapping, only contains channels with state of Ready.
    // We need to remove the channel from this map when the channel is closed or peer disconnected.
    outpoint_channel_map: HashMap<OutPoint, Hash256>,
    // Channels in this hashmap are pending for acceptance. The user needs to
    // issue an AcceptChannelCommand with the amount of funding to accept the channel.
    to_be_accepted_channels: HashMap<Hash256, (PeerId, OpenChannel)>,
    // Channels in this hashmap are pending for funding transaction confirmation.
    pending_channels: HashMap<OutPoint, Hash256>,
    // Used to broadcast and query network info.
    chain_actor: ActorRef<CkbChainMessage>,
    // If the other party funding more than this amount, we will automatically accept the channel.
    open_channel_auto_accept_min_ckb_funding_amount: u64,
    // Tha default amount of CKB to be funded when auto accepting a channel.
    auto_accept_channel_ckb_funding_amount: u64,
    // The default expiry delta to forward tlcs.
    tlc_expiry_delta: u64,
    // The default tlc min and max value of tlcs to be accepted.
    tlc_min_value: u128,
    tlc_max_value: u128,
    // The default tlc fee proportional millionths to be used when auto accepting a channel.
    tlc_fee_proportional_millionths: u128,
    // The gossip messages actor to process and send gossip messages.
    gossip_actor: ActorRef<GossipActorMessage>,
    channel_subscribers: ChannelSubscribers,
    max_inbound_peers: usize,
    min_outbound_peers: usize,
}

#[serde_as]
#[derive(Default, Clone, Serialize, Deserialize)]
pub struct PersistentNetworkActorState {
    // This map is used to store the public key of the peer.
    #[serde_as(as = "Vec<(DisplayFromStr, _)>")]
    peer_pubkey_map: HashMap<PeerId, Pubkey>,
    // These addresses are saved by the user (e.g. the user sends a ConnectPeer rpc to the node),
    // we will then save these addresses to the peer store.
    #[serde_as(as = "Vec<(DisplayFromStr, _)>")]
    saved_peer_addresses: HashMap<PeerId, Vec<Multiaddr>>,
}

impl PersistentNetworkActorState {
    pub fn new() -> Self {
        Default::default()
    }

    fn get_peer_addresses(&self, peer_id: &PeerId) -> Vec<Multiaddr> {
        self.saved_peer_addresses
            .get(peer_id)
            .cloned()
            .unwrap_or_default()
    }

    /// Save a single peer address to the peer store. If this address for the peer does not exist,
    /// then return false, otherwise return true.
    fn save_peer_address(&mut self, peer_id: PeerId, addr: Multiaddr) -> bool {
        match self.saved_peer_addresses.entry(peer_id) {
            Entry::Occupied(mut entry) => {
                if entry.get().contains(&addr) {
                    false
                } else {
                    entry.get_mut().push(addr);
                    true
                }
            }
            Entry::Vacant(entry) => {
                entry.insert(vec![addr]);
                true
            }
        }
    }

    fn get_peer_pubkey(&self, peer_id: &PeerId) -> Option<Pubkey> {
        self.peer_pubkey_map.get(peer_id).map(|x| *x)
    }

    // Save a single peer pubkey to the peer store. Returns true if the new pubkey is different from the old one,
    // or there does not exist a old pubkey.
    fn save_peer_pubkey(&mut self, peer_id: PeerId, pubkey: Pubkey) -> bool {
        match self.peer_pubkey_map.insert(peer_id, pubkey) {
            Some(old_pubkey) => old_pubkey != pubkey,
            None => true,
        }
    }

    fn num_of_saved_nodes(&self) -> usize {
        self.saved_peer_addresses.len()
    }

    pub(crate) fn sample_n_peers_to_connect(&self, n: usize) -> HashMap<PeerId, Vec<Multiaddr>> {
        // TODO: we may need to shuffle the nodes before selecting the first n nodes,
        // to avoid some malicious nodes from being always selected.
        self.saved_peer_addresses
            .iter()
            .take(n)
            .map(|(k, v)| (k.clone(), v.clone()))
            .collect()
    }
}

pub trait NetworkActorStateStore {
    fn get_network_actor_state(&self, id: &PeerId) -> Option<PersistentNetworkActorState>;
    fn insert_network_actor_state(&self, id: &PeerId, state: PersistentNetworkActorState);
}

static CHANNEL_ACTOR_NAME_PREFIX: AtomicU64 = AtomicU64::new(0u64);

// ractor requires that the actor name is unique, so we add a prefix to the actor name.
fn generate_channel_actor_name(local_peer_id: &PeerId, remote_peer_id: &PeerId) -> String {
    format!(
        "Channel-{} {} <-> {}",
        CHANNEL_ACTOR_NAME_PREFIX.fetch_add(1, Ordering::AcqRel),
        local_peer_id,
        remote_peer_id
    )
}

impl<S> NetworkActorState<S>
where
    S: NetworkActorStateStore
        + ChannelActorStateStore
        + NetworkGraphStateStore
        + GossipMessageStore
        + InvoiceStore
        + Clone
        + Send
        + Sync
        + 'static,
{
    pub fn get_or_create_new_node_announcement_message(&mut self) -> NodeAnnouncement {
        let now = now_timestamp_as_millis_u64();
        match self.last_node_announcement_message {
            // If the last node announcement message is still relatively new, we don't need to create a new one.
            // Because otherwise the receiving node may be confused by the multiple announcements,
            // and falsely believe we updated the node announcement, and then forward this message to other nodes.
            // This is undesirable because we don't want to flood the network with the same message.
            // On the other hand, if the message is too old, we need to create a new one.
            Some(ref message) if now - message.timestamp < 3600 * 1000 => {
                debug!("Returning old node announcement message as it is still valid");
            }
            _ => {
                let alias = self.node_name.unwrap_or_default();
                let addresses = self.announced_addrs.clone();
                let announcement = NodeAnnouncement::new(
                    alias,
                    addresses,
                    &self.private_key,
                    now,
                    self.open_channel_auto_accept_min_ckb_funding_amount,
                );
                debug!(
                    "Created new node announcement message: {:?}, previous {:?}",
                    &announcement, self.last_node_announcement_message
                );
                self.last_node_announcement_message = Some(announcement);
            }
        }
        self.last_node_announcement_message
            .clone()
            .expect("last node announcement message is present")
    }

    pub fn get_public_key(&self) -> Pubkey {
        self.private_key.pubkey()
    }

    pub fn generate_channel_seed(&mut self) -> [u8; 32] {
        let channel_user_id = self.channels.len();
        let seed = channel_user_id
            .to_be_bytes()
            .into_iter()
            .chain(self.entropy.iter().cloned())
            .collect::<Vec<u8>>();
        let result = blake2b_hash_with_salt(&seed, b"FIBER_CHANNEL_SEED");
        self.entropy = blake2b_hash_with_salt(&result, b"FIBER_NETWORK_ENTROPY_UPDATE");
        result
    }

    pub async fn create_outbound_channel(
        &mut self,
        open_channel: OpenChannelCommand,
    ) -> Result<(ActorRef<ChannelActorMessage>, Hash256), ProcessingChannelError> {
        let store = self.store.clone();
        let network = self.network.clone();
        let OpenChannelCommand {
            peer_id,
            funding_amount,
            public,
            shutdown_script,
            funding_udt_type_script,
            commitment_fee_rate,
            commitment_delay_epoch,
            funding_fee_rate,
            tlc_expiry_delta,
            tlc_min_value,
            tlc_fee_proportional_millionths,
            max_tlc_value_in_flight,
            max_tlc_number_in_flight,
        } = open_channel;
        let remote_pubkey =
            self.get_peer_pubkey(&peer_id)
                .ok_or(ProcessingChannelError::InvalidParameter(format!(
                    "Peer {:?} pubkey not found",
                    &peer_id
                )))?;
        if let Some(udt_type_script) = funding_udt_type_script.as_ref() {
            if !check_udt_script(udt_type_script) {
                return Err(ProcessingChannelError::InvalidParameter(
                    "Invalid UDT type script".to_string(),
                ));
            }
        }

        if let Some(_delta) = tlc_expiry_delta.filter(|&d| d < MIN_TLC_EXPIRY_DELTA) {
            return Err(ProcessingChannelError::InvalidParameter(format!(
                "TLC expiry delta is too small, expect larger than {}",
                MIN_TLC_EXPIRY_DELTA
            )));
        }

        let shutdown_script =
            shutdown_script.unwrap_or_else(|| self.default_shutdown_script.clone());

        let seed = self.generate_channel_seed();
        let (tx, rx) = oneshot::channel::<Hash256>();
        let channel = Actor::spawn_linked(
            Some(generate_channel_actor_name(&self.peer_id, &peer_id)),
            ChannelActor::new(
                self.get_public_key(),
                remote_pubkey,
                network.clone(),
                store,
                self.channel_subscribers.clone(),
            ),
            ChannelInitializationParameter::OpenChannel(OpenChannelParameter {
                funding_amount,
                seed,
                public_channel_info: public.then_some(PublicChannelInfo::new(
                    tlc_min_value.unwrap_or(self.tlc_min_value),
                    tlc_expiry_delta.unwrap_or(self.tlc_expiry_delta),
                    tlc_fee_proportional_millionths.unwrap_or(self.tlc_fee_proportional_millionths),
                )),
                funding_udt_type_script,
                shutdown_script,
                channel_id_sender: tx,
                commitment_fee_rate,
                commitment_delay_epoch,
                funding_fee_rate,
                max_tlc_value_in_flight: max_tlc_value_in_flight
                    .unwrap_or(DEFAULT_MAX_TLC_VALUE_IN_FLIGHT),
                max_tlc_number_in_flight: max_tlc_number_in_flight
                    .unwrap_or(MAX_TLC_NUMBER_IN_FLIGHT),
            }),
            network.clone().get_cell(),
        )
        .await?
        .0;
        let temp_channel_id = rx.await.expect("msg received");
        self.on_channel_created(temp_channel_id, &peer_id, channel.clone());
        Ok((channel, temp_channel_id))
    }

    pub async fn create_inbound_channel(
        &mut self,
        accept_channel: AcceptChannelCommand,
    ) -> Result<(ActorRef<ChannelActorMessage>, Hash256, Hash256), ProcessingChannelError> {
        let store = self.store.clone();
        let AcceptChannelCommand {
            temp_channel_id,
            funding_amount,
            shutdown_script,
            max_tlc_number_in_flight,
            max_tlc_value_in_flight,
            min_tlc_value,
            tlc_fee_proportional_millionths,
            tlc_expiry_delta,
        } = accept_channel;

        let (peer_id, open_channel) = self
            .to_be_accepted_channels
            .remove(&temp_channel_id)
            .ok_or(ProcessingChannelError::InvalidParameter(format!(
                "No channel with temp id {:?} found",
                &temp_channel_id
            )))?;

        let remote_pubkey =
            self.get_peer_pubkey(&peer_id)
                .ok_or(ProcessingChannelError::InvalidParameter(format!(
                    "Peer {:?} pubkey not found",
                    &peer_id
                )))?;

        let shutdown_script =
            shutdown_script.unwrap_or_else(|| self.default_shutdown_script.clone());
        let (funding_amount, reserved_ckb_amount) = get_funding_and_reserved_amount(
            funding_amount,
            &shutdown_script,
            &open_channel.funding_udt_type_script,
        )?;

        let network = self.network.clone();
        let id = open_channel.channel_id;
        if let Some(channel) = self.channels.get(&id) {
            warn!("A channel of id {:?} is already created, returning it", &id);
            return Ok((channel.clone(), temp_channel_id, id));
        }

        let seed = self.generate_channel_seed();
        let (tx, rx) = oneshot::channel::<Hash256>();
        let channel = Actor::spawn_linked(
            None,
            ChannelActor::new(
                self.get_public_key(),
                remote_pubkey,
                network.clone(),
                store,
                self.channel_subscribers.clone(),
            ),
            ChannelInitializationParameter::AcceptChannel(AcceptChannelParameter {
                funding_amount,
                reserved_ckb_amount,
                public_channel_info: open_channel.is_public().then_some(PublicChannelInfo::new(
                    min_tlc_value.unwrap_or(self.tlc_min_value),
                    tlc_expiry_delta.unwrap_or(self.tlc_expiry_delta),
                    tlc_fee_proportional_millionths.unwrap_or(self.tlc_fee_proportional_millionths),
                )),
                seed,
                open_channel,
                shutdown_script,
                channel_id_sender: Some(tx),
                max_tlc_number_in_flight: max_tlc_number_in_flight
                    .unwrap_or(MAX_TLC_NUMBER_IN_FLIGHT),
                max_tlc_value_in_flight: max_tlc_value_in_flight.unwrap_or(u128::MAX),
            }),
            network.clone().get_cell(),
        )
        .await?
        .0;
        let new_id = rx.await.expect("msg received");
        self.on_channel_created(new_id, &peer_id, channel.clone());
        Ok((channel, temp_channel_id, new_id))
    }

    // This function send the transaction to the network and then trace the transaction status.
    // Either the sending or the tracing may fail, in which case the callback will be called with
    // the error.
    async fn broadcast_tx_with_callback<F>(&self, transaction: TransactionView, callback: F)
    where
        F: Send + 'static + FnOnce(Result<TraceTxResponse, RactorErr<CkbChainMessage>>),
    {
        let chain = self.chain_actor.clone();
        // Spawn a new task to avoid blocking current actor message processing.
        ractor::concurrency::tokio_primatives::spawn(async move {
            debug!("Trying to broadcast transaction {:?}", &transaction);
            let result = match call_t!(
                &chain,
                CkbChainMessage::SendTx,
                DEFAULT_CHAIN_ACTOR_TIMEOUT,
                transaction.clone()
            )
            .expect(ASSUME_CHAIN_ACTOR_ALWAYS_ALIVE_FOR_NOW)
            {
                Err(err) => {
                    error!("Failed to send transaction to the network: {:?}", &err);
                    // TODO: the caller of this function will deem the failure returned here as permanent.
                    // But SendTx may only fail temporarily. We need to handle this case.
                    Ok(TraceTxResponse {
                        tx: None,
                        status: TxStatus {
                            status: Status::Rejected,
                            block_number: None,
                            block_hash: None,
                            tx_index: None,
                            reason: Some(format!("Sending transaction failed: {:?}", &err)),
                        },
                    })
                }
                Ok(_) => {
                    let tx_hash = transaction.hash();
                    // TODO: make number of confirmation to transaction configurable.
                    const NUM_CONFIRMATIONS: u64 = 4;
                    let request = TraceTxRequest {
                        tx_hash: tx_hash.clone(),
                        confirmations: NUM_CONFIRMATIONS,
                    };
                    debug!(
                        "Transaction sent to the network, waiting for it to be confirmed: {:?}",
                        &request.tx_hash
                    );
                    call_t!(
                        chain,
                        CkbChainMessage::TraceTx,
                        DEFAULT_CHAIN_ACTOR_TIMEOUT,
                        request.clone()
                    )
                }
            };

            callback(result);
        });
    }

    fn get_peer_session(&self, peer_id: &PeerId) -> Option<SessionId> {
        self.peer_session_map.get(peer_id).map(|s| s.0)
    }

    fn inbound_peer_sessions(&self) -> Vec<SessionId> {
        self.peer_session_map
            .values()
            .filter_map(|s| (s.1 == SessionType::Inbound).then_some(s.0))
            .collect()
    }

    fn num_of_outbound_peers(&self) -> usize {
        self.peer_session_map
            .values()
            .filter(|s| s.1 == SessionType::Outbound)
            .count()
    }

    fn is_connected(&self, peer_id: &PeerId) -> bool {
        self.peer_session_map.contains_key(peer_id)
    }

    pub fn get_n_peer_peer_ids(&self, n: usize, excluding: HashSet<PeerId>) -> Vec<PeerId> {
        self.peer_session_map
            .keys()
            .skip_while(|x| excluding.contains(x))
            .take(n)
            .cloned()
            .collect()
    }

    pub fn get_n_peer_sessions(&self, n: usize) -> Vec<SessionId> {
        self.peer_session_map
            .values()
            .take(n)
            .map(|s| s.0)
            .collect()
    }

    fn get_peer_pubkey(&self, peer_id: &PeerId) -> Option<Pubkey> {
        self.state_to_be_persisted.get_peer_pubkey(peer_id)
    }

    // TODO: this fn is duplicated with ChannelActorState::check_open_channel_parameters, but is not easy to refactor, just keep it for now.
    fn check_open_channel_parameters(
        &self,
        open_channel: &OpenChannel,
    ) -> Result<(), ProcessingChannelError> {
        let udt_type_script = &open_channel.funding_udt_type_script;

        // reserved_ckb_amount
        let occupied_capacity =
            occupied_capacity(&open_channel.shutdown_script, udt_type_script)?.as_u64();
        if open_channel.reserved_ckb_amount < occupied_capacity {
            return Err(ProcessingChannelError::InvalidParameter(format!(
                "Reserved CKB amount {} is less than {}",
                open_channel.reserved_ckb_amount, occupied_capacity,
            )));
        }

        // funding_fee_rate
        if open_channel.funding_fee_rate < DEFAULT_FEE_RATE {
            return Err(ProcessingChannelError::InvalidParameter(format!(
                "Funding fee rate is less than {}",
                DEFAULT_FEE_RATE,
            )));
        }

        // commitment_fee_rate
        if open_channel.commitment_fee_rate < DEFAULT_COMMITMENT_FEE_RATE {
            return Err(ProcessingChannelError::InvalidParameter(format!(
                "Commitment fee rate is less than {}",
                DEFAULT_COMMITMENT_FEE_RATE,
            )));
        }
        let commitment_fee =
            calculate_commitment_tx_fee(open_channel.commitment_fee_rate, udt_type_script);
        let reserved_fee = open_channel.reserved_ckb_amount - occupied_capacity;
        if commitment_fee * 2 > reserved_fee {
            return Err(ProcessingChannelError::InvalidParameter(format!(
                "Commitment fee {} which caculated by commitment fee rate {} is larger than half of reserved fee {}",
                commitment_fee, open_channel.commitment_fee_rate, reserved_fee
            )));
        }

        // commitment_delay_epoch
        let epoch =
            EpochNumberWithFraction::from_full_value_unchecked(open_channel.commitment_delay_epoch);
        if !epoch.is_well_formed() {
            return Err(ProcessingChannelError::InvalidParameter(format!(
                "Commitment delay epoch {} is not a valid value",
                open_channel.commitment_delay_epoch,
            )));
        }

        let min = EpochNumberWithFraction::new(MIN_COMMITMENT_DELAY_EPOCHS, 0, 1);
        if epoch < min {
            return Err(ProcessingChannelError::InvalidParameter(format!(
                "Commitment delay epoch {} is less than the minimal value {}",
                epoch, min
            )));
        }

        let max = EpochNumberWithFraction::new(MAX_COMMITMENT_DELAY_EPOCHS, 0, 1);
        if epoch > max {
            return Err(ProcessingChannelError::InvalidParameter(format!(
                "Commitment delay epoch {} is greater than the maximal value {}",
                epoch, max
            )));
        }

        // max_tlc_number_in_flight
        if open_channel.max_tlc_number_in_flight > SYS_MAX_TLC_NUMBER_IN_FLIGHT {
            return Err(ProcessingChannelError::InvalidParameter(format!(
                "Max TLC number in flight {} is greater than the system maximal value {}",
                open_channel.max_tlc_number_in_flight, SYS_MAX_TLC_NUMBER_IN_FLIGHT
            )));
        }

        Ok(())
    }

    async fn send_fiber_message_to_session(
        &self,
        session_id: SessionId,
        message: FiberMessage,
    ) -> crate::Result<()> {
        self.control
            .send_message_to(session_id, FIBER_PROTOCOL_ID, message.to_molecule_bytes())
            .await?;
        Ok(())
    }

    async fn send_fiber_message_to_peer(
        &self,
        peer_id: &PeerId,
        message: FiberMessage,
    ) -> crate::Result<()> {
        match self.get_peer_session(peer_id) {
            Some(session) => self.send_fiber_message_to_session(session, message).await,
            None => Err(Error::PeerNotFound(peer_id.clone())),
        }
    }

    async fn send_command_to_channel(
        &self,
        channel_id: Hash256,
        command: ChannelCommand,
    ) -> crate::Result<()> {
        match command {
            // Need to handle the force shutdown command specially because the ChannelActor may not exist when remote peer is disconnected.
            ChannelCommand::Shutdown(shutdown, rpc_reply) if shutdown.force => {
                if let Some(actor) = self.channels.get(&channel_id) {
                    actor.send_message(ChannelActorMessage::Command(ChannelCommand::Shutdown(
                        shutdown, rpc_reply,
                    )))?;
                    Ok(())
                } else {
                    match self.store.get_channel_actor_state(&channel_id) {
                        Some(mut state) => {
                            match state.state {
                                ChannelState::ChannelReady() => {
                                    debug!("Handling force shutdown command in ChannelReady state");
                                }
                                ChannelState::ShuttingDown(flags) => {
                                    debug!("Handling force shutdown command in ShuttingDown state, flags: {:?}", &flags);
                                }
                                _ => {
                                    let error = Error::ChannelError(
                                        ProcessingChannelError::InvalidState(format!(
                                            "Handling force shutdown command invalid state {:?}",
                                            &state.state
                                        )),
                                    );

                                    let _ = rpc_reply.send(Err(error.to_string()));
                                    return Err(error);
                                }
                            };

                            let transaction = state
                                .latest_commitment_transaction
                                .clone()
                                .expect("latest_commitment_transaction should exist when channel is in ChannelReady of ShuttingDown state");
                            self.network
                                .send_message(NetworkActorMessage::new_event(
                                    NetworkActorEvent::CommitmentTransactionPending(
                                        transaction,
                                        channel_id,
                                    ),
                                ))
                                .expect(ASSUME_NETWORK_ACTOR_ALIVE);

                            state.update_state(ChannelState::ShuttingDown(
                                ShuttingDownFlags::WAITING_COMMITMENT_CONFIRMATION,
                            ));
                            self.store.insert_channel_actor_state(state);

                            let _ = rpc_reply.send(Ok(()));
                            Ok(())
                        }
                        None => Err(Error::ChannelNotFound(channel_id)),
                    }
                }
            }
            _ => match self.channels.get(&channel_id) {
                Some(actor) => {
                    actor.send_message(ChannelActorMessage::Command(command))?;
                    Ok(())
                }
                None => Err(Error::ChannelNotFound(channel_id)),
            },
        }
    }

    async fn reestablish_channel(
        &mut self,
        peer_id: &PeerId,
        channel_id: Hash256,
    ) -> Result<ActorRef<ChannelActorMessage>, Error> {
        if let Some(actor) = self.channels.get(&channel_id) {
            debug!(
                "Channel {:x} already exists, skipping reestablishment",
                &channel_id
            );
            return Ok(actor.clone());
        }
        let remote_pubkey =
            self.get_peer_pubkey(peer_id)
                .ok_or(ProcessingChannelError::InvalidState(format!(
                    "Peer {:?}'s pubkey not found, this should never happen",
                    &peer_id
                )))?;

        debug!("Reestablishing channel {:x}", &channel_id);
        let (channel, _) = Actor::spawn_linked(
            Some(generate_channel_actor_name(&self.peer_id, peer_id)),
            ChannelActor::new(
                self.get_public_key(),
                remote_pubkey,
                self.network.clone(),
                self.store.clone(),
                self.channel_subscribers.clone(),
            ),
            ChannelInitializationParameter::ReestablishChannel(channel_id),
            self.network.get_cell(),
        )
        .await?;
        info!("channel {:x} reestablished successfully", &channel_id);
        self.on_channel_created(channel_id, peer_id, channel.clone());
        Ok(channel)
    }

    async fn on_peer_connected(
        &mut self,
        remote_peer_id: &PeerId,
        remote_pubkey: Pubkey,
        session: &SessionContext,
    ) {
        let store = self.store.clone();
        self.peer_session_map
            .insert(remote_peer_id.clone(), (session.id, session.ty));
        if self
            .state_to_be_persisted
            .save_peer_pubkey(remote_peer_id.clone(), remote_pubkey)
        {
            self.persist_state();
        }

        if self.auto_announce {
            let message = self.get_or_create_new_node_announcement_message();
            debug!(
                "Auto announcing our node to peer {:?} (message: {:?})",
                remote_peer_id, &message
            );
            let _ = self.network.send_message(NetworkActorMessage::new_command(
                NetworkActorCommand::BroadcastMessages(vec![BroadcastMessage::NodeAnnouncement(
                    message,
                )]),
            ));
        } else {
            debug!(
                "Auto announcing is disabled, skipping node announcement to peer {:?}",
                remote_peer_id
            );
        }

        for channel_id in store.get_active_channel_ids_by_peer(remote_peer_id) {
            if let Err(e) = self.reestablish_channel(remote_peer_id, channel_id).await {
                error!("Failed to reestablish channel {:x}: {:?}", &channel_id, &e);
            }
        }
    }

    fn remove_channel(&mut self, channel_id: &Hash256) -> Option<ActorRef<ChannelActorMessage>> {
        self.channels
            .remove(channel_id)
            .inspect(|_| self.outpoint_channel_map.retain(|_, v| v != channel_id))
    }

    fn on_peer_disconnected(&mut self, id: &PeerId) {
        if let Some(session) = self.peer_session_map.remove(id) {
            if let Some(channel_ids) = self.session_channels_map.remove(&session.0) {
                for channel_id in channel_ids {
                    if let Some(channel) = self.remove_channel(&channel_id) {
                        let _ = channel.send_message(ChannelActorMessage::Event(
                            ChannelEvent::PeerDisconnected,
                        ));
                    }
                }
            }
        }
    }

    pub(crate) fn get_peer_addresses(&self, peer_id: &PeerId) -> HashSet<Multiaddr> {
        self.get_peer_pubkey(peer_id)
            .and_then(|pk| self.store.get_latest_node_announcement(&pk))
            .map(|a| a.addresses)
            .unwrap_or_default()
            .into_iter()
            .chain(self.state_to_be_persisted.get_peer_addresses(peer_id))
            .collect()
    }

    pub(crate) fn save_peer_address(&mut self, peer_id: PeerId, address: Multiaddr) -> bool {
        if self
            .state_to_be_persisted
            .save_peer_address(peer_id, address)
        {
            self.persist_state();
            true
        } else {
            false
        }
    }

    fn persist_state(&self) {
        self.store
            .insert_network_actor_state(&self.peer_id, self.state_to_be_persisted.clone());
    }

    fn on_channel_created(
        &mut self,
        id: Hash256,
        peer_id: &PeerId,
        actor: ActorRef<ChannelActorMessage>,
    ) {
        if let Some(session) = self.get_peer_session(peer_id) {
            self.channels.insert(id, actor.clone());
            self.session_channels_map
                .entry(session)
                .or_default()
                .insert(id);
        }
        debug!("Channel {:x} created", &id);
        // Notify outside observers.
        self.network
            .send_message(NetworkActorMessage::new_notification(
                NetworkServiceEvent::ChannelCreated(peer_id.clone(), id),
            ))
            .expect(ASSUME_NETWORK_MYSELF_ALIVE);
    }

    async fn on_closing_transaction_pending(
        &mut self,
        channel_id: Hash256,
        peer_id: PeerId,
        transaction: TransactionView,
    ) {
        let tx_hash: Byte32 = transaction.hash();
        info!(
            "Channel ({:?}) to peer {:?} is closed. Broadcasting closing transaction ({:?}) now.",
            &channel_id, &peer_id, &tx_hash
        );
        let network: ActorRef<NetworkActorMessage> = self.network.clone();
        self.broadcast_tx_with_callback(transaction, move |result| {
            let message = match result {
                Ok(TraceTxResponse {
                    status:
                        TxStatus {
                            status: Status::Committed,
                            ..
                        },
                    ..
                }) => {
                    info!("Cloisng transaction {:?} confirmed", &tx_hash);
                    NetworkActorEvent::ClosingTransactionConfirmed(peer_id, channel_id, tx_hash)
                }
                Ok(status) => {
                    error!(
                        "Closing transaction {:?} failed to be confirmed with final status {:?}",
                        &tx_hash, &status
                    );
                    NetworkActorEvent::ClosingTransactionFailed(peer_id, channel_id, tx_hash)
                }
                Err(err) => {
                    error!("Failed to trace transaction {:?}: {:?}", &tx_hash, &err);
                    NetworkActorEvent::ClosingTransactionFailed(peer_id, channel_id, tx_hash)
                }
            };
            network
                .send_message(NetworkActorMessage::new_event(message))
                .expect(ASSUME_NETWORK_MYSELF_ALIVE);
        })
        .await;
    }

    async fn on_closing_transaction_confirmed(
        &mut self,
        peer_id: &PeerId,
        channel_id: &Hash256,
        tx_hash: Byte32,
    ) {
        self.send_message_to_channel_actor(
            *channel_id,
            None,
            ChannelActorMessage::Event(ChannelEvent::ClosingTransactionConfirmed),
        )
        .await;
        self.remove_channel(channel_id);
        if let Some(session) = self.get_peer_session(peer_id) {
            if let Some(set) = self.session_channels_map.get_mut(&session) {
                set.remove(channel_id);
            }
        }
        // Notify outside observers.
        self.network
            .send_message(NetworkActorMessage::new_notification(
                NetworkServiceEvent::ChannelClosed(peer_id.clone(), *channel_id, tx_hash),
            ))
            .expect(ASSUME_NETWORK_MYSELF_ALIVE);
    }

    pub async fn on_open_channel_msg(
        &mut self,
        peer_id: PeerId,
        open_channel: OpenChannel,
    ) -> ProcessingChannelResult {
        self.check_open_channel_parameters(&open_channel)?;

        if let Some(udt_type_script) = &open_channel.funding_udt_type_script {
            if !check_udt_script(udt_type_script) {
                return Err(ProcessingChannelError::InvalidParameter(format!(
                    "Invalid UDT type script: {:?}",
                    udt_type_script
                )));
            }
        }

        let id = open_channel.channel_id;
        if let Some(channel) = self.to_be_accepted_channels.get(&id) {
            warn!(
                "A channel from {:?} of id {:?} is already awaiting to be accepted: {:?}",
                &peer_id, &id, channel
            );
            return Err(ProcessingChannelError::InvalidParameter(format!(
                "A channel from {:?} of id {:?} is already awaiting to be accepted",
                &peer_id, &id,
            )));
        }
        debug!(
            "Channel from {:?} of id {:?} is now awaiting to be accepted: {:?}",
            &peer_id, &id, &open_channel
        );
        self.to_be_accepted_channels
            .insert(id, (peer_id.clone(), open_channel));
        // Notify outside observers.
        self.network
            .clone()
            .send_message(NetworkActorMessage::new_notification(
                NetworkServiceEvent::ChannelPendingToBeAccepted(peer_id, id),
            ))
            .expect(ASSUME_NETWORK_MYSELF_ALIVE);
        Ok(())
    }

    async fn on_funding_transaction_pending(
        &mut self,
        transaction: Transaction,
        outpoint: OutPoint,
        channel_id: Hash256,
    ) {
        // Just a sanity check to ensure that no two channels are associated with the same outpoint.
        if let Some(old) = self.pending_channels.remove(&outpoint) {
            if old != channel_id {
                panic!("Trying to associate a new channel id {:?} with the same outpoint {:?} when old channel id is {:?}. Rejecting.", channel_id, outpoint, old);
            }
        }
        self.pending_channels.insert(outpoint.clone(), channel_id);
        // TODO: try to broadcast the transaction to the network.
        let transaction = transaction.into_view();
        let tx_hash: Byte32 = transaction.hash();
        debug!(
            "Funding transaction (outpoint {:?}) for channel {:?} is now ready. Broadcast it {:?} now.",
            &outpoint, &channel_id, &tx_hash
        );
        let network = self.network.clone();
        self.broadcast_tx_with_callback(transaction, move |result| {
            let message = match result {
                Ok(TraceTxResponse {
                    status:
                        TxStatus {
                            status: Status::Committed,
                            block_number: Some(block_number),
                            ..
                        },
                    ..
                }) => {
                    info!("Funding transaction {:?} confirmed", &tx_hash);
                    NetworkActorEvent::FundingTransactionConfirmed(
                        outpoint,
                        block_number.into(),
                        DUMMY_FUNDING_TX_INDEX,
                    )
                }
                Ok(status) => {
                    error!(
                        "Funding transaction {:?} failed to be confirmed with final status {:?}",
                        &tx_hash, &status
                    );
                    NetworkActorEvent::FundingTransactionFailed(outpoint)
                }
                Err(err) => {
                    error!("Failed to trace transaction {:?}: {:?}", &tx_hash, &err);
                    NetworkActorEvent::FundingTransactionFailed(outpoint)
                }
            };

            // Notify outside observers.
            network
                .send_message(NetworkActorMessage::new_event(message))
                .expect(ASSUME_NETWORK_MYSELF_ALIVE);
        })
        .await;
    }

    async fn on_commitment_transaction_pending(
        &mut self,
        transaction: Transaction,
        channel_id: Hash256,
    ) {
        let transaction = transaction.into_view();
        let tx_hash: Byte32 = transaction.hash();
        debug!(
            "Commitment transaction for channel {:?} is now ready. Broadcast it {:?} now.",
            &channel_id, &tx_hash
        );

        let network = self.network.clone();
        self.broadcast_tx_with_callback(transaction, move |result| {
            let message = match result {
                Ok(TraceTxResponse {
                    status:
                        TxStatus {
                            status: Status::Committed,
                            ..
                        },
                    ..
                }) => {
                    info!("Commitment transaction {:?} confirmed", tx_hash,);
                    NetworkActorEvent::CommitmentTransactionConfirmed(tx_hash.into(), channel_id)
                }
                Ok(status) => {
                    error!(
                        "Commitment transaction {:?} failed to be confirmed with final status {:?}",
                        &tx_hash, &status
                    );
                    NetworkActorEvent::CommitmentTransactionFailed(channel_id, tx_hash)
                }
                Err(err) => {
                    error!(
                        "Failed to trace commitment transaction {:?}: {:?}",
                        &tx_hash, &err
                    );
                    NetworkActorEvent::CommitmentTransactionFailed(channel_id, tx_hash)
                }
            };
            network
                .send_message(NetworkActorMessage::new_event(message))
                .expect(ASSUME_NETWORK_MYSELF_ALIVE);
        })
        .await;
    }

    async fn on_funding_transaction_confirmed(
        &mut self,
        outpoint: OutPoint,
        block_number: BlockNumber,
        tx_index: u32,
    ) {
        debug!("Funding transaction is confirmed: {:?}", &outpoint);
        let channel_id = match self.pending_channels.remove(&outpoint) {
            Some(channel_id) => channel_id,
            None => {
                warn!(
                    "Funding transaction confirmed for outpoint {:?} but no channel found",
                    &outpoint
                );
                return;
            }
        };
        self.send_message_to_channel_actor(
            channel_id,
            None,
            ChannelActorMessage::Event(ChannelEvent::FundingTransactionConfirmed(
                block_number,
                tx_index,
            )),
        )
        .await;
    }

    async fn on_commitment_transaction_confirmed(&mut self, tx_hash: Hash256, channel_id: Hash256) {
        debug!("Commitment transaction is confirmed: {:?}", tx_hash);
        self.send_message_to_channel_actor(
            channel_id,
            None,
            ChannelActorMessage::Event(ChannelEvent::CommitmentTransactionConfirmed),
        )
        .await;
    }

    async fn send_message_to_channel_actor(
        &mut self,
        channel_id: Hash256,
        // Sometimes we need to know the peer id in order to send the message to the channel actor.
        peer_id: Option<&PeerId>,
        message: ChannelActorMessage,
    ) {
        match self.channels.get(&channel_id) {
            None => match (message, peer_id) {
                // There is some chance that the peer send a message related to a channel that is not created yet,
                // e.g. when we just started trying to reestablish channel, we may have
                // no reference to that channel yet.
                // We should stash the message and process it later.
                // TODO: ban the adversary who constantly send messages related to non-existing channels.
                (
                    ChannelActorMessage::PeerMessage(FiberChannelMessage::ReestablishChannel(r)),
                    Some(remote_peer_id),
                ) if self.store.get_channel_actor_state(&channel_id).is_some() => {
                    debug!("Received a ReestablishChannel message for channel {:?} which has persisted state, but no corresponding channel actor, starting it now", &channel_id);
                    match self.reestablish_channel(remote_peer_id, channel_id).await {
                        Ok(actor) => {
                            actor
                                .send_message(ChannelActorMessage::PeerMessage(
                                    FiberChannelMessage::ReestablishChannel(r),
                                ))
                                .expect("channel actor alive");
                        }
                        Err(e) => {
                            error!("Failed to reestablish channel {:x}: {:?}", &channel_id, &e);
                        }
                    }
                }
                (message, _) => {
                    error!(
                            "Failed to send message to channel actor: channel {:?} not found, message: {:?}",
                            &channel_id, &message,
                        );
                }
            },
            Some(actor) => {
                actor.send_message(message).expect("channel actor alive");
            }
        }
    }
}

pub struct NetworkActorStartArguments {
    pub config: FiberConfig,
    pub tracker: TaskTracker,
    pub channel_subscribers: ChannelSubscribers,
    pub default_shutdown_script: Script,
}

#[rasync_trait]
impl<S> Actor for NetworkActor<S>
where
    S: NetworkActorStateStore
        + ChannelActorStateStore
        + NetworkGraphStateStore
        + GossipMessageStore
        + InvoiceStore
        + Clone
        + Send
        + Sync
        + 'static,
{
    type Msg = NetworkActorMessage;
    type State = NetworkActorState<S>;
    type Arguments = NetworkActorStartArguments;

    async fn pre_start(
        &self,
        myself: ActorRef<Self::Msg>,
        args: Self::Arguments,
    ) -> Result<Self::State, ActorProcessingErr> {
        let NetworkActorStartArguments {
            config,
            tracker,
            channel_subscribers,
            default_shutdown_script,
        } = args;
        let now = SystemTime::now()
            .duration_since(SystemTime::UNIX_EPOCH)
            .expect("SystemTime::now() should after UNIX_EPOCH");
        let kp = config
            .read_or_generate_secret_key()
            .expect("read or generate secret key");
        let private_key = <[u8; 32]>::try_from(kp.as_ref())
            .expect("valid length for key")
            .into();
        let entropy = blake2b_hash_with_salt(
            [kp.as_ref(), now.as_nanos().to_le_bytes().as_ref()]
                .concat()
                .as_slice(),
            b"FIBER_NETWORK_ENTROPY",
        );
        let secio_kp = SecioKeyPair::from(kp);
        let secio_pk = secio_kp.public_key();
        let my_peer_id: PeerId = PeerId::from(secio_pk);
        let handle = MyServiceHandle::new(myself.clone());
        let fiber_handle = FiberProtocolHandle::from(&handle);
        let (gossip_handle, store_update_subscriber) = GossipProtocolHandle::new(
            Some(format!("gossip actor {:?}", my_peer_id)),
            Duration::from_millis(config.gossip_network_maintenance_interval_ms()).into(),
            Duration::from_millis(config.gossip_store_maintenance_interval_ms()).into(),
            self.store.clone(),
            self.chain_actor.clone(),
            myself.get_cell(),
        )
        .await;
        let graph = self.network_graph.read().await;
        let graph_subscribing_cursor = graph
            .get_latest_cursor()
            .go_back_for_some_time(MAX_GRAPH_MISSING_BROADCAST_MESSAGE_TIMESTAMP_DRIFT);

        store_update_subscriber
            .subscribe(graph_subscribing_cursor, myself.clone(), |m| {
                Some(NetworkActorMessage::new_event(
                    NetworkActorEvent::GossipMessageUpdates(m),
                ))
            })
            .await
            .expect("subscribe to gossip store updates");
        let gossip_actor = gossip_handle.actor().clone();
        let mut service = ServiceBuilder::default()
            .insert_protocol(fiber_handle.create_meta())
            .insert_protocol(gossip_handle.create_meta())
            .handshake_type(secio_kp.into())
            .build(handle);
        let mut listening_addr = service
            .listen(
                MultiAddr::from_str(config.listening_addr())
                    .expect("valid tentacle listening address"),
            )
            .await
            .expect("listen tentacle");

        listening_addr.push(Protocol::P2P(Cow::Owned(my_peer_id.clone().into_bytes())));
        let mut announced_addrs = Vec::with_capacity(config.announced_addrs.len() + 1);
        if config.announce_listening_addr() {
            announced_addrs.push(listening_addr.clone());
        }
        for announced_addr in &config.announced_addrs {
            let mut multiaddr =
                MultiAddr::from_str(announced_addr.as_str()).expect("valid announced listen addr");
            match multiaddr.pop() {
                Some(Protocol::P2P(c)) => {
                    // If the announced listen addr has a peer id, it must match our peer id.
                    if c.as_ref() != my_peer_id.as_bytes() {
                        panic!("Announced listen addr is using invalid peer id: announced addr {}, actual peer id {:?}", announced_addr, my_peer_id);
                    }
                }
                Some(component) => {
                    // Push this unrecognized component back to the multiaddr.
                    multiaddr.push(component);
                }
                None => {
                    // Should never happen
                }
            }
            // Push our peer id to the multiaddr.
            multiaddr.push(Protocol::P2P(Cow::Owned(my_peer_id.clone().into_bytes())));
            announced_addrs.push(multiaddr);
        }

        if !config.announce_private_addr.unwrap_or_default() {
            announced_addrs.retain(|addr| {
                multiaddr_to_socketaddr(addr)
                    .map(|socket_addr| is_reachable(socket_addr.ip()))
                    .unwrap_or_default()
            });
        }

        info!(
            "Started listening tentacle on {:?}, peer id {:?}, announced addresses {:?}",
            &listening_addr, &my_peer_id, &announced_addrs
        );

        let control = service.control().to_owned();

        myself
            .send_message(NetworkActorMessage::new_notification(
                NetworkServiceEvent::NetworkStarted(
                    my_peer_id.clone(),
                    listening_addr.clone(),
                    announced_addrs.clone(),
                ),
            ))
            .expect(ASSUME_NETWORK_MYSELF_ALIVE);

        tracker.spawn(async move {
            service.run().await;
            debug!("Tentacle service stopped");
        });

        let mut state_to_be_persisted = self
            .store
            .get_network_actor_state(&my_peer_id)
            .unwrap_or_default();

        for bootnode in &config.bootnode_addrs {
            let addr = Multiaddr::from_str(bootnode.as_str()).expect("valid bootnode");
            let peer_id = extract_peer_id(&addr).expect("valid peer id");
            state_to_be_persisted.save_peer_address(peer_id, addr);
        }

        let chain_actor = self.chain_actor.clone();

        let mut state = NetworkActorState {
            store: self.store.clone(),
            state_to_be_persisted,
            node_name: config.announced_node_name,
            peer_id: my_peer_id,
            announced_addrs,
            auto_announce: config.auto_announce_node(),
            last_node_announcement_message: None,
            private_key,
            entropy,
            default_shutdown_script,
            network: myself.clone(),
            control,
            peer_session_map: Default::default(),
            session_channels_map: Default::default(),
            channels: Default::default(),
            outpoint_channel_map: Default::default(),
            to_be_accepted_channels: Default::default(),
            pending_channels: Default::default(),
            chain_actor,
            open_channel_auto_accept_min_ckb_funding_amount: config
                .open_channel_auto_accept_min_ckb_funding_amount(),
            auto_accept_channel_ckb_funding_amount: config.auto_accept_channel_ckb_funding_amount(),
            tlc_expiry_delta: config.tlc_expiry_delta(),
            tlc_min_value: config.tlc_min_value(),
            tlc_max_value: config.tlc_max_value(),
            tlc_fee_proportional_millionths: config.tlc_fee_proportional_millionths(),
            gossip_actor,
            channel_subscribers,
            max_inbound_peers: config.max_inbound_peers(),
            min_outbound_peers: config.min_outbound_peers(),
        };

        // Save our own NodeInfo to the network graph.
        let node_announcement = state.get_or_create_new_node_announcement_message();
        myself.send_message(NetworkActorMessage::new_command(
            NetworkActorCommand::ProcessBroadcastMessage(BroadcastMessage::NodeAnnouncement(
                node_announcement.clone(),
            )),
        ))?;

        let announce_node_interval_seconds = config.announce_node_interval_seconds();
        if announce_node_interval_seconds > 0 {
            myself.send_interval(Duration::from_secs(announce_node_interval_seconds), || {
                NetworkActorMessage::new_command(NetworkActorCommand::BroadcastLocalInfo(
                    LocalInfoKind::NodeAnnouncement,
                ))
            });
        }

        // Save bootnodes to the network actor state.
        state.persist_state();

        Ok(state)
    }

    async fn post_start(
        &self,
        myself: ActorRef<Self::Msg>,
        state: &mut Self::State,
    ) -> Result<(), ActorProcessingErr> {
        debug!("Trying to connect to peers with mutual channels");
        for (peer_id, channel_id, channel_state) in self.store.get_channel_states(None) {
            let addresses = state.get_peer_addresses(&peer_id);

            debug!(
                "Reconnecting channel {:x} peers {:?} in state {:?} with addresses {:?}",
                &channel_id, &peer_id, &channel_state, &addresses
            );
            for addr in addresses {
                myself
                    .send_message(NetworkActorMessage::new_command(
                        NetworkActorCommand::ConnectPeer(addr),
                    ))
                    .expect(ASSUME_NETWORK_MYSELF_ALIVE);
            }
        }

        myself
            .send_message(NetworkActorMessage::new_command(
                NetworkActorCommand::MaintainConnections,
            ))
            .expect(ASSUME_NETWORK_MYSELF_ALIVE);
        myself.send_interval(MAINTAINING_CONNECTIONS_INTERVAL, || {
            NetworkActorMessage::new_command(NetworkActorCommand::MaintainConnections)
        });
        Ok(())
    }

    async fn handle(
        &self,
        myself: ActorRef<Self::Msg>,
        message: Self::Msg,
        state: &mut Self::State,
    ) -> Result<(), ActorProcessingErr> {
        match message {
            NetworkActorMessage::Event(event) => {
                if let Err(err) = self.handle_event(myself, state, event).await {
                    error!("Failed to handle ckb network event: {}", err);
                }
            }
            NetworkActorMessage::Command(command) => {
                if let Err(err) = self.handle_command(myself, state, command).await {
                    error!("Failed to handle ckb network command: {}", err);
                }
            }
            NetworkActorMessage::Notification(event) => {
                if let Err(err) = self.event_sender.send(event).await {
                    error!("Failed to notify outside observers: {}", err);
                }
            }
        }
        Ok(())
    }

    async fn post_stop(
        &self,
        _myself: ActorRef<Self::Msg>,
        state: &mut Self::State,
    ) -> Result<(), ActorProcessingErr> {
        if let Err(err) = state.control.close().await {
            error!("Failed to close tentacle service: {}", err);
        }
        debug!("Saving network actor state for {:?}", state.peer_id);
        state.persist_state();
        debug!("Network service for {:?} shutdown", state.peer_id);
        // The event receiver may have been closed already.
        // We ignore the error here.
        let _ = self
            .event_sender
            .send(NetworkServiceEvent::NetworkStopped(state.peer_id.clone()))
            .await;
        Ok(())
    }

    async fn handle_supervisor_evt(
        &self,
        _myself: ActorRef<Self::Msg>,
        message: SupervisionEvent,
        _state: &mut Self::State,
    ) -> Result<(), ActorProcessingErr> {
        match message {
            SupervisionEvent::ActorTerminated(who, _, _) => {
                debug!("Actor {:?} terminated", who);
            }
            SupervisionEvent::ActorPanicked(who, _) => {
                error!("Actor {:?} panicked", who);
            }
            _ => {}
        }
        Ok(())
    }
}

#[derive(Clone, Debug)]
struct FiberProtocolHandle {
    actor: ActorRef<NetworkActorMessage>,
}

impl FiberProtocolHandle {
    fn create_meta(self) -> ProtocolMeta {
        MetaBuilder::new()
            .id(FIBER_PROTOCOL_ID)
            .service_handle(move || {
                let handle = Box::new(self);
                ProtocolHandle::Callback(handle)
            })
            .build()
    }
}

#[async_trait]
impl ServiceProtocol for FiberProtocolHandle {
    async fn init(&mut self, _context: &mut ProtocolContext) {}

    async fn connected(&mut self, context: ProtocolContextMutRef<'_>, _version: &str) {
        let _session = context.session;
        if let Some(remote_pubkey) = context.session.remote_pubkey.clone() {
            let remote_peer_id = PeerId::from_public_key(&remote_pubkey);
            try_send_actor_message(
                &self.actor,
                NetworkActorMessage::new_event(NetworkActorEvent::PeerConnected(
                    remote_peer_id,
                    remote_pubkey.into(),
                    context.session.clone(),
                )),
            );
        } else {
            warn!("Peer connected without remote pubkey {:?}", context.session);
        }
    }

    async fn disconnected(&mut self, context: ProtocolContextMutRef<'_>) {
        match context.session.remote_pubkey.as_ref() {
            Some(pubkey) => {
                let peer_id = PeerId::from_public_key(pubkey);
                try_send_actor_message(
                    &self.actor,
                    NetworkActorMessage::new_event(NetworkActorEvent::PeerDisconnected(
                        peer_id,
                        context.session.clone(),
                    )),
                );
            }
            None => {
                unreachable!("Received message without remote pubkey");
            }
        }
    }

    async fn received(&mut self, context: ProtocolContextMutRef<'_>, data: Bytes) {
        let msg = unwrap_or_return!(FiberMessage::from_molecule_slice(&data), "parse message");
        match context.session.remote_pubkey.as_ref() {
            Some(pubkey) => {
                let peer_id = PeerId::from_public_key(pubkey);
                try_send_actor_message(
                    &self.actor,
                    NetworkActorMessage::new_event(NetworkActorEvent::FiberMessage(peer_id, msg)),
                );
            }
            None => {
                unreachable!("Received message without remote pubkey");
            }
        }
    }

    async fn notify(&mut self, _context: &mut ProtocolContext, _token: u64) {}
}

#[derive(Clone, Debug)]
struct MyServiceHandle {
    actor: ActorRef<NetworkActorMessage>,
}

impl MyServiceHandle {
    fn new(actor: ActorRef<NetworkActorMessage>) -> Self {
        MyServiceHandle { actor }
    }
}

impl From<&MyServiceHandle> for FiberProtocolHandle {
    fn from(handle: &MyServiceHandle) -> Self {
        FiberProtocolHandle {
            actor: handle.actor.clone(),
        }
    }
}

#[async_trait]
impl ServiceHandle for MyServiceHandle {
    async fn handle_error(&mut self, _context: &mut ServiceContext, error: ServiceError) {
        trace!("Service error: {:?}", error);
        // TODO
        // ServiceError::DialerError => remove address from peer store
        // ServiceError::ProtocolError => ban peer
    }
    async fn handle_event(&mut self, _context: &mut ServiceContext, event: ServiceEvent) {
        trace!("Service event: {:?}", event);
    }
}

// If we are closing the whole network service, we may have already stopped the network actor.
// In that case the send_message will fail.
// Ideally, we should close tentacle network service first, then stop the network actor.
// But ractor provides only api for `post_stop` instead of `pre_stop`.
fn try_send_actor_message(actor: &ActorRef<NetworkActorMessage>, message: NetworkActorMessage) {
    let _ = actor.send_message(message);
}

pub async fn start_network<
    S: NetworkActorStateStore
        + ChannelActorStateStore
        + NetworkGraphStateStore
        + GossipMessageStore
        + InvoiceStore
        + Clone
        + Send
        + Sync
        + 'static,
>(
    config: FiberConfig,
    chain_actor: ActorRef<CkbChainMessage>,
    event_sender: mpsc::Sender<NetworkServiceEvent>,
    tracker: TaskTracker,
    root_actor: ActorCell,
    store: S,
    channel_subscribers: ChannelSubscribers,
    network_graph: Arc<RwLock<NetworkGraph<S>>>,
    default_shutdown_script: Script,
) -> ActorRef<NetworkActorMessage> {
    let my_pubkey = config.public_key();
    let my_peer_id = PeerId::from_public_key(&my_pubkey);

    let (actor, _handle) = Actor::spawn_linked(
        Some(format!("Network {}", my_peer_id)),
        NetworkActor::new(event_sender, chain_actor, store, network_graph),
        NetworkActorStartArguments {
            config,
            tracker,
            channel_subscribers,
            default_shutdown_script,
        },
        root_actor,
    )
    .await
    .expect("Failed to start network actor");

    actor
}<|MERGE_RESOLUTION|>--- conflicted
+++ resolved
@@ -152,11 +152,8 @@
     pub created_at: u64,
     pub last_updated_at: u64,
     pub failed_error: Option<String>,
-<<<<<<< HEAD
     pub custom_records: Option<PaymentCustomRecord>,
-=======
     pub fee: u128,
->>>>>>> 66798d11
 }
 
 /// What kind of local information should be broadcasted to the network.
@@ -304,20 +301,18 @@
     // udt type script
     #[serde_as(as = "Option<EntityHex>")]
     pub udt_type_script: Option<Script>,
-<<<<<<< HEAD
+    // allow self payment, default is false
+    pub allow_self_payment: bool,
     // custom records
     pub custom_records: Option<PaymentCustomRecord>,
+    // dry_run only used for checking, default is false
+    pub dry_run: bool,
 }
 
 #[derive(Clone, Debug, Eq, PartialEq, Serialize, Deserialize, Default)]
 pub struct PaymentCustomRecord {
+    /// The custom records to be included in the payment.
     pub data: HashMap<u32, Vec<u8>>,
-=======
-    // allow self payment, default is false
-    pub allow_self_payment: bool,
-    // dry_run only used for checking, default is false
-    pub dry_run: bool,
->>>>>>> 66798d11
 }
 
 #[serde_as]
@@ -336,12 +331,9 @@
     #[serde_as(as = "Option<EntityHex>")]
     pub udt_type_script: Option<Script>,
     pub preimage: Option<Hash256>,
-<<<<<<< HEAD
     pub custom_records: Option<PaymentCustomRecord>,
-=======
     pub allow_self_payment: bool,
     pub dry_run: bool,
->>>>>>> 66798d11
 }
 
 impl SendPaymentData {
@@ -481,12 +473,9 @@
             keysend,
             udt_type_script,
             preimage,
-<<<<<<< HEAD
             custom_records: command.custom_records,
-=======
             allow_self_payment: command.allow_self_payment,
             dry_run: command.dry_run,
->>>>>>> 66798d11
         })
     }
 }
