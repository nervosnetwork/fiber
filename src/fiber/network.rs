use ckb_hash::blake2b_256;
use ckb_types::core::{EpochNumberWithFraction, TransactionView};
use ckb_types::packed::{Byte32, OutPoint, Script, Transaction};
use ckb_types::prelude::{IntoTransactionView, Pack, Unpack};
use ckb_types::H256;
use once_cell::sync::OnceCell;
use ractor::concurrency::Duration;
use ractor::{
    async_trait as rasync_trait, call, call_t, Actor, ActorCell, ActorProcessingErr, ActorRef,
    RactorErr, RpcReplyPort, SupervisionEvent,
};
use rand::Rng;
use secp256k1::Secp256k1;
use serde::{Deserialize, Serialize};
use serde_with::{serde_as, DisplayFromStr};
use std::borrow::Cow;
use std::collections::hash_map::Entry;
use std::collections::{HashMap, HashSet};
use std::str::FromStr;
use std::sync::atomic::{AtomicU64, Ordering};
use std::sync::Arc;
use std::time::SystemTime;
use tentacle::multiaddr::{MultiAddr, Protocol};
use tentacle::service::SessionType;
use tentacle::utils::{extract_peer_id, is_reachable, multiaddr_to_socketaddr};
use tentacle::{
    async_trait,
    builder::{MetaBuilder, ServiceBuilder},
    bytes::Bytes,
    context::SessionContext,
    context::{ProtocolContext, ProtocolContextMutRef, ServiceContext},
    multiaddr::Multiaddr,
    secio::PeerId,
    secio::SecioKeyPair,
    service::{
        ProtocolHandle, ProtocolMeta, ServiceAsyncControl, ServiceError, ServiceEvent,
        TargetProtocol,
    },
    traits::{ServiceHandle, ServiceProtocol},
    ProtocolId, SessionId,
};
use tokio::sync::{mpsc, oneshot, RwLock};
use tokio_util::task::TaskTracker;
use tracing::{debug, error, info, trace, warn};

use super::channel::{
    get_funding_and_reserved_amount, occupied_capacity, AcceptChannelParameter, ChannelActor,
    ChannelActorMessage, ChannelActorStateStore, ChannelCommand, ChannelCommandWithId,
    ChannelEvent, ChannelInitializationParameter, ChannelState, ChannelSubscribers, ChannelTlcInfo,
    OpenChannelParameter, PrevTlcInfo, ProcessingChannelError, ProcessingChannelResult,
    PublicChannelInfo, RevocationData, SettlementData, ShuttingDownFlags, StopReason,
    DEFAULT_COMMITMENT_FEE_RATE, DEFAULT_FEE_RATE, DEFAULT_MAX_TLC_VALUE_IN_FLIGHT,
    MAX_COMMITMENT_DELAY_EPOCHS, MAX_TLC_NUMBER_IN_FLIGHT, MIN_COMMITMENT_DELAY_EPOCHS,
    SYS_MAX_TLC_NUMBER_IN_FLIGHT,
};
use super::config::{AnnouncedNodeName, MIN_TLC_EXPIRY_DELTA};
use super::fee::calculate_commitment_tx_fee;
use super::gossip::{GossipActorMessage, GossipMessageStore, GossipMessageUpdates};
use super::graph::{NetworkGraph, NetworkGraphStateStore, OwnedChannelUpdateEvent, SessionRoute};
use super::key::blake2b_hash_with_salt;
use super::types::{
    BroadcastMessageWithTimestamp, EcdsaSignature, FiberMessage, ForwardTlcResult, GossipMessage,
    Hash256, NodeAnnouncement, OpenChannel, PaymentHopData, Privkey, Pubkey, RemoveTlcReason,
    TlcErr, TlcErrData, TlcErrorCode,
};
use super::{
    FiberConfig, InFlightCkbTxActor, InFlightCkbTxActorArguments, InFlightCkbTxActorMessage,
    InFlightCkbTxKind, ASSUME_NETWORK_ACTOR_ALIVE,
};

use crate::ckb::config::UdtCfgInfos;
use crate::ckb::contracts::{check_udt_script, get_udt_whitelist, is_udt_type_auto_accept};
use crate::ckb::{CkbChainMessage, FundingRequest, FundingTx};
use crate::fiber::channel::{
    AddTlcCommand, AddTlcResponse, TxCollaborationCommand, TxUpdateCommand,
};
use crate::fiber::config::{DEFAULT_TLC_EXPIRY_DELTA, MAX_PAYMENT_TLC_EXPIRY_LIMIT};
use crate::fiber::gossip::{GossipConfig, GossipService, SubscribableGossipMessageStore};
use crate::fiber::graph::{PaymentSession, PaymentSessionStatus};
use crate::fiber::serde_utils::EntityHex;
use crate::fiber::types::{
    FiberChannelMessage, PaymentOnionPacket, PeeledPaymentOnionPacket, TxSignatures,
};
use crate::fiber::KeyPair;
use crate::invoice::{CkbInvoice, InvoiceStore};
use crate::{now_timestamp_as_millis_u64, unwrap_or_return, Error};

pub const FIBER_PROTOCOL_ID: ProtocolId = ProtocolId::new(42);

pub const GOSSIP_PROTOCOL_ID: ProtocolId = ProtocolId::new(43);

pub const DEFAULT_CHAIN_ACTOR_TIMEOUT: u64 = 300000;

// TODO: make it configurable
pub const CKB_TX_TRACING_CONFIRMATIONS: u64 = 4;

// This is a temporary way to document that we assume the chain actor is always alive.
// We may later relax this assumption. At the moment, if the chain actor fails, we
// should panic with this message, and later we may find all references to this message
// to make sure that we handle the case where the chain actor is not alive.
const ASSUME_CHAIN_ACTOR_ALWAYS_ALIVE_FOR_NOW: &str =
    "We currently assume that chain actor is always alive, but it failed. This is a known issue.";

const ASSUME_NETWORK_MYSELF_ALIVE: &str = "network actor myself alive";

const ASSUME_GOSSIP_ACTOR_ALIVE: &str = "gossip actor must be alive";

// The duration for which we will try to maintain the number of peers in connection.
const MAINTAINING_CONNECTIONS_INTERVAL: Duration = Duration::from_secs(3600);

// While creating a network graph from the gossip messages, we will load current gossip messages
// in the store and process them. We will load all current messages and get the latest cursor.
// The problem is that we can't guarantee that the messages are in order, that is to say it is
// possible that messages with smaller cursor may arrive at the store from the time we create
// the graph. So we have to subscribe to gossip messages with a cursor slightly smaller than
// current latest cursor. This parameter is the difference between the cursor we use to subscribe
// and the latest cursor.
const MAX_GRAPH_MISSING_BROADCAST_MESSAGE_TIMESTAMP_DRIFT: Duration =
    Duration::from_secs(60 * 60 * 2);

static CHAIN_HASH_INSTANCE: OnceCell<Hash256> = OnceCell::new();

pub fn init_chain_hash(chain_hash: Hash256) {
    CHAIN_HASH_INSTANCE
        .set(chain_hash)
        .expect("init_chain_hash should only be called once");
}

pub(crate) fn get_chain_hash() -> Hash256 {
    CHAIN_HASH_INSTANCE.get().cloned().unwrap_or_default()
}

pub(crate) fn check_chain_hash(chain_hash: &Hash256) -> Result<(), Error> {
    if chain_hash == &get_chain_hash() {
        Ok(())
    } else {
        Err(Error::InvalidChainHash(*chain_hash, get_chain_hash()))
    }
}

#[derive(Debug)]
pub struct OpenChannelResponse {
    pub channel_id: Hash256,
}

#[derive(Debug)]
pub struct AcceptChannelResponse {
    pub old_channel_id: Hash256,
    pub new_channel_id: Hash256,
}

#[derive(Debug)]
pub struct SendPaymentResponse {
    pub payment_hash: Hash256,
    pub status: PaymentSessionStatus,
    pub created_at: u64,
    pub last_updated_at: u64,
    pub failed_error: Option<String>,
    pub custom_records: Option<PaymentCustomRecords>,
    pub fee: u128,
    #[cfg(debug_assertions)]
    pub router: SessionRoute,
}

/// What kind of local information should be broadcasted to the network.
#[derive(Debug)]
pub enum LocalInfoKind {
    NodeAnnouncement,
}

#[derive(Debug, Clone)]
pub struct NodeInfoResponse {
    pub node_name: Option<AnnouncedNodeName>,
    pub node_id: Pubkey,
    pub addresses: Vec<MultiAddr>,
    pub chain_hash: Hash256,
    pub open_channel_auto_accept_min_ckb_funding_amount: u64,
    pub auto_accept_channel_ckb_funding_amount: u64,
    pub tlc_expiry_delta: u64,
    pub tlc_min_value: u128,
    pub tlc_max_value: u128,
    pub tlc_fee_proportional_millionths: u128,
    pub channel_count: u32,
    pub pending_channel_count: u32,
    pub peers_count: u32,
    pub udt_cfg_infos: UdtCfgInfos,
}

/// The struct here is used both internally and as an API to the outside world.
/// If we want to send a reply to the caller, we need to wrap the message with
/// a RpcReplyPort. Since outsider users have no knowledge of RpcReplyPort, we
/// need to hide it from the API. So in case a reply is needed, we need to put
/// an optional RpcReplyPort in the of the definition of this message.
#[derive(Debug)]
pub enum NetworkActorCommand {
    /// Network commands
    // Connect to a peer, and optionally also save the peer to the peer store.
    ConnectPeer(Multiaddr),
    DisconnectPeer(PeerId),
    // Save the address of a peer to the peer store, the address here must be a valid
    // multiaddr with the peer id.
    SavePeerAddress(Multiaddr),
    // We need to maintain a certain number of peers connections to keep the network running.
    MaintainConnections,
    // For internal use and debugging only. Most of the messages requires some
    // changes to local state. Even if we can send a message to a peer, some
    // part of the local state is not changed.
    SendFiberMessage(FiberMessageWithPeerId),
    // Open a channel to a peer.
    OpenChannel(
        OpenChannelCommand,
        RpcReplyPort<Result<OpenChannelResponse, String>>,
    ),
    // Abandon a channel, channel_id maybe temp_channel_id or normal channel_id
    AbandonChannel(Hash256, RpcReplyPort<Result<(), String>>),
    // Accept a channel to a peer.
    AcceptChannel(
        AcceptChannelCommand,
        RpcReplyPort<Result<AcceptChannelResponse, String>>,
    ),
    // Send a command to a channel.
    ControlFiberChannel(ChannelCommandWithId),
    // The first parameter is the peeled onion in binary via `PeeledOnionPacket::serialize`. `PeeledOnionPacket::current`
    // is for the current node.
    SendPaymentOnionPacket(SendOnionPacketCommand),
    PeelPaymentOnionPacket(
        PaymentOnionPacket, // onion_packet
        Hash256,            // payment_hash
        RpcReplyPort<Result<PeeledPaymentOnionPacket, String>>,
    ),
    UpdateChannelFunding(Hash256, Transaction, FundingRequest),
    SignFundingTx(PeerId, Hash256, Transaction, Option<Vec<Vec<u8>>>),
    NotifyFundingTx(Transaction),
    // Broadcast our BroadcastMessage to the network.
    BroadcastMessages(Vec<BroadcastMessageWithTimestamp>),
    // Broadcast local information to the network.
    BroadcastLocalInfo(LocalInfoKind),
    SignMessage([u8; 32], RpcReplyPort<EcdsaSignature>),
    // Payment related commands
    SendPayment(
        SendPaymentCommand,
        RpcReplyPort<Result<SendPaymentResponse, String>>,
    ),
    // Get Payment Session for query payment status and errors
    GetPayment(Hash256, RpcReplyPort<Result<SendPaymentResponse, String>>),

    NodeInfo((), RpcReplyPort<Result<NodeInfoResponse, String>>),
}

pub async fn sign_network_message(
    network: ActorRef<NetworkActorMessage>,
    message: [u8; 32],
) -> std::result::Result<EcdsaSignature, RactorErr<NetworkActorMessage>> {
    let message = |rpc_reply| {
        NetworkActorMessage::Command(NetworkActorCommand::SignMessage(message, rpc_reply))
    };

    call!(network, message)
}

#[derive(Debug)]
pub struct OpenChannelCommand {
    pub peer_id: PeerId,
    pub funding_amount: u128,
    pub public: bool,
    pub shutdown_script: Option<Script>,
    pub funding_udt_type_script: Option<Script>,
    pub commitment_fee_rate: Option<u64>,
    pub commitment_delay_epoch: Option<EpochNumberWithFraction>,
    pub funding_fee_rate: Option<u64>,
    pub tlc_expiry_delta: Option<u64>,
    pub tlc_min_value: Option<u128>,
    pub tlc_fee_proportional_millionths: Option<u128>,
    pub max_tlc_value_in_flight: Option<u128>,
    pub max_tlc_number_in_flight: Option<u64>,
}

#[serde_as]
#[derive(Clone, Debug, Serialize, Deserialize)]
pub struct SendPaymentCommand {
    // the identifier of the payment target
    pub target_pubkey: Option<Pubkey>,
    // the amount of the payment
    pub amount: Option<u128>,
    // The hash to use within the payment's HTLC
    pub payment_hash: Option<Hash256>,
    // the encoded invoice to send to the recipient
    pub invoice: Option<String>,
    // the TLC expiry delta that should be used to set the timelock for the final hop
    pub final_tlc_expiry_delta: Option<u64>,
    // the TLC expiry for whole payment, in milliseconds
    pub tlc_expiry_limit: Option<u64>,
    // the payment timeout in seconds, if the payment is not completed within this time, it will be cancelled
    pub timeout: Option<u64>,
    // the maximum fee amounts in shannons that the sender is willing to pay, default is 1000 shannons CKB.
    pub max_fee_amount: Option<u128>,
    // max parts for the payment, only used for multi-part payments
    pub max_parts: Option<u64>,
    // keysend payment, default is false
    pub keysend: Option<bool>,
    // udt type script
    #[serde_as(as = "Option<EntityHex>")]
    pub udt_type_script: Option<Script>,
    // allow self payment, default is false
    pub allow_self_payment: bool,
    // custom records
    pub custom_records: Option<PaymentCustomRecords>,
    // the hop hint which may help the find path algorithm to find the path
    pub hop_hints: Option<Vec<HopHint>>,
    // dry_run only used for checking, default is false
    pub dry_run: bool,
}

/// The custom records to be included in the payment.
/// The key is hex encoded of `u32`, and the value is hex encoded of `Vec<u8>` with `0x` as prefix.
#[derive(Clone, Debug, Eq, PartialEq, Serialize, Deserialize, Default)]
pub struct PaymentCustomRecords {
    /// The custom records to be included in the payment.
    pub data: HashMap<u32, Vec<u8>>,
}

#[serde_as]
#[derive(Clone, Debug, Serialize, Deserialize)]
pub struct HopHint {
    /// The public key of the node
    pub(crate) pubkey: Pubkey,
    /// The outpoint for the channel
    #[serde_as(as = "EntityHex")]
    pub(crate) channel_outpoint: OutPoint,
    /// The fee rate to use this hop to forward the payment.
    pub(crate) fee_rate: u64,
    /// The TLC expiry delta to use this hop to forward the payment.
    pub(crate) tlc_expiry_delta: u64,
}

#[serde_as]
#[derive(Clone, Debug, Serialize, Deserialize)]
pub struct SendPaymentData {
    pub target_pubkey: Pubkey,
    pub amount: u128,
    pub payment_hash: Hash256,
    pub invoice: Option<String>,
    pub final_tlc_expiry_delta: u64,
    pub tlc_expiry_limit: u64,
    pub timeout: Option<u64>,
    pub max_fee_amount: Option<u128>,
    pub max_parts: Option<u64>,
    pub keysend: bool,
    #[serde_as(as = "Option<EntityHex>")]
    pub udt_type_script: Option<Script>,
    pub preimage: Option<Hash256>,
    pub custom_records: Option<PaymentCustomRecords>,
    pub allow_self_payment: bool,
    pub hop_hints: Vec<HopHint>,
    pub dry_run: bool,
}

impl SendPaymentData {
    pub fn new(command: SendPaymentCommand) -> Result<SendPaymentData, String> {
        let invoice = command
            .invoice
            .as_ref()
            .map(|invoice| invoice.parse::<CkbInvoice>())
            .transpose()
            .map_err(|_| "invoice is invalid".to_string())?;

        if let Some(invoice) = invoice.clone() {
            if invoice.is_expired() {
                return Err("invoice is expired".to_string());
            }
        }

        fn validate_field<T: PartialEq + Clone>(
            field: Option<T>,
            invoice_field: Option<T>,
            field_name: &str,
        ) -> Result<T, String> {
            match (field, invoice_field) {
                (Some(f), Some(i)) => {
                    if f != i {
                        return Err(format!("{} does not match the invoice", field_name));
                    }
                    Ok(f)
                }
                (Some(f), None) => Ok(f),
                (None, Some(i)) => Ok(i),
                (None, None) => Err(format!("{} is missing", field_name)),
            }
        }

        let target = validate_field(
            command.target_pubkey,
            invoice
                .as_ref()
                .and_then(|i| i.payee_pub_key().cloned().map(Pubkey::from)),
            "target_pubkey",
        )?;

        let amount = validate_field(
            command.amount,
            invoice.as_ref().and_then(|i| i.amount()),
            "amount",
        )?;

        let udt_type_script = match validate_field(
            command.udt_type_script.clone(),
            invoice.as_ref().and_then(|i| i.udt_type_script().cloned()),
            "udt_type_script",
        ) {
            Ok(script) => Some(script),
            Err(e) if e == "udt_type_script is missing" => None,
            Err(e) => return Err(e),
        };

        // check htlc expiry delta and limit are both valid if it is set
        let final_tlc_expiry_delta = command
            .final_tlc_expiry_delta
            .or_else(|| {
                invoice
                    .as_ref()
                    .and_then(|i| i.final_tlc_minimum_expiry_delta().copied())
            })
            .unwrap_or(DEFAULT_TLC_EXPIRY_DELTA);
        if !(MIN_TLC_EXPIRY_DELTA..=MAX_PAYMENT_TLC_EXPIRY_LIMIT).contains(&final_tlc_expiry_delta)
        {
            return Err(format!(
                "invalid final_tlc_expiry_delta, expect between {} and {}",
                MIN_TLC_EXPIRY_DELTA, MAX_PAYMENT_TLC_EXPIRY_LIMIT
            ));
        }

        let tlc_expiry_limit = command
            .tlc_expiry_limit
            .unwrap_or(MAX_PAYMENT_TLC_EXPIRY_LIMIT);

        if tlc_expiry_limit < final_tlc_expiry_delta || tlc_expiry_limit < MIN_TLC_EXPIRY_DELTA {
            return Err("tlc_expiry_limit is too small".to_string());
        }
        if tlc_expiry_limit > MAX_PAYMENT_TLC_EXPIRY_LIMIT {
            return Err(format!(
                "tlc_expiry_limit is too large, expect it to less than {}",
                MAX_PAYMENT_TLC_EXPIRY_LIMIT
            ));
        }

        let keysend = command.keysend.unwrap_or(false);
        let (payment_hash, preimage) = if !keysend {
            (
                validate_field(
                    command.payment_hash,
                    invoice.as_ref().map(|i| *i.payment_hash()),
                    "payment_hash",
                )?,
                None,
            )
        } else {
            if invoice.is_some() {
                return Err("keysend payment should not have invoice".to_string());
            }
            if command.payment_hash.is_some() {
                return Err("keysend payment should not have payment_hash".to_string());
            }
            // generate a random preimage for keysend payment
            let mut rng = rand::thread_rng();
            let mut result = [0u8; 32];
            rng.fill(&mut result[..]);
            let preimage: Hash256 = result.into();
            // use the default payment hash algorithm here for keysend payment
            let payment_hash: Hash256 = blake2b_256(preimage).into();
            (payment_hash, Some(preimage))
        };

        if udt_type_script.is_none() && amount >= u64::MAX as u128 {
            return Err(format!(
                "The payment amount ({}) should be less than {}",
                amount,
                u64::MAX
            ));
        }

        let hop_hints = command.hop_hints.unwrap_or_default();

        Ok(SendPaymentData {
            target_pubkey: target,
            amount,
            payment_hash,
            invoice: command.invoice,
            final_tlc_expiry_delta,
            tlc_expiry_limit,
            timeout: command.timeout,
            max_fee_amount: command.max_fee_amount,
            max_parts: command.max_parts,
            keysend,
            udt_type_script,
            preimage,
            custom_records: command.custom_records,
            allow_self_payment: command.allow_self_payment,
            hop_hints,
            dry_run: command.dry_run,
        })
    }
}

#[derive(Debug)]
pub struct AcceptChannelCommand {
    pub temp_channel_id: Hash256,
    pub funding_amount: u128,
    pub shutdown_script: Option<Script>,
    pub max_tlc_value_in_flight: Option<u128>,
    pub max_tlc_number_in_flight: Option<u64>,
    pub min_tlc_value: Option<u128>,
    pub tlc_fee_proportional_millionths: Option<u128>,
    pub tlc_expiry_delta: Option<u64>,
}

#[derive(Debug, Clone)]
pub struct SendOnionPacketCommand {
    pub peeled_onion_packet: PeeledPaymentOnionPacket,
    // We are currently forwarding a previous tlc. The previous tlc's channel id, tlc id
    // and the fee paid are included here.
    pub previous_tlc: Option<PrevTlcInfo>,
    pub payment_hash: Hash256,
}

impl NetworkActorMessage {
    pub fn new_event(event: NetworkActorEvent) -> Self {
        Self::Event(event)
    }

    pub fn new_command(command: NetworkActorCommand) -> Self {
        Self::Command(command)
    }

    pub fn new_notification(service_event: NetworkServiceEvent) -> Self {
        Self::Notification(service_event)
    }
}

#[cfg(debug_assertions)]
#[derive(Clone, Debug)]
pub enum DebugEvent {
    // A AddTlc peer message processed with failure
    AddTlcFailed(PeerId, Hash256, TlcErr),
    // Common event with string
    Common(String),
}

#[macro_export]
macro_rules! debug_event {
    ($network:expr, $debug_event:expr) => {
        #[cfg(debug_assertions)]
        $network
            .send_message(NetworkActorMessage::new_notification(
                NetworkServiceEvent::DebugEvent(DebugEvent::Common($debug_event.to_string())),
            ))
            .expect(ASSUME_NETWORK_ACTOR_ALIVE);
    };
}

#[derive(Clone, Debug)]
pub enum NetworkServiceEvent {
    NetworkStarted(PeerId, MultiAddr, Vec<Multiaddr>),
    NetworkStopped(PeerId),
    PeerConnected(PeerId, Multiaddr),
    PeerDisConnected(PeerId, Multiaddr),
    // An incoming/outgoing channel is created.
    ChannelCreated(PeerId, Hash256),
    // A outgoing channel is pending to be accepted.
    ChannelPendingToBeAccepted(PeerId, Hash256),
    // A funding tx is completed. The watch tower may use this to monitor the channel.
    RemoteTxComplete(PeerId, Hash256, Script, SettlementData),
    // The channel is ready to use (with funding transaction confirmed
    // and both parties sent ChannelReady messages).
    ChannelReady(PeerId, Hash256, OutPoint),
    ChannelClosed(PeerId, Hash256, Byte32),
    ChannelAbandon(Hash256),
    // A RevokeAndAck is received from the peer. Other data relevant to this
    // RevokeAndAck message are also assembled here. The watch tower may use this.
    RevokeAndAckReceived(
        PeerId,  /* Peer Id */
        Hash256, /* Channel Id */
        RevocationData,
        SettlementData,
    ),
    // The other party has signed a valid commitment transaction,
    // and we successfully assemble the partial signature from other party
    // to create a complete commitment transaction and a settlement transaction.
    RemoteCommitmentSigned(PeerId, Hash256, TransactionView, SettlementData),
    // Some other debug event for assertion.
    #[cfg(debug_assertions)]
    DebugEvent(DebugEvent),
}

/// Events that can be sent to the network actor. Except for NetworkServiceEvent,
/// all events are processed by the network actor.
#[derive(Debug)]
pub enum NetworkActorEvent {
    /// Network events to be processed by this actor.
    PeerConnected(PeerId, Pubkey, SessionContext),
    PeerDisconnected(PeerId, SessionContext),
    FiberMessage(PeerId, FiberMessage),

    // Some gossip messages have been updated in the gossip message store.
    // Normally we need to propagate these messages to the network graph.
    GossipMessageUpdates(GossipMessageUpdates),

    /// Channel related events.

    /// A channel has been accepted.
    /// The two Hash256 are respectively newly agreed channel id and temp channel id,
    /// The two u128 are respectively local and remote funding amount,
    /// and the script is the lock script of the agreed funding cell.
    ChannelAccepted(
        PeerId,
        Hash256,
        Hash256,
        u128,
        u128,
        Script,
        Option<Script>,
        u64,
        u64,
        u64,
    ),
    /// A channel is ready to use.
    ChannelReady(Hash256, PeerId, OutPoint),
    /// A channel is going to be closed, waiting the closing transaction to be broadcasted and confirmed.
    ClosingTransactionPending(Hash256, PeerId, TransactionView, bool),

    /// Both parties are now able to broadcast a valid funding transaction.
    FundingTransactionPending(Transaction, OutPoint, Hash256),

    /// A funding transaction has been confirmed. The transaction was included in the
    /// block with the given transaction index, and the timestamp in the block header.
    FundingTransactionConfirmed(OutPoint, H256, u32, u64),

    /// A funding transaction has failed.
    FundingTransactionFailed(OutPoint),

    /// A closing transaction has been confirmed.
    ClosingTransactionConfirmed(PeerId, Hash256, Byte32, bool),

    /// A closing transaction has failed (either because of invalid transaction or timeout)
    ClosingTransactionFailed(PeerId, Hash256, Byte32),

    // A tlc remove message is received. (payment_hash, remove_tlc)
    TlcRemoveReceived(Hash256, RemoveTlcReason),

    // A payment need to retry
    RetrySendPayment(Hash256),

    // AddTlc result from peer (payment_hash, (process_channel_error, tlc_err), (previous_channel_id, previous_tlc_id))
    AddTlcResult(
        Hash256,
        Option<(ProcessingChannelError, TlcErr)>,
        Option<PrevTlcInfo>,
    ),

    // An owned channel is updated.
    OwnedChannelUpdateEvent(OwnedChannelUpdateEvent),

    // A channel actor stopped event.
    ChannelActorStopped(Hash256, StopReason),
}

#[derive(Debug)]
pub enum NetworkActorMessage {
    Command(NetworkActorCommand),
    Event(NetworkActorEvent),
    Notification(NetworkServiceEvent),
}

#[derive(Debug)]
pub struct FiberMessageWithPeerId {
    pub peer_id: PeerId,
    pub message: FiberMessage,
}

impl FiberMessageWithPeerId {
    pub fn new(peer_id: PeerId, message: FiberMessage) -> Self {
        Self { peer_id, message }
    }
}

#[derive(Debug)]
pub struct GossipMessageWithPeerId {
    pub peer_id: PeerId,
    pub message: GossipMessage,
}

impl GossipMessageWithPeerId {
    pub fn new(peer_id: PeerId, message: GossipMessage) -> Self {
        Self { peer_id, message }
    }
}

pub struct NetworkActor<S> {
    // An event emitter to notify outside observers.
    event_sender: mpsc::Sender<NetworkServiceEvent>,
    chain_actor: ActorRef<CkbChainMessage>,
    store: S,
    network_graph: Arc<RwLock<NetworkGraph<S>>>,
}

impl<S> NetworkActor<S>
where
    S: NetworkActorStateStore
        + ChannelActorStateStore
        + NetworkGraphStateStore
        + GossipMessageStore
        + InvoiceStore
        + Clone
        + Send
        + Sync
        + 'static,
{
    pub fn new(
        event_sender: mpsc::Sender<NetworkServiceEvent>,
        chain_actor: ActorRef<CkbChainMessage>,
        store: S,
        network_graph: Arc<RwLock<NetworkGraph<S>>>,
    ) -> Self {
        Self {
            event_sender,
            chain_actor,
            store: store.clone(),
            network_graph,
        }
    }

    pub async fn handle_peer_message(
        &self,
        state: &mut NetworkActorState<S>,
        peer_id: PeerId,
        message: FiberMessage,
    ) -> crate::Result<()> {
        match message {
            // We should process OpenChannel message here because there is no channel corresponding
            // to the channel id in the message yet.
            FiberMessage::ChannelInitialization(open_channel) => {
                let temp_channel_id = open_channel.channel_id;
                match state
                    .on_open_channel_msg(peer_id, open_channel.clone())
                    .await
                {
                    Ok(()) => {
                        let auto_accept = if let Some(udt_type_script) =
                            open_channel.funding_udt_type_script.as_ref()
                        {
                            is_udt_type_auto_accept(udt_type_script, open_channel.funding_amount)
                        } else {
                            state.auto_accept_channel_ckb_funding_amount > 0
                                && open_channel.funding_amount
                                    >= state.open_channel_auto_accept_min_ckb_funding_amount as u128
                        };
                        if auto_accept {
                            let accept_channel = AcceptChannelCommand {
                                temp_channel_id,
                                funding_amount: if open_channel.funding_udt_type_script.is_some() {
                                    0
                                } else {
                                    state.auto_accept_channel_ckb_funding_amount as u128
                                },
                                shutdown_script: None,
                                max_tlc_number_in_flight: None,
                                max_tlc_value_in_flight: None,
                                min_tlc_value: None,
                                tlc_fee_proportional_millionths: None,
                                tlc_expiry_delta: None,
                            };
                            state.create_inbound_channel(accept_channel).await?;
                        }
                    }
                    Err(err) => {
                        error!("Failed to process OpenChannel message: {}", err);
                    }
                }
            }
            FiberMessage::ChannelNormalOperation(m) => {
                let channel_id = m.get_channel_id();
                state
                    .send_message_to_channel_actor(
                        channel_id,
                        Some(&peer_id),
                        ChannelActorMessage::PeerMessage(m),
                    )
                    .await;
            }
        };
        Ok(())
    }

    // We normally don't need to manually call this to update graph from store data,
    // because network actor will automatically update the graph when it receives
    // updates. But in some standalone tests, we may need to manually update the graph.
    async fn update_graph(&self) {
        let mut graph = self.network_graph.write().await;
        graph.load_from_store();
    }

    pub async fn handle_event(
        &self,
        myself: ActorRef<NetworkActorMessage>,
        state: &mut NetworkActorState<S>,
        event: NetworkActorEvent,
    ) -> crate::Result<()> {
        match event {
            NetworkActorEvent::PeerConnected(id, pubkey, session) => {
                state.on_peer_connected(&id, pubkey, &session).await;
                // Notify outside observers.
                myself
                    .send_message(NetworkActorMessage::new_notification(
                        NetworkServiceEvent::PeerConnected(id, session.address),
                    ))
                    .expect(ASSUME_NETWORK_MYSELF_ALIVE);
            }
            NetworkActorEvent::PeerDisconnected(id, session) => {
                state.on_peer_disconnected(&id);
                // Notify outside observers.
                myself
                    .send_message(NetworkActorMessage::new_notification(
                        NetworkServiceEvent::PeerDisConnected(id, session.address),
                    ))
                    .expect(ASSUME_NETWORK_MYSELF_ALIVE);
            }
            NetworkActorEvent::ChannelAccepted(
                peer_id,
                new,
                old,
                local,
                remote,
                script,
                udt_funding_script,
                local_reserved_ckb_amount,
                remote_reserved_ckb_amount,
                funding_fee_rate,
            ) => {
                assert_ne!(new, old, "new and old channel id must be different");
                if let Some(session) = state.get_peer_session(&peer_id) {
                    if let Some(channel) = state.channels.remove(&old) {
                        debug!("Channel accepted: {:?} -> {:?}", old, new);
                        state.channels.insert(new, channel);
                        if let Some(set) = state.session_channels_map.get_mut(&session) {
                            set.remove(&old);
                            set.insert(new);
                        };

                        debug!("Starting funding channel");
                        // TODO: Here we implies the one who receives AcceptChannel message
                        //  (i.e. the channel initiator) will send TxUpdate message first.
                        myself
                            .send_message(NetworkActorMessage::new_command(
                                NetworkActorCommand::UpdateChannelFunding(
                                    new,
                                    Default::default(),
                                    FundingRequest {
                                        script,
                                        udt_type_script: udt_funding_script,
                                        local_amount: local,
                                        funding_fee_rate,
                                        remote_amount: remote,
                                        local_reserved_ckb_amount,
                                        remote_reserved_ckb_amount,
                                    },
                                ),
                            ))
                            .expect(ASSUME_NETWORK_MYSELF_ALIVE);
                    }
                }
            }
            NetworkActorEvent::ChannelReady(channel_id, peer_id, channel_outpoint) => {
                info!(
                    "Channel ({:?}) to peer {:?} is now ready",
                    channel_id, peer_id
                );

                // FIXME(yukang): need to make sure ChannelReady is sent after the channel is reestablished
                state
                    .outpoint_channel_map
                    .insert(channel_outpoint.clone(), channel_id);

                // Notify outside observers.
                myself
                    .send_message(NetworkActorMessage::new_notification(
                        NetworkServiceEvent::ChannelReady(peer_id, channel_id, channel_outpoint),
                    ))
                    .expect(ASSUME_NETWORK_MYSELF_ALIVE);
            }
            NetworkActorEvent::FiberMessage(peer_id, message) => {
                self.handle_peer_message(state, peer_id, message).await?
            }
            NetworkActorEvent::FundingTransactionPending(transaction, outpoint, channel_id) => {
                state
                    .on_funding_transaction_pending(transaction, outpoint.clone(), channel_id)
                    .await;
            }
            NetworkActorEvent::FundingTransactionConfirmed(
                outpoint,
                block_hash,
                tx_index,
                timestamp,
            ) => {
                state
                    .on_funding_transaction_confirmed(outpoint, block_hash, tx_index, timestamp)
                    .await;
            }
            NetworkActorEvent::FundingTransactionFailed(outpoint) => {
                error!("Funding transaction failed: {:?}", outpoint);
                state.remove_in_flight_tx(outpoint.tx_hash().into());
            }
            NetworkActorEvent::ClosingTransactionPending(channel_id, peer_id, tx, force) => {
                state
                    .on_closing_transaction_pending(channel_id, peer_id.clone(), tx.clone(), force)
                    .await;
            }
            NetworkActorEvent::ClosingTransactionConfirmed(peer_id, channel_id, tx_hash, force) => {
                state
                    .on_closing_transaction_confirmed(&peer_id, &channel_id, tx_hash, force)
                    .await;
            }
            NetworkActorEvent::ClosingTransactionFailed(peer_id, tx_hash, channel_id) => {
                error!(
                    "Closing transaction failed for channel {:?}, tx hash: {:?}, peer id: {:?}",
                    &channel_id, &tx_hash, &peer_id
                );
                state.remove_in_flight_tx(tx_hash);
            }
            NetworkActorEvent::TlcRemoveReceived(payment_hash, remove_tlc_reason) => {
                // When a node is restarted, RemoveTLC will also be resent if necessary
                self.on_remove_tlc_event(myself, state, payment_hash, remove_tlc_reason)
                    .await;
            }
            NetworkActorEvent::RetrySendPayment(payment_hash) => {
                let _ = self.try_payment_session(myself, state, payment_hash).await;
            }
            NetworkActorEvent::AddTlcResult(payment_hash, error_info, previous_tlc) => {
                self.on_add_tlc_result_event(myself, state, payment_hash, error_info, previous_tlc)
                    .await;
            }
            NetworkActorEvent::GossipMessageUpdates(gossip_message_updates) => {
                let mut graph = self.network_graph.write().await;
                graph.update_for_messages(gossip_message_updates.messages);
            }
            NetworkActorEvent::OwnedChannelUpdateEvent(owned_channel_update_event) => {
                let mut graph = self.network_graph.write().await;
                debug!(
                    "Received owned channel update event: {:?}",
                    owned_channel_update_event
                );
                let is_down =
                    matches!(owned_channel_update_event, OwnedChannelUpdateEvent::Down(_));
                graph.process_owned_channel_update_event(owned_channel_update_event);
                if is_down {
                    debug!("Owned channel is down");
                }
            }
            NetworkActorEvent::ChannelActorStopped(channel_id, reason) => {
                state.on_channel_actor_stopped(channel_id, reason).await;
            }
        }
        Ok(())
    }

    pub async fn handle_command(
        &self,
        myself: ActorRef<NetworkActorMessage>,
        state: &mut NetworkActorState<S>,
        command: NetworkActorCommand,
    ) -> crate::Result<()> {
        match command {
            NetworkActorCommand::SendFiberMessage(FiberMessageWithPeerId { peer_id, message }) => {
                state.send_fiber_message_to_peer(&peer_id, message).await?;
            }

            NetworkActorCommand::ConnectPeer(addr) => {
                // TODO: It is more than just dialing a peer. We need to exchange capabilities of the peer,
                // e.g. whether the peer support some specific feature.

                if let Some(peer_id) = extract_peer_id(&addr) {
                    if state.is_connected(&peer_id) {
                        debug!("Peer {:?} already connected, ignoring...", peer_id);
                        return Ok(());
                    }
                    if state.peer_id == peer_id {
                        debug!("Trying to connect to self {:?}, ignoring...", addr);
                        return Ok(());
                    }
                } else {
                    error!("Failed to extract peer id from address: {:?}", addr);
                    return Ok(());
                }

                state
                    .control
                    .dial(addr.clone(), TargetProtocol::All)
                    .await?
                // TODO: note that the dial function does not return error immediately even if dial fails.
                // Tentacle sends an event by calling handle_error function instead, which
                // may receive errors like DialerError.
            }

            NetworkActorCommand::DisconnectPeer(peer_id) => {
                if let Some(session) = state.get_peer_session(&peer_id) {
                    state.control.disconnect(session).await?;
                }
            }

            NetworkActorCommand::SavePeerAddress(addr) => match extract_peer_id(&addr) {
                Some(peer) => {
                    debug!("Saved peer id {:?} with address {:?}", &peer, &addr);
                    state.save_peer_address(peer, addr);
                }
                None => {
                    error!("Failed to save address to peer store: unable to extract peer id from address {:?}", &addr);
                }
            },

            NetworkActorCommand::MaintainConnections => {
                let mut inbound_peer_sessions = state.inbound_peer_sessions();
                let num_inbound_peers = inbound_peer_sessions.len();
                let num_outbound_peers = state.num_of_outbound_peers();

                debug!("Maintaining network connections ticked: current num inbound peers {}, current num outbound peers {}", num_inbound_peers, num_outbound_peers);

                if num_inbound_peers > state.max_inbound_peers {
                    debug!(
                        "Already connected to {} inbound peers, only wants {} peers, disconnecting some",
                        num_inbound_peers, state.max_inbound_peers
                    );
                    inbound_peer_sessions.retain(|k| !state.session_channels_map.contains_key(k));
                    let sessions_to_disconnect = if inbound_peer_sessions.len()
                        < num_inbound_peers - state.max_inbound_peers
                    {
                        warn!(
                            "Wants to disconnect more {} inbound peers, but all peers except {:?} have channels, will not disconnect any peer with channels",
                            num_inbound_peers - state.max_inbound_peers, &inbound_peer_sessions
                        );
                        &inbound_peer_sessions[..]
                    } else {
                        &inbound_peer_sessions[..num_inbound_peers - state.max_inbound_peers]
                    };
                    debug!(
                        "Disconnecting inbound peer sessions {:?}",
                        sessions_to_disconnect
                    );
                    for session in sessions_to_disconnect {
                        if let Err(err) = state.control.disconnect(*session).await {
                            error!("Failed to disconnect session: {}", err);
                        }
                    }
                }

                if num_outbound_peers >= state.min_outbound_peers {
                    debug!(
                        "Already connected to {} outbound peers, wants a minimal of {} peers, skipping connecting to more peers",
                        num_outbound_peers, state.min_outbound_peers
                    );
                    return Ok(());
                }

                let peers_to_connect = {
                    let graph = self.network_graph.read().await;
                    let n_peers_to_connect = state.min_outbound_peers - num_outbound_peers;
                    let n_graph_nodes = graph.num_of_nodes();
                    let n_saved_peers = state.state_to_be_persisted.num_of_saved_nodes();
                    let n_all_saved_peers = n_graph_nodes + n_saved_peers;
                    if n_all_saved_peers == 0 {
                        return Ok(());
                    }
                    let n_saved_peers_to_connect =
                        n_peers_to_connect * n_saved_peers / n_all_saved_peers;
                    let n_graph_nodes_to_connect = n_peers_to_connect - n_saved_peers_to_connect;

                    let saved_peers_to_connect = state
                        .state_to_be_persisted
                        .sample_n_peers_to_connect(n_saved_peers_to_connect);
                    trace!(
                        "Randomly selected peers from saved addresses to connect: {:?}",
                        &saved_peers_to_connect
                    );
                    let graph_nodes_to_connect =
                        graph.sample_n_peers_to_connect(n_graph_nodes_to_connect);
                    trace!(
                        "Randomly selected peers from network graph to connect: {:?}",
                        &graph_nodes_to_connect
                    );
                    saved_peers_to_connect
                        .into_iter()
                        .chain(graph_nodes_to_connect.into_iter())
                };
                for (peer_id, addresses) in peers_to_connect {
                    if let Some(session) = state.get_peer_session(&peer_id) {
                        debug!(
                            "Randomly selected peer {:?} already connected with session id {:?}, skipping connection",
                            peer_id, session
                        );
                        continue;
                    }
                    for addr in addresses {
                        state
                            .network
                            .send_message(NetworkActorMessage::new_command(
                                NetworkActorCommand::ConnectPeer(addr.clone()),
                            ))
                            .expect(ASSUME_NETWORK_MYSELF_ALIVE);
                    }
                }
            }
            NetworkActorCommand::OpenChannel(open_channel, reply) => {
                match state.create_outbound_channel(open_channel).await {
                    Ok((_, channel_id)) => {
                        let _ = reply.send(Ok(OpenChannelResponse { channel_id }));
                    }
                    Err(err) => {
                        error!("Failed to create channel: {}", err);
                        let _ = reply.send(Err(err.to_string()));
                    }
                }
            }
            NetworkActorCommand::AcceptChannel(accept_channel, reply) => {
                match state.create_inbound_channel(accept_channel).await {
                    Ok((_, old_channel_id, new_channel_id)) => {
                        let _ = reply.send(Ok(AcceptChannelResponse {
                            old_channel_id,
                            new_channel_id,
                        }));
                    }
                    Err(err) => {
                        error!("Failed to accept channel: {}", err);
                        let _ = reply.send(Err(err.to_string()));
                    }
                }
            }

            NetworkActorCommand::AbandonChannel(channel_id, reply) => {
                match state.abandon_channel(channel_id).await {
                    Ok(_) => {
                        let _ = reply.send(Ok(()));
                    }
                    Err(err) => {
                        error!("Failed to abandon channel: {}", err);
                        let _ = reply.send(Err(err.to_string()));
                    }
                }
            }

            NetworkActorCommand::ControlFiberChannel(c) => {
                state
                    .send_command_to_channel(c.channel_id, c.command)
                    .await?
            }

            NetworkActorCommand::SendPaymentOnionPacket(command) => {
                let res = self
                    .handle_send_onion_packet_command(state, command.clone())
                    .await;
                if let Err(err) = res {
                    self.on_add_tlc_result_event(
                        myself,
                        state,
                        command.payment_hash,
                        Some((ProcessingChannelError::TlcForwardingError(err.clone()), err)),
                        command.previous_tlc,
                    )
                    .await;
                }
            }
            NetworkActorCommand::PeelPaymentOnionPacket(onion_packet, payment_hash, reply) => {
                let response = onion_packet
                    .peel(
                        &state.private_key,
                        Some(payment_hash.as_ref()),
                        &Secp256k1::new(),
                    )
                    .map_err(|err| err.to_string());

                let _ = reply.send(response);
            }

            NetworkActorCommand::UpdateChannelFunding(channel_id, transaction, request) => {
                let old_tx = transaction.into_view();
                let mut tx = FundingTx::new();
                tx.update_for_self(old_tx)?;
                let tx = match call_t!(
                    self.chain_actor.clone(),
                    CkbChainMessage::Fund,
                    DEFAULT_CHAIN_ACTOR_TIMEOUT,
                    tx,
                    request
                ) {
                    Ok(Ok(tx)) => match tx.into_inner() {
                        Some(tx) => tx,
                        _ => {
                            error!("Obtained empty funding tx");
                            return Ok(());
                        }
                    },
                    Ok(Err(err)) => {
                        // FIXME(yukang): we need to handle this error properly
                        error!("Failed to fund channel: {}", err);
                        return Ok(());
                    }
                    Err(err) => {
                        error!("Failed to call chain actor: {}", err);
                        return Ok(());
                    }
                };
                debug!("Funding transaction updated on our part: {:?}", tx);
                state
                    .send_command_to_channel(
                        channel_id,
                        ChannelCommand::TxCollaborationCommand(TxCollaborationCommand::TxUpdate(
                            TxUpdateCommand {
                                transaction: tx.data(),
                            },
                        )),
                    )
                    .await?
            }
            NetworkActorCommand::NotifyFundingTx(tx) => {
                let _ = self
                    .chain_actor
                    .send_message(CkbChainMessage::AddFundingTx(tx.into()));
            }
            NetworkActorCommand::SignFundingTx(
                ref peer_id,
                ref channel_id,
                funding_tx,
                partial_witnesses,
            ) => {
                let tx_hash: Hash256 = funding_tx.calc_tx_hash().into();
                let msg = match partial_witnesses {
                    Some(partial_witnesses) => {
                        debug!(
                            "Received SignFudningTx request with for transaction {:?} and partial witnesses {:?}",
                            &funding_tx,
                            partial_witnesses
                                .iter()
                                .map(hex::encode)
                                .collect::<Vec<_>>()
                        );
                        let funding_tx = funding_tx
                            .into_view()
                            .as_advanced_builder()
                            .set_witnesses(
                                partial_witnesses.into_iter().map(|x| x.pack()).collect(),
                            )
                            .build();

                        let mut funding_tx = call_t!(
                            self.chain_actor,
                            CkbChainMessage::Sign,
                            DEFAULT_CHAIN_ACTOR_TIMEOUT,
                            funding_tx.into()
                        )
                        .expect(ASSUME_CHAIN_ACTOR_ALWAYS_ALIVE_FOR_NOW)
                        .expect("Signing succeeded");
                        debug!("Funding transaction signed: {:?}", &funding_tx);

                        // Since we have received a valid tx_signatures message, we're now sure that
                        // we can broadcast a valid transaction to the network, i.e. we can wait for
                        // the funding transaction to be confirmed.
                        let funding_tx = funding_tx.take().expect("take tx");
                        let witnesses = funding_tx.witnesses();
                        let outpoint = funding_tx
                            .output_pts_iter()
                            .next()
                            .expect("funding tx output exists");

                        myself
                            .send_message(NetworkActorMessage::new_event(
                                NetworkActorEvent::FundingTransactionPending(
                                    funding_tx.data(),
                                    outpoint,
                                    *channel_id,
                                ),
                            ))
                            .expect("network actor alive");
                        debug!("Fully signed funding tx {:?}", &funding_tx);

                        FiberMessageWithPeerId {
                            peer_id: peer_id.clone(),
                            message: FiberMessage::ChannelNormalOperation(
                                FiberChannelMessage::TxSignatures(TxSignatures {
                                    channel_id: *channel_id,
                                    witnesses: witnesses.into_iter().map(|x| x.unpack()).collect(),
                                }),
                            ),
                        }
                    }
                    None => {
                        debug!(
                            "Received SignFundingTx request with for transaction {:?} without partial witnesses, so start signing it now",
                            &funding_tx,
                        );
                        let mut funding_tx = call_t!(
                            self.chain_actor,
                            CkbChainMessage::Sign,
                            DEFAULT_CHAIN_ACTOR_TIMEOUT,
                            funding_tx.into()
                        )
                        .expect(ASSUME_CHAIN_ACTOR_ALWAYS_ALIVE_FOR_NOW)?;
                        debug!("Funding transaction signed: {:?}", &funding_tx);
                        let funding_tx = funding_tx.take().expect("take tx");
                        let witnesses = funding_tx.witnesses();

                        debug!("Partially signed funding tx {:?}", &funding_tx);
                        FiberMessageWithPeerId {
                            peer_id: peer_id.clone(),
                            message: FiberMessage::ChannelNormalOperation(
                                FiberChannelMessage::TxSignatures(TxSignatures {
                                    channel_id: *channel_id,
                                    witnesses: witnesses.into_iter().map(|x| x.unpack()).collect(),
                                }),
                            ),
                        }
                    }
                };

                state
                    .trace_tx(tx_hash, InFlightCkbTxKind::Funding(*channel_id))
                    .await?;

                // TODO: before sending the signatures to the peer, start tracing the tx
                // It should be the first time to trace the tx

                myself
                    .send_message(NetworkActorMessage::new_command(
                        NetworkActorCommand::SendFiberMessage(msg),
                    ))
                    .expect("network actor alive");
            }
            NetworkActorCommand::BroadcastMessages(message) => {
                state
                    .gossip_actor
                    .send_message(GossipActorMessage::TryBroadcastMessages(message))
                    .expect(ASSUME_GOSSIP_ACTOR_ALIVE);
            }
            NetworkActorCommand::SignMessage(message, reply) => {
                debug!(
                    "Signing message with node private key: message {:?}, public key {:?}",
                    message,
                    state.get_public_key()
                );
                let signature = state.private_key.sign(message);
                let _ = reply.send(signature);
            }
            NetworkActorCommand::SendPayment(payment_request, reply) => {
                match self.on_send_payment(myself, state, payment_request).await {
                    Ok(payment) => {
                        let _ = reply.send(Ok(payment));
                    }
                    Err(e) => {
                        error!("Failed to send payment: {:?}", e);
                        let _ = reply.send(Err(e.to_string()));
                    }
                }
            }
            NetworkActorCommand::GetPayment(payment_hash, reply) => {
                match self.on_get_payment(&payment_hash) {
                    Ok(payment) => {
                        let _ = reply.send(Ok(payment));
                    }
                    Err(e) => {
                        let _ = reply.send(Err(e.to_string()));
                    }
                }
            }
            NetworkActorCommand::BroadcastLocalInfo(kind) => match kind {
                LocalInfoKind::NodeAnnouncement => {
                    let message = state.get_or_create_new_node_announcement_message();
                    myself
                        .send_message(NetworkActorMessage::new_command(
                            NetworkActorCommand::BroadcastMessages(vec![
                                BroadcastMessageWithTimestamp::NodeAnnouncement(message),
                            ]),
                        ))
                        .expect(ASSUME_NETWORK_MYSELF_ALIVE);
                }
            },
            NetworkActorCommand::NodeInfo(_, rpc) => {
                let response = NodeInfoResponse {
                    node_name: state.node_name,
                    node_id: state.get_public_key(),
                    addresses: state.announced_addrs.clone(),
                    chain_hash: get_chain_hash(),
                    open_channel_auto_accept_min_ckb_funding_amount: state
                        .open_channel_auto_accept_min_ckb_funding_amount,
                    auto_accept_channel_ckb_funding_amount: state
                        .auto_accept_channel_ckb_funding_amount,
                    tlc_expiry_delta: state.tlc_expiry_delta,
                    tlc_min_value: state.tlc_min_value,
                    tlc_max_value: state.tlc_max_value,
                    tlc_fee_proportional_millionths: state.tlc_fee_proportional_millionths,
                    channel_count: state.channels.len() as u32,
                    pending_channel_count: state.pending_channels.len() as u32,
                    peers_count: state.peer_session_map.len() as u32,
                    udt_cfg_infos: get_udt_whitelist(),
                };
                let _ = rpc.send(Ok(response));
            }
        };
        Ok(())
    }

    async fn handle_send_onion_packet_command(
        &self,
        state: &mut NetworkActorState<S>,
        command: SendOnionPacketCommand,
    ) -> Result<(), TlcErr> {
        let SendOnionPacketCommand {
            peeled_onion_packet,
            previous_tlc,
            payment_hash,
        } = command;

        let info = peeled_onion_packet.current.clone();
        let shared_secret = peeled_onion_packet.shared_secret;
        let channel_outpoint = OutPoint::new(info.funding_tx_hash.into(), 0);
        let channel_id = match state.outpoint_channel_map.get(&channel_outpoint) {
            Some(channel_id) => channel_id,
            None => {
                error!(
                        "Channel id not found in outpoint_channel_map with {:?}, are we connected to the peer?",
                        channel_outpoint
                    );
                let tlc_err = TlcErr::new_channel_fail(
                    TlcErrorCode::UnknownNextPeer,
                    state.get_public_key(),
                    channel_outpoint.clone(),
                    None,
                );
                return Err(tlc_err);
            }
        };
        let (send, _recv) = oneshot::channel::<Result<AddTlcResponse, TlcErr>>();
        // explicitly don't wait for the response, we will handle the result in AddTlcResult
        let rpc_reply = RpcReplyPort::from(send);
        let command = ChannelCommand::AddTlc(
            AddTlcCommand {
                amount: info.amount,
                payment_hash,
                expiry: info.expiry,
                hash_algorithm: info.hash_algorithm,
                onion_packet: peeled_onion_packet.next.clone(),
                shared_secret,
                previous_tlc,
            },
            rpc_reply,
        );

        // we have already checked the channel_id is valid,
        match state.send_command_to_channel(*channel_id, command).await {
            Ok(_) => {
                return Ok(());
            }
            Err(err) => {
                error!(
                    "Failed to send onion packet to channel: {:?} with err: {:?}",
                    channel_id, err
                );
                let tlc_error = self.get_tlc_error(state, &err, &channel_outpoint);
                return Err(tlc_error);
            }
        }
    }

    fn get_tlc_error(
        &self,
        state: &mut NetworkActorState<S>,
        error: &Error,
        channel_outpoint: &OutPoint,
    ) -> TlcErr {
        let node_id = state.get_public_key();
        match error {
            Error::ChannelNotFound(_) | Error::PeerNotFound(_) => TlcErr::new_channel_fail(
                TlcErrorCode::UnknownNextPeer,
                node_id,
                channel_outpoint.clone(),
                None,
            ),
            Error::ChannelError(_) => TlcErr::new_channel_fail(
                TlcErrorCode::TemporaryChannelFailure,
                node_id,
                channel_outpoint.clone(),
                None,
            ),
            _ => {
                error!(
                    "Failed to send onion packet to channel: {:?} with err: {:?}",
                    channel_outpoint, error
                );
                TlcErr::new_node_fail(TlcErrorCode::TemporaryNodeFailure, state.get_public_key())
            }
        }
    }

    async fn on_remove_tlc_event(
        &self,
        myself: ActorRef<NetworkActorMessage>,
        state: &mut NetworkActorState<S>,
        payment_hash: Hash256,
        reason: RemoveTlcReason,
    ) {
        if let Some(mut payment_session) = self.store.get_payment_session(payment_hash) {
            if payment_session.status == PaymentSessionStatus::Inflight {
                match reason {
                    RemoveTlcReason::RemoveTlcFulfill(_) => {
                        self.network_graph
                            .write()
                            .await
                            .record_payment_success(payment_session);
                    }
                    RemoveTlcReason::RemoveTlcFail(reason) => {
                        let error_detail = reason
                            .decode(
                                &payment_session.session_key,
                                payment_session.hops_public_keys(),
                            )
                            .unwrap_or_else(|| {
                                debug_event!(myself, "InvalidOnionError");
                                TlcErr::new(TlcErrorCode::InvalidOnionError)
                            });

                        self.update_graph_with_tlc_fail(&state.network, &error_detail)
                            .await;
                        let need_to_retry = self
                            .network_graph
                            .write()
                            .await
                            .record_payment_fail(&payment_session, error_detail.clone());
                        if need_to_retry {
                            // If this is the first hop error, like the WaitingTlcAck error,
                            // we will just retry later, return Ok here for letting endpoint user
                            // know payment session is created successfully
                            self.register_payment_retry(myself, payment_hash);
                        } else {
                            self.set_payment_fail_with_error(
                                &mut payment_session,
                                error_detail.error_code.as_ref(),
                            );
                        }
                    }
                }
            }
        }
    }

    async fn update_graph_with_tlc_fail(
        &self,
        network: &ActorRef<NetworkActorMessage>,
        tcl_error_detail: &TlcErr,
    ) {
        let error_code = tcl_error_detail.error_code();
        // https://github.com/lightning/bolts/blob/master/04-onion-routing.md#rationale-6
        // we now still update the graph, maybe we need to remove it later?
        if error_code.is_update() {
            if let Some(TlcErrData::ChannelFailed {
                channel_update: Some(channel_update),
                ..
            }) = &tcl_error_detail.extra_data
            {
                network
                    .send_message(NetworkActorMessage::new_command(
                        NetworkActorCommand::BroadcastMessages(vec![
                            BroadcastMessageWithTimestamp::ChannelUpdate(channel_update.clone()),
                        ]),
                    ))
                    .expect(ASSUME_NETWORK_MYSELF_ALIVE);
            }
        }
        match tcl_error_detail.error_code() {
            TlcErrorCode::PermanentChannelFailure
            | TlcErrorCode::ChannelDisabled
            | TlcErrorCode::UnknownNextPeer => {
                let channel_outpoint = tcl_error_detail
                    .error_channel_outpoint()
                    .expect("expect channel outpoint");
                debug!("mark channel failed: {:?}", channel_outpoint);
                let mut graph = self.network_graph.write().await;
                graph.mark_channel_failed(&channel_outpoint);
            }
            TlcErrorCode::PermanentNodeFailure => {
                let node_id = tcl_error_detail.error_node_id().expect("expect node id");
                let mut graph = self.network_graph.write().await;
                graph.mark_node_failed(node_id);
            }
            _ => {}
        }
    }

    fn on_get_payment(&self, payment_hash: &Hash256) -> Result<SendPaymentResponse, Error> {
        match self.store.get_payment_session(*payment_hash) {
            Some(payment_session) => Ok(payment_session.into()),
            None => Err(Error::InvalidParameter(format!(
                "Payment session not found: {:?}",
                payment_hash
            ))),
        }
    }

    async fn build_payment_route(
        &self,
        payment_session: &mut PaymentSession,
        payment_data: &SendPaymentData,
    ) -> Result<Vec<PaymentHopData>, Error> {
        let graph = self.network_graph.read().await;
        match graph.build_route(payment_data.clone()) {
            Err(e) => {
                let error = format!("Failed to build route, {}", e);
                self.set_payment_fail_with_error(payment_session, &error);
                return Err(Error::SendPaymentError(error));
            }
            Ok(hops) => {
                assert_ne!(hops[0].funding_tx_hash, Hash256::default());
                return Ok(hops);
            }
        };
    }

    async fn send_payment_onion_packet(
        &self,
        state: &mut NetworkActorState<S>,
        payment_session: &mut PaymentSession,
        payment_data: &SendPaymentData,
        hops: Vec<PaymentHopData>,
    ) -> Result<PaymentSession, Error> {
        let session_key = Privkey::from_slice(KeyPair::generate_random_key().as_ref());
        assert_ne!(hops[0].funding_tx_hash, Hash256::default());

        payment_session
            .session_key
            .copy_from_slice(session_key.as_ref());
        payment_session.route =
            SessionRoute::new(state.get_public_key(), payment_data.target_pubkey, &hops);

        let peeled_onion_packet = match PeeledPaymentOnionPacket::create(
            session_key,
            hops,
            Some(payment_data.payment_hash.as_ref().to_vec()),
            &Secp256k1::signing_only(),
        ) {
            Ok(packet) => packet,
            Err(e) => {
                let err = format!(
                    "Failed to create onion packet: {:?}, error: {:?}",
                    payment_data.payment_hash, e
                );
                self.set_payment_fail_with_error(payment_session, &err);
                return Err(Error::SendPaymentFirstHopError(err, false));
            }
        };

        match self
            .handle_send_onion_packet_command(
                state,
                SendOnionPacketCommand {
                    peeled_onion_packet,
                    previous_tlc: None,
                    payment_hash: payment_data.payment_hash,
                },
            )
            .await
        {
            Err(error_detail) => {
                self.update_graph_with_tlc_fail(&state.network, &error_detail)
                    .await;
                let need_to_retry = self
                    .network_graph
                    .write()
                    .await
                    .record_payment_fail(payment_session, error_detail.clone());
                let err = format!(
                    "Failed to send onion packet with error {}",
                    error_detail.error_code_as_str()
                );
                if !need_to_retry {
                    // only update the payment session status when we don't need to retry
                    // otherwise the endpoint user may get confused in the internal state changes
                    self.set_payment_fail_with_error(payment_session, &err);
                }
                return Err(Error::SendPaymentFirstHopError(err, need_to_retry));
            }
            Ok(_) => {
                self.store.insert_payment_session(payment_session.clone());
                return Ok(payment_session.clone());
            }
        }
    }

    async fn on_add_tlc_result_event(
        &self,
        myself: ActorRef<NetworkActorMessage>,
        state: &mut NetworkActorState<S>,
        payment_hash: Hash256,
        error_info: Option<(ProcessingChannelError, TlcErr)>,
        previous_tlc: Option<PrevTlcInfo>,
    ) {
        if let Some(PrevTlcInfo {
            prev_channel_id: channel_id,
            prev_tlc_id: tlc_id,
            ..
        }) = previous_tlc
        {
            myself
                .send_message(NetworkActorMessage::new_command(
                    NetworkActorCommand::ControlFiberChannel(ChannelCommandWithId {
                        channel_id,
                        command: ChannelCommand::ForwardTlcResult(ForwardTlcResult {
                            payment_hash,
                            channel_id,
                            tlc_id,
                            error_info: error_info.clone(),
                        }),
                    }),
                ))
                .expect("network actor alive");
            return;
        }

        let Some(mut payment_session) = self.store.get_payment_session(payment_hash) else {
            return;
        };

        if error_info.is_none() {
            // Change the status from Created into Inflight
            payment_session.set_inflight_status();
            self.store.insert_payment_session(payment_session.clone());
            return;
        }

        let (channel_error, tlc_err) = error_info.unwrap();
        if matches!(channel_error, ProcessingChannelError::RepeatedProcessing(_)) {
            return;
        }

        let (need_to_retry, error) =
            if matches!(channel_error, ProcessingChannelError::WaitingTlcAck) {
                (true, "WaitingTlcAck".to_string())
            } else {
                let retry = self
                    .network_graph
                    .write()
                    .await
                    .record_payment_fail(&payment_session, tlc_err.clone());
                (retry, channel_error.to_string())
            };
        payment_session.last_error = Some(error);
        self.store.insert_payment_session(payment_session.clone());

        if need_to_retry {
            let _ = self.try_payment_session(myself, state, payment_hash).await;
        } else {
            let error = format!(
                "Failed to send payment session: {:?}, retried times: {}",
                payment_session.payment_hash(),
                payment_session.retried_times
            );
            self.set_payment_fail_with_error(&mut payment_session, &error);
        }
    }

    fn set_payment_fail_with_error(&self, payment_session: &mut PaymentSession, error: &str) {
        payment_session.set_failed_status(error);
        self.store.insert_payment_session(payment_session.clone());
    }

    async fn try_payment_session(
        &self,
        myself: ActorRef<NetworkActorMessage>,
        state: &mut NetworkActorState<S>,
        payment_hash: Hash256,
    ) -> Result<PaymentSession, Error> {
        self.update_graph().await;
        let Some(mut payment_session) = self.store.get_payment_session(payment_hash) else {
            return Err(Error::InvalidParameter(payment_hash.to_string()));
        };

        assert!(payment_session.status != PaymentSessionStatus::Failed);

        debug!(
            "try_payment_session: {:?} times: {:?}",
            payment_session.payment_hash(),
            payment_session.retried_times
        );

        let payment_data = payment_session.request.clone();
        if payment_session.can_retry() {
            if payment_session.last_error != Some("WaitingTlcAck".to_string()) {
                payment_session.retried_times += 1;
            }

            let hops_info = self
                .build_payment_route(&mut payment_session, &payment_data)
                .await?;

            match self
                .send_payment_onion_packet(state, &mut payment_session, &payment_data, hops_info)
                .await
            {
                Ok(payment_session) => return Ok(payment_session),
                Err(err) => {
                    let need_retry = matches!(err, Error::SendPaymentFirstHopError(_, true));
                    if need_retry {
                        // If this is the first hop error, such as the WaitingTlcAck error,
                        // we will just retry later, return Ok here for letting endpoint user
                        // know payment session is created successfully
                        self.register_payment_retry(myself, payment_hash);
                        return Ok(payment_session);
                    } else {
                        return Err(err);
                    }
                }
            }
        } else {
            let error = payment_session.last_error.clone().unwrap_or_else(|| {
                format!(
                    "Failed to send payment session: {:?}, retried times: {}",
                    payment_data.payment_hash, payment_session.retried_times
                )
            });
            return Err(Error::SendPaymentError(error));
        }
    }

    fn register_payment_retry(&self, myself: ActorRef<NetworkActorMessage>, payment_hash: Hash256) {
        myself.send_after(Duration::from_millis(500), move || {
            NetworkActorMessage::new_event(NetworkActorEvent::RetrySendPayment(payment_hash))
        });
    }

    async fn on_send_payment(
        &self,
        myself: ActorRef<NetworkActorMessage>,
        state: &mut NetworkActorState<S>,
        payment_request: SendPaymentCommand,
    ) -> Result<SendPaymentResponse, Error> {
        let payment_data = SendPaymentData::new(payment_request.clone()).map_err(|e| {
            error!("Failed to validate payment request: {:?}", e);
            Error::InvalidParameter(format!("Failed to validate payment request: {:?}", e))
        })?;

        // for dry run, we only build the route and return the hops info,
        // will not store the payment session and send the onion packet
        if payment_data.dry_run {
            let mut payment_session = PaymentSession::new(payment_data.clone(), 0);
            let hops = self
                .build_payment_route(&mut payment_session, &payment_data)
                .await?;
            payment_session.route =
                SessionRoute::new(state.get_public_key(), payment_data.target_pubkey, &hops);
            return Ok(payment_session.into());
        }

        // initialize the payment session in db and begin the payment process lifecycle
        if let Some(payment_session) = self.store.get_payment_session(payment_data.payment_hash) {
            // we only allow retrying payment session with status failed
            debug!("Payment session already exists: {:?}", payment_session);
            if payment_session.status != PaymentSessionStatus::Failed {
                return Err(Error::InvalidParameter(format!(
                    "Payment session already exists: {} with payment session status: {:?}",
                    payment_data.payment_hash, payment_session.status
                )));
            }
        }

        let payment_session = PaymentSession::new(payment_data, 5);
        self.store.insert_payment_session(payment_session.clone());
        let session = self
            .try_payment_session(myself, state, payment_session.payment_hash())
            .await?;
        return Ok(session.into());
    }
}

pub struct NetworkActorState<S> {
    store: S,
    state_to_be_persisted: PersistentNetworkActorState,
    // The name of the node to be announced to the network, may be empty.
    node_name: Option<AnnouncedNodeName>,
    peer_id: PeerId,
    announced_addrs: Vec<Multiaddr>,
    auto_announce: bool,
    last_node_announcement_message: Option<NodeAnnouncement>,
    // We need to keep private key here in order to sign node announcement messages.
    private_key: Privkey,
    // This is the entropy used to generate various random values.
    // Must be kept secret.
    // TODO: Maybe we should abstract this into a separate trait.
    entropy: [u8; 32],
    // The default lock script to be used when closing a channel, may be overridden by the shutdown command.
    default_shutdown_script: Script,
    network: ActorRef<NetworkActorMessage>,
    // This immutable attribute is placed here because we need to create it in
    // the pre_start function.
    control: ServiceAsyncControl,
    peer_session_map: HashMap<PeerId, (SessionId, SessionType)>,
    session_channels_map: HashMap<SessionId, HashSet<Hash256>>,
    channels: HashMap<Hash256, ActorRef<ChannelActorMessage>>,
    ckb_txs_in_flight: HashMap<Hash256, ActorRef<InFlightCkbTxActorMessage>>,
    // Outpoint to channel id mapping, only contains channels with state of Ready.
    // We need to remove the channel from this map when the channel is closed or peer disconnected.
    outpoint_channel_map: HashMap<OutPoint, Hash256>,
    // Channels in this hashmap are pending for acceptance. The user needs to
    // issue an AcceptChannelCommand with the amount of funding to accept the channel.
    to_be_accepted_channels: HashMap<Hash256, (PeerId, OpenChannel)>,
    // Channels in this hashmap are pending for funding transaction confirmation.
    pending_channels: HashMap<OutPoint, Hash256>,
    // Used to broadcast and query network info.
    chain_actor: ActorRef<CkbChainMessage>,
    // If the other party funding more than this amount, we will automatically accept the channel.
    open_channel_auto_accept_min_ckb_funding_amount: u64,
    // The default amount of CKB to be funded when auto accepting a channel.
    auto_accept_channel_ckb_funding_amount: u64,
    // The default expiry delta to forward tlcs.
    tlc_expiry_delta: u64,
    // The default tlc min and max value of tlcs to be accepted.
    tlc_min_value: u128,
    tlc_max_value: u128,
    // The default tlc fee proportional millionths to be used when auto accepting a channel.
    tlc_fee_proportional_millionths: u128,
    // The gossip messages actor to process and send gossip messages.
    gossip_actor: ActorRef<GossipActorMessage>,
    channel_subscribers: ChannelSubscribers,
    max_inbound_peers: usize,
    min_outbound_peers: usize,
}

#[serde_as]
#[derive(Default, Clone, Serialize, Deserialize)]
pub struct PersistentNetworkActorState {
    // This map is used to store the public key of the peer.
    #[serde_as(as = "Vec<(DisplayFromStr, _)>")]
    peer_pubkey_map: HashMap<PeerId, Pubkey>,
    // These addresses are saved by the user (e.g. the user sends a ConnectPeer rpc to the node),
    // we will then save these addresses to the peer store.
    #[serde_as(as = "Vec<(DisplayFromStr, _)>")]
    saved_peer_addresses: HashMap<PeerId, Vec<Multiaddr>>,
}

impl PersistentNetworkActorState {
    pub fn new() -> Self {
        Default::default()
    }

    fn get_peer_addresses(&self, peer_id: &PeerId) -> Vec<Multiaddr> {
        self.saved_peer_addresses
            .get(peer_id)
            .cloned()
            .unwrap_or_default()
    }

    /// Save a single peer address to the peer store. If this address for the peer does not exist,
    /// then return false, otherwise return true.
    fn save_peer_address(&mut self, peer_id: PeerId, addr: Multiaddr) -> bool {
        match self.saved_peer_addresses.entry(peer_id) {
            Entry::Occupied(mut entry) => {
                if entry.get().contains(&addr) {
                    false
                } else {
                    entry.get_mut().push(addr);
                    true
                }
            }
            Entry::Vacant(entry) => {
                entry.insert(vec![addr]);
                true
            }
        }
    }

    fn get_peer_pubkey(&self, peer_id: &PeerId) -> Option<Pubkey> {
        self.peer_pubkey_map.get(peer_id).copied()
    }

    // Save a single peer pubkey to the peer store. Returns true if the new pubkey is different from the old one,
    // or there does not exist a old pubkey.
    fn save_peer_pubkey(&mut self, peer_id: PeerId, pubkey: Pubkey) -> bool {
        match self.peer_pubkey_map.insert(peer_id, pubkey) {
            Some(old_pubkey) => old_pubkey != pubkey,
            None => true,
        }
    }

    fn num_of_saved_nodes(&self) -> usize {
        self.saved_peer_addresses.len()
    }

    pub(crate) fn sample_n_peers_to_connect(&self, n: usize) -> HashMap<PeerId, Vec<Multiaddr>> {
        // TODO: we may need to shuffle the nodes before selecting the first n nodes,
        // to avoid some malicious nodes from being always selected.
        self.saved_peer_addresses
            .iter()
            .take(n)
            .map(|(k, v)| (k.clone(), v.clone()))
            .collect()
    }
}

pub trait NetworkActorStateStore {
    fn get_network_actor_state(&self, id: &PeerId) -> Option<PersistentNetworkActorState>;
    fn insert_network_actor_state(&self, id: &PeerId, state: PersistentNetworkActorState);
}

static CHANNEL_ACTOR_NAME_PREFIX: AtomicU64 = AtomicU64::new(0u64);

// ractor requires that the actor name is unique, so we add a prefix to the actor name.
fn generate_channel_actor_name(local_peer_id: &PeerId, remote_peer_id: &PeerId) -> String {
    format!(
        "Channel-{} {} <-> {}",
        CHANNEL_ACTOR_NAME_PREFIX.fetch_add(1, Ordering::AcqRel),
        local_peer_id,
        remote_peer_id
    )
}

fn generate_in_flight_tx_actor_name(supervisor: ActorCell, tx_hash: Hash256) -> String {
    let supervisor_name = supervisor.get_name();
    format!(
        "{}/InFlightCkbTx-{}",
        supervisor_name.as_deref().unwrap_or_default(),
        tx_hash
    )
}

impl<S> NetworkActorState<S>
where
    S: NetworkActorStateStore
        + ChannelActorStateStore
        + NetworkGraphStateStore
        + GossipMessageStore
        + InvoiceStore
        + Clone
        + Send
        + Sync
        + 'static,
{
    pub fn get_or_create_new_node_announcement_message(&mut self) -> NodeAnnouncement {
        let now = now_timestamp_as_millis_u64();
        match self.last_node_announcement_message {
            // If the last node announcement message is still relatively new, we don't need to create a new one.
            // Because otherwise the receiving node may be confused by the multiple announcements,
            // and falsely believe we updated the node announcement, and then forward this message to other nodes.
            // This is undesirable because we don't want to flood the network with the same message.
            // On the other hand, if the message is too old, we need to create a new one.
            Some(ref message) if now - message.timestamp < 3600 * 1000 => {
                debug!("Returning old node announcement message as it is still valid");
            }
            _ => {
                let node_name = self.node_name.unwrap_or_default();
                let addresses = self.announced_addrs.clone();
                let announcement = NodeAnnouncement::new(
                    node_name,
                    addresses,
                    &self.private_key,
                    now,
                    self.open_channel_auto_accept_min_ckb_funding_amount,
                );
                debug!(
                    "Created new node announcement message: {:?}, previous {:?}",
                    &announcement, self.last_node_announcement_message
                );
                self.last_node_announcement_message = Some(announcement);
            }
        }
        self.last_node_announcement_message
            .clone()
            .expect("last node announcement message is present")
    }

    pub fn get_public_key(&self) -> Pubkey {
        self.private_key.pubkey()
    }

    pub fn generate_channel_seed(&mut self) -> [u8; 32] {
        let channel_user_id = self.channels.len();
        let seed = channel_user_id
            .to_be_bytes()
            .into_iter()
            .chain(self.entropy.iter().cloned())
            .collect::<Vec<u8>>();
        let result = blake2b_hash_with_salt(&seed, b"FIBER_CHANNEL_SEED");
        self.entropy = blake2b_hash_with_salt(&result, b"FIBER_NETWORK_ENTROPY_UPDATE");
        result
    }

    pub async fn create_outbound_channel(
        &mut self,
        open_channel: OpenChannelCommand,
    ) -> Result<(ActorRef<ChannelActorMessage>, Hash256), ProcessingChannelError> {
        let store = self.store.clone();
        let network = self.network.clone();
        let OpenChannelCommand {
            peer_id,
            funding_amount,
            public,
            shutdown_script,
            funding_udt_type_script,
            commitment_fee_rate,
            commitment_delay_epoch,
            funding_fee_rate,
            tlc_expiry_delta,
            tlc_min_value,
            tlc_fee_proportional_millionths,
            max_tlc_value_in_flight,
            max_tlc_number_in_flight,
        } = open_channel;
        let remote_pubkey =
            self.get_peer_pubkey(&peer_id)
                .ok_or(ProcessingChannelError::InvalidParameter(format!(
                    "Peer {:?} pubkey not found",
                    &peer_id
                )))?;
        if let Some(udt_type_script) = funding_udt_type_script.as_ref() {
            if !check_udt_script(udt_type_script) {
                return Err(ProcessingChannelError::InvalidParameter(
                    "Invalid UDT type script".to_string(),
                ));
            }
        }

        if let Some(_delta) = tlc_expiry_delta.filter(|&d| d < MIN_TLC_EXPIRY_DELTA) {
            return Err(ProcessingChannelError::InvalidParameter(format!(
                "TLC expiry delta is too small, expect larger than {}",
                MIN_TLC_EXPIRY_DELTA
            )));
        }

        let shutdown_script =
            shutdown_script.unwrap_or_else(|| self.default_shutdown_script.clone());

        let seed = self.generate_channel_seed();
        let (tx, rx) = oneshot::channel::<Hash256>();
        let channel = Actor::spawn_linked(
            Some(generate_channel_actor_name(&self.peer_id, &peer_id)),
            ChannelActor::new(
                self.get_public_key(),
                remote_pubkey,
                network.clone(),
                store,
                self.channel_subscribers.clone(),
            ),
            ChannelInitializationParameter::OpenChannel(OpenChannelParameter {
                funding_amount,
                seed,
                tlc_info: ChannelTlcInfo::new(
                    tlc_min_value.unwrap_or(self.tlc_min_value),
                    tlc_expiry_delta.unwrap_or(self.tlc_expiry_delta),
                    tlc_fee_proportional_millionths.unwrap_or(self.tlc_fee_proportional_millionths),
                ),
                public_channel_info: public.then_some(PublicChannelInfo::new()),
                funding_udt_type_script,
                shutdown_script,
                channel_id_sender: tx,
                commitment_fee_rate,
                commitment_delay_epoch,
                funding_fee_rate,
                max_tlc_value_in_flight: max_tlc_value_in_flight
                    .unwrap_or(DEFAULT_MAX_TLC_VALUE_IN_FLIGHT),
                max_tlc_number_in_flight: max_tlc_number_in_flight
                    .unwrap_or(MAX_TLC_NUMBER_IN_FLIGHT),
            }),
            network.clone().get_cell(),
        )
        .await
        .map_err(|e| ProcessingChannelError::SpawnErr(e.to_string()))?
        .0;
        let temp_channel_id = rx.await.expect("msg received");
        self.on_channel_created(temp_channel_id, &peer_id, channel.clone());
        Ok((channel, temp_channel_id))
    }

    pub async fn create_inbound_channel(
        &mut self,
        accept_channel: AcceptChannelCommand,
    ) -> Result<(ActorRef<ChannelActorMessage>, Hash256, Hash256), ProcessingChannelError> {
        let store = self.store.clone();
        let AcceptChannelCommand {
            temp_channel_id,
            funding_amount,
            shutdown_script,
            max_tlc_number_in_flight,
            max_tlc_value_in_flight,
            min_tlc_value,
            tlc_fee_proportional_millionths,
            tlc_expiry_delta,
        } = accept_channel;

        let (peer_id, open_channel) = self
            .to_be_accepted_channels
            .remove(&temp_channel_id)
            .ok_or(ProcessingChannelError::InvalidParameter(format!(
                "No channel with temp id {:?} found",
                &temp_channel_id
            )))?;

        let remote_pubkey =
            self.get_peer_pubkey(&peer_id)
                .ok_or(ProcessingChannelError::InvalidParameter(format!(
                    "Peer {:?} pubkey not found",
                    &peer_id
                )))?;

        let shutdown_script =
            shutdown_script.unwrap_or_else(|| self.default_shutdown_script.clone());
        let (funding_amount, reserved_ckb_amount) = get_funding_and_reserved_amount(
            funding_amount,
            &shutdown_script,
            &open_channel.funding_udt_type_script,
        )?;

        let network = self.network.clone();
        let id = open_channel.channel_id;
        if let Some(channel) = self.channels.get(&id) {
            warn!("A channel of id {:?} is already created, returning it", &id);
            return Ok((channel.clone(), temp_channel_id, id));
        }

        let seed = self.generate_channel_seed();
        let (tx, rx) = oneshot::channel::<Hash256>();
        let channel = Actor::spawn_linked(
            Some(generate_channel_actor_name(&self.peer_id, &peer_id)),
            ChannelActor::new(
                self.get_public_key(),
                remote_pubkey,
                network.clone(),
                store,
                self.channel_subscribers.clone(),
            ),
            ChannelInitializationParameter::AcceptChannel(AcceptChannelParameter {
                funding_amount,
                reserved_ckb_amount,
                tlc_info: ChannelTlcInfo::new(
                    min_tlc_value.unwrap_or(self.tlc_min_value),
                    tlc_expiry_delta.unwrap_or(self.tlc_expiry_delta),
                    tlc_fee_proportional_millionths.unwrap_or(self.tlc_fee_proportional_millionths),
                ),
                public_channel_info: open_channel.is_public().then_some(PublicChannelInfo::new()),
                seed,
                open_channel,
                shutdown_script,
                channel_id_sender: Some(tx),
                max_tlc_number_in_flight: max_tlc_number_in_flight
                    .unwrap_or(MAX_TLC_NUMBER_IN_FLIGHT),
                max_tlc_value_in_flight: max_tlc_value_in_flight.unwrap_or(u128::MAX),
            }),
            network.clone().get_cell(),
        )
        .await
        .map_err(|e| ProcessingChannelError::SpawnErr(e.to_string()))?
        .0;
        let new_id = rx.await.expect("msg received");
        self.on_channel_created(new_id, &peer_id, channel.clone());
        Ok((channel, temp_channel_id, new_id))
    }

    pub async fn trace_tx(
        &mut self,
        tx_hash: Hash256,
        tx_kind: InFlightCkbTxKind,
    ) -> crate::Result<()> {
        if let Entry::Vacant(entry) = self.ckb_txs_in_flight.entry(tx_hash) {
            let handler = InFlightCkbTxActor {
                chain_actor: self.chain_actor.clone(),
                network_actor: self.network.clone(),
                tx_hash,
                tx_kind,
                confirmations: CKB_TX_TRACING_CONFIRMATIONS,
            };

            let (task, _) = Actor::spawn_linked(
                Some(generate_in_flight_tx_actor_name(
                    self.network.get_cell(),
                    tx_hash,
                )),
                handler,
                InFlightCkbTxActorArguments { transaction: None },
                self.network.get_cell(),
            )
            .await?;

            entry.insert(task);
        }
        Ok(())
    }

    pub async fn send_tx(
        &mut self,
        tx: TransactionView,
        tx_kind: InFlightCkbTxKind,
    ) -> crate::Result<()> {
        let tx_hash: Hash256 = tx.hash().into();
        match self.ckb_txs_in_flight.entry(tx_hash) {
            Entry::Vacant(vacant) => {
                let handler = InFlightCkbTxActor {
                    chain_actor: self.chain_actor.clone(),
                    network_actor: self.network.clone(),
                    tx_hash,
                    tx_kind,
                    confirmations: CKB_TX_TRACING_CONFIRMATIONS,
                };

                let (task, _) = Actor::spawn_linked(
                    Some(generate_in_flight_tx_actor_name(
                        self.network.get_cell(),
                        tx_hash,
                    )),
                    handler,
                    InFlightCkbTxActorArguments {
                        transaction: Some(tx),
                    },
                    self.network.get_cell(),
                )
                .await?;

                vacant.insert(task);
            }
            Entry::Occupied(occupied) => {
                occupied
                    .get()
                    .send_message(InFlightCkbTxActorMessage::SendTx(tx))?;
            }
        }
        Ok(())
    }

    pub fn remove_in_flight_tx(&mut self, tx_hash: Hash256) {
        if let Some(task) = self.ckb_txs_in_flight.remove(&tx_hash) {
            task.stop(Some("cleanup in flight tx".to_string()));
        }
    }

    pub async fn abandon_channel(
        &mut self,
        channel_id: Hash256,
    ) -> Result<(), ProcessingChannelError> {
        if let Some(channel_actor_state) = self.store.get_channel_actor_state(&channel_id) {
            match channel_actor_state.state {
                ChannelState::ChannelReady
                | ChannelState::ShuttingDown(_)
                | ChannelState::Closed(_) => {
                    return Err(ProcessingChannelError::InvalidParameter(format!(
                        "Channel {} is in state {:?}, cannot be abandoned, please shutdown the channel instead",
                        channel_id, channel_actor_state.state
                    )));
                }
                _ => {
                    if channel_actor_state.funding_tx_confirmed_at.is_some() {
                        return Err(ProcessingChannelError::InvalidParameter(format!(
                            "Channel {} funding transaction is already confirmed, please shutdown the channel instead",
                            channel_id,
                        )));
                    }
                }
            }
        }

        if let Some(channel) = self.channels.get(&channel_id) {
            if channel
                .send_message(ChannelActorMessage::Event(ChannelEvent::Stop(
                    StopReason::Abandon,
                )))
                .is_err()
            {
                return Err(ProcessingChannelError::InternalError(format!(
                    "Failed to stop channel actor {}",
                    channel_id
                )));
            }
        } else {
            return Err(ProcessingChannelError::InvalidParameter(format!(
                "Channel {} not found",
                channel_id
            )));
        }
        return Ok(());
    }

    fn get_peer_session(&self, peer_id: &PeerId) -> Option<SessionId> {
        self.peer_session_map.get(peer_id).map(|s| s.0)
    }

    fn inbound_peer_sessions(&self) -> Vec<SessionId> {
        self.peer_session_map
            .values()
            .filter_map(|s| (s.1 == SessionType::Inbound).then_some(s.0))
            .collect()
    }

    fn num_of_outbound_peers(&self) -> usize {
        self.peer_session_map
            .values()
            .filter(|s| s.1 == SessionType::Outbound)
            .count()
    }

    fn is_connected(&self, peer_id: &PeerId) -> bool {
        self.peer_session_map.contains_key(peer_id)
    }

    pub fn get_n_peer_peer_ids(&self, n: usize, excluding: HashSet<PeerId>) -> Vec<PeerId> {
        self.peer_session_map
            .keys()
            .skip_while(|x| excluding.contains(x))
            .take(n)
            .cloned()
            .collect()
    }

    pub fn get_n_peer_sessions(&self, n: usize) -> Vec<SessionId> {
        self.peer_session_map
            .values()
            .take(n)
            .map(|s| s.0)
            .collect()
    }

    fn get_peer_pubkey(&self, peer_id: &PeerId) -> Option<Pubkey> {
        self.state_to_be_persisted.get_peer_pubkey(peer_id)
    }

    // TODO: this fn is duplicated with ChannelActorState::check_open_channel_parameters, but is not easy to refactor, just keep it for now.
    fn check_open_channel_parameters(
        &self,
        open_channel: &OpenChannel,
    ) -> Result<(), ProcessingChannelError> {
        let udt_type_script = &open_channel.funding_udt_type_script;

        // reserved_ckb_amount
        let occupied_capacity =
            occupied_capacity(&open_channel.shutdown_script, udt_type_script)?.as_u64();
        if open_channel.reserved_ckb_amount < occupied_capacity {
            return Err(ProcessingChannelError::InvalidParameter(format!(
                "Reserved CKB amount {} is less than {}",
                open_channel.reserved_ckb_amount, occupied_capacity,
            )));
        }

        // funding_fee_rate
        if open_channel.funding_fee_rate < DEFAULT_FEE_RATE {
            return Err(ProcessingChannelError::InvalidParameter(format!(
                "Funding fee rate is less than {}",
                DEFAULT_FEE_RATE,
            )));
        }

        // commitment_fee_rate
        if open_channel.commitment_fee_rate < DEFAULT_COMMITMENT_FEE_RATE {
            return Err(ProcessingChannelError::InvalidParameter(format!(
                "Commitment fee rate is less than {}",
                DEFAULT_COMMITMENT_FEE_RATE,
            )));
        }
        let commitment_fee =
            calculate_commitment_tx_fee(open_channel.commitment_fee_rate, udt_type_script);
        let reserved_fee = open_channel.reserved_ckb_amount - occupied_capacity;
        if commitment_fee * 2 > reserved_fee {
            return Err(ProcessingChannelError::InvalidParameter(format!(
                "Commitment fee {} which calculated by commitment fee rate {} is larger than half of reserved fee {}",
                commitment_fee, open_channel.commitment_fee_rate, reserved_fee
            )));
        }

        // commitment_delay_epoch
        let epoch =
            EpochNumberWithFraction::from_full_value_unchecked(open_channel.commitment_delay_epoch);
        if !epoch.is_well_formed() {
            return Err(ProcessingChannelError::InvalidParameter(format!(
                "Commitment delay epoch {} is not a valid value",
                open_channel.commitment_delay_epoch,
            )));
        }

        let min = EpochNumberWithFraction::new(MIN_COMMITMENT_DELAY_EPOCHS, 0, 1);
        if epoch < min {
            return Err(ProcessingChannelError::InvalidParameter(format!(
                "Commitment delay epoch {} is less than the minimal value {}",
                epoch, min
            )));
        }

        let max = EpochNumberWithFraction::new(MAX_COMMITMENT_DELAY_EPOCHS, 0, 1);
        if epoch > max {
            return Err(ProcessingChannelError::InvalidParameter(format!(
                "Commitment delay epoch {} is greater than the maximal value {}",
                epoch, max
            )));
        }

        // max_tlc_number_in_flight
        if open_channel.max_tlc_number_in_flight > SYS_MAX_TLC_NUMBER_IN_FLIGHT {
            return Err(ProcessingChannelError::InvalidParameter(format!(
                "Max TLC number in flight {} is greater than the system maximal value {}",
                open_channel.max_tlc_number_in_flight, SYS_MAX_TLC_NUMBER_IN_FLIGHT
            )));
        }

        Ok(())
    }

    async fn send_fiber_message_to_session(
        &self,
        session_id: SessionId,
        message: FiberMessage,
    ) -> crate::Result<()> {
        self.control
            .send_message_to(session_id, FIBER_PROTOCOL_ID, message.to_molecule_bytes())
            .await?;
        Ok(())
    }

    async fn send_fiber_message_to_peer(
        &self,
        peer_id: &PeerId,
        message: FiberMessage,
    ) -> crate::Result<()> {
        match self.get_peer_session(peer_id) {
            Some(session) => self.send_fiber_message_to_session(session, message).await,
            None => Err(Error::PeerNotFound(peer_id.clone())),
        }
    }

    async fn send_command_to_channel(
        &self,
        channel_id: Hash256,
        command: ChannelCommand,
    ) -> crate::Result<()> {
        match command {
            // Need to handle the force shutdown command specially because the ChannelActor may not exist when remote peer is disconnected.
            ChannelCommand::Shutdown(shutdown, rpc_reply) if shutdown.force => {
                if let Some(actor) = self.channels.get(&channel_id) {
                    actor.send_message(ChannelActorMessage::Command(ChannelCommand::Shutdown(
                        shutdown, rpc_reply,
                    )))?;
                    Ok(())
                } else {
                    match self.store.get_channel_actor_state(&channel_id) {
                        Some(mut state) => {
                            match state.state {
                                ChannelState::ChannelReady => {
                                    debug!("Handling force shutdown command in ChannelReady state");
                                }
                                ChannelState::ShuttingDown(flags) => {
                                    debug!("Handling force shutdown command in ShuttingDown state, flags: {:?}", &flags);
                                }
                                _ => {
                                    let error = Error::ChannelError(
                                        ProcessingChannelError::InvalidState(format!(
                                            "Handling force shutdown command invalid state {:?}",
                                            &state.state
                                        )),
                                    );

                                    let _ = rpc_reply.send(Err(error.to_string()));
                                    return Err(error);
                                }
                            };

                            let transaction = state
                                .latest_commitment_transaction
                                .clone()
                                .expect("latest_commitment_transaction should exist when channel is in ChannelReady of ShuttingDown state")
                                .into_view();

                            self.network
                                .send_message(NetworkActorMessage::new_event(
                                    NetworkActorEvent::ClosingTransactionPending(
                                        state.get_id(),
                                        state.get_remote_peer_id(),
                                        transaction,
                                        true,
                                    ),
                                ))
                                .expect(ASSUME_NETWORK_ACTOR_ALIVE);

                            state.update_state(ChannelState::ShuttingDown(
                                ShuttingDownFlags::WAITING_COMMITMENT_CONFIRMATION,
                            ));
                            self.store.insert_channel_actor_state(state);

                            let _ = rpc_reply.send(Ok(()));
                            Ok(())
                        }
                        None => Err(Error::ChannelNotFound(channel_id)),
                    }
                }
            }
            _ => match self.channels.get(&channel_id) {
                Some(actor) => {
                    actor.send_message(ChannelActorMessage::Command(command))?;
                    Ok(())
                }
                None => Err(Error::ChannelNotFound(channel_id)),
            },
        }
    }

    async fn reestablish_channel(
        &mut self,
        peer_id: &PeerId,
        channel_id: Hash256,
    ) -> Result<ActorRef<ChannelActorMessage>, Error> {
        if let Some(actor) = self.channels.get(&channel_id) {
            debug!(
                "Channel {:x} already exists, skipping reestablishment",
                &channel_id
            );
            return Ok(actor.clone());
        }

        if let Some(channel_actor_state) = self.store.get_channel_actor_state(&channel_id) {
            // this function is also called from `send_message_to_channel_actor`,
            // which may happened when peer received a message from a channel that is not in the channel map.
            // we should not restart the channel actor in a closed state.
            if channel_actor_state.is_closed() {
                return Err(Error::ChannelError(ProcessingChannelError::InvalidState(
                    format!("Channel {:x} is already closed", &channel_id),
                )));
            }
        } else {
            return Err(Error::ChannelNotFound(channel_id));
        }

        let remote_pubkey =
            self.get_peer_pubkey(peer_id)
                .ok_or(ProcessingChannelError::InvalidState(format!(
                    "Peer {:?}'s pubkey not found, this should never happen",
                    &peer_id
                )))?;

        debug!("Reestablishing channel {:x}", &channel_id);
        let (channel, _) = Actor::spawn_linked(
            Some(generate_channel_actor_name(&self.peer_id, peer_id)),
            ChannelActor::new(
                self.get_public_key(),
                remote_pubkey,
                self.network.clone(),
                self.store.clone(),
                self.channel_subscribers.clone(),
            ),
            ChannelInitializationParameter::ReestablishChannel(channel_id),
            self.network.get_cell(),
        )
        .await?;
        info!("channel {:x} reestablished successfully", &channel_id);
        self.on_channel_created(channel_id, peer_id, channel.clone());

        Ok(channel)
    }

    async fn on_peer_connected(
        &mut self,
        remote_peer_id: &PeerId,
        remote_pubkey: Pubkey,
        session: &SessionContext,
    ) {
        let store = self.store.clone();
        self.peer_session_map
            .insert(remote_peer_id.clone(), (session.id, session.ty));
        if self
            .state_to_be_persisted
            .save_peer_pubkey(remote_peer_id.clone(), remote_pubkey)
        {
            self.persist_state();
        }

        if self.auto_announce {
            let message = self.get_or_create_new_node_announcement_message();
            debug!(
                "Auto announcing our node to peer {:?} (message: {:?})",
                remote_peer_id, &message
            );
            let _ = self.network.send_message(NetworkActorMessage::new_command(
                NetworkActorCommand::BroadcastMessages(vec![
                    BroadcastMessageWithTimestamp::NodeAnnouncement(message),
                ]),
            ));
        } else {
            debug!(
                "Auto announcing is disabled, skipping node announcement to peer {:?}",
                remote_peer_id
            );
        }

        for channel_id in store.get_active_channel_ids_by_peer(remote_peer_id) {
            if let Err(e) = self.reestablish_channel(remote_peer_id, channel_id).await {
                error!("Failed to reestablish channel {:x}: {:?}", &channel_id, &e);
            }
        }
    }

    fn on_peer_disconnected(&mut self, id: &PeerId) {
        if let Some(session) = self.peer_session_map.remove(id) {
            if let Some(channel_ids) = self.session_channels_map.remove(&session.0) {
                for channel_id in channel_ids {
                    if let Some(channel) = self.channels.get(&channel_id) {
                        let _ = channel.send_message(ChannelActorMessage::Event(
                            ChannelEvent::Stop(StopReason::PeerDisConnected),
                        ));
                    }
                }
            }
        }
    }

    pub(crate) fn get_peer_addresses(&self, peer_id: &PeerId) -> HashSet<Multiaddr> {
        self.get_peer_pubkey(peer_id)
            .and_then(|pk| self.store.get_latest_node_announcement(&pk))
            .map(|a| a.addresses)
            .unwrap_or_default()
            .into_iter()
            .chain(self.state_to_be_persisted.get_peer_addresses(peer_id))
            .collect()
    }

    pub(crate) fn save_peer_address(&mut self, peer_id: PeerId, address: Multiaddr) -> bool {
        if self
            .state_to_be_persisted
            .save_peer_address(peer_id, address)
        {
            self.persist_state();
            true
        } else {
            false
        }
    }

    fn persist_state(&self) {
        self.store
            .insert_network_actor_state(&self.peer_id, self.state_to_be_persisted.clone());
    }

    fn on_channel_created(
        &mut self,
        id: Hash256,
        peer_id: &PeerId,
        actor: ActorRef<ChannelActorMessage>,
    ) {
        if let Some(session) = self.get_peer_session(peer_id) {
            self.channels.insert(id, actor.clone());
            self.session_channels_map
                .entry(session)
                .or_default()
                .insert(id);
        }
        debug!("Channel {:x} created", &id);
        // Notify outside observers.
        self.network
            .send_message(NetworkActorMessage::new_notification(
                NetworkServiceEvent::ChannelCreated(peer_id.clone(), id),
            ))
            .expect(ASSUME_NETWORK_MYSELF_ALIVE);
    }

    async fn on_closing_transaction_pending(
        &mut self,
        channel_id: Hash256,
        peer_id: PeerId,
        transaction: TransactionView,
        force: bool,
    ) {
        let tx_hash: Byte32 = transaction.hash();
        let force_flag = if force { "forcefully" } else { "cooperatively" };
        info!(
            "Channel ({:?}) to peer {:?} is closed {:?}. Broadcasting closing transaction ({:?}) now.",
            &channel_id, &peer_id, &tx_hash, force_flag
        );
        if let Err(err) = self
            .send_tx(
                transaction,
                InFlightCkbTxKind::Closing(peer_id, channel_id, force),
            )
            .await
        {
            error!("failed to send closing tx: {}", err);
        }
    }

    async fn on_closing_transaction_confirmed(
        &mut self,
        peer_id: &PeerId,
        channel_id: &Hash256,
        tx_hash: Byte32,
        force: bool,
    ) {
        self.send_message_to_channel_actor(
            *channel_id,
            None,
            ChannelActorMessage::Event(ChannelEvent::ClosingTransactionConfirmed(force)),
        )
        .await;
<<<<<<< HEAD
        // Notify outside observers.
        self.network
            .send_message(NetworkActorMessage::new_notification(
                NetworkServiceEvent::ChannelClosed(peer_id.clone(), *channel_id, tx_hash),
            ))
            .expect(ASSUME_NETWORK_MYSELF_ALIVE);
=======
        self.remove_channel(channel_id);
        if let Some(session) = self.get_peer_session(peer_id) {
            if let Some(set) = self.session_channels_map.get_mut(&session) {
                set.remove(channel_id);
            }
        }
        if !force {
            // Notify outside observers.
            self.network
                .send_message(NetworkActorMessage::new_notification(
                    NetworkServiceEvent::ChannelClosed(
                        peer_id.clone(),
                        *channel_id,
                        tx_hash.clone(),
                    ),
                ))
                .expect(ASSUME_NETWORK_MYSELF_ALIVE);
        }

        self.remove_in_flight_tx(tx_hash.into());
>>>>>>> 939c07ac
    }

    async fn on_channel_actor_stopped(&mut self, channel_id: Hash256, reason: StopReason) {
        // all check passed, now begin to remove from memory and DB
        self.channels.remove(&channel_id);
        for (_peer_id, (session_id, _)) in self.peer_session_map.iter() {
            if let Some(session_channels) = self.session_channels_map.get_mut(session_id) {
                session_channels.remove(&channel_id);
            }
        }

        if reason == StopReason::Abandon {
            if let Some(channel_actor_state) = self.store.get_channel_actor_state(&channel_id) {
                // remove from transaction track actor
                if let Some(_funding_tx) = channel_actor_state.funding_tx.as_ref() {
                    // pending on https://github.com/nervosnetwork/fiber/pull/521
                    // https://github.com/nervosnetwork/fiber/pull/521#issuecomment-2683709653
                }
                self.store.delete_channel_actor_state(&channel_id);
            }
            // notify event observers, such as remove from watchtower
            self.network
                .send_message(NetworkActorMessage::new_notification(
                    NetworkServiceEvent::ChannelAbandon(channel_id),
                ))
                .expect(ASSUME_NETWORK_MYSELF_ALIVE);
        }

        self.to_be_accepted_channels.remove(&channel_id);
        if let Some((outpoint, _)) = self
            .outpoint_channel_map
            .iter()
            .find(|(_, id)| *id == &channel_id)
        {
            self.pending_channels.remove(outpoint);
        }
        self.outpoint_channel_map.retain(|_, id| *id != channel_id);
    }

    pub async fn on_open_channel_msg(
        &mut self,
        peer_id: PeerId,
        open_channel: OpenChannel,
    ) -> ProcessingChannelResult {
        self.check_open_channel_parameters(&open_channel)?;

        if let Some(udt_type_script) = &open_channel.funding_udt_type_script {
            if !check_udt_script(udt_type_script) {
                return Err(ProcessingChannelError::InvalidParameter(format!(
                    "Invalid UDT type script: {:?}",
                    udt_type_script
                )));
            }
        }

        let id = open_channel.channel_id;
        if let Some(channel) = self.to_be_accepted_channels.get(&id) {
            warn!(
                "A channel from {:?} of id {:?} is already awaiting to be accepted: {:?}",
                &peer_id, &id, channel
            );
            return Err(ProcessingChannelError::InvalidParameter(format!(
                "A channel from {:?} of id {:?} is already awaiting to be accepted",
                &peer_id, &id,
            )));
        }
        debug!(
            "Channel from {:?} of id {:?} is now awaiting to be accepted: {:?}",
            &peer_id, &id, &open_channel
        );
        self.to_be_accepted_channels
            .insert(id, (peer_id.clone(), open_channel));
        // Notify outside observers.
        self.network
            .clone()
            .send_message(NetworkActorMessage::new_notification(
                NetworkServiceEvent::ChannelPendingToBeAccepted(peer_id, id),
            ))
            .expect(ASSUME_NETWORK_MYSELF_ALIVE);
        Ok(())
    }

    async fn on_funding_transaction_pending(
        &mut self,
        transaction: Transaction,
        outpoint: OutPoint,
        channel_id: Hash256,
    ) {
        // Just a sanity check to ensure that no two channels are associated with the same outpoint.
        if let Some(old) = self.pending_channels.remove(&outpoint) {
            if old != channel_id {
                panic!("Trying to associate a new channel id {:?} with the same outpoint {:?} when old channel id is {:?}. Rejecting.", channel_id, outpoint, old);
            }
        }
        self.pending_channels.insert(outpoint.clone(), channel_id);
        let transaction = transaction.into_view();
        let tx_hash: Byte32 = transaction.hash();
        debug!(
            "Funding transaction (outpoint {:?}) for channel {:?} is now ready. Broadcast it {:?} now.",
            &outpoint, &channel_id, &tx_hash
        );

        if let Err(err) = self
            .send_tx(transaction, InFlightCkbTxKind::Funding(channel_id))
            .await
        {
            error!("failed to send funding tx: {}", err);
        }
    }

    async fn on_funding_transaction_confirmed(
        &mut self,
        outpoint: OutPoint,
        block_hash: H256,
        tx_index: u32,
        timestamp: u64,
    ) {
        debug!("Funding transaction is confirmed: {:?}", &outpoint);
<<<<<<< HEAD
        if let Some(&channel_id) = self.pending_channels.get(&outpoint) {
            self.send_message_to_channel_actor(
                channel_id,
                None,
                ChannelActorMessage::Event(ChannelEvent::FundingTransactionConfirmed(
                    block_hash, tx_index, timestamp,
                )),
            )
            .await
        } else {
            warn!(
                "Funding transaction confirmed for outpoint {:?} but no channel found",
                &outpoint
            );
            return;
        }
    }

    async fn on_commitment_transaction_confirmed(&mut self, tx_hash: Hash256, channel_id: Hash256) {
        debug!("Commitment transaction is confirmed: {:?}", tx_hash);
        self.send_message_to_channel_actor(
            channel_id,
            None,
            ChannelActorMessage::Event(ChannelEvent::CommitmentTransactionConfirmed),
        )
        .await;
=======
        let channel_id = match self.pending_channels.remove(&outpoint) {
            Some(channel_id) => channel_id,
            None => {
                warn!(
                    "Funding transaction confirmed for outpoint {:?} but no channel found",
                    &outpoint
                );
                return;
            }
        };
        self.send_message_to_channel_actor(
            channel_id,
            None,
            ChannelActorMessage::Event(ChannelEvent::FundingTransactionConfirmed(
                block_hash, tx_index, timestamp,
            )),
        )
        .await;
        self.remove_in_flight_tx(outpoint.tx_hash().into());
>>>>>>> 939c07ac
    }

    async fn send_message_to_channel_actor(
        &mut self,
        channel_id: Hash256,
        // Sometimes we need to know the peer id in order to send the message to the channel actor.
        peer_id: Option<&PeerId>,
        message: ChannelActorMessage,
    ) {
        match self.channels.get(&channel_id) {
            None => match (message, peer_id) {
                // TODO: ban the adversary who constantly send messages related to non-existing channels.
                (
                    ChannelActorMessage::PeerMessage(FiberChannelMessage::ReestablishChannel(r)),
                    Some(remote_peer_id),
                ) if self.store.get_channel_actor_state(&channel_id).is_some() => {
                    debug!("Received a ReestablishChannel message for channel {:?} which has persisted state, but no corresponding channel actor, starting it now", &channel_id);
                    match self.reestablish_channel(remote_peer_id, channel_id).await {
                        Ok(actor) => {
                            actor
                                .send_message(ChannelActorMessage::PeerMessage(
                                    FiberChannelMessage::ReestablishChannel(r),
                                ))
                                .expect("channel actor alive");
                        }
                        Err(e) => {
                            error!("Failed to reestablish channel {:x}: {:?}", &channel_id, &e);
                        }
                    }
                }
                (message, _) => {
                    error!(
                            "Failed to send message to channel actor: channel {:?} not found, message: {:?}",
                            &channel_id, &message,
                        );
                }
            },
            Some(actor) => {
                actor.send_message(message).expect("channel actor alive");
            }
        }
    }
}

pub struct NetworkActorStartArguments {
    pub config: FiberConfig,
    pub tracker: TaskTracker,
    pub channel_subscribers: ChannelSubscribers,
    pub default_shutdown_script: Script,
}

#[rasync_trait]
impl<S> Actor for NetworkActor<S>
where
    S: NetworkActorStateStore
        + ChannelActorStateStore
        + NetworkGraphStateStore
        + GossipMessageStore
        + InvoiceStore
        + Clone
        + Send
        + Sync
        + 'static,
{
    type Msg = NetworkActorMessage;
    type State = NetworkActorState<S>;
    type Arguments = NetworkActorStartArguments;

    async fn pre_start(
        &self,
        myself: ActorRef<Self::Msg>,
        args: Self::Arguments,
    ) -> Result<Self::State, ActorProcessingErr> {
        let NetworkActorStartArguments {
            config,
            tracker,
            channel_subscribers,
            default_shutdown_script,
        } = args;
        let now = SystemTime::now()
            .duration_since(SystemTime::UNIX_EPOCH)
            .expect("SystemTime::now() should after UNIX_EPOCH");
        let kp = config
            .read_or_generate_secret_key()
            .expect("read or generate secret key");
        let private_key = <[u8; 32]>::try_from(kp.as_ref())
            .expect("valid length for key")
            .into();
        let entropy = blake2b_hash_with_salt(
            [kp.as_ref(), now.as_nanos().to_le_bytes().as_ref()]
                .concat()
                .as_slice(),
            b"FIBER_NETWORK_ENTROPY",
        );
        let secio_kp = SecioKeyPair::from(kp);
        let secio_pk = secio_kp.public_key();
        let my_peer_id: PeerId = PeerId::from(secio_pk);
        let handle = NetworkServiceHandle::new(myself.clone());
        let fiber_handle = FiberProtocolHandle::from(&handle);
        let mut gossip_config = GossipConfig::from(&config);
        gossip_config.peer_id = Some(my_peer_id.clone());
        let (gossip_service, gossip_handle) = GossipService::start(
            gossip_config,
            self.store.clone(),
            self.chain_actor.clone(),
            myself.get_cell(),
        )
        .await;
        let mut graph = self.network_graph.write().await;
        let graph_subscribing_cursor = graph
            .get_latest_cursor()
            .go_back_for_some_time(MAX_GRAPH_MISSING_BROADCAST_MESSAGE_TIMESTAMP_DRIFT);

        gossip_service
            .get_subscriber()
            .subscribe(graph_subscribing_cursor, myself.clone(), |m| {
                Some(NetworkActorMessage::new_event(
                    NetworkActorEvent::GossipMessageUpdates(m),
                ))
            })
            .await
            .expect("subscribe to gossip store updates");
        let gossip_actor = gossip_handle.actor().clone();
        let mut service = ServiceBuilder::default()
            .insert_protocol(fiber_handle.create_meta())
            .insert_protocol(gossip_handle.create_meta())
            .handshake_type(secio_kp.into())
            .build(handle);
        let mut listening_addr = service
            .listen(
                MultiAddr::from_str(config.listening_addr())
                    .expect("valid tentacle listening address"),
            )
            .await
            .expect("listen tentacle");

        listening_addr.push(Protocol::P2P(Cow::Owned(my_peer_id.clone().into_bytes())));
        let mut announced_addrs = Vec::with_capacity(config.announced_addrs.len() + 1);
        if config.announce_listening_addr() {
            announced_addrs.push(listening_addr.clone());
        }
        for announced_addr in &config.announced_addrs {
            let mut multiaddr =
                MultiAddr::from_str(announced_addr.as_str()).expect("valid announced listen addr");
            match multiaddr.pop() {
                Some(Protocol::P2P(c)) => {
                    // If the announced listen addr has a peer id, it must match our peer id.
                    if c.as_ref() != my_peer_id.as_bytes() {
                        panic!("Announced listen addr is using invalid peer id: announced addr {}, actual peer id {:?}", announced_addr, my_peer_id);
                    }
                }
                Some(component) => {
                    // Push this unrecognized component back to the multiaddr.
                    multiaddr.push(component);
                }
                None => {
                    // Should never happen
                }
            }
            // Push our peer id to the multiaddr.
            multiaddr.push(Protocol::P2P(Cow::Owned(my_peer_id.clone().into_bytes())));
            announced_addrs.push(multiaddr);
        }

        if !config.announce_private_addr.unwrap_or_default() {
            announced_addrs.retain(|addr| {
                multiaddr_to_socketaddr(addr)
                    .map(|socket_addr| is_reachable(socket_addr.ip()))
                    .unwrap_or_default()
            });
        }

        info!(
            "Started listening tentacle on {:?}, peer id {:?}, announced addresses {:?}",
            &listening_addr, &my_peer_id, &announced_addrs
        );

        let control = service.control().to_owned();

        myself
            .send_message(NetworkActorMessage::new_notification(
                NetworkServiceEvent::NetworkStarted(
                    my_peer_id.clone(),
                    listening_addr.clone(),
                    announced_addrs.clone(),
                ),
            ))
            .expect(ASSUME_NETWORK_MYSELF_ALIVE);

        tracker.spawn(async move {
            service.run().await;
            debug!("Tentacle service stopped");
        });

        let mut state_to_be_persisted = self
            .store
            .get_network_actor_state(&my_peer_id)
            .unwrap_or_default();

        for bootnode in &config.bootnode_addrs {
            let addr = Multiaddr::from_str(bootnode.as_str()).expect("valid bootnode");
            let peer_id = extract_peer_id(&addr).expect("valid peer id");
            state_to_be_persisted.save_peer_address(peer_id, addr);
        }

        let chain_actor = self.chain_actor.clone();

        let mut state = NetworkActorState {
            store: self.store.clone(),
            state_to_be_persisted,
            node_name: config.announced_node_name,
            peer_id: my_peer_id,
            announced_addrs,
            auto_announce: config.auto_announce_node(),
            last_node_announcement_message: None,
            private_key,
            entropy,
            default_shutdown_script,
            network: myself.clone(),
            control,
            peer_session_map: Default::default(),
            session_channels_map: Default::default(),
            channels: Default::default(),
            ckb_txs_in_flight: Default::default(),
            outpoint_channel_map: Default::default(),
            to_be_accepted_channels: Default::default(),
            pending_channels: Default::default(),
            chain_actor,
            open_channel_auto_accept_min_ckb_funding_amount: config
                .open_channel_auto_accept_min_ckb_funding_amount(),
            auto_accept_channel_ckb_funding_amount: config.auto_accept_channel_ckb_funding_amount(),
            tlc_expiry_delta: config.tlc_expiry_delta(),
            tlc_min_value: config.tlc_min_value(),
            tlc_max_value: config.tlc_max_value(),
            tlc_fee_proportional_millionths: config.tlc_fee_proportional_millionths(),
            gossip_actor,
            channel_subscribers,
            max_inbound_peers: config.max_inbound_peers(),
            min_outbound_peers: config.min_outbound_peers(),
        };

        let node_announcement = state.get_or_create_new_node_announcement_message();
        graph.process_node_announcement(node_announcement);
        let announce_node_interval_seconds = config.announce_node_interval_seconds();
        if announce_node_interval_seconds > 0 {
            myself.send_interval(Duration::from_secs(announce_node_interval_seconds), || {
                NetworkActorMessage::new_command(NetworkActorCommand::BroadcastLocalInfo(
                    LocalInfoKind::NodeAnnouncement,
                ))
            });
        }

        // Save bootnodes to the network actor state.
        state.persist_state();

        Ok(state)
    }

    async fn post_start(
        &self,
        myself: ActorRef<Self::Msg>,
        state: &mut Self::State,
    ) -> Result<(), ActorProcessingErr> {
        debug!("Trying to connect to peers with mutual channels");
        for (peer_id, channel_id, channel_state) in self.store.get_channel_states(None) {
            let addresses = state.get_peer_addresses(&peer_id);

            debug!(
                "Reconnecting channel {:x} peers {:?} in state {:?} with addresses {:?}",
                &channel_id, &peer_id, &channel_state, &addresses
            );
            for addr in addresses {
                myself
                    .send_message(NetworkActorMessage::new_command(
                        NetworkActorCommand::ConnectPeer(addr),
                    ))
                    .expect(ASSUME_NETWORK_MYSELF_ALIVE);
            }
        }

        myself
            .send_message(NetworkActorMessage::new_command(
                NetworkActorCommand::MaintainConnections,
            ))
            .expect(ASSUME_NETWORK_MYSELF_ALIVE);
        myself.send_interval(MAINTAINING_CONNECTIONS_INTERVAL, || {
            NetworkActorMessage::new_command(NetworkActorCommand::MaintainConnections)
        });
        Ok(())
    }

    async fn handle(
        &self,
        myself: ActorRef<Self::Msg>,
        message: Self::Msg,
        state: &mut Self::State,
    ) -> Result<(), ActorProcessingErr> {
        match message {
            NetworkActorMessage::Event(event) => {
                if let Err(err) = self.handle_event(myself, state, event).await {
                    error!("Failed to handle fiber network event: {}", err);
                }
            }
            NetworkActorMessage::Command(command) => {
                if let Err(err) = self.handle_command(myself, state, command).await {
                    error!("Failed to handle fiber network command: {}", err);
                }
            }
            NetworkActorMessage::Notification(event) => {
                if let Err(err) = self.event_sender.send(event).await {
                    error!("Failed to notify outside observers: {}", err);
                }
            }
        }
        Ok(())
    }

    async fn post_stop(
        &self,
        _myself: ActorRef<Self::Msg>,
        state: &mut Self::State,
    ) -> Result<(), ActorProcessingErr> {
        if let Err(err) = state.control.close().await {
            error!("Failed to close tentacle service: {}", err);
        }
        debug!("Saving network actor state for {:?}", state.peer_id);
        state.persist_state();
        debug!("Network service for {:?} shutdown", state.peer_id);
        // The event receiver may have been closed already.
        // We ignore the error here.
        let _ = self
            .event_sender
            .send(NetworkServiceEvent::NetworkStopped(state.peer_id.clone()))
            .await;
        Ok(())
    }

    async fn handle_supervisor_evt(
        &self,
        _myself: ActorRef<Self::Msg>,
        message: SupervisionEvent,
        _state: &mut Self::State,
    ) -> Result<(), ActorProcessingErr> {
        match message {
            SupervisionEvent::ActorTerminated(who, _, _) => {
                debug!("Actor {:?} terminated", who);
            }
            SupervisionEvent::ActorFailed(who, err) => {
                panic!("Actor unexpectedly panicked (id: {:?}): {:?}", who, err);
            }
            _ => {}
        }
        Ok(())
    }
}

#[derive(Clone, Debug)]
struct FiberProtocolHandle {
    actor: ActorRef<NetworkActorMessage>,
}

impl FiberProtocolHandle {
    fn create_meta(self) -> ProtocolMeta {
        MetaBuilder::new()
            .id(FIBER_PROTOCOL_ID)
            .service_handle(move || {
                let handle = Box::new(self);
                ProtocolHandle::Callback(handle)
            })
            .build()
    }
}

#[async_trait]
impl ServiceProtocol for FiberProtocolHandle {
    async fn init(&mut self, _context: &mut ProtocolContext) {}

    async fn connected(&mut self, context: ProtocolContextMutRef<'_>, _version: &str) {
        let _session = context.session;
        if let Some(remote_pubkey) = context.session.remote_pubkey.clone() {
            let remote_peer_id = PeerId::from_public_key(&remote_pubkey);
            try_send_actor_message(
                &self.actor,
                NetworkActorMessage::new_event(NetworkActorEvent::PeerConnected(
                    remote_peer_id,
                    remote_pubkey.into(),
                    context.session.clone(),
                )),
            );
        } else {
            warn!("Peer connected without remote pubkey {:?}", context.session);
        }
    }

    async fn disconnected(&mut self, context: ProtocolContextMutRef<'_>) {
        match context.session.remote_pubkey.as_ref() {
            Some(pubkey) => {
                let peer_id = PeerId::from_public_key(pubkey);
                try_send_actor_message(
                    &self.actor,
                    NetworkActorMessage::new_event(NetworkActorEvent::PeerDisconnected(
                        peer_id,
                        context.session.clone(),
                    )),
                );
            }
            None => {
                unreachable!("Received message without remote pubkey");
            }
        }
    }

    async fn received(&mut self, context: ProtocolContextMutRef<'_>, data: Bytes) {
        let msg = unwrap_or_return!(FiberMessage::from_molecule_slice(&data), "parse message");
        match context.session.remote_pubkey.as_ref() {
            Some(pubkey) => {
                let peer_id = PeerId::from_public_key(pubkey);
                try_send_actor_message(
                    &self.actor,
                    NetworkActorMessage::new_event(NetworkActorEvent::FiberMessage(peer_id, msg)),
                );
            }
            None => {
                unreachable!("Received message without remote pubkey");
            }
        }
    }

    async fn notify(&mut self, _context: &mut ProtocolContext, _token: u64) {}
}

#[derive(Clone, Debug)]
struct NetworkServiceHandle {
    actor: ActorRef<NetworkActorMessage>,
}

impl NetworkServiceHandle {
    fn new(actor: ActorRef<NetworkActorMessage>) -> Self {
        NetworkServiceHandle { actor }
    }
}

impl From<&NetworkServiceHandle> for FiberProtocolHandle {
    fn from(handle: &NetworkServiceHandle) -> Self {
        FiberProtocolHandle {
            actor: handle.actor.clone(),
        }
    }
}

#[async_trait]
impl ServiceHandle for NetworkServiceHandle {
    async fn handle_error(&mut self, _context: &mut ServiceContext, error: ServiceError) {
        trace!("Service error: {:?}", error);
        // TODO
        // ServiceError::DialerError => remove address from peer store
        // ServiceError::ProtocolError => ban peer
    }
    async fn handle_event(&mut self, _context: &mut ServiceContext, event: ServiceEvent) {
        trace!("Service event: {:?}", event);
    }
}

// If we are closing the whole network service, we may have already stopped the network actor.
// In that case the send_message will fail.
// Ideally, we should close tentacle network service first, then stop the network actor.
// But ractor provides only api for `post_stop` instead of `pre_stop`.
fn try_send_actor_message(actor: &ActorRef<NetworkActorMessage>, message: NetworkActorMessage) {
    let _ = actor.send_message(message);
}

#[allow(clippy::too_many_arguments)]
pub async fn start_network<
    S: NetworkActorStateStore
        + ChannelActorStateStore
        + NetworkGraphStateStore
        + GossipMessageStore
        + InvoiceStore
        + Clone
        + Send
        + Sync
        + 'static,
>(
    config: FiberConfig,
    chain_actor: ActorRef<CkbChainMessage>,
    event_sender: mpsc::Sender<NetworkServiceEvent>,
    tracker: TaskTracker,
    root_actor: ActorCell,
    store: S,
    channel_subscribers: ChannelSubscribers,
    network_graph: Arc<RwLock<NetworkGraph<S>>>,
    default_shutdown_script: Script,
) -> ActorRef<NetworkActorMessage> {
    let my_pubkey = config.public_key();
    let my_peer_id = PeerId::from_public_key(&my_pubkey);

    let (actor, _handle) = Actor::spawn_linked(
        Some(format!("Network {}", my_peer_id)),
        NetworkActor::new(event_sender, chain_actor, store, network_graph),
        NetworkActorStartArguments {
            config,
            tracker,
            channel_subscribers,
            default_shutdown_script,
        },
        root_actor,
    )
    .await
    .expect("Failed to start network actor");

    actor
}<|MERGE_RESOLUTION|>--- conflicted
+++ resolved
@@ -2789,15 +2789,6 @@
             ChannelActorMessage::Event(ChannelEvent::ClosingTransactionConfirmed(force)),
         )
         .await;
-<<<<<<< HEAD
-        // Notify outside observers.
-        self.network
-            .send_message(NetworkActorMessage::new_notification(
-                NetworkServiceEvent::ChannelClosed(peer_id.clone(), *channel_id, tx_hash),
-            ))
-            .expect(ASSUME_NETWORK_MYSELF_ALIVE);
-=======
-        self.remove_channel(channel_id);
         if let Some(session) = self.get_peer_session(peer_id) {
             if let Some(set) = self.session_channels_map.get_mut(&session) {
                 set.remove(channel_id);
@@ -2817,7 +2808,6 @@
         }
 
         self.remove_in_flight_tx(tx_hash.into());
->>>>>>> 939c07ac
     }
 
     async fn on_channel_actor_stopped(&mut self, channel_id: Hash256, reason: StopReason) {
@@ -2936,34 +2926,6 @@
         timestamp: u64,
     ) {
         debug!("Funding transaction is confirmed: {:?}", &outpoint);
-<<<<<<< HEAD
-        if let Some(&channel_id) = self.pending_channels.get(&outpoint) {
-            self.send_message_to_channel_actor(
-                channel_id,
-                None,
-                ChannelActorMessage::Event(ChannelEvent::FundingTransactionConfirmed(
-                    block_hash, tx_index, timestamp,
-                )),
-            )
-            .await
-        } else {
-            warn!(
-                "Funding transaction confirmed for outpoint {:?} but no channel found",
-                &outpoint
-            );
-            return;
-        }
-    }
-
-    async fn on_commitment_transaction_confirmed(&mut self, tx_hash: Hash256, channel_id: Hash256) {
-        debug!("Commitment transaction is confirmed: {:?}", tx_hash);
-        self.send_message_to_channel_actor(
-            channel_id,
-            None,
-            ChannelActorMessage::Event(ChannelEvent::CommitmentTransactionConfirmed),
-        )
-        .await;
-=======
         let channel_id = match self.pending_channels.remove(&outpoint) {
             Some(channel_id) => channel_id,
             None => {
@@ -2983,7 +2945,6 @@
         )
         .await;
         self.remove_in_flight_tx(outpoint.tx_hash().into());
->>>>>>> 939c07ac
     }
 
     async fn send_message_to_channel_actor(
