use ckb_hash::blake2b_256;
use ckb_types::core::{EpochNumberWithFraction, FeeRate, TransactionView};
use ckb_types::packed::{Byte32, OutPoint, Script, Transaction};
use ckb_types::prelude::{IntoTransactionView, Pack, Unpack};
use ckb_types::H256;
use either::Either;
use once_cell::sync::OnceCell;
use ractor::concurrency::Duration;
use ractor::{
    async_trait as rasync_trait, call, call_t, Actor, ActorCell, ActorProcessingErr, ActorRef,
    RactorErr, RpcReplyPort, SupervisionEvent,
};
use rand::Rng;
use secp256k1::Secp256k1;
use serde::{Deserialize, Serialize};
use serde_with::{serde_as, DisplayFromStr};
use std::borrow::Cow;
use std::collections::hash_map::Entry;
use std::collections::{HashMap, HashSet};
use std::str::FromStr;
use std::sync::atomic::{AtomicU64, Ordering};
use std::sync::Arc;
use std::time::SystemTime;
use tentacle::multiaddr::{MultiAddr, Protocol};
use tentacle::service::SessionType;
use tentacle::utils::{extract_peer_id, is_reachable, multiaddr_to_socketaddr};
use tentacle::{
    async_trait,
    builder::{MetaBuilder, ServiceBuilder},
    bytes::Bytes,
    context::SessionContext,
    context::{ProtocolContext, ProtocolContextMutRef, ServiceContext},
    multiaddr::Multiaddr,
    secio::PeerId,
    secio::SecioKeyPair,
    service::{
        ProtocolHandle, ProtocolMeta, ServiceAsyncControl, ServiceError, ServiceEvent,
        TargetProtocol,
    },
    traits::{ServiceHandle, ServiceProtocol},
    ProtocolId, SessionId,
};
use tokio::sync::{mpsc, oneshot, RwLock};
use tokio_util::task::TaskTracker;
use tracing::{debug, error, info, trace, warn};

use super::channel::{
    get_funding_and_reserved_amount, occupied_capacity, AcceptChannelParameter,
    AwaitingTxSignaturesFlags, ChannelActor, ChannelActorMessage, ChannelActorStateStore,
    ChannelCommand, ChannelCommandWithId, ChannelEvent, ChannelInitializationParameter,
    ChannelState, ChannelSubscribers, ChannelTlcInfo, OpenChannelParameter, PrevTlcInfo,
    ProcessingChannelError, ProcessingChannelResult, PublicChannelInfo, RemoveTlcCommand,
    RevocationData, SettlementData, ShuttingDownFlags, StopReason, DEFAULT_COMMITMENT_FEE_RATE,
    DEFAULT_FEE_RATE, DEFAULT_MAX_TLC_VALUE_IN_FLIGHT, MAX_COMMITMENT_DELAY_EPOCHS,
    MAX_TLC_NUMBER_IN_FLIGHT, MIN_COMMITMENT_DELAY_EPOCHS, SYS_MAX_TLC_NUMBER_IN_FLIGHT,
};
use super::config::{AnnouncedNodeName, MIN_TLC_EXPIRY_DELTA};
use super::fee::calculate_commitment_tx_fee;
use super::gossip::{GossipActorMessage, GossipMessageStore, GossipMessageUpdates};
use super::graph::{
    NetworkGraph, NetworkGraphStateStore, OwnedChannelUpdateEvent, RouterHop, SessionRoute,
};
use super::key::blake2b_hash_with_salt;
use super::types::{
    BroadcastMessageWithTimestamp, EcdsaSignature, FiberMessage, ForwardTlcResult, GossipMessage,
    Hash256, NodeAnnouncement, OpenChannel, PaymentHopData, Privkey, Pubkey, RemoveTlcFulfill,
    RemoveTlcReason, TlcErr, TlcErrData, TlcErrorCode,
};
use super::{
    FiberConfig, InFlightCkbTxActor, InFlightCkbTxActorArguments, InFlightCkbTxActorMessage,
    InFlightCkbTxKind, ASSUME_NETWORK_ACTOR_ALIVE,
};

use crate::ckb::config::UdtCfgInfos;
use crate::ckb::contracts::{check_udt_script, get_udt_whitelist, is_udt_type_auto_accept};
use crate::ckb::{CkbChainMessage, FundingRequest, FundingTx};
use crate::fiber::channel::{
    AddTlcCommand, AddTlcResponse, ShutdownCommand, TxCollaborationCommand, TxUpdateCommand,
};
use crate::fiber::config::{DEFAULT_TLC_EXPIRY_DELTA, MAX_PAYMENT_TLC_EXPIRY_LIMIT};
use crate::fiber::gossip::{GossipConfig, GossipService, SubscribableGossipMessageStore};
use crate::fiber::graph::{PaymentSession, PaymentSessionStatus};
use crate::fiber::serde_utils::EntityHex;
use crate::fiber::types::{
    FiberChannelMessage, PaymentOnionPacket, PeeledPaymentOnionPacket, TxSignatures,
};
use crate::fiber::KeyPair;
use crate::invoice::{CkbInvoice, CkbInvoiceStatus, InvoiceStore};
use crate::{now_timestamp_as_millis_u64, unwrap_or_return, Error};

pub const FIBER_PROTOCOL_ID: ProtocolId = ProtocolId::new(42);

pub const GOSSIP_PROTOCOL_ID: ProtocolId = ProtocolId::new(43);

pub const DEFAULT_CHAIN_ACTOR_TIMEOUT: u64 = 300000;

// TODO: make it configurable
pub const CKB_TX_TRACING_CONFIRMATIONS: u64 = 4;

// This is a temporary way to document that we assume the chain actor is always alive.
// We may later relax this assumption. At the moment, if the chain actor fails, we
// should panic with this message, and later we may find all references to this message
// to make sure that we handle the case where the chain actor is not alive.
const ASSUME_CHAIN_ACTOR_ALWAYS_ALIVE_FOR_NOW: &str =
    "We currently assume that chain actor is always alive, but it failed. This is a known issue.";

const ASSUME_NETWORK_MYSELF_ALIVE: &str = "network actor myself alive";

const ASSUME_GOSSIP_ACTOR_ALIVE: &str = "gossip actor must be alive";

// The duration for which we will try to maintain the number of peers in connection.
const MAINTAINING_CONNECTIONS_INTERVAL: Duration = Duration::from_secs(3600);

// The duration for which we will check all channels.
#[cfg(debug_assertions)]
const CHECK_CHANNELS_INTERVAL: Duration = Duration::from_secs(3); // use a short interval for debugging build
#[cfg(not(debug_assertions))]
const CHECK_CHANNELS_INTERVAL: Duration = Duration::from_secs(60);

// While creating a network graph from the gossip messages, we will load current gossip messages
// in the store and process them. We will load all current messages and get the latest cursor.
// The problem is that we can't guarantee that the messages are in order, that is to say it is
// possible that messages with smaller cursor may arrive at the store from the time we create
// the graph. So we have to subscribe to gossip messages with a cursor slightly smaller than
// current latest cursor. This parameter is the difference between the cursor we use to subscribe
// and the latest cursor.
const MAX_GRAPH_MISSING_BROADCAST_MESSAGE_TIMESTAMP_DRIFT: Duration =
    Duration::from_secs(60 * 60 * 2);

static CHAIN_HASH_INSTANCE: OnceCell<Hash256> = OnceCell::new();

pub fn init_chain_hash(chain_hash: Hash256) {
    CHAIN_HASH_INSTANCE
        .set(chain_hash)
        .expect("init_chain_hash should only be called once");
}

pub(crate) fn get_chain_hash() -> Hash256 {
    CHAIN_HASH_INSTANCE.get().cloned().unwrap_or_default()
}

pub(crate) fn check_chain_hash(chain_hash: &Hash256) -> Result<(), Error> {
    if chain_hash == &get_chain_hash() {
        Ok(())
    } else {
        Err(Error::InvalidChainHash(*chain_hash, get_chain_hash()))
    }
}

#[derive(Debug)]
pub struct OpenChannelResponse {
    pub channel_id: Hash256,
}

#[derive(Debug)]
pub struct AcceptChannelResponse {
    pub old_channel_id: Hash256,
    pub new_channel_id: Hash256,
}

#[derive(Debug)]
pub struct SendPaymentResponse {
    pub payment_hash: Hash256,
    pub status: PaymentSessionStatus,
    pub created_at: u64,
    pub last_updated_at: u64,
    pub failed_error: Option<String>,
    pub custom_records: Option<PaymentCustomRecords>,
    pub fee: u128,
    #[cfg(any(debug_assertions, feature = "bench"))]
    pub router: SessionRoute,
}

/// What kind of local information should be broadcasted to the network.
#[derive(Debug)]
pub enum LocalInfoKind {
    NodeAnnouncement,
}

#[derive(Debug, Clone)]
pub struct NodeInfoResponse {
    pub node_name: Option<AnnouncedNodeName>,
    pub node_id: Pubkey,
    pub addresses: Vec<MultiAddr>,
    pub chain_hash: Hash256,
    pub open_channel_auto_accept_min_ckb_funding_amount: u64,
    pub auto_accept_channel_ckb_funding_amount: u64,
    pub tlc_expiry_delta: u64,
    pub tlc_min_value: u128,
    pub tlc_fee_proportional_millionths: u128,
    pub channel_count: u32,
    pub pending_channel_count: u32,
    pub peers_count: u32,
    pub udt_cfg_infos: UdtCfgInfos,
}

/// The information about a peer connected to the node.
#[serde_as]
#[derive(Clone, Serialize, Deserialize, Debug)]
pub struct PeerInfo {
    /// The identity public key of the peer.
    pub pubkey: Pubkey,

    /// The peer ID of the peer
    #[serde_as(as = "DisplayFromStr")]
    pub peer_id: PeerId,

    /// A list of multi-addresses associated with the peer.
    pub addresses: Vec<MultiAddr>,
}

/// The struct here is used both internally and as an API to the outside world.
/// If we want to send a reply to the caller, we need to wrap the message with
/// a RpcReplyPort. Since outsider users have no knowledge of RpcReplyPort, we
/// need to hide it from the API. So in case a reply is needed, we need to put
/// an optional RpcReplyPort in the of the definition of this message.
#[derive(Debug)]
pub enum NetworkActorCommand {
    /// Network commands
    // Connect to a peer, and optionally also save the peer to the peer store.
    ConnectPeer(Multiaddr),
    DisconnectPeer(PeerId),
    // Save the address of a peer to the peer store, the address here must be a valid
    // multiaddr with the peer id.
    SavePeerAddress(Multiaddr),
    // We need to maintain a certain number of peers connections to keep the network running.
    MaintainConnections,
    // Check all channels and see if we need to force close any of them or settle down tlc with preimage.
    CheckChannels,
    // For internal use and debugging only. Most of the messages requires some
    // changes to local state. Even if we can send a message to a peer, some
    // part of the local state is not changed.
    SendFiberMessage(FiberMessageWithPeerId),
    // Open a channel to a peer.
    OpenChannel(
        OpenChannelCommand,
        RpcReplyPort<Result<OpenChannelResponse, String>>,
    ),
    // Abandon a channel, channel_id maybe temp_channel_id or normal channel_id
    AbandonChannel(Hash256, RpcReplyPort<Result<(), String>>),
    // Accept a channel to a peer.
    AcceptChannel(
        AcceptChannelCommand,
        RpcReplyPort<Result<AcceptChannelResponse, String>>,
    ),
    // Send a command to a channel.
    ControlFiberChannel(ChannelCommandWithId),
    // The first parameter is the peeled onion in binary via `PeeledOnionPacket::serialize`. `PeeledOnionPacket::current`
    // is for the current node.
    SendPaymentOnionPacket(SendOnionPacketCommand),
    PeelPaymentOnionPacket(
        PaymentOnionPacket, // onion_packet
        Hash256,            // payment_hash
        RpcReplyPort<Result<PeeledPaymentOnionPacket, String>>,
    ),
    UpdateChannelFunding(Hash256, Transaction, FundingRequest),
    SignFundingTx(PeerId, Hash256, Transaction, Option<Vec<Vec<u8>>>),
    NotifyFundingTx(Transaction),
    // Broadcast our BroadcastMessage to the network.
    BroadcastMessages(Vec<BroadcastMessageWithTimestamp>),
    // Broadcast local information to the network.
    BroadcastLocalInfo(LocalInfoKind),
    SignMessage([u8; 32], RpcReplyPort<EcdsaSignature>),
    // Payment related commands
    SendPayment(
        SendPaymentCommand,
        RpcReplyPort<Result<SendPaymentResponse, String>>,
    ),
    // Send payment with router
    SendPaymentWithRouter(
        SendPaymentWithRouterCommand,
        RpcReplyPort<Result<SendPaymentResponse, String>>,
    ),
    // Get Payment Session for query payment status and errors
    GetPayment(Hash256, RpcReplyPort<Result<SendPaymentResponse, String>>),
    // Build a payment router with the given hops
    BuildPaymentRouter(
        BuildRouterCommand,
        RpcReplyPort<Result<PaymentRouter, String>>,
    ),

    NodeInfo((), RpcReplyPort<Result<NodeInfoResponse, String>>),
    ListPeers((), RpcReplyPort<Result<Vec<PeerInfo>, String>>),
}

pub async fn sign_network_message(
    network: ActorRef<NetworkActorMessage>,
    message: [u8; 32],
) -> std::result::Result<EcdsaSignature, RactorErr<NetworkActorMessage>> {
    let message = |rpc_reply| {
        NetworkActorMessage::Command(NetworkActorCommand::SignMessage(message, rpc_reply))
    };

    call!(network, message)
}

#[derive(Debug)]
pub struct OpenChannelCommand {
    pub peer_id: PeerId,
    pub funding_amount: u128,
    pub public: bool,
    pub shutdown_script: Option<Script>,
    pub funding_udt_type_script: Option<Script>,
    pub commitment_fee_rate: Option<u64>,
    pub commitment_delay_epoch: Option<EpochNumberWithFraction>,
    pub funding_fee_rate: Option<u64>,
    pub tlc_expiry_delta: Option<u64>,
    pub tlc_min_value: Option<u128>,
    pub tlc_fee_proportional_millionths: Option<u128>,
    pub max_tlc_value_in_flight: Option<u128>,
    pub max_tlc_number_in_flight: Option<u64>,
}

#[serde_as]
#[derive(Clone, Debug, Serialize, Deserialize, Default)]
pub struct SendPaymentCommand {
    // the identifier of the payment target
    pub target_pubkey: Option<Pubkey>,
    // the amount of the payment
    pub amount: Option<u128>,
    // The hash to use within the payment's HTLC
    pub payment_hash: Option<Hash256>,
    // the encoded invoice to send to the recipient
    pub invoice: Option<String>,
    // the TLC expiry delta that should be used to set the timelock for the final hop
    pub final_tlc_expiry_delta: Option<u64>,
    // the TLC expiry for whole payment, in milliseconds
    pub tlc_expiry_limit: Option<u64>,
    // the payment timeout in seconds, if the payment is not completed within this time, it will be cancelled
    pub timeout: Option<u64>,
    // the maximum fee amounts in shannons that the sender is willing to pay, default is 1000 shannons CKB.
    pub max_fee_amount: Option<u128>,
    // max parts for the payment, only used for multi-part payments
    pub max_parts: Option<u64>,
    // keysend payment, default is false
    pub keysend: Option<bool>,
    // udt type script
    #[serde_as(as = "Option<EntityHex>")]
    pub udt_type_script: Option<Script>,
    // allow self payment, default is false
    pub allow_self_payment: bool,
    // custom records
    pub custom_records: Option<PaymentCustomRecords>,
    // the hop hint which may help the find path algorithm to find the path
    pub hop_hints: Option<Vec<HopHint>>,
    // dry_run only used for checking, default is false
    pub dry_run: bool,
}

#[serde_as]
#[derive(Clone, Debug, Serialize, Deserialize, Default)]
pub struct SendPaymentWithRouterCommand {
    /// the hash to use within the payment's HTLC
    pub payment_hash: Option<Hash256>,

    /// The router to use for the payment
    pub router: Vec<RouterHop>,

    /// the encoded invoice to send to the recipient
    pub invoice: Option<String>,

    /// Some custom records for the payment which contains a map of u32 to Vec<u8>
    /// The key is the record type, and the value is the serialized data
    /// For example:
    /// ```json
    /// "custom_records": {
    ///    "0x1": "0x01020304",
    ///    "0x2": "0x05060708",
    ///    "0x3": "0x090a0b0c",
    ///    "0x4": "0x0d0e0f10010d090a0b0c"
    ///  }
    /// ```
    pub custom_records: Option<PaymentCustomRecords>,

    /// keysend payment
    pub keysend: Option<bool>,

    /// udt type script for the payment
    #[serde_as(as = "Option<EntityHex>")]
    pub udt_type_script: Option<Script>,

    /// dry_run for payment, used for check whether we can build valid router and the fee for this payment,
    /// it's useful for the sender to double check the payment before sending it to the network,
    /// default is false
    pub dry_run: bool,
}

/// The custom records to be included in the payment.
/// The key is hex encoded of `u32`, and the value is hex encoded of `Vec<u8>` with `0x` as prefix.
#[derive(Clone, Debug, Eq, PartialEq, Serialize, Deserialize, Default)]
pub struct PaymentCustomRecords {
    /// The custom records to be included in the payment.
    pub data: HashMap<u32, Vec<u8>>,
}

/// A hop hint is a hint for a node to use a specific channel.
#[serde_as]
#[derive(Clone, Debug, Serialize, Deserialize)]
pub struct HopHint {
    /// The public key of the node
    pub(crate) pubkey: Pubkey,
    /// The outpoint for the channel
    #[serde_as(as = "EntityHex")]
    pub(crate) channel_outpoint: OutPoint,
    /// The fee rate to use this hop to forward the payment.
    pub(crate) fee_rate: u64,
    /// The TLC expiry delta to use this hop to forward the payment.
    pub(crate) tlc_expiry_delta: u64,
}

/// A hop requirement need to meet when building router, do not including the source node,
/// the last hop is the target node.
#[serde_as]
#[derive(Clone, Debug, Serialize, Deserialize)]
pub struct HopRequire {
    /// The public key of the node
    pub(crate) pubkey: Pubkey,
    /// The outpoint for the channel, which means use channel with `channel_outpoint` to reach this node
    #[serde_as(as = "Option<EntityHex>")]
    pub(crate) channel_outpoint: Option<OutPoint>,
}

#[serde_as]
#[derive(Clone, Debug, Serialize, Deserialize)]
pub struct BuildRouterCommand {
    /// the amount of the payment, the unit is Shannons for non UDT payment
    pub amount: Option<u128>,
    #[serde_as(as = "Option<EntityHex>")]
    pub udt_type_script: Option<Script>,
    pub hops_info: Vec<HopRequire>,
    pub final_tlc_expiry_delta: Option<u64>,
}

#[serde_as]
#[derive(Clone, Debug, Serialize, Deserialize)]
pub struct PaymentRouter {
    pub router_hops: Vec<RouterHop>,
}

#[serde_as]
#[derive(Clone, Debug, Serialize, Deserialize)]
pub struct SendPaymentData {
    pub target_pubkey: Pubkey,
    pub amount: u128,
    pub payment_hash: Hash256,
    pub invoice: Option<String>,
    pub final_tlc_expiry_delta: u64,
    pub tlc_expiry_limit: u64,
    pub timeout: Option<u64>,
    pub max_fee_amount: Option<u128>,
    pub max_parts: Option<u64>,
    pub keysend: bool,
    #[serde_as(as = "Option<EntityHex>")]
    pub udt_type_script: Option<Script>,
    pub preimage: Option<Hash256>,
    pub custom_records: Option<PaymentCustomRecords>,
    pub allow_self_payment: bool,
    pub hop_hints: Vec<HopHint>,
    pub router: Vec<RouterHop>,
    pub dry_run: bool,
}

impl SendPaymentData {
    pub fn new(command: SendPaymentCommand) -> Result<SendPaymentData, String> {
        let invoice = command
            .invoice
            .as_ref()
            .map(|invoice| invoice.parse::<CkbInvoice>())
            .transpose()
            .map_err(|_| "invoice is invalid".to_string())?;

        if let Some(invoice) = invoice.clone() {
            if invoice.is_expired() {
                return Err("invoice is expired".to_string());
            }
        }

        fn validate_field<T: PartialEq + Clone>(
            field: Option<T>,
            invoice_field: Option<T>,
            field_name: &str,
        ) -> Result<T, String> {
            match (field, invoice_field) {
                (Some(f), Some(i)) => {
                    if f != i {
                        return Err(format!("{} does not match the invoice", field_name));
                    }
                    Ok(f)
                }
                (Some(f), None) => Ok(f),
                (None, Some(i)) => Ok(i),
                (None, None) => Err(format!("{} is missing", field_name)),
            }
        }

        let target = validate_field(
            command.target_pubkey,
            invoice
                .as_ref()
                .and_then(|i| i.payee_pub_key().cloned().map(Pubkey::from)),
            "target_pubkey",
        )?;

        let amount = validate_field(
            command.amount,
            invoice.as_ref().and_then(|i| i.amount()),
            "amount",
        )?;

        let udt_type_script = match validate_field(
            command.udt_type_script.clone(),
            invoice.as_ref().and_then(|i| i.udt_type_script().cloned()),
            "udt_type_script",
        ) {
            Ok(script) => Some(script),
            Err(e) if e == "udt_type_script is missing" => None,
            Err(e) => return Err(e),
        };

        // check htlc expiry delta and limit are both valid if it is set
        let final_tlc_expiry_delta = command
            .final_tlc_expiry_delta
            .or_else(|| {
                invoice
                    .as_ref()
                    .and_then(|i| i.final_tlc_minimum_expiry_delta().copied())
            })
            .unwrap_or(DEFAULT_TLC_EXPIRY_DELTA);
        if !(MIN_TLC_EXPIRY_DELTA..=MAX_PAYMENT_TLC_EXPIRY_LIMIT).contains(&final_tlc_expiry_delta)
        {
            return Err(format!(
                "invalid final_tlc_expiry_delta, expect between {} and {}",
                MIN_TLC_EXPIRY_DELTA, MAX_PAYMENT_TLC_EXPIRY_LIMIT
            ));
        }

        let tlc_expiry_limit = command
            .tlc_expiry_limit
            .unwrap_or(MAX_PAYMENT_TLC_EXPIRY_LIMIT);

        if tlc_expiry_limit < final_tlc_expiry_delta || tlc_expiry_limit < MIN_TLC_EXPIRY_DELTA {
            return Err("tlc_expiry_limit is too small".to_string());
        }
        if tlc_expiry_limit > MAX_PAYMENT_TLC_EXPIRY_LIMIT {
            return Err(format!(
                "tlc_expiry_limit is too large, expect it to less than {}",
                MAX_PAYMENT_TLC_EXPIRY_LIMIT
            ));
        }

        let keysend = command.keysend.unwrap_or(false);
        let (payment_hash, preimage) = if !keysend {
            (
                validate_field(
                    command.payment_hash,
                    invoice.as_ref().map(|i| *i.payment_hash()),
                    "payment_hash",
                )?,
                None,
            )
        } else {
            if invoice.is_some() {
                return Err("keysend payment should not have invoice".to_string());
            }
            if command.payment_hash.is_some() {
                return Err("keysend payment should not have payment_hash".to_string());
            }
            // generate a random preimage for keysend payment
            let mut rng = rand::thread_rng();
            let mut result = [0u8; 32];
            rng.fill(&mut result[..]);
            let preimage: Hash256 = result.into();
            // use the default payment hash algorithm here for keysend payment
            let payment_hash: Hash256 = blake2b_256(preimage).into();
            (payment_hash, Some(preimage))
        };

        if udt_type_script.is_none() && amount >= u64::MAX as u128 {
            return Err(format!(
                "The payment amount ({}) should be less than {}",
                amount,
                u64::MAX
            ));
        }

        let hop_hints = command.hop_hints.unwrap_or_default();

        Ok(SendPaymentData {
            target_pubkey: target,
            amount,
            payment_hash,
            invoice: command.invoice,
            final_tlc_expiry_delta,
            tlc_expiry_limit,
            timeout: command.timeout,
            max_fee_amount: command.max_fee_amount,
            max_parts: command.max_parts,
            keysend,
            udt_type_script,
            preimage,
            custom_records: command.custom_records,
            allow_self_payment: command.allow_self_payment,
            hop_hints,
            router: vec![],
            dry_run: command.dry_run,
        })
    }
}

#[derive(Debug)]
pub struct AcceptChannelCommand {
    pub temp_channel_id: Hash256,
    pub funding_amount: u128,
    pub shutdown_script: Option<Script>,
    pub max_tlc_value_in_flight: Option<u128>,
    pub max_tlc_number_in_flight: Option<u64>,
    pub min_tlc_value: Option<u128>,
    pub tlc_fee_proportional_millionths: Option<u128>,
    pub tlc_expiry_delta: Option<u64>,
}

#[derive(Debug, Clone)]
pub struct SendOnionPacketCommand {
    pub peeled_onion_packet: PeeledPaymentOnionPacket,
    // We are currently forwarding a previous tlc. The previous tlc's channel id, tlc id
    // and the fee paid are included here.
    pub previous_tlc: Option<PrevTlcInfo>,
    pub payment_hash: Hash256,
}

impl NetworkActorMessage {
    pub fn new_event(event: NetworkActorEvent) -> Self {
        Self::Event(event)
    }

    pub fn new_command(command: NetworkActorCommand) -> Self {
        Self::Command(command)
    }

    pub fn new_notification(service_event: NetworkServiceEvent) -> Self {
        Self::Notification(service_event)
    }
}

#[cfg(any(debug_assertions, feature = "bench"))]
#[derive(Clone, Debug)]
pub enum DebugEvent {
    // A AddTlc peer message processed with failure
    AddTlcFailed(PeerId, Hash256, TlcErr),
    // Common event with string
    Common(String),
}

#[macro_export]
macro_rules! debug_event {
    ($network:expr, $debug_event:expr) => {
        #[cfg(any(debug_assertions, feature = "bench"))]
        $network
            .send_message(NetworkActorMessage::new_notification(
                NetworkServiceEvent::DebugEvent(DebugEvent::Common($debug_event.to_string())),
            ))
            .expect(ASSUME_NETWORK_ACTOR_ALIVE);
    };
}

#[derive(Clone, Debug)]
pub enum NetworkServiceEvent {
    NetworkStarted(PeerId, MultiAddr, Vec<Multiaddr>),
    NetworkStopped(PeerId),
    PeerConnected(PeerId, Multiaddr),
    PeerDisConnected(PeerId, Multiaddr),
    // An incoming/outgoing channel is created.
    ChannelCreated(PeerId, Hash256),
    // A outgoing channel is pending to be accepted.
    ChannelPendingToBeAccepted(PeerId, Hash256),
    // A funding tx is completed. The watch tower may use this to monitor the channel.
    RemoteTxComplete(PeerId, Hash256, Script, SettlementData),
    // The channel is ready to use (with funding transaction confirmed
    // and both parties sent ChannelReady messages).
    ChannelReady(PeerId, Hash256, OutPoint),
    ChannelClosed(PeerId, Hash256, Byte32),
    ChannelAbandon(Hash256),
    ChannelFundingAborted(Hash256),
    // A RevokeAndAck is received from the peer. Other data relevant to this
    // RevokeAndAck message are also assembled here. The watch tower may use this.
    RevokeAndAckReceived(
        PeerId,  /* Peer Id */
        Hash256, /* Channel Id */
        RevocationData,
        SettlementData,
    ),
    // The other party has signed a valid commitment transaction,
    // and we successfully assemble the partial signature from other party
    // to create a complete commitment transaction and a settlement transaction.
    RemoteCommitmentSigned(PeerId, Hash256, TransactionView, SettlementData),
    // Some other debug event for assertion.
    #[cfg(any(debug_assertions, feature = "bench"))]
    DebugEvent(DebugEvent),
}

/// Events that can be sent to the network actor. Except for NetworkServiceEvent,
/// all events are processed by the network actor.
#[derive(Debug)]
pub enum NetworkActorEvent {
    /// Network events to be processed by this actor.
    PeerConnected(PeerId, Pubkey, SessionContext),
    PeerDisconnected(PeerId, SessionContext),
    FiberMessage(PeerId, FiberMessage),

    // Some gossip messages have been updated in the gossip message store.
    // Normally we need to propagate these messages to the network graph.
    GossipMessageUpdates(GossipMessageUpdates),

    /// Channel related events.
    /// A channel has been accepted.
    /// The two Hash256 are respectively newly agreed channel id and temp channel id,
    /// The two u128 are respectively local and remote funding amount,
    /// and the script is the lock script of the agreed funding cell.
    ChannelAccepted(
        PeerId,
        Hash256,
        Hash256,
        u128,
        u128,
        Script,
        Option<Script>,
        u64,
        u64,
        u64,
    ),
    /// A channel is ready to use.
    ChannelReady(Hash256, PeerId, OutPoint),
    /// A channel is going to be closed, waiting the closing transaction to be broadcasted and confirmed.
    ClosingTransactionPending(Hash256, PeerId, TransactionView, bool),

    /// Both parties are now able to broadcast a valid funding transaction.
    FundingTransactionPending(Transaction, OutPoint, Hash256),

    /// A funding transaction has been confirmed. The transaction was included in the
    /// block with the given transaction index, and the timestamp in the block header.
    FundingTransactionConfirmed(OutPoint, H256, u32, u64),

    /// A funding transaction has failed.
    FundingTransactionFailed(OutPoint),

    /// A closing transaction has been confirmed.
    ClosingTransactionConfirmed(PeerId, Hash256, Byte32, bool),

    /// A closing transaction has failed (either because of invalid transaction or timeout)
    ClosingTransactionFailed(PeerId, Hash256, Byte32),

    // A tlc remove message is received. (payment_hash, remove_tlc)
    TlcRemoveReceived(Hash256, RemoveTlcReason),

    // A payment need to retry
    RetrySendPayment(Hash256),

    // AddTlc result from peer (payment_hash, (process_channel_error, tlc_err), (previous_channel_id, previous_tlc_id))
    AddTlcResult(
        Hash256,
        Option<(ProcessingChannelError, TlcErr)>,
        Option<PrevTlcInfo>,
    ),

    // An owned channel is updated.
    OwnedChannelUpdateEvent(OwnedChannelUpdateEvent),

    // A channel actor stopped event.
    ChannelActorStopped(Hash256, StopReason),
}

#[derive(Debug)]
pub enum NetworkActorMessage {
    Command(NetworkActorCommand),
    Event(NetworkActorEvent),
    Notification(NetworkServiceEvent),
}

#[derive(Debug)]
pub struct FiberMessageWithPeerId {
    pub peer_id: PeerId,
    pub message: FiberMessage,
}

impl FiberMessageWithPeerId {
    pub fn new(peer_id: PeerId, message: FiberMessage) -> Self {
        Self { peer_id, message }
    }
}

#[derive(Debug)]
pub struct GossipMessageWithPeerId {
    pub peer_id: PeerId,
    pub message: GossipMessage,
}

impl GossipMessageWithPeerId {
    pub fn new(peer_id: PeerId, message: GossipMessage) -> Self {
        Self { peer_id, message }
    }
}

pub struct NetworkActor<S> {
    // An event emitter to notify outside observers.
    event_sender: mpsc::Sender<NetworkServiceEvent>,
    chain_actor: ActorRef<CkbChainMessage>,
    store: S,
    network_graph: Arc<RwLock<NetworkGraph<S>>>,
}

impl<S> NetworkActor<S>
where
    S: NetworkActorStateStore
        + ChannelActorStateStore
        + NetworkGraphStateStore
        + GossipMessageStore
        + InvoiceStore
        + Clone
        + Send
        + Sync
        + 'static,
{
    pub fn new(
        event_sender: mpsc::Sender<NetworkServiceEvent>,
        chain_actor: ActorRef<CkbChainMessage>,
        store: S,
        network_graph: Arc<RwLock<NetworkGraph<S>>>,
    ) -> Self {
        Self {
            event_sender,
            chain_actor,
            store: store.clone(),
            network_graph,
        }
    }

    pub async fn handle_peer_message(
        &self,
        state: &mut NetworkActorState<S>,
        peer_id: PeerId,
        message: FiberMessage,
    ) -> crate::Result<()> {
        match message {
            // We should process OpenChannel message here because there is no channel corresponding
            // to the channel id in the message yet.
            FiberMessage::ChannelInitialization(open_channel) => {
                let temp_channel_id = open_channel.channel_id;
                match state
                    .on_open_channel_msg(peer_id, open_channel.clone())
                    .await
                {
                    Ok(()) => {
                        let auto_accept = if let Some(udt_type_script) =
                            open_channel.funding_udt_type_script.as_ref()
                        {
                            is_udt_type_auto_accept(udt_type_script, open_channel.funding_amount)
                        } else {
                            state.auto_accept_channel_ckb_funding_amount > 0
                                && open_channel.funding_amount
                                    >= state.open_channel_auto_accept_min_ckb_funding_amount as u128
                        };
                        if auto_accept {
                            let accept_channel = AcceptChannelCommand {
                                temp_channel_id,
                                funding_amount: if open_channel.funding_udt_type_script.is_some() {
                                    0
                                } else {
                                    state.auto_accept_channel_ckb_funding_amount as u128
                                },
                                shutdown_script: None,
                                max_tlc_number_in_flight: None,
                                max_tlc_value_in_flight: None,
                                min_tlc_value: None,
                                tlc_fee_proportional_millionths: None,
                                tlc_expiry_delta: None,
                            };
                            state.create_inbound_channel(accept_channel).await?;
                        }
                    }
                    Err(err) => {
                        error!("Failed to process OpenChannel message: {}", err);
                    }
                }
            }
            FiberMessage::ChannelNormalOperation(m) => {
                let channel_id = m.get_channel_id();
                state
                    .send_message_to_channel_actor(
                        channel_id,
                        Some(&peer_id),
                        ChannelActorMessage::PeerMessage(m),
                    )
                    .await;
            }
        };
        Ok(())
    }

    // We normally don't need to manually call this to update graph from store data,
    // because network actor will automatically update the graph when it receives
    // updates. But in some standalone tests, we may need to manually update the graph.
    async fn update_graph(&self) {
        let mut graph = self.network_graph.write().await;
        graph.load_from_store();
    }

    pub async fn handle_event(
        &self,
        myself: ActorRef<NetworkActorMessage>,
        state: &mut NetworkActorState<S>,
        event: NetworkActorEvent,
    ) -> crate::Result<()> {
        match event {
            NetworkActorEvent::PeerConnected(id, pubkey, session) => {
                state.on_peer_connected(&id, pubkey, &session).await;
                // Notify outside observers.
                myself
                    .send_message(NetworkActorMessage::new_notification(
                        NetworkServiceEvent::PeerConnected(id, session.address),
                    ))
                    .expect(ASSUME_NETWORK_MYSELF_ALIVE);
            }
            NetworkActorEvent::PeerDisconnected(id, session) => {
                state.on_peer_disconnected(&id);
                // Notify outside observers.
                myself
                    .send_message(NetworkActorMessage::new_notification(
                        NetworkServiceEvent::PeerDisConnected(id, session.address),
                    ))
                    .expect(ASSUME_NETWORK_MYSELF_ALIVE);
            }
            NetworkActorEvent::ChannelAccepted(
                peer_id,
                new,
                old,
                local,
                remote,
                script,
                udt_funding_script,
                local_reserved_ckb_amount,
                remote_reserved_ckb_amount,
                funding_fee_rate,
            ) => {
                assert_ne!(new, old, "new and old channel id must be different");
                if let Some(session) = state.get_peer_session(&peer_id) {
                    if let Some(channel) = state.channels.remove(&old) {
                        debug!("Channel accepted: {:?} -> {:?}", old, new);
                        state.channels.insert(new, channel);
                        if let Some(set) = state.session_channels_map.get_mut(&session) {
                            set.remove(&old);
                            set.insert(new);
                        };

                        debug!("Starting funding channel");
                        // TODO: Here we implies the one who receives AcceptChannel message
                        //  (i.e. the channel initiator) will send TxUpdate message first.
                        myself
                            .send_message(NetworkActorMessage::new_command(
                                NetworkActorCommand::UpdateChannelFunding(
                                    new,
                                    Default::default(),
                                    FundingRequest {
                                        script,
                                        udt_type_script: udt_funding_script,
                                        local_amount: local,
                                        funding_fee_rate,
                                        remote_amount: remote,
                                        local_reserved_ckb_amount,
                                        remote_reserved_ckb_amount,
                                    },
                                ),
                            ))
                            .expect(ASSUME_NETWORK_MYSELF_ALIVE);
                    }
                }
            }
            NetworkActorEvent::ChannelReady(channel_id, peer_id, channel_outpoint) => {
                info!(
                    "Channel ({:?}) to peer {:?} is now ready",
                    channel_id, peer_id
                );

                // FIXME(yukang): need to make sure ChannelReady is sent after the channel is reestablished
                state
                    .outpoint_channel_map
                    .insert(channel_outpoint.clone(), channel_id);

                // Notify outside observers.
                myself
                    .send_message(NetworkActorMessage::new_notification(
                        NetworkServiceEvent::ChannelReady(peer_id, channel_id, channel_outpoint),
                    ))
                    .expect(ASSUME_NETWORK_MYSELF_ALIVE);
            }
            NetworkActorEvent::FiberMessage(peer_id, message) => {
                self.handle_peer_message(state, peer_id, message).await?
            }
            NetworkActorEvent::FundingTransactionPending(transaction, outpoint, channel_id) => {
                state
                    .on_funding_transaction_pending(channel_id, transaction, outpoint)
                    .await;
            }
            NetworkActorEvent::FundingTransactionConfirmed(
                outpoint,
                block_hash,
                tx_index,
                timestamp,
            ) => {
                state
                    .on_funding_transaction_confirmed(outpoint, block_hash, tx_index, timestamp)
                    .await;
            }
            NetworkActorEvent::FundingTransactionFailed(outpoint) => {
                error!("Funding transaction failed: {:?}", outpoint);
                state.abort_funding(Either::Right(outpoint)).await;
            }
            NetworkActorEvent::ClosingTransactionPending(channel_id, peer_id, tx, force) => {
                state
                    .on_closing_transaction_pending(channel_id, peer_id.clone(), tx.clone(), force)
                    .await;
            }
            NetworkActorEvent::ClosingTransactionConfirmed(peer_id, channel_id, tx_hash, force) => {
                state
                    .on_closing_transaction_confirmed(&peer_id, &channel_id, tx_hash, force)
                    .await;
            }
            NetworkActorEvent::ClosingTransactionFailed(peer_id, tx_hash, channel_id) => {
                error!(
                    "Closing transaction failed for channel {:?}, tx hash: {:?}, peer id: {:?}",
                    &channel_id, &tx_hash, &peer_id
                );
                state.remove_in_flight_tx(tx_hash);
            }
            NetworkActorEvent::TlcRemoveReceived(payment_hash, remove_tlc_reason) => {
                // When a node is restarted, RemoveTLC will also be resent if necessary
                self.on_remove_tlc_event(myself, state, payment_hash, remove_tlc_reason)
                    .await;
            }
            NetworkActorEvent::RetrySendPayment(payment_hash) => {
                let Some(mut payment_session) = self.store.get_payment_session(payment_hash) else {
                    return Err(Error::InvalidParameter(payment_hash.to_string()));
                };
                let _ = self
                    .try_payment_session(myself, state, &mut payment_session)
                    .await;
            }
            NetworkActorEvent::AddTlcResult(payment_hash, error_info, previous_tlc) => {
                self.on_add_tlc_result_event(myself, state, payment_hash, error_info, previous_tlc)
                    .await;
            }
            NetworkActorEvent::GossipMessageUpdates(gossip_message_updates) => {
                let mut graph = self.network_graph.write().await;
                graph.update_for_messages(gossip_message_updates.messages);
            }
            NetworkActorEvent::OwnedChannelUpdateEvent(owned_channel_update_event) => {
                let mut graph = self.network_graph.write().await;
                debug!(
                    "Received owned channel update event: {:?}",
                    owned_channel_update_event
                );
                let is_down =
                    matches!(owned_channel_update_event, OwnedChannelUpdateEvent::Down(_));
                graph.process_owned_channel_update_event(owned_channel_update_event);
                if is_down {
                    debug!("Owned channel is down");
                }
            }
            NetworkActorEvent::ChannelActorStopped(channel_id, reason) => {
                state.on_channel_actor_stopped(channel_id, reason).await;
            }
        }
        Ok(())
    }

    pub async fn handle_command(
        &self,
        myself: ActorRef<NetworkActorMessage>,
        state: &mut NetworkActorState<S>,
        command: NetworkActorCommand,
    ) -> crate::Result<()> {
        match command {
            NetworkActorCommand::SendFiberMessage(FiberMessageWithPeerId { peer_id, message }) => {
                state.send_fiber_message_to_peer(&peer_id, message).await?;
            }

            NetworkActorCommand::ConnectPeer(addr) => {
                // TODO: It is more than just dialing a peer. We need to exchange capabilities of the peer,
                // e.g. whether the peer support some specific feature.

                if let Some(peer_id) = extract_peer_id(&addr) {
                    if state.is_connected(&peer_id) {
                        debug!("Peer {:?} already connected, ignoring...", peer_id);
                        return Ok(());
                    }
                    if state.peer_id == peer_id {
                        debug!("Trying to connect to self {:?}, ignoring...", addr);
                        return Ok(());
                    }
                } else {
                    error!("Failed to extract peer id from address: {:?}", addr);
                    return Ok(());
                }

                state
                    .control
                    .dial(addr.clone(), TargetProtocol::All)
                    .await?
                // TODO: note that the dial function does not return error immediately even if dial fails.
                // Tentacle sends an event by calling handle_error function instead, which
                // may receive errors like DialerError.
            }

            NetworkActorCommand::DisconnectPeer(peer_id) => {
                if let Some(session) = state.get_peer_session(&peer_id) {
                    state.control.disconnect(session).await?;
                }
            }

            NetworkActorCommand::SavePeerAddress(addr) => match extract_peer_id(&addr) {
                Some(peer) => {
                    debug!("Saved peer id {:?} with address {:?}", &peer, &addr);
                    state.save_peer_address(peer, addr);
                }
                None => {
                    error!("Failed to save address to peer store: unable to extract peer id from address {:?}", &addr);
                }
            },

            NetworkActorCommand::MaintainConnections => {
                let mut inbound_peer_sessions = state.inbound_peer_sessions();
                let num_inbound_peers = inbound_peer_sessions.len();
                let num_outbound_peers = state.num_of_outbound_peers();

                debug!("Maintaining network connections ticked: current num inbound peers {}, current num outbound peers {}", num_inbound_peers, num_outbound_peers);

                if num_inbound_peers > state.max_inbound_peers {
                    debug!(
                        "Already connected to {} inbound peers, only wants {} peers, disconnecting some",
                        num_inbound_peers, state.max_inbound_peers
                    );
                    inbound_peer_sessions.retain(|k| !state.session_channels_map.contains_key(k));
                    let sessions_to_disconnect = if inbound_peer_sessions.len()
                        < num_inbound_peers - state.max_inbound_peers
                    {
                        warn!(
                            "Wants to disconnect more {} inbound peers, but all peers except {:?} have channels, will not disconnect any peer with channels",
                            num_inbound_peers - state.max_inbound_peers, &inbound_peer_sessions
                        );
                        &inbound_peer_sessions[..]
                    } else {
                        &inbound_peer_sessions[..num_inbound_peers - state.max_inbound_peers]
                    };
                    debug!(
                        "Disconnecting inbound peer sessions {:?}",
                        sessions_to_disconnect
                    );
                    for session in sessions_to_disconnect {
                        if let Err(err) = state.control.disconnect(*session).await {
                            error!("Failed to disconnect session: {}", err);
                        }
                    }
                }

                if num_outbound_peers >= state.min_outbound_peers {
                    debug!(
                        "Already connected to {} outbound peers, wants a minimal of {} peers, skipping connecting to more peers",
                        num_outbound_peers, state.min_outbound_peers
                    );
                    return Ok(());
                }

                let peers_to_connect = {
                    let graph = self.network_graph.read().await;
                    let n_peers_to_connect = state.min_outbound_peers - num_outbound_peers;
                    let n_graph_nodes = graph.num_of_nodes();
                    let n_saved_peers = state.state_to_be_persisted.num_of_saved_nodes();
                    let n_all_saved_peers = n_graph_nodes + n_saved_peers;
                    if n_all_saved_peers == 0 {
                        return Ok(());
                    }
                    let n_saved_peers_to_connect =
                        n_peers_to_connect * n_saved_peers / n_all_saved_peers;
                    let n_graph_nodes_to_connect = n_peers_to_connect - n_saved_peers_to_connect;

                    let saved_peers_to_connect = state
                        .state_to_be_persisted
                        .sample_n_peers_to_connect(n_saved_peers_to_connect);
                    trace!(
                        "Randomly selected peers from saved addresses to connect: {:?}",
                        &saved_peers_to_connect
                    );
                    let graph_nodes_to_connect =
                        graph.sample_n_peers_to_connect(n_graph_nodes_to_connect);
                    trace!(
                        "Randomly selected peers from network graph to connect: {:?}",
                        &graph_nodes_to_connect
                    );
                    saved_peers_to_connect
                        .into_iter()
                        .chain(graph_nodes_to_connect.into_iter())
                };
                for (peer_id, addresses) in peers_to_connect {
                    if let Some(session) = state.get_peer_session(&peer_id) {
                        debug!(
                            "Randomly selected peer {:?} already connected with session id {:?}, skipping connection",
                            peer_id, session
                        );
                        continue;
                    }
                    for addr in addresses {
                        state
                            .network
                            .send_message(NetworkActorMessage::new_command(
                                NetworkActorCommand::ConnectPeer(addr.clone()),
                            ))
                            .expect(ASSUME_NETWORK_MYSELF_ALIVE);
                    }
                }
            }
            NetworkActorCommand::CheckChannels => {
                let now = now_timestamp_as_millis_u64();
                for (_peer_id, channel_id, channel_state) in self.store.get_channel_states(None) {
                    if matches!(channel_state, ChannelState::ChannelReady) {
                        if let Some(actor_state) = self.store.get_channel_actor_state(&channel_id) {
                            for tlc in actor_state.tlc_state.received_tlcs.get_committed_tlcs() {
                                if let Some(payment_preimage) =
                                    self.store.get_invoice_preimage(&tlc.payment_hash)
                                {
                                    debug!(
                                        "Found payment preimage for channel {:?} tlc {:?}",
                                        channel_id,
                                        tlc.id()
                                    );
                                    if self
                                        .store
                                        .get_invoice_status(&tlc.payment_hash)
                                        .is_some_and(|s| {
                                            !matches!(
                                                s,
                                                CkbInvoiceStatus::Open | CkbInvoiceStatus::Received
                                            )
                                        })
                                    {
                                        continue;
                                    }
                                    let (send, _recv) = oneshot::channel();
                                    let rpc_reply = RpcReplyPort::from(send);
                                    if let Err(err) = state
                                        .send_command_to_channel(
                                            channel_id,
                                            ChannelCommand::RemoveTlc(
                                                RemoveTlcCommand {
                                                    id: tlc.id(),
                                                    reason: RemoveTlcReason::RemoveTlcFulfill(
                                                        RemoveTlcFulfill { payment_preimage },
                                                    ),
                                                },
                                                rpc_reply,
                                            ),
                                        )
                                        .await
                                    {
                                        error!(
                                            "Failed to remove tlc {:?} for channel {:?}: {}",
                                            tlc.id(),
                                            channel_id,
                                            err
                                        );
                                    }
                                }
                            }

                            if actor_state
                                .tlc_state
                                .offered_tlcs
                                .get_committed_tlcs()
                                .iter()
                                .any(|tlc| tlc.expiry < now)
                            {
                                debug!(
                                    "Force closing channel {:?} due to expired offered tlc",
                                    channel_id
                                );
                                let (send, _recv) = oneshot::channel();
                                let rpc_reply = RpcReplyPort::from(send);
                                if let Err(err) = state
                                    .send_command_to_channel(
                                        channel_id,
                                        ChannelCommand::Shutdown(
                                            ShutdownCommand {
                                                close_script: Script::default(),
                                                fee_rate: FeeRate::default(),
                                                force: true,
                                            },
                                            rpc_reply,
                                        ),
                                    )
                                    .await
                                {
                                    error!(
                                        "Failed to force close channel {:?}: {}",
                                        channel_id, err
                                    );
                                }
                            }
                        }
                    }
                }
            }
            NetworkActorCommand::OpenChannel(open_channel, reply) => {
                match state.create_outbound_channel(open_channel).await {
                    Ok((_, channel_id)) => {
                        let _ = reply.send(Ok(OpenChannelResponse { channel_id }));
                    }
                    Err(err) => {
                        error!("Failed to create channel: {}", err);
                        let _ = reply.send(Err(err.to_string()));
                    }
                }
            }
            NetworkActorCommand::AcceptChannel(accept_channel, reply) => {
                match state.create_inbound_channel(accept_channel).await {
                    Ok((_, old_channel_id, new_channel_id)) => {
                        let _ = reply.send(Ok(AcceptChannelResponse {
                            old_channel_id,
                            new_channel_id,
                        }));
                    }
                    Err(err) => {
                        error!("Failed to accept channel: {}", err);
                        let _ = reply.send(Err(err.to_string()));
                    }
                }
            }

            NetworkActorCommand::AbandonChannel(channel_id, reply) => {
                match state.abandon_channel(channel_id).await {
                    Ok(_) => {
                        let _ = reply.send(Ok(()));
                    }
                    Err(err) => {
                        error!("Failed to abandon channel: {}", err);
                        let _ = reply.send(Err(err.to_string()));
                    }
                }
            }

            NetworkActorCommand::ControlFiberChannel(c) => {
                state
                    .send_command_to_channel(c.channel_id, c.command)
                    .await?
            }

            NetworkActorCommand::SendPaymentOnionPacket(command) => {
                let res = self
                    .handle_send_onion_packet_command(state, command.clone())
                    .await;
                if let Err(err) = res {
                    self.on_add_tlc_result_event(
                        myself,
                        state,
                        command.payment_hash,
                        Some((ProcessingChannelError::TlcForwardingError(err.clone()), err)),
                        command.previous_tlc,
                    )
                    .await;
                }
            }
            NetworkActorCommand::PeelPaymentOnionPacket(onion_packet, payment_hash, reply) => {
                let response = onion_packet
                    .peel(
                        &state.private_key,
                        Some(payment_hash.as_ref()),
                        &Secp256k1::new(),
                    )
                    .map_err(|err| err.to_string());

                let _ = reply.send(response);
            }

            NetworkActorCommand::UpdateChannelFunding(channel_id, transaction, request) => {
                let old_tx = transaction.into_view();
                let mut tx = FundingTx::new();
                tx.update_for_self(old_tx)?;
                let tx = match call_t!(
                    self.chain_actor.clone(),
                    CkbChainMessage::Fund,
                    DEFAULT_CHAIN_ACTOR_TIMEOUT,
                    tx,
                    request
                ) {
                    Ok(Ok(tx)) => match tx.into_inner() {
                        Some(tx) => tx,
                        _ => {
                            error!("Obtained empty funding tx");
                            return Ok(());
                        }
                    },
                    Ok(Err(err)) => {
                        error!("Failed to fund channel: {}", err);
                        state.abort_funding(Either::Left(channel_id)).await;
                        return Ok(());
                    }
                    Err(err) => {
                        error!("Failed to call chain actor: {}", err);
                        return Ok(());
                    }
                };
                debug!("Funding transaction updated on our part: {:?}", tx);
                state
                    .send_command_to_channel(
                        channel_id,
                        ChannelCommand::TxCollaborationCommand(TxCollaborationCommand::TxUpdate(
                            TxUpdateCommand {
                                transaction: tx.data(),
                            },
                        )),
                    )
                    .await?
            }
            NetworkActorCommand::NotifyFundingTx(tx) => {
                let _ = self
                    .chain_actor
                    .send_message(CkbChainMessage::AddFundingTx(tx.into()));
            }
            NetworkActorCommand::SignFundingTx(
                ref peer_id,
                ref channel_id,
                funding_tx,
                partial_witnesses,
            ) => {
                let tx_hash: Hash256 = funding_tx.calc_tx_hash().into();
                let msg = match partial_witnesses {
                    Some(partial_witnesses) => {
                        debug!(
                            "Received SignFudningTx request with for transaction {:?} and partial witnesses {:?}",
                            &funding_tx,
                            partial_witnesses
                                .iter()
                                .map(hex::encode)
                                .collect::<Vec<_>>()
                        );
                        let funding_tx = funding_tx
                            .into_view()
                            .as_advanced_builder()
                            .set_witnesses(
                                partial_witnesses.into_iter().map(|x| x.pack()).collect(),
                            )
                            .build();

                        let mut funding_tx = call_t!(
                            self.chain_actor,
                            CkbChainMessage::Sign,
                            DEFAULT_CHAIN_ACTOR_TIMEOUT,
                            funding_tx.into()
                        )
                        .expect(ASSUME_CHAIN_ACTOR_ALWAYS_ALIVE_FOR_NOW)
                        .expect("Signing succeeded");
                        debug!("Funding transaction signed: {:?}", &funding_tx);

                        // Since we have received a valid tx_signatures message, we're now sure that
                        // we can broadcast a valid transaction to the network, i.e. we can wait for
                        // the funding transaction to be confirmed.
                        let funding_tx = funding_tx.take().expect("take tx");
                        let witnesses = funding_tx.witnesses();
                        let outpoint = funding_tx
                            .output_pts_iter()
                            .next()
                            .expect("funding tx output exists");

                        myself
                            .send_message(NetworkActorMessage::new_event(
                                NetworkActorEvent::FundingTransactionPending(
                                    funding_tx.data(),
                                    outpoint,
                                    *channel_id,
                                ),
                            ))
                            .expect("network actor alive");
                        debug!("Fully signed funding tx {:?}", &funding_tx);

                        FiberMessageWithPeerId {
                            peer_id: peer_id.clone(),
                            message: FiberMessage::ChannelNormalOperation(
                                FiberChannelMessage::TxSignatures(TxSignatures {
                                    channel_id: *channel_id,
                                    witnesses: witnesses.into_iter().map(|x| x.unpack()).collect(),
                                }),
                            ),
                        }
                    }
                    None => {
                        debug!(
                            "Received SignFundingTx request with for transaction {:?} without partial witnesses, so start signing it now",
                            &funding_tx,
                        );
                        let mut funding_tx = call_t!(
                            self.chain_actor,
                            CkbChainMessage::Sign,
                            DEFAULT_CHAIN_ACTOR_TIMEOUT,
                            funding_tx.into()
                        )
                        .expect(ASSUME_CHAIN_ACTOR_ALWAYS_ALIVE_FOR_NOW)?;
                        debug!("Funding transaction signed: {:?}", &funding_tx);
                        let funding_tx = funding_tx.take().expect("take tx");
                        let witnesses = funding_tx.witnesses();

                        debug!("Partially signed funding tx {:?}", &funding_tx);
                        FiberMessageWithPeerId {
                            peer_id: peer_id.clone(),
                            message: FiberMessage::ChannelNormalOperation(
                                FiberChannelMessage::TxSignatures(TxSignatures {
                                    channel_id: *channel_id,
                                    witnesses: witnesses.into_iter().map(|x| x.unpack()).collect(),
                                }),
                            ),
                        }
                    }
                };

                state
                    .trace_tx(tx_hash, InFlightCkbTxKind::Funding(*channel_id))
                    .await?;

                // TODO: before sending the signatures to the peer, start tracing the tx
                // It should be the first time to trace the tx

                myself
                    .send_message(NetworkActorMessage::new_command(
                        NetworkActorCommand::SendFiberMessage(msg),
                    ))
                    .expect("network actor alive");
            }
            NetworkActorCommand::BroadcastMessages(message) => {
                state
                    .gossip_actor
                    .send_message(GossipActorMessage::TryBroadcastMessages(message))
                    .expect(ASSUME_GOSSIP_ACTOR_ALIVE);
            }
            NetworkActorCommand::SignMessage(message, reply) => {
                debug!(
                    "Signing message with node private key: message {:?}, public key {:?}",
                    message,
                    state.get_public_key()
                );
                let signature = state.private_key.sign(message);
                let _ = reply.send(signature);
            }
            NetworkActorCommand::SendPayment(payment_request, reply) => {
                match self.on_send_payment(myself, state, payment_request).await {
                    Ok(payment) => {
                        let _ = reply.send(Ok(payment));
                    }
                    Err(e) => {
                        error!("Failed to send payment: {:?}", e);
                        let _ = reply.send(Err(e.to_string()));
                    }
                }
            }
            NetworkActorCommand::SendPaymentWithRouter(payment_request, reply) => {
                match self
                    .on_send_payment_with_router(myself, state, payment_request)
                    .await
                {
                    Ok(payment) => {
                        let _ = reply.send(Ok(payment));
                    }
                    Err(e) => {
                        error!("Failed to send payment: {:?}", e);
                        let _ = reply.send(Err(e.to_string()));
                    }
                }
            }
            NetworkActorCommand::BuildPaymentRouter(build_payment_router, reply) => {
                match self.on_build_payment_router(build_payment_router).await {
                    Ok(router) => {
                        let _ = reply.send(Ok(router));
                    }
                    Err(e) => {
                        error!("Failed to build payment router: {:?}", e);
                        let _ = reply.send(Err(e.to_string()));
                    }
                }
            }
            NetworkActorCommand::GetPayment(payment_hash, reply) => {
                match self.on_get_payment(&payment_hash) {
                    Ok(payment) => {
                        let _ = reply.send(Ok(payment));
                    }
                    Err(e) => {
                        let _ = reply.send(Err(e.to_string()));
                    }
                }
            }
            NetworkActorCommand::BroadcastLocalInfo(kind) => match kind {
                LocalInfoKind::NodeAnnouncement => {
                    let message = state.get_or_create_new_node_announcement_message();
                    myself
                        .send_message(NetworkActorMessage::new_command(
                            NetworkActorCommand::BroadcastMessages(vec![
                                BroadcastMessageWithTimestamp::NodeAnnouncement(message),
                            ]),
                        ))
                        .expect(ASSUME_NETWORK_MYSELF_ALIVE);
                }
            },
            NetworkActorCommand::NodeInfo(_, rpc) => {
                let response = NodeInfoResponse {
                    node_name: state.node_name,
                    node_id: state.get_public_key(),
                    addresses: state.announced_addrs.clone(),
                    chain_hash: get_chain_hash(),
                    open_channel_auto_accept_min_ckb_funding_amount: state
                        .open_channel_auto_accept_min_ckb_funding_amount,
                    auto_accept_channel_ckb_funding_amount: state
                        .auto_accept_channel_ckb_funding_amount,
                    tlc_expiry_delta: state.tlc_expiry_delta,
                    tlc_min_value: state.tlc_min_value,
                    tlc_fee_proportional_millionths: state.tlc_fee_proportional_millionths,
                    channel_count: state.channels.len() as u32,
                    pending_channel_count: state.pending_channels.len() as u32,
                    peers_count: state.peer_session_map.len() as u32,
                    udt_cfg_infos: get_udt_whitelist(),
                };
                let _ = rpc.send(Ok(response));
            }
            NetworkActorCommand::ListPeers(_, rpc) => {
                let peers = state
                    .peer_session_map
                    .keys()
                    .map(|peer_id| PeerInfo {
                        peer_id: peer_id.clone(),
                        pubkey: state
                            .state_to_be_persisted
                            .get_peer_pubkey(peer_id)
                            .expect("pubkey not found"),
                        addresses: state.state_to_be_persisted.get_peer_addresses(peer_id),
                    })
                    .collect::<Vec<_>>();
                let _ = rpc.send(Ok(peers));
            }
        };
        Ok(())
    }

    async fn handle_send_onion_packet_command(
        &self,
        state: &mut NetworkActorState<S>,
        command: SendOnionPacketCommand,
    ) -> Result<(), TlcErr> {
        let SendOnionPacketCommand {
            peeled_onion_packet,
            previous_tlc,
            payment_hash,
        } = command;

        let info = peeled_onion_packet.current.clone();
        let shared_secret = peeled_onion_packet.shared_secret;
        let channel_outpoint = OutPoint::new(info.funding_tx_hash.into(), 0);
        let channel_id = match state.outpoint_channel_map.get(&channel_outpoint) {
            Some(channel_id) => channel_id,
            None => {
                error!(
                        "Channel id not found in outpoint_channel_map with {:?}, are we connected to the peer?",
                        channel_outpoint
                    );
                let tlc_err = TlcErr::new_channel_fail(
                    TlcErrorCode::UnknownNextPeer,
                    state.get_public_key(),
                    channel_outpoint.clone(),
                    None,
                );
                return Err(tlc_err);
            }
        };
        let (send, _recv) = oneshot::channel::<Result<AddTlcResponse, TlcErr>>();
        // explicitly don't wait for the response, we will handle the result in AddTlcResult
        let rpc_reply = RpcReplyPort::from(send);
        let command = ChannelCommand::AddTlc(
            AddTlcCommand {
                amount: info.amount,
                payment_hash,
                expiry: info.expiry,
                hash_algorithm: info.hash_algorithm,
                onion_packet: peeled_onion_packet.next.clone(),
                shared_secret,
                previous_tlc,
            },
            rpc_reply,
        );

        // we have already checked the channel_id is valid,
        match state.send_command_to_channel(*channel_id, command).await {
            Ok(_) => {
                return Ok(());
            }
            Err(err) => {
                error!(
                    "Failed to send onion packet to channel: {:?} with err: {:?}",
                    channel_id, err
                );
                let tlc_error = self.get_tlc_error(state, &err, &channel_outpoint);
                return Err(tlc_error);
            }
        }
    }

    fn get_tlc_error(
        &self,
        state: &mut NetworkActorState<S>,
        error: &Error,
        channel_outpoint: &OutPoint,
    ) -> TlcErr {
        let node_id = state.get_public_key();
        match error {
            Error::ChannelNotFound(_) | Error::PeerNotFound(_) => TlcErr::new_channel_fail(
                TlcErrorCode::UnknownNextPeer,
                node_id,
                channel_outpoint.clone(),
                None,
            ),
            Error::ChannelError(_) => TlcErr::new_channel_fail(
                TlcErrorCode::TemporaryChannelFailure,
                node_id,
                channel_outpoint.clone(),
                None,
            ),
            _ => {
                error!(
                    "Failed to send onion packet to channel: {:?} with err: {:?}",
                    channel_outpoint, error
                );
                TlcErr::new_node_fail(TlcErrorCode::TemporaryNodeFailure, state.get_public_key())
            }
        }
    }

    async fn on_remove_tlc_event(
        &self,
        myself: ActorRef<NetworkActorMessage>,
        state: &mut NetworkActorState<S>,
        payment_hash: Hash256,
        reason: RemoveTlcReason,
    ) {
        if let Some(mut payment_session) = self.store.get_payment_session(payment_hash) {
            self.network_graph
                .write()
                .await
                .untrack_payment_router(&payment_session);
            if payment_session.status == PaymentSessionStatus::Inflight {
                match reason {
                    RemoveTlcReason::RemoveTlcFulfill(_) => {
                        self.network_graph
                            .write()
                            .await
                            .record_payment_success(payment_session);
                    }
                    RemoveTlcReason::RemoveTlcFail(reason) => {
                        let error_detail = reason
                            .decode(
                                &payment_session.session_key,
                                payment_session.hops_public_keys(),
                            )
                            .unwrap_or_else(|| {
                                debug_event!(myself, "InvalidOnionError");
                                TlcErr::new(TlcErrorCode::InvalidOnionError)
                            });

                        self.update_graph_with_tlc_fail(&state.network, &error_detail)
                            .await;
                        let need_to_retry = self
                            .network_graph
                            .write()
                            .await
                            .record_payment_fail(&payment_session, error_detail.clone());
                        if need_to_retry {
                            self.register_payment_retry(myself, payment_hash);
                        } else {
                            self.set_payment_fail_with_error(
                                &mut payment_session,
                                error_detail.error_code.as_ref(),
                            );
                        }
                    }
                }
            }
        }
    }

    async fn update_graph_with_tlc_fail(
        &self,
        network: &ActorRef<NetworkActorMessage>,
        tcl_error_detail: &TlcErr,
    ) {
        let error_code = tcl_error_detail.error_code();
        // https://github.com/lightning/bolts/blob/master/04-onion-routing.md#rationale-6
        // we now still update the graph, maybe we need to remove it later?
        if error_code.is_update() {
            if let Some(TlcErrData::ChannelFailed {
                channel_update: Some(channel_update),
                ..
            }) = &tcl_error_detail.extra_data
            {
                network
                    .send_message(NetworkActorMessage::new_command(
                        NetworkActorCommand::BroadcastMessages(vec![
                            BroadcastMessageWithTimestamp::ChannelUpdate(channel_update.clone()),
                        ]),
                    ))
                    .expect(ASSUME_NETWORK_MYSELF_ALIVE);
            }
        }
        match tcl_error_detail.error_code() {
            TlcErrorCode::PermanentChannelFailure
            | TlcErrorCode::ChannelDisabled
            | TlcErrorCode::UnknownNextPeer => {
                let channel_outpoint = tcl_error_detail
                    .error_channel_outpoint()
                    .expect("expect channel outpoint");
                debug!("mark channel failed: {:?}", channel_outpoint);
                let mut graph = self.network_graph.write().await;
                graph.mark_channel_failed(&channel_outpoint);
            }
            TlcErrorCode::PermanentNodeFailure => {
                let node_id = tcl_error_detail.error_node_id().expect("expect node id");
                let mut graph = self.network_graph.write().await;
                graph.mark_node_failed(node_id);
            }
            _ => {}
        }
    }

    fn on_get_payment(&self, payment_hash: &Hash256) -> Result<SendPaymentResponse, Error> {
        match self.store.get_payment_session(*payment_hash) {
            Some(payment_session) => Ok(payment_session.into()),
            None => Err(Error::InvalidParameter(format!(
                "Payment session not found: {:?}",
                payment_hash
            ))),
        }
    }

    async fn build_payment_route(
        &self,
        payment_session: &mut PaymentSession,
    ) -> Result<Vec<PaymentHopData>, Error> {
        let graph = self.network_graph.read().await;
        let source = graph.get_source_pubkey();
        match graph.build_route(payment_session.request.clone()) {
            Err(e) => {
                let error = format!("Failed to build route, {}", e);
                self.set_payment_fail_with_error(payment_session, &error);
                return Err(Error::SendPaymentError(error));
            }
            Ok(hops) => {
                payment_session.route =
                    SessionRoute::new(source, payment_session.request.target_pubkey, &hops);
                assert_ne!(hops[0].funding_tx_hash, Hash256::default());
                return Ok(hops);
            }
        };
    }

    async fn send_payment_onion_packet(
        &self,
        state: &mut NetworkActorState<S>,
        payment_session: &mut PaymentSession,
        payment_data: &SendPaymentData,
        hops: Vec<PaymentHopData>,
    ) -> Result<PaymentSession, Error> {
        let session_key = Privkey::from_slice(KeyPair::generate_random_key().as_ref());
        assert_ne!(hops[0].funding_tx_hash, Hash256::default());

        payment_session
            .session_key
            .copy_from_slice(session_key.as_ref());

        let peeled_onion_packet = match PeeledPaymentOnionPacket::create(
            session_key,
            hops,
            Some(payment_data.payment_hash.as_ref().to_vec()),
            &Secp256k1::signing_only(),
        ) {
            Ok(packet) => packet,
            Err(e) => {
                let err = format!(
                    "Failed to create onion packet: {:?}, error: {:?}",
                    payment_data.payment_hash, e
                );
                self.set_payment_fail_with_error(payment_session, &err);
                return Err(Error::SendPaymentFirstHopError(err, false));
            }
        };

        match self
            .handle_send_onion_packet_command(
                state,
                SendOnionPacketCommand {
                    peeled_onion_packet,
                    previous_tlc: None,
                    payment_hash: payment_data.payment_hash,
                },
            )
            .await
        {
            Err(error_detail) => {
                self.update_graph_with_tlc_fail(&state.network, &error_detail)
                    .await;
                let need_to_retry = self
                    .network_graph
                    .write()
                    .await
                    .record_payment_fail(payment_session, error_detail.clone());
                let err = format!(
                    "Failed to send onion packet with error {}",
                    error_detail.error_code_as_str()
                );
                eprintln!(
                    "send onion packet failed: {:?} need_to_retry: {:?}",
                    err, need_to_retry
                );
                if !need_to_retry {
                    // only update the payment session status when we don't need to retry
                    // otherwise the endpoint user may get confused in the internal state changes
                    self.set_payment_fail_with_error(payment_session, &err);
                }
                return Err(Error::SendPaymentFirstHopError(err, need_to_retry));
            }
            Ok(_) => {
                self.store.insert_payment_session(payment_session.clone());
                return Ok(payment_session.clone());
            }
        }
    }

    async fn on_add_tlc_result_event(
        &self,
        myself: ActorRef<NetworkActorMessage>,
        state: &mut NetworkActorState<S>,
        payment_hash: Hash256,
        error_info: Option<(ProcessingChannelError, TlcErr)>,
        previous_tlc: Option<PrevTlcInfo>,
    ) {
        if let Some(PrevTlcInfo {
            prev_channel_id: channel_id,
            prev_tlc_id: tlc_id,
            ..
        }) = previous_tlc
        {
            myself
                .send_message(NetworkActorMessage::new_command(
                    NetworkActorCommand::ControlFiberChannel(ChannelCommandWithId {
                        channel_id,
                        command: ChannelCommand::ForwardTlcResult(ForwardTlcResult {
                            payment_hash,
                            channel_id,
                            tlc_id,
                            error_info: error_info.clone(),
                        }),
                    }),
                ))
                .expect("network actor alive");
            return;
        }

        let Some(mut payment_session) = self.store.get_payment_session(payment_hash) else {
            return;
        };

        // process the result of sending onion packet for the first hop
        match error_info {
            None => {
                // Add Tlc successfully in the current hop, change the status from into Inflight
                payment_session.set_inflight_status();
                self.store.insert_payment_session(payment_session.clone());
                self.network_graph
                    .write()
                    .await
                    .track_payment_router(&payment_session);
            }
            Some((ProcessingChannelError::RepeatedProcessing(_), _)) => {
                // ignore repeated processing error
            }
            Some((ProcessingChannelError::WaitingTlcAck, _)) => {
                payment_session.last_error = Some("WaitingTlcAck".to_string());
                let _ = self
                    .try_payment_session(myself, state, &mut payment_session)
                    .await;
            }
            Some((_err, tlc_err)) => {
                // other errors in the first hop, will not retry
                self.network_graph
                    .write()
                    .await
                    .record_payment_fail(&payment_session, tlc_err.clone());

                let error = format!(
                    "Failed to send payment session: {:?}, retried times: {}",
                    payment_session.payment_hash(),
                    payment_session.retried_times
                );
                self.set_payment_fail_with_error(&mut payment_session, &error);
            }
        }
    }

    fn set_payment_fail_with_error(&self, payment_session: &mut PaymentSession, error: &str) {
        payment_session.set_failed_status(error);
        self.store.insert_payment_session(payment_session.clone());
    }

    async fn payment_session_build_route(
        &self,
        payment_session: &mut PaymentSession,
        payment_data: &SendPaymentData,
        state: &mut NetworkActorState<S>,
    ) -> Result<Vec<PaymentHopData>, Error> {
        let hops_info = self
            .build_payment_route(payment_session, payment_data)
            .await?;

        payment_session.route = SessionRoute::new(
            state.get_public_key(),
            payment_data.target_pubkey,
            &hops_info,
        );
        Ok(hops_info)
    }

    async fn try_payment_session(
        &self,
        myself: ActorRef<NetworkActorMessage>,
        state: &mut NetworkActorState<S>,
        payment_session: &mut PaymentSession,
    ) -> Result<PaymentSession, Error> {
        self.update_graph().await;

        assert!(payment_session.status != PaymentSessionStatus::Failed);

        debug!(
            "try_payment_session: {:?} times: {:?}",
            payment_session.payment_hash(),
            payment_session.retried_times
        );

        let payment_data = payment_session.request.clone();
        if payment_session.can_retry() {
            if payment_session.last_error != Some("WaitingTlcAck".to_string()) {
                payment_session.retried_times += 1;
            }

<<<<<<< HEAD
            let hops_info = self
                .payment_session_build_route(payment_session, &payment_data, state)
                .await?;
=======
            let hops_info = self.build_payment_route(&mut payment_session).await?;
>>>>>>> fad96124

            match self
                .send_payment_onion_packet(state, payment_session, &payment_data, hops_info)
                .await
            {
                Ok(payment_session) => return Ok(payment_session),
                Err(err) => {
                    let need_retry = matches!(err, Error::SendPaymentFirstHopError(_, true));
                    if need_retry {
                        // If this is the first hop error, such as the WaitingTlcAck error,
                        // we will just retry later, return Ok here for letting endpoint user
                        // know payment session is created successfully
                        self.register_payment_retry(myself, payment_session.payment_hash());
                        return Ok(payment_session.clone());
                    } else {
                        return Err(err);
                    }
                }
            }
        } else {
            let error = payment_session.last_error.clone().unwrap_or_else(|| {
                format!(
                    "Failed to send payment session: {:?}, retried times: {}",
                    payment_data.payment_hash, payment_session.retried_times
                )
            });
            return Err(Error::SendPaymentError(error));
        }
    }

    fn register_payment_retry(&self, myself: ActorRef<NetworkActorMessage>, payment_hash: Hash256) {
        myself.send_after(Duration::from_millis(500), move || {
            NetworkActorMessage::new_event(NetworkActorEvent::RetrySendPayment(payment_hash))
        });
    }

    async fn on_send_payment(
        &self,
        myself: ActorRef<NetworkActorMessage>,
        state: &mut NetworkActorState<S>,
        payment_request: SendPaymentCommand,
    ) -> Result<SendPaymentResponse, Error> {
        let payment_data = SendPaymentData::new(payment_request.clone()).map_err(|e| {
            error!("Failed to validate payment request: {:?}", e);
            Error::InvalidParameter(format!("Failed to validate payment request: {:?}", e))
        })?;

        self.send_payment_with_payment_data(myself, state, payment_data)
            .await
    }

    async fn on_send_payment_with_router(
        &self,
        myself: ActorRef<NetworkActorMessage>,
        state: &mut NetworkActorState<S>,
        command: SendPaymentWithRouterCommand,
    ) -> Result<SendPaymentResponse, Error> {
        // Only proceed if we have at least one hop requirement
        let Some(last_edge) = command.router.last() else {
            return Err(Error::InvalidParameter(
                "No hop requirements provided".to_string(),
            ));
        };

        let source = self.network_graph.read().await.get_source_pubkey();
        let target = last_edge.target;
        let amount = last_edge.amount_received;

        // Create payment command with defaults from the last hop
        let payment_command = SendPaymentCommand {
            target_pubkey: Some(target),
            payment_hash: command.payment_hash,
            invoice: command.invoice,
            allow_self_payment: target == source,
            dry_run: command.dry_run,
            amount: Some(amount),
            keysend: command.keysend,
            udt_type_script: command.udt_type_script.clone(),
            ..Default::default()
        };

        let mut payment_data = SendPaymentData::new(payment_command).map_err(|e| {
            error!("Failed to validate payment request: {:?}", e);
            Error::InvalidParameter(format!("Failed to validate payment request: {:?}", e))
        })?;

        // specify the router to be used
        payment_data.router = command.router.clone();
        self.send_payment_with_payment_data(myself, state, payment_data)
            .await
    }

    async fn send_payment_with_payment_data(
        &self,
        myself: ActorRef<NetworkActorMessage>,
        state: &mut NetworkActorState<S>,
        payment_data: SendPaymentData,
    ) -> Result<SendPaymentResponse, Error> {
        // for dry run, we only build the route and return the hops info,
        // will not store the payment session and send the onion packet
        if payment_data.dry_run {
<<<<<<< HEAD
            let mut payment_session = PaymentSession::new(payment_data.clone(), 0);
            let _hops = self
                .payment_session_build_route(&mut payment_session, &payment_data, state)
                .await?;
=======
            let mut payment_session = PaymentSession::new(payment_data, 0);
            let _hops = self.build_payment_route(&mut payment_session).await?;
>>>>>>> fad96124
            return Ok(payment_session.into());
        }

        // initialize the payment session in db and begin the payment process lifecycle
        if let Some(payment_session) = self.store.get_payment_session(payment_data.payment_hash) {
            // we only allow retrying payment session with status failed
            debug!("Payment session already exists: {:?}", payment_session);
            if payment_session.status != PaymentSessionStatus::Failed {
                return Err(Error::InvalidParameter(format!(
                    "Payment session already exists: {} with payment session status: {:?}",
                    payment_data.payment_hash, payment_session.status
                )));
            }
        }

        let mut payment_session = PaymentSession::new(payment_data, 5);
        self.store.insert_payment_session(payment_session.clone());
        let session = self
            .try_payment_session(myself, state, &mut payment_session)
            .await?;
        return Ok(session.into());
    }

    async fn on_build_payment_router(
        &self,
        command: BuildRouterCommand,
    ) -> Result<PaymentRouter, Error> {
        // Only proceed if we have at least one hop requirement
        let Some(_last_hop) = command.hops_info.last() else {
            return Err(Error::InvalidParameter(
                "No hop requirements provided".to_string(),
            ));
        };

        let source = self.network_graph.read().await.get_source_pubkey();
        let router_hops = self
            .network_graph
            .read()
            .await
            .build_path(source, command)?;

        Ok(PaymentRouter { router_hops })
    }
}

pub struct NetworkActorState<S> {
    store: S,
    state_to_be_persisted: PersistentNetworkActorState,
    // The name of the node to be announced to the network, may be empty.
    node_name: Option<AnnouncedNodeName>,
    peer_id: PeerId,
    announced_addrs: Vec<Multiaddr>,
    auto_announce: bool,
    last_node_announcement_message: Option<NodeAnnouncement>,
    // We need to keep private key here in order to sign node announcement messages.
    private_key: Privkey,
    // This is the entropy used to generate various random values.
    // Must be kept secret.
    // TODO: Maybe we should abstract this into a separate trait.
    entropy: [u8; 32],
    // The default lock script to be used when closing a channel, may be overridden by the shutdown command.
    default_shutdown_script: Script,
    network: ActorRef<NetworkActorMessage>,
    // This immutable attribute is placed here because we need to create it in
    // the pre_start function.
    control: ServiceAsyncControl,
    peer_session_map: HashMap<PeerId, (SessionId, SessionType)>,
    session_channels_map: HashMap<SessionId, HashSet<Hash256>>,
    channels: HashMap<Hash256, ActorRef<ChannelActorMessage>>,
    ckb_txs_in_flight: HashMap<Hash256, ActorRef<InFlightCkbTxActorMessage>>,
    // Outpoint to channel id mapping, only contains channels with state of Ready.
    // We need to remove the channel from this map when the channel is closed or peer disconnected.
    outpoint_channel_map: HashMap<OutPoint, Hash256>,
    // Channels in this hashmap are pending for acceptance. The user needs to
    // issue an AcceptChannelCommand with the amount of funding to accept the channel.
    to_be_accepted_channels: HashMap<Hash256, (PeerId, OpenChannel)>,
    // Channels in this hashmap are pending for funding transaction confirmation.
    pending_channels: HashMap<OutPoint, Hash256>,
    // Used to broadcast and query network info.
    chain_actor: ActorRef<CkbChainMessage>,
    // If the other party funding more than this amount, we will automatically accept the channel.
    open_channel_auto_accept_min_ckb_funding_amount: u64,
    // The default amount of CKB to be funded when auto accepting a channel.
    auto_accept_channel_ckb_funding_amount: u64,
    // The default expiry delta to forward tlcs.
    tlc_expiry_delta: u64,
    // The default tlc min and max value of tlcs to be accepted.
    tlc_min_value: u128,
    // The default tlc fee proportional millionths to be used when auto accepting a channel.
    tlc_fee_proportional_millionths: u128,
    // The gossip messages actor to process and send gossip messages.
    gossip_actor: ActorRef<GossipActorMessage>,
    channel_subscribers: ChannelSubscribers,
    max_inbound_peers: usize,
    min_outbound_peers: usize,
}

#[serde_as]
#[derive(Default, Clone, Serialize, Deserialize)]
pub struct PersistentNetworkActorState {
    // This map is used to store the public key of the peer.
    #[serde_as(as = "Vec<(DisplayFromStr, _)>")]
    peer_pubkey_map: HashMap<PeerId, Pubkey>,
    // These addresses are saved by the user (e.g. the user sends a ConnectPeer rpc to the node),
    // we will then save these addresses to the peer store.
    #[serde_as(as = "Vec<(DisplayFromStr, _)>")]
    saved_peer_addresses: HashMap<PeerId, Vec<Multiaddr>>,
}

impl PersistentNetworkActorState {
    pub fn new() -> Self {
        Default::default()
    }

    fn get_peer_addresses(&self, peer_id: &PeerId) -> Vec<Multiaddr> {
        self.saved_peer_addresses
            .get(peer_id)
            .cloned()
            .unwrap_or_default()
    }

    /// Save a single peer address to the peer store. If this address for the peer does not exist,
    /// then return false, otherwise return true.
    fn save_peer_address(&mut self, peer_id: PeerId, addr: Multiaddr) -> bool {
        match self.saved_peer_addresses.entry(peer_id) {
            Entry::Occupied(mut entry) => {
                if entry.get().contains(&addr) {
                    false
                } else {
                    entry.get_mut().push(addr);
                    true
                }
            }
            Entry::Vacant(entry) => {
                entry.insert(vec![addr]);
                true
            }
        }
    }

    fn get_peer_pubkey(&self, peer_id: &PeerId) -> Option<Pubkey> {
        self.peer_pubkey_map.get(peer_id).copied()
    }

    // Save a single peer pubkey to the peer store. Returns true if the new pubkey is different from the old one,
    // or there does not exist a old pubkey.
    fn save_peer_pubkey(&mut self, peer_id: PeerId, pubkey: Pubkey) -> bool {
        match self.peer_pubkey_map.insert(peer_id, pubkey) {
            Some(old_pubkey) => old_pubkey != pubkey,
            None => true,
        }
    }

    fn num_of_saved_nodes(&self) -> usize {
        self.saved_peer_addresses.len()
    }

    pub(crate) fn sample_n_peers_to_connect(&self, n: usize) -> HashMap<PeerId, Vec<Multiaddr>> {
        // TODO: we may need to shuffle the nodes before selecting the first n nodes,
        // to avoid some malicious nodes from being always selected.
        self.saved_peer_addresses
            .iter()
            .take(n)
            .map(|(k, v)| (k.clone(), v.clone()))
            .collect()
    }
}

pub trait NetworkActorStateStore {
    fn get_network_actor_state(&self, id: &PeerId) -> Option<PersistentNetworkActorState>;
    fn insert_network_actor_state(&self, id: &PeerId, state: PersistentNetworkActorState);
}

static CHANNEL_ACTOR_NAME_PREFIX: AtomicU64 = AtomicU64::new(0u64);

// ractor requires that the actor name is unique, so we add a prefix to the actor name.
fn generate_channel_actor_name(local_peer_id: &PeerId, remote_peer_id: &PeerId) -> String {
    format!(
        "Channel-{} {} <-> {}",
        CHANNEL_ACTOR_NAME_PREFIX.fetch_add(1, Ordering::AcqRel),
        local_peer_id,
        remote_peer_id
    )
}

fn generate_in_flight_tx_actor_name(supervisor: ActorCell, tx_hash: Hash256) -> String {
    let supervisor_name = supervisor.get_name();
    format!(
        "{}/InFlightCkbTx-{}",
        supervisor_name.as_deref().unwrap_or_default(),
        tx_hash
    )
}

impl<S> NetworkActorState<S>
where
    S: NetworkActorStateStore
        + ChannelActorStateStore
        + NetworkGraphStateStore
        + GossipMessageStore
        + InvoiceStore
        + Clone
        + Send
        + Sync
        + 'static,
{
    pub fn get_or_create_new_node_announcement_message(&mut self) -> NodeAnnouncement {
        let now = now_timestamp_as_millis_u64();
        match self.last_node_announcement_message {
            // If the last node announcement message is still relatively new, we don't need to create a new one.
            // Because otherwise the receiving node may be confused by the multiple announcements,
            // and falsely believe we updated the node announcement, and then forward this message to other nodes.
            // This is undesirable because we don't want to flood the network with the same message.
            // On the other hand, if the message is too old, we need to create a new one.
            Some(ref message) if now - message.timestamp < 3600 * 1000 => {
                debug!("Returning old node announcement message as it is still valid");
            }
            _ => {
                let node_name = self.node_name.unwrap_or_default();
                let addresses = self.announced_addrs.clone();
                let announcement = NodeAnnouncement::new(
                    node_name,
                    addresses,
                    &self.private_key,
                    now,
                    self.open_channel_auto_accept_min_ckb_funding_amount,
                );
                debug!(
                    "Created new node announcement message: {:?}, previous {:?}",
                    &announcement, self.last_node_announcement_message
                );
                self.last_node_announcement_message = Some(announcement);
            }
        }
        self.last_node_announcement_message
            .clone()
            .expect("last node announcement message is present")
    }

    pub fn get_public_key(&self) -> Pubkey {
        self.private_key.pubkey()
    }

    pub fn generate_channel_seed(&mut self) -> [u8; 32] {
        let channel_user_id = self.channels.len();
        let seed = channel_user_id
            .to_be_bytes()
            .into_iter()
            .chain(self.entropy.iter().cloned())
            .collect::<Vec<u8>>();
        let result = blake2b_hash_with_salt(&seed, b"FIBER_CHANNEL_SEED");
        self.entropy = blake2b_hash_with_salt(&result, b"FIBER_NETWORK_ENTROPY_UPDATE");
        result
    }

    pub async fn create_outbound_channel(
        &mut self,
        open_channel: OpenChannelCommand,
    ) -> Result<(ActorRef<ChannelActorMessage>, Hash256), ProcessingChannelError> {
        let store = self.store.clone();
        let network = self.network.clone();
        let OpenChannelCommand {
            peer_id,
            funding_amount,
            public,
            shutdown_script,
            funding_udt_type_script,
            commitment_fee_rate,
            commitment_delay_epoch,
            funding_fee_rate,
            tlc_expiry_delta,
            tlc_min_value,
            tlc_fee_proportional_millionths,
            max_tlc_value_in_flight,
            max_tlc_number_in_flight,
        } = open_channel;
        let remote_pubkey =
            self.get_peer_pubkey(&peer_id)
                .ok_or(ProcessingChannelError::InvalidParameter(format!(
                    "Peer {:?} pubkey not found",
                    &peer_id
                )))?;
        if let Some(udt_type_script) = funding_udt_type_script.as_ref() {
            if !check_udt_script(udt_type_script) {
                return Err(ProcessingChannelError::InvalidParameter(
                    "Invalid UDT type script".to_string(),
                ));
            }
        }

        if let Some(_delta) = tlc_expiry_delta.filter(|&d| d < MIN_TLC_EXPIRY_DELTA) {
            return Err(ProcessingChannelError::InvalidParameter(format!(
                "TLC expiry delta is too small, expect larger than {}",
                MIN_TLC_EXPIRY_DELTA
            )));
        }

        let shutdown_script =
            shutdown_script.unwrap_or_else(|| self.default_shutdown_script.clone());

        let seed = self.generate_channel_seed();
        let (tx, rx) = oneshot::channel::<Hash256>();
        let channel = Actor::spawn_linked(
            Some(generate_channel_actor_name(&self.peer_id, &peer_id)),
            ChannelActor::new(
                self.get_public_key(),
                remote_pubkey,
                network.clone(),
                store,
                self.channel_subscribers.clone(),
            ),
            ChannelInitializationParameter::OpenChannel(OpenChannelParameter {
                funding_amount,
                seed,
                tlc_info: ChannelTlcInfo::new(
                    tlc_min_value.unwrap_or(self.tlc_min_value),
                    tlc_expiry_delta.unwrap_or(self.tlc_expiry_delta),
                    tlc_fee_proportional_millionths.unwrap_or(self.tlc_fee_proportional_millionths),
                ),
                public_channel_info: public.then_some(PublicChannelInfo::new()),
                funding_udt_type_script,
                shutdown_script,
                channel_id_sender: tx,
                commitment_fee_rate,
                commitment_delay_epoch,
                funding_fee_rate,
                max_tlc_value_in_flight: max_tlc_value_in_flight
                    .unwrap_or(DEFAULT_MAX_TLC_VALUE_IN_FLIGHT),
                max_tlc_number_in_flight: max_tlc_number_in_flight
                    .unwrap_or(MAX_TLC_NUMBER_IN_FLIGHT),
            }),
            network.clone().get_cell(),
        )
        .await
        .map_err(|e| ProcessingChannelError::SpawnErr(e.to_string()))?
        .0;
        let temp_channel_id = rx.await.expect("msg received");
        self.on_channel_created(temp_channel_id, &peer_id, channel.clone());
        Ok((channel, temp_channel_id))
    }

    pub async fn create_inbound_channel(
        &mut self,
        accept_channel: AcceptChannelCommand,
    ) -> Result<(ActorRef<ChannelActorMessage>, Hash256, Hash256), ProcessingChannelError> {
        let store = self.store.clone();
        let AcceptChannelCommand {
            temp_channel_id,
            funding_amount,
            shutdown_script,
            max_tlc_number_in_flight,
            max_tlc_value_in_flight,
            min_tlc_value,
            tlc_fee_proportional_millionths,
            tlc_expiry_delta,
        } = accept_channel;

        let (peer_id, open_channel) = self
            .to_be_accepted_channels
            .remove(&temp_channel_id)
            .ok_or(ProcessingChannelError::InvalidParameter(format!(
                "No channel with temp id {:?} found",
                &temp_channel_id
            )))?;

        let remote_pubkey =
            self.get_peer_pubkey(&peer_id)
                .ok_or(ProcessingChannelError::InvalidParameter(format!(
                    "Peer {:?} pubkey not found",
                    &peer_id
                )))?;

        let shutdown_script =
            shutdown_script.unwrap_or_else(|| self.default_shutdown_script.clone());
        let (funding_amount, reserved_ckb_amount) = get_funding_and_reserved_amount(
            funding_amount,
            &shutdown_script,
            &open_channel.funding_udt_type_script,
        )?;

        let network = self.network.clone();
        let id = open_channel.channel_id;
        if let Some(channel) = self.channels.get(&id) {
            warn!("A channel of id {:?} is already created, returning it", &id);
            return Ok((channel.clone(), temp_channel_id, id));
        }

        let seed = self.generate_channel_seed();
        let (tx, rx) = oneshot::channel::<Hash256>();
        let channel = Actor::spawn_linked(
            Some(generate_channel_actor_name(&self.peer_id, &peer_id)),
            ChannelActor::new(
                self.get_public_key(),
                remote_pubkey,
                network.clone(),
                store,
                self.channel_subscribers.clone(),
            ),
            ChannelInitializationParameter::AcceptChannel(AcceptChannelParameter {
                funding_amount,
                reserved_ckb_amount,
                tlc_info: ChannelTlcInfo::new(
                    min_tlc_value.unwrap_or(self.tlc_min_value),
                    tlc_expiry_delta.unwrap_or(self.tlc_expiry_delta),
                    tlc_fee_proportional_millionths.unwrap_or(self.tlc_fee_proportional_millionths),
                ),
                public_channel_info: open_channel.is_public().then_some(PublicChannelInfo::new()),
                seed,
                open_channel,
                shutdown_script,
                channel_id_sender: Some(tx),
                max_tlc_number_in_flight: max_tlc_number_in_flight
                    .unwrap_or(MAX_TLC_NUMBER_IN_FLIGHT),
                max_tlc_value_in_flight: max_tlc_value_in_flight.unwrap_or(u128::MAX),
            }),
            network.clone().get_cell(),
        )
        .await
        .map_err(|e| ProcessingChannelError::SpawnErr(e.to_string()))?
        .0;
        let new_id = rx.await.expect("msg received");
        self.on_channel_created(new_id, &peer_id, channel.clone());
        Ok((channel, temp_channel_id, new_id))
    }

    pub async fn trace_tx(
        &mut self,
        tx_hash: Hash256,
        tx_kind: InFlightCkbTxKind,
    ) -> crate::Result<()> {
        if let Entry::Vacant(entry) = self.ckb_txs_in_flight.entry(tx_hash) {
            let handler = InFlightCkbTxActor {
                chain_actor: self.chain_actor.clone(),
                network_actor: self.network.clone(),
                tx_hash,
                tx_kind,
                confirmations: CKB_TX_TRACING_CONFIRMATIONS,
            };

            let (task, _) = Actor::spawn_linked(
                Some(generate_in_flight_tx_actor_name(
                    self.network.get_cell(),
                    tx_hash,
                )),
                handler,
                InFlightCkbTxActorArguments { transaction: None },
                self.network.get_cell(),
            )
            .await?;

            entry.insert(task);
        }
        Ok(())
    }

    pub async fn send_tx(
        &mut self,
        tx: TransactionView,
        tx_kind: InFlightCkbTxKind,
    ) -> crate::Result<()> {
        let tx_hash: Hash256 = tx.hash().into();
        match self.ckb_txs_in_flight.entry(tx_hash) {
            Entry::Vacant(vacant) => {
                let handler = InFlightCkbTxActor {
                    chain_actor: self.chain_actor.clone(),
                    network_actor: self.network.clone(),
                    tx_hash,
                    tx_kind,
                    confirmations: CKB_TX_TRACING_CONFIRMATIONS,
                };

                let (task, _) = Actor::spawn_linked(
                    Some(generate_in_flight_tx_actor_name(
                        self.network.get_cell(),
                        tx_hash,
                    )),
                    handler,
                    InFlightCkbTxActorArguments {
                        transaction: Some(tx),
                    },
                    self.network.get_cell(),
                )
                .await?;

                vacant.insert(task);
            }
            Entry::Occupied(occupied) => {
                occupied
                    .get()
                    .send_message(InFlightCkbTxActorMessage::SendTx(tx))?;
            }
        }
        Ok(())
    }

    pub fn remove_in_flight_tx(&mut self, tx_hash: Hash256) {
        if let Some(task) = self.ckb_txs_in_flight.remove(&tx_hash) {
            task.stop(Some("cleanup in flight tx".to_string()));
        }
    }

    pub async fn abort_funding(&mut self, channel_id_or_outpoint: Either<Hash256, OutPoint>) {
        let channel_id = match channel_id_or_outpoint {
            Either::Left(channel_id) => channel_id,
            Either::Right(outpoint) => {
                self.remove_in_flight_tx(outpoint.tx_hash().into());
                match self.pending_channels.remove(&outpoint) {
                    Some(channel_id) => channel_id,
                    None => {
                        warn!(
                            "Funding transaction failed for outpoint {:?} but no channel found",
                            &outpoint
                        );
                        return;
                    }
                }
            }
        };

        self.send_message_to_channel_actor(
            channel_id,
            None,
            ChannelActorMessage::Event(ChannelEvent::Stop(StopReason::AbortFunding)),
        )
        .await;
    }

    pub async fn abandon_channel(
        &mut self,
        channel_id: Hash256,
    ) -> Result<(), ProcessingChannelError> {
        if let Some(channel_actor_state) = self.store.get_channel_actor_state(&channel_id) {
            match channel_actor_state.state {
                ChannelState::ChannelReady
                | ChannelState::ShuttingDown(_)
                | ChannelState::Closed(_)
                | ChannelState::AwaitingChannelReady(_) => {
                    return Err(ProcessingChannelError::InvalidParameter(format!(
                        "Channel {} is in state {:?}, cannot be abandoned, please shutdown the channel instead",
                        channel_id, channel_actor_state.state
                    )));
                }
                ChannelState::AwaitingTxSignatures(flags)
                    if flags.contains(AwaitingTxSignaturesFlags::OUR_TX_SIGNATURES_SENT) =>
                {
                    return Err(ProcessingChannelError::InvalidParameter(format!(
                        "Channel {} is in state {:?} and our signature has been sent. It cannot be abandoned. please wait for chain commitment.",
                        channel_id, channel_actor_state.state
                    )));
                }
                _ => {
                    if channel_actor_state.funding_tx_confirmed_at.is_some() {
                        return Err(ProcessingChannelError::InvalidParameter(format!(
                            "Channel {} funding transaction is already confirmed, please shutdown the channel instead",
                            channel_id,
                        )));
                    }
                }
            }
        }

        if let Some(channel) = self.channels.get(&channel_id) {
            if channel
                .send_message(ChannelActorMessage::Event(ChannelEvent::Stop(
                    StopReason::Abandon,
                )))
                .is_err()
            {
                return Err(ProcessingChannelError::InternalError(format!(
                    "Failed to stop channel actor {}",
                    channel_id
                )));
            }
        } else {
            return Err(ProcessingChannelError::InvalidParameter(format!(
                "Channel {} not found",
                channel_id
            )));
        }
        return Ok(());
    }

    fn get_peer_session(&self, peer_id: &PeerId) -> Option<SessionId> {
        self.peer_session_map.get(peer_id).map(|s| s.0)
    }

    fn inbound_peer_sessions(&self) -> Vec<SessionId> {
        self.peer_session_map
            .values()
            .filter_map(|s| (s.1 == SessionType::Inbound).then_some(s.0))
            .collect()
    }

    fn num_of_outbound_peers(&self) -> usize {
        self.peer_session_map
            .values()
            .filter(|s| s.1 == SessionType::Outbound)
            .count()
    }

    fn is_connected(&self, peer_id: &PeerId) -> bool {
        self.peer_session_map.contains_key(peer_id)
    }

    pub fn get_n_peer_peer_ids(&self, n: usize, excluding: HashSet<PeerId>) -> Vec<PeerId> {
        self.peer_session_map
            .keys()
            .skip_while(|x| excluding.contains(x))
            .take(n)
            .cloned()
            .collect()
    }

    pub fn get_n_peer_sessions(&self, n: usize) -> Vec<SessionId> {
        self.peer_session_map
            .values()
            .take(n)
            .map(|s| s.0)
            .collect()
    }

    fn get_peer_pubkey(&self, peer_id: &PeerId) -> Option<Pubkey> {
        self.state_to_be_persisted.get_peer_pubkey(peer_id)
    }

    // TODO: this fn is duplicated with ChannelActorState::check_open_channel_parameters, but is not easy to refactor, just keep it for now.
    fn check_open_channel_parameters(
        &self,
        open_channel: &OpenChannel,
    ) -> Result<(), ProcessingChannelError> {
        let udt_type_script = &open_channel.funding_udt_type_script;

        // reserved_ckb_amount
        let occupied_capacity =
            occupied_capacity(&open_channel.shutdown_script, udt_type_script)?.as_u64();
        if open_channel.reserved_ckb_amount < occupied_capacity {
            return Err(ProcessingChannelError::InvalidParameter(format!(
                "Reserved CKB amount {} is less than {}",
                open_channel.reserved_ckb_amount, occupied_capacity,
            )));
        }

        // funding_fee_rate
        if open_channel.funding_fee_rate < DEFAULT_FEE_RATE {
            return Err(ProcessingChannelError::InvalidParameter(format!(
                "Funding fee rate is less than {}",
                DEFAULT_FEE_RATE,
            )));
        }

        // commitment_fee_rate
        if open_channel.commitment_fee_rate < DEFAULT_COMMITMENT_FEE_RATE {
            return Err(ProcessingChannelError::InvalidParameter(format!(
                "Commitment fee rate is less than {}",
                DEFAULT_COMMITMENT_FEE_RATE,
            )));
        }
        let commitment_fee =
            calculate_commitment_tx_fee(open_channel.commitment_fee_rate, udt_type_script);
        let reserved_fee = open_channel.reserved_ckb_amount - occupied_capacity;
        if commitment_fee * 2 > reserved_fee {
            return Err(ProcessingChannelError::InvalidParameter(format!(
                "Commitment fee {} which calculated by commitment fee rate {} is larger than half of reserved fee {}",
                commitment_fee, open_channel.commitment_fee_rate, reserved_fee
            )));
        }

        // commitment_delay_epoch
        let epoch =
            EpochNumberWithFraction::from_full_value_unchecked(open_channel.commitment_delay_epoch);
        if !epoch.is_well_formed() {
            return Err(ProcessingChannelError::InvalidParameter(format!(
                "Commitment delay epoch {} is not a valid value",
                open_channel.commitment_delay_epoch,
            )));
        }

        let min = EpochNumberWithFraction::new(MIN_COMMITMENT_DELAY_EPOCHS, 0, 1);
        if epoch < min {
            return Err(ProcessingChannelError::InvalidParameter(format!(
                "Commitment delay epoch {} is less than the minimal value {}",
                epoch, min
            )));
        }

        let max = EpochNumberWithFraction::new(MAX_COMMITMENT_DELAY_EPOCHS, 0, 1);
        if epoch > max {
            return Err(ProcessingChannelError::InvalidParameter(format!(
                "Commitment delay epoch {} is greater than the maximal value {}",
                epoch, max
            )));
        }

        // max_tlc_number_in_flight
        if open_channel.max_tlc_number_in_flight > SYS_MAX_TLC_NUMBER_IN_FLIGHT {
            return Err(ProcessingChannelError::InvalidParameter(format!(
                "Max TLC number in flight {} is greater than the system maximal value {}",
                open_channel.max_tlc_number_in_flight, SYS_MAX_TLC_NUMBER_IN_FLIGHT
            )));
        }

        Ok(())
    }

    async fn send_fiber_message_to_session(
        &self,
        session_id: SessionId,
        message: FiberMessage,
    ) -> crate::Result<()> {
        self.control
            .send_message_to(session_id, FIBER_PROTOCOL_ID, message.to_molecule_bytes())
            .await?;
        Ok(())
    }

    async fn send_fiber_message_to_peer(
        &self,
        peer_id: &PeerId,
        message: FiberMessage,
    ) -> crate::Result<()> {
        match self.get_peer_session(peer_id) {
            Some(session) => self.send_fiber_message_to_session(session, message).await,
            None => Err(Error::PeerNotFound(peer_id.clone())),
        }
    }

    async fn send_command_to_channel(
        &self,
        channel_id: Hash256,
        command: ChannelCommand,
    ) -> crate::Result<()> {
        match command {
            // Need to handle the force shutdown command specially because the ChannelActor may not exist when remote peer is disconnected.
            ChannelCommand::Shutdown(shutdown, rpc_reply) if shutdown.force => {
                if let Some(actor) = self.channels.get(&channel_id) {
                    actor.send_message(ChannelActorMessage::Command(ChannelCommand::Shutdown(
                        shutdown, rpc_reply,
                    )))?;
                    Ok(())
                } else {
                    match self.store.get_channel_actor_state(&channel_id) {
                        Some(mut state) => {
                            match state.state {
                                ChannelState::ChannelReady => {
                                    debug!("Handling force shutdown command in ChannelReady state");
                                }
                                ChannelState::ShuttingDown(flags) => {
                                    debug!("Handling force shutdown command in ShuttingDown state, flags: {:?}", &flags);
                                }
                                _ => {
                                    let error = Error::ChannelError(
                                        ProcessingChannelError::InvalidState(format!(
                                            "Handling force shutdown command invalid state {:?}",
                                            &state.state
                                        )),
                                    );

                                    let _ = rpc_reply.send(Err(error.to_string()));
                                    return Err(error);
                                }
                            };

                            let transaction = match state.get_latest_commitment_transaction() {
                                Ok(tx) => tx,
                                Err(e) => {
                                    let error = Error::ChannelError(e);
                                    let _ = rpc_reply.send(Err(error.to_string()));
                                    return Err(error);
                                }
                            };

                            self.network
                                .send_message(NetworkActorMessage::new_event(
                                    NetworkActorEvent::ClosingTransactionPending(
                                        state.get_id(),
                                        state.get_remote_peer_id(),
                                        transaction,
                                        true,
                                    ),
                                ))
                                .expect(ASSUME_NETWORK_ACTOR_ALIVE);

                            state.update_state(ChannelState::ShuttingDown(
                                ShuttingDownFlags::WAITING_COMMITMENT_CONFIRMATION,
                            ));
                            self.store.insert_channel_actor_state(state);

                            let _ = rpc_reply.send(Ok(()));
                            Ok(())
                        }
                        None => Err(Error::ChannelNotFound(channel_id)),
                    }
                }
            }
            _ => match self.channels.get(&channel_id) {
                Some(actor) => {
                    actor.send_message(ChannelActorMessage::Command(command))?;
                    Ok(())
                }
                None => Err(Error::ChannelNotFound(channel_id)),
            },
        }
    }

    async fn reestablish_channel(
        &mut self,
        peer_id: &PeerId,
        channel_id: Hash256,
    ) -> Result<ActorRef<ChannelActorMessage>, Error> {
        if let Some(actor) = self.channels.get(&channel_id) {
            debug!(
                "Channel {:x} already exists, skipping reestablishment",
                &channel_id
            );
            return Ok(actor.clone());
        }

        if let Some(channel_actor_state) = self.store.get_channel_actor_state(&channel_id) {
            // this function is also called from `send_message_to_channel_actor`,
            // which may happened when peer received a message from a channel that is not in the channel map.
            // we should not restart the channel actor in a closed state.
            if channel_actor_state.is_closed() {
                return Err(Error::ChannelError(ProcessingChannelError::InvalidState(
                    format!("Channel {:x} is already closed", &channel_id),
                )));
            }
        } else {
            return Err(Error::ChannelNotFound(channel_id));
        }

        let remote_pubkey =
            self.get_peer_pubkey(peer_id)
                .ok_or(ProcessingChannelError::InvalidState(format!(
                    "Peer {:?}'s pubkey not found, this should never happen",
                    &peer_id
                )))?;

        debug!("Reestablishing channel {:x}", &channel_id);
        let (channel, _) = Actor::spawn_linked(
            Some(generate_channel_actor_name(&self.peer_id, peer_id)),
            ChannelActor::new(
                self.get_public_key(),
                remote_pubkey,
                self.network.clone(),
                self.store.clone(),
                self.channel_subscribers.clone(),
            ),
            ChannelInitializationParameter::ReestablishChannel(channel_id),
            self.network.get_cell(),
        )
        .await?;
        info!("channel {:x} reestablished successfully", &channel_id);
        self.on_channel_created(channel_id, peer_id, channel.clone());

        Ok(channel)
    }

    async fn on_peer_connected(
        &mut self,
        remote_peer_id: &PeerId,
        remote_pubkey: Pubkey,
        session: &SessionContext,
    ) {
        let store = self.store.clone();
        self.peer_session_map
            .insert(remote_peer_id.clone(), (session.id, session.ty));
        if self
            .state_to_be_persisted
            .save_peer_pubkey(remote_peer_id.clone(), remote_pubkey)
        {
            self.persist_state();
        }

        if self.auto_announce {
            let message = self.get_or_create_new_node_announcement_message();
            debug!(
                "Auto announcing our node to peer {:?} (message: {:?})",
                remote_peer_id, &message
            );
            let _ = self.network.send_message(NetworkActorMessage::new_command(
                NetworkActorCommand::BroadcastMessages(vec![
                    BroadcastMessageWithTimestamp::NodeAnnouncement(message),
                ]),
            ));
        } else {
            debug!(
                "Auto announcing is disabled, skipping node announcement to peer {:?}",
                remote_peer_id
            );
        }

        for channel_id in store.get_active_channel_ids_by_peer(remote_peer_id) {
            if let Err(e) = self.reestablish_channel(remote_peer_id, channel_id).await {
                error!("Failed to reestablish channel {:x}: {:?}", &channel_id, &e);
            }
        }
    }

    fn on_peer_disconnected(&mut self, id: &PeerId) {
        if let Some(session) = self.peer_session_map.remove(id) {
            if let Some(channel_ids) = self.session_channels_map.remove(&session.0) {
                for channel_id in channel_ids {
                    if let Some(channel) = self.channels.get(&channel_id) {
                        let _ = channel.send_message(ChannelActorMessage::Event(
                            ChannelEvent::Stop(StopReason::PeerDisConnected),
                        ));
                    }
                }
            }
        }
    }

    pub(crate) fn get_peer_addresses(&self, peer_id: &PeerId) -> HashSet<Multiaddr> {
        self.get_peer_pubkey(peer_id)
            .and_then(|pk| self.store.get_latest_node_announcement(&pk))
            .map(|a| a.addresses)
            .unwrap_or_default()
            .into_iter()
            .chain(self.state_to_be_persisted.get_peer_addresses(peer_id))
            .collect()
    }

    pub(crate) fn save_peer_address(&mut self, peer_id: PeerId, address: Multiaddr) -> bool {
        if self
            .state_to_be_persisted
            .save_peer_address(peer_id, address)
        {
            self.persist_state();
            true
        } else {
            false
        }
    }

    fn persist_state(&self) {
        self.store
            .insert_network_actor_state(&self.peer_id, self.state_to_be_persisted.clone());
    }

    fn on_channel_created(
        &mut self,
        id: Hash256,
        peer_id: &PeerId,
        actor: ActorRef<ChannelActorMessage>,
    ) {
        if let Some(session) = self.get_peer_session(peer_id) {
            self.channels.insert(id, actor.clone());
            self.session_channels_map
                .entry(session)
                .or_default()
                .insert(id);
        }
        debug!("Channel {:x} created", &id);
        // Notify outside observers.
        self.network
            .send_message(NetworkActorMessage::new_notification(
                NetworkServiceEvent::ChannelCreated(peer_id.clone(), id),
            ))
            .expect(ASSUME_NETWORK_MYSELF_ALIVE);
    }

    async fn on_closing_transaction_pending(
        &mut self,
        channel_id: Hash256,
        peer_id: PeerId,
        transaction: TransactionView,
        force: bool,
    ) {
        let tx_hash: Byte32 = transaction.hash();
        let force_flag = if force { "forcefully" } else { "cooperatively" };
        info!(
            "Channel ({:?}) to peer {:?} is closed {:?}. Broadcasting closing transaction ({:?}) now.",
            &channel_id, &peer_id, &tx_hash, force_flag
        );
        if let Err(err) = self
            .send_tx(
                transaction,
                InFlightCkbTxKind::Closing(peer_id, channel_id, force),
            )
            .await
        {
            error!("failed to send closing tx: {}", err);
        }
    }

    async fn on_closing_transaction_confirmed(
        &mut self,
        peer_id: &PeerId,
        channel_id: &Hash256,
        tx_hash: Byte32,
        force: bool,
    ) {
        self.send_message_to_channel_actor(
            *channel_id,
            None,
            ChannelActorMessage::Event(ChannelEvent::ClosingTransactionConfirmed(force)),
        )
        .await;
        if let Some(session) = self.get_peer_session(peer_id) {
            if let Some(set) = self.session_channels_map.get_mut(&session) {
                set.remove(channel_id);
            }
        }
        if !force {
            // Notify outside observers.
            self.network
                .send_message(NetworkActorMessage::new_notification(
                    NetworkServiceEvent::ChannelClosed(
                        peer_id.clone(),
                        *channel_id,
                        tx_hash.clone(),
                    ),
                ))
                .expect(ASSUME_NETWORK_MYSELF_ALIVE);
        }

        self.remove_in_flight_tx(tx_hash.into());
    }

    async fn on_channel_actor_stopped(&mut self, channel_id: Hash256, reason: StopReason) {
        // all check passed, now begin to remove from memory and DB
        self.channels.remove(&channel_id);
        for (_peer_id, (session_id, _)) in self.peer_session_map.iter() {
            if let Some(session_channels) = self.session_channels_map.get_mut(session_id) {
                session_channels.remove(&channel_id);
            }
        }

        if reason == StopReason::Abandon || reason == StopReason::AbortFunding {
            if let Some(channel_actor_state) = self.store.get_channel_actor_state(&channel_id) {
                // remove from transaction track actor
                if let Some(funding_tx) = channel_actor_state.funding_tx.as_ref() {
                    self.chain_actor
                        .send_message(CkbChainMessage::RemoveFundingTx(
                            funding_tx.calc_tx_hash().into(),
                        ))
                        .expect(ASSUME_CHAIN_ACTOR_ALWAYS_ALIVE_FOR_NOW);
                }
                self.store.delete_channel_actor_state(&channel_id);
            }
            // notify event observers, such as remove from watchtower
            self.network
                .send_message(NetworkActorMessage::new_notification(
                    if reason == StopReason::Abandon {
                        NetworkServiceEvent::ChannelAbandon(channel_id)
                    } else {
                        NetworkServiceEvent::ChannelFundingAborted(channel_id)
                    },
                ))
                .expect(ASSUME_NETWORK_MYSELF_ALIVE);
        }

        self.to_be_accepted_channels.remove(&channel_id);
        if let Some((outpoint, _)) = self
            .outpoint_channel_map
            .iter()
            .find(|(_, id)| *id == &channel_id)
        {
            self.pending_channels.remove(outpoint);
        }
        self.outpoint_channel_map.retain(|_, id| *id != channel_id);
    }

    pub async fn on_open_channel_msg(
        &mut self,
        peer_id: PeerId,
        open_channel: OpenChannel,
    ) -> ProcessingChannelResult {
        self.check_open_channel_parameters(&open_channel)?;

        if let Some(udt_type_script) = &open_channel.funding_udt_type_script {
            if !check_udt_script(udt_type_script) {
                return Err(ProcessingChannelError::InvalidParameter(format!(
                    "Invalid UDT type script: {:?}",
                    udt_type_script
                )));
            }
        }

        let id = open_channel.channel_id;
        if let Some(channel) = self.to_be_accepted_channels.get(&id) {
            warn!(
                "A channel from {:?} of id {:?} is already awaiting to be accepted: {:?}",
                &peer_id, &id, channel
            );
            return Err(ProcessingChannelError::InvalidParameter(format!(
                "A channel from {:?} of id {:?} is already awaiting to be accepted",
                &peer_id, &id,
            )));
        }
        debug!(
            "Channel from {:?} of id {:?} is now awaiting to be accepted: {:?}",
            &peer_id, &id, &open_channel
        );
        self.to_be_accepted_channels
            .insert(id, (peer_id.clone(), open_channel));
        // Notify outside observers.
        self.network
            .clone()
            .send_message(NetworkActorMessage::new_notification(
                NetworkServiceEvent::ChannelPendingToBeAccepted(peer_id, id),
            ))
            .expect(ASSUME_NETWORK_MYSELF_ALIVE);
        Ok(())
    }

    async fn on_funding_transaction_pending(
        &mut self,
        channel_id: Hash256,
        transaction: Transaction,
        outpoint: OutPoint,
    ) {
        // Just a sanity check to ensure that no two channels are associated with the same outpoint.
        if let Some(old) = self.pending_channels.remove(&outpoint) {
            if old != channel_id {
                panic!("Trying to associate a new channel id {:?} with the same outpoint {:?} when old channel id is {:?}. Rejecting.", channel_id, outpoint, old);
            }
        }
        self.pending_channels.insert(outpoint.clone(), channel_id);
        let transaction = transaction.into_view();
        let tx_hash: Byte32 = transaction.hash();
        debug!(
            "Funding transaction (outpoint {:?}) for channel {:?} is now ready. Broadcast it {:?} now.",
            &outpoint, &channel_id, &tx_hash
        );

        if let Err(err) = self
            .send_tx(transaction, InFlightCkbTxKind::Funding(channel_id))
            .await
        {
            error!("failed to send funding tx: {}", err);
        }
    }

    async fn on_funding_transaction_confirmed(
        &mut self,
        outpoint: OutPoint,
        block_hash: H256,
        tx_index: u32,
        timestamp: u64,
    ) {
        debug!("Funding transaction is confirmed: {:?}", &outpoint);
        let channel_id = match self.pending_channels.remove(&outpoint) {
            Some(channel_id) => channel_id,
            None => {
                warn!(
                    "Funding transaction confirmed for outpoint {:?} but no channel found",
                    &outpoint
                );
                return;
            }
        };
        self.send_message_to_channel_actor(
            channel_id,
            None,
            ChannelActorMessage::Event(ChannelEvent::FundingTransactionConfirmed(
                block_hash, tx_index, timestamp,
            )),
        )
        .await;
        self.remove_in_flight_tx(outpoint.tx_hash().into());
    }

    async fn send_message_to_channel_actor(
        &mut self,
        channel_id: Hash256,
        // Sometimes we need to know the peer id in order to send the message to the channel actor.
        peer_id: Option<&PeerId>,
        message: ChannelActorMessage,
    ) {
        match self.channels.get(&channel_id) {
            None => match (message, peer_id) {
                // TODO: ban the adversary who constantly send messages related to non-existing channels.
                (
                    ChannelActorMessage::PeerMessage(FiberChannelMessage::ReestablishChannel(r)),
                    Some(remote_peer_id),
                ) if self.store.get_channel_actor_state(&channel_id).is_some() => {
                    debug!("Received a ReestablishChannel message for channel {:?} which has persisted state, but no corresponding channel actor, starting it now", &channel_id);
                    match self.reestablish_channel(remote_peer_id, channel_id).await {
                        Ok(actor) => {
                            actor
                                .send_message(ChannelActorMessage::PeerMessage(
                                    FiberChannelMessage::ReestablishChannel(r),
                                ))
                                .expect("channel actor alive");
                        }
                        Err(e) => {
                            error!("Failed to reestablish channel {:x}: {:?}", &channel_id, &e);
                        }
                    }
                }
                (message, _) => {
                    error!(
                            "Failed to send message to channel actor: channel {:?} not found, message: {:?}",
                            &channel_id, &message,
                        );
                }
            },
            Some(actor) => {
                actor.send_message(message).expect("channel actor alive");
            }
        }
    }
}

pub struct NetworkActorStartArguments {
    pub config: FiberConfig,
    pub tracker: TaskTracker,
    pub channel_subscribers: ChannelSubscribers,
    pub default_shutdown_script: Script,
}

#[rasync_trait]
impl<S> Actor for NetworkActor<S>
where
    S: NetworkActorStateStore
        + ChannelActorStateStore
        + NetworkGraphStateStore
        + GossipMessageStore
        + InvoiceStore
        + Clone
        + Send
        + Sync
        + 'static,
{
    type Msg = NetworkActorMessage;
    type State = NetworkActorState<S>;
    type Arguments = NetworkActorStartArguments;

    async fn pre_start(
        &self,
        myself: ActorRef<Self::Msg>,
        args: Self::Arguments,
    ) -> Result<Self::State, ActorProcessingErr> {
        let NetworkActorStartArguments {
            config,
            tracker,
            channel_subscribers,
            default_shutdown_script,
        } = args;
        let now = SystemTime::now()
            .duration_since(SystemTime::UNIX_EPOCH)
            .expect("SystemTime::now() should after UNIX_EPOCH");
        let kp = config
            .read_or_generate_secret_key()
            .expect("read or generate secret key");
        let private_key = <[u8; 32]>::try_from(kp.as_ref())
            .expect("valid length for key")
            .into();
        let entropy = blake2b_hash_with_salt(
            [kp.as_ref(), now.as_nanos().to_le_bytes().as_ref()]
                .concat()
                .as_slice(),
            b"FIBER_NETWORK_ENTROPY",
        );
        let secio_kp = SecioKeyPair::from(kp);
        let secio_pk = secio_kp.public_key();
        let my_peer_id: PeerId = PeerId::from(secio_pk);
        let handle = NetworkServiceHandle::new(myself.clone());
        let fiber_handle = FiberProtocolHandle::from(&handle);
        let mut gossip_config = GossipConfig::from(&config);
        gossip_config.peer_id = Some(my_peer_id.clone());
        let (gossip_service, gossip_handle) = GossipService::start(
            gossip_config,
            self.store.clone(),
            self.chain_actor.clone(),
            myself.get_cell(),
        )
        .await;
        let mut graph = self.network_graph.write().await;
        let graph_subscribing_cursor = graph
            .get_latest_cursor()
            .go_back_for_some_time(MAX_GRAPH_MISSING_BROADCAST_MESSAGE_TIMESTAMP_DRIFT);

        gossip_service
            .get_subscriber()
            .subscribe(graph_subscribing_cursor, myself.clone(), |m| {
                Some(NetworkActorMessage::new_event(
                    NetworkActorEvent::GossipMessageUpdates(m),
                ))
            })
            .await
            .expect("subscribe to gossip store updates");
        let gossip_actor = gossip_handle.actor().clone();
        let mut service = ServiceBuilder::default()
            .insert_protocol(fiber_handle.create_meta())
            .insert_protocol(gossip_handle.create_meta())
            .handshake_type(secio_kp.into())
            .build(handle);
        let mut listening_addr = service
            .listen(
                MultiAddr::from_str(config.listening_addr())
                    .expect("valid tentacle listening address"),
            )
            .await
            .expect("listen tentacle");

        listening_addr.push(Protocol::P2P(Cow::Owned(my_peer_id.clone().into_bytes())));
        let mut announced_addrs = Vec::with_capacity(config.announced_addrs.len() + 1);
        if config.announce_listening_addr() {
            announced_addrs.push(listening_addr.clone());
        }
        for announced_addr in &config.announced_addrs {
            let mut multiaddr =
                MultiAddr::from_str(announced_addr.as_str()).expect("valid announced listen addr");
            match multiaddr.pop() {
                Some(Protocol::P2P(c)) => {
                    // If the announced listen addr has a peer id, it must match our peer id.
                    if c.as_ref() != my_peer_id.as_bytes() {
                        panic!("Announced listen addr is using invalid peer id: announced addr {}, actual peer id {:?}", announced_addr, my_peer_id);
                    }
                }
                Some(component) => {
                    // Push this unrecognized component back to the multiaddr.
                    multiaddr.push(component);
                }
                None => {
                    // Should never happen
                }
            }
            // Push our peer id to the multiaddr.
            multiaddr.push(Protocol::P2P(Cow::Owned(my_peer_id.clone().into_bytes())));
            announced_addrs.push(multiaddr);
        }

        if !config.announce_private_addr.unwrap_or_default() {
            announced_addrs.retain(|addr| {
                multiaddr_to_socketaddr(addr)
                    .map(|socket_addr| is_reachable(socket_addr.ip()))
                    .unwrap_or_default()
            });
        }

        info!(
            "Started listening tentacle on {:?}, peer id {:?}, announced addresses {:?}",
            &listening_addr, &my_peer_id, &announced_addrs
        );

        let control = service.control().to_owned();

        myself
            .send_message(NetworkActorMessage::new_notification(
                NetworkServiceEvent::NetworkStarted(
                    my_peer_id.clone(),
                    listening_addr.clone(),
                    announced_addrs.clone(),
                ),
            ))
            .expect(ASSUME_NETWORK_MYSELF_ALIVE);

        tracker.spawn(async move {
            service.run().await;
            debug!("Tentacle service stopped");
        });

        let mut state_to_be_persisted = self
            .store
            .get_network_actor_state(&my_peer_id)
            .unwrap_or_default();

        for bootnode in &config.bootnode_addrs {
            let addr = Multiaddr::from_str(bootnode.as_str()).expect("valid bootnode");
            let peer_id = extract_peer_id(&addr).expect("valid peer id");
            state_to_be_persisted.save_peer_address(peer_id, addr);
        }

        let chain_actor = self.chain_actor.clone();

        let mut state = NetworkActorState {
            store: self.store.clone(),
            state_to_be_persisted,
            node_name: config.announced_node_name,
            peer_id: my_peer_id,
            announced_addrs,
            auto_announce: config.auto_announce_node(),
            last_node_announcement_message: None,
            private_key,
            entropy,
            default_shutdown_script,
            network: myself.clone(),
            control,
            peer_session_map: Default::default(),
            session_channels_map: Default::default(),
            channels: Default::default(),
            ckb_txs_in_flight: Default::default(),
            outpoint_channel_map: Default::default(),
            to_be_accepted_channels: Default::default(),
            pending_channels: Default::default(),
            chain_actor,
            open_channel_auto_accept_min_ckb_funding_amount: config
                .open_channel_auto_accept_min_ckb_funding_amount(),
            auto_accept_channel_ckb_funding_amount: config.auto_accept_channel_ckb_funding_amount(),
            tlc_expiry_delta: config.tlc_expiry_delta(),
            tlc_min_value: config.tlc_min_value(),
            tlc_fee_proportional_millionths: config.tlc_fee_proportional_millionths(),
            gossip_actor,
            channel_subscribers,
            max_inbound_peers: config.max_inbound_peers(),
            min_outbound_peers: config.min_outbound_peers(),
        };

        let node_announcement = state.get_or_create_new_node_announcement_message();
        graph.process_node_announcement(node_announcement);
        let announce_node_interval_seconds = config.announce_node_interval_seconds();
        if announce_node_interval_seconds > 0 {
            myself.send_interval(Duration::from_secs(announce_node_interval_seconds), || {
                NetworkActorMessage::new_command(NetworkActorCommand::BroadcastLocalInfo(
                    LocalInfoKind::NodeAnnouncement,
                ))
            });
        }

        // Save bootnodes to the network actor state.
        state.persist_state();

        Ok(state)
    }

    async fn post_start(
        &self,
        myself: ActorRef<Self::Msg>,
        state: &mut Self::State,
    ) -> Result<(), ActorProcessingErr> {
        debug!("Trying to connect to peers with mutual channels");
        for (peer_id, channel_id, channel_state) in self.store.get_channel_states(None) {
            let addresses = state.get_peer_addresses(&peer_id);

            debug!(
                "Reconnecting channel {:x} peers {:?} in state {:?} with addresses {:?}",
                &channel_id, &peer_id, &channel_state, &addresses
            );
            for addr in addresses {
                myself
                    .send_message(NetworkActorMessage::new_command(
                        NetworkActorCommand::ConnectPeer(addr),
                    ))
                    .expect(ASSUME_NETWORK_MYSELF_ALIVE);
            }
        }
        // MAINTAINING_CONNECTIONS_INTERVAL is long, we need to trigger when start
        myself
            .send_message(NetworkActorMessage::new_command(
                NetworkActorCommand::MaintainConnections,
            ))
            .expect(ASSUME_NETWORK_MYSELF_ALIVE);
        myself.send_interval(MAINTAINING_CONNECTIONS_INTERVAL, || {
            NetworkActorMessage::new_command(NetworkActorCommand::MaintainConnections)
        });
        myself.send_interval(CHECK_CHANNELS_INTERVAL, || {
            NetworkActorMessage::new_command(NetworkActorCommand::CheckChannels)
        });
        Ok(())
    }

    async fn handle(
        &self,
        myself: ActorRef<Self::Msg>,
        message: Self::Msg,
        state: &mut Self::State,
    ) -> Result<(), ActorProcessingErr> {
        match message {
            NetworkActorMessage::Event(event) => {
                if let Err(err) = self.handle_event(myself, state, event).await {
                    error!("Failed to handle fiber network event: {}", err);
                }
            }
            NetworkActorMessage::Command(command) => {
                if let Err(err) = self.handle_command(myself, state, command).await {
                    error!("Failed to handle fiber network command: {}", err);
                }
            }
            NetworkActorMessage::Notification(event) => {
                if let Err(err) = self.event_sender.send(event).await {
                    error!("Failed to notify outside observers: {}", err);
                }
            }
        }
        Ok(())
    }

    async fn post_stop(
        &self,
        _myself: ActorRef<Self::Msg>,
        state: &mut Self::State,
    ) -> Result<(), ActorProcessingErr> {
        if let Err(err) = state.control.close().await {
            error!("Failed to close tentacle service: {}", err);
        }
        debug!("Saving network actor state for {:?}", state.peer_id);
        state.persist_state();
        debug!("Network service for {:?} shutdown", state.peer_id);
        // The event receiver may have been closed already.
        // We ignore the error here.
        let _ = self
            .event_sender
            .send(NetworkServiceEvent::NetworkStopped(state.peer_id.clone()))
            .await;
        Ok(())
    }

    async fn handle_supervisor_evt(
        &self,
        _myself: ActorRef<Self::Msg>,
        message: SupervisionEvent,
        _state: &mut Self::State,
    ) -> Result<(), ActorProcessingErr> {
        match message {
            SupervisionEvent::ActorTerminated(who, _, _) => {
                debug!("Actor {:?} terminated", who);
            }
            SupervisionEvent::ActorFailed(who, err) => {
                panic!("Actor unexpectedly panicked (id: {:?}): {:?}", who, err);
            }
            _ => {}
        }
        Ok(())
    }
}

#[derive(Clone, Debug)]
struct FiberProtocolHandle {
    actor: ActorRef<NetworkActorMessage>,
}

impl FiberProtocolHandle {
    fn create_meta(self) -> ProtocolMeta {
        MetaBuilder::new()
            .id(FIBER_PROTOCOL_ID)
            .service_handle(move || {
                let handle = Box::new(self);
                ProtocolHandle::Callback(handle)
            })
            .build()
    }
}

#[async_trait]
impl ServiceProtocol for FiberProtocolHandle {
    async fn init(&mut self, _context: &mut ProtocolContext) {}

    async fn connected(&mut self, context: ProtocolContextMutRef<'_>, _version: &str) {
        let _session = context.session;
        if let Some(remote_pubkey) = context.session.remote_pubkey.clone() {
            let remote_peer_id = PeerId::from_public_key(&remote_pubkey);
            try_send_actor_message(
                &self.actor,
                NetworkActorMessage::new_event(NetworkActorEvent::PeerConnected(
                    remote_peer_id,
                    remote_pubkey.into(),
                    context.session.clone(),
                )),
            );
        } else {
            warn!("Peer connected without remote pubkey {:?}", context.session);
        }
    }

    async fn disconnected(&mut self, context: ProtocolContextMutRef<'_>) {
        match context.session.remote_pubkey.as_ref() {
            Some(pubkey) => {
                let peer_id = PeerId::from_public_key(pubkey);
                try_send_actor_message(
                    &self.actor,
                    NetworkActorMessage::new_event(NetworkActorEvent::PeerDisconnected(
                        peer_id,
                        context.session.clone(),
                    )),
                );
            }
            None => {
                unreachable!("Received message without remote pubkey");
            }
        }
    }

    async fn received(&mut self, context: ProtocolContextMutRef<'_>, data: Bytes) {
        let msg = unwrap_or_return!(FiberMessage::from_molecule_slice(&data), "parse message");
        match context.session.remote_pubkey.as_ref() {
            Some(pubkey) => {
                let peer_id = PeerId::from_public_key(pubkey);
                try_send_actor_message(
                    &self.actor,
                    NetworkActorMessage::new_event(NetworkActorEvent::FiberMessage(peer_id, msg)),
                );
            }
            None => {
                unreachable!("Received message without remote pubkey");
            }
        }
    }

    async fn notify(&mut self, _context: &mut ProtocolContext, _token: u64) {}
}

#[derive(Clone, Debug)]
struct NetworkServiceHandle {
    actor: ActorRef<NetworkActorMessage>,
}

impl NetworkServiceHandle {
    fn new(actor: ActorRef<NetworkActorMessage>) -> Self {
        NetworkServiceHandle { actor }
    }
}

impl From<&NetworkServiceHandle> for FiberProtocolHandle {
    fn from(handle: &NetworkServiceHandle) -> Self {
        FiberProtocolHandle {
            actor: handle.actor.clone(),
        }
    }
}

#[async_trait]
impl ServiceHandle for NetworkServiceHandle {
    async fn handle_error(&mut self, _context: &mut ServiceContext, error: ServiceError) {
        trace!("Service error: {:?}", error);
        // TODO
        // ServiceError::DialerError => remove address from peer store
        // ServiceError::ProtocolError => ban peer
    }
    async fn handle_event(&mut self, _context: &mut ServiceContext, event: ServiceEvent) {
        trace!("Service event: {:?}", event);
    }
}

// If we are closing the whole network service, we may have already stopped the network actor.
// In that case the send_message will fail.
// Ideally, we should close tentacle network service first, then stop the network actor.
// But ractor provides only api for `post_stop` instead of `pre_stop`.
fn try_send_actor_message(actor: &ActorRef<NetworkActorMessage>, message: NetworkActorMessage) {
    let _ = actor.send_message(message);
}

#[allow(clippy::too_many_arguments)]
pub async fn start_network<
    S: NetworkActorStateStore
        + ChannelActorStateStore
        + NetworkGraphStateStore
        + GossipMessageStore
        + InvoiceStore
        + Clone
        + Send
        + Sync
        + 'static,
>(
    config: FiberConfig,
    chain_actor: ActorRef<CkbChainMessage>,
    event_sender: mpsc::Sender<NetworkServiceEvent>,
    tracker: TaskTracker,
    root_actor: ActorCell,
    store: S,
    channel_subscribers: ChannelSubscribers,
    network_graph: Arc<RwLock<NetworkGraph<S>>>,
    default_shutdown_script: Script,
) -> ActorRef<NetworkActorMessage> {
    let my_pubkey = config.public_key();
    let my_peer_id = PeerId::from_public_key(&my_pubkey);

    let (actor, _handle) = Actor::spawn_linked(
        Some(format!("Network {}", my_peer_id)),
        NetworkActor::new(event_sender, chain_actor, store, network_graph),
        NetworkActorStartArguments {
            config,
            tracker,
            channel_subscribers,
            default_shutdown_script,
        },
        root_actor,
    )
    .await
    .expect("Failed to start network actor");

    actor
}<|MERGE_RESOLUTION|>--- conflicted
+++ resolved
@@ -2009,24 +2009,6 @@
         self.store.insert_payment_session(payment_session.clone());
     }
 
-    async fn payment_session_build_route(
-        &self,
-        payment_session: &mut PaymentSession,
-        payment_data: &SendPaymentData,
-        state: &mut NetworkActorState<S>,
-    ) -> Result<Vec<PaymentHopData>, Error> {
-        let hops_info = self
-            .build_payment_route(payment_session, payment_data)
-            .await?;
-
-        payment_session.route = SessionRoute::new(
-            state.get_public_key(),
-            payment_data.target_pubkey,
-            &hops_info,
-        );
-        Ok(hops_info)
-    }
-
     async fn try_payment_session(
         &self,
         myself: ActorRef<NetworkActorMessage>,
@@ -2049,14 +2031,7 @@
                 payment_session.retried_times += 1;
             }
 
-<<<<<<< HEAD
-            let hops_info = self
-                .payment_session_build_route(payment_session, &payment_data, state)
-                .await?;
-=======
-            let hops_info = self.build_payment_route(&mut payment_session).await?;
->>>>>>> fad96124
-
+            let hops_info = self.build_payment_route(payment_session).await?;
             match self
                 .send_payment_onion_packet(state, payment_session, &payment_data, hops_info)
                 .await
@@ -2157,15 +2132,8 @@
         // for dry run, we only build the route and return the hops info,
         // will not store the payment session and send the onion packet
         if payment_data.dry_run {
-<<<<<<< HEAD
-            let mut payment_session = PaymentSession::new(payment_data.clone(), 0);
-            let _hops = self
-                .payment_session_build_route(&mut payment_session, &payment_data, state)
-                .await?;
-=======
             let mut payment_session = PaymentSession::new(payment_data, 0);
             let _hops = self.build_payment_route(&mut payment_session).await?;
->>>>>>> fad96124
             return Ok(payment_session.into());
         }
 
