use crate::ckb::config::UdtCfgInfos;
use crate::fiber::serde_utils::EntityHex;
use ckb_hash::blake2b_256;
use ckb_jsonrpc_types::{BlockNumber, Status, TxStatus};
use ckb_types::core::TransactionView;
use ckb_types::packed::{self, Byte32, CellOutput, OutPoint, Script, Transaction};
use ckb_types::prelude::{IntoTransactionView, Pack, Unpack};
use musig2::CompactSignature;
use ractor::concurrency::Duration;
use ractor::{
    async_trait as rasync_trait, call, call_t, Actor, ActorCell, ActorProcessingErr, ActorRef,
    RactorErr, RpcReplyPort, SupervisionEvent,
};
use rand::Rng;
use secp256k1::{Message, Secp256k1};
use serde::{Deserialize, Serialize};
use serde_with::serde_as;
use std::borrow::Cow;
use std::collections::{HashMap, HashSet};
use std::str::FromStr;
use std::sync::atomic::{AtomicU64, Ordering};
use std::sync::Arc;
use std::time::SystemTime;
use std::u64;
use tentacle::multiaddr::{MultiAddr, Protocol};
use tentacle::{
    async_trait,
    builder::{MetaBuilder, ServiceBuilder},
    bytes::Bytes,
    context::SessionContext,
    context::{ProtocolContext, ProtocolContextMutRef, ServiceContext},
    multiaddr::Multiaddr,
    secio::PeerId,
    secio::SecioKeyPair,
    service::{
        ProtocolHandle, ProtocolMeta, ServiceAsyncControl, ServiceError, ServiceEvent,
        TargetProtocol,
    },
    traits::{ServiceHandle, ServiceProtocol},
    ProtocolId, SessionId,
};
use tokio::sync::{mpsc, oneshot, RwLock};
use tokio_util::task::TaskTracker;
use tracing::{debug, error, info, trace, warn};

use super::channel::{
    AcceptChannelParameter, ChannelActor, ChannelActorMessage, ChannelActorStateStore,
    ChannelCommand, ChannelCommandWithId, ChannelEvent, ChannelInitializationParameter,
    ChannelSubscribers, OpenChannelParameter, ProcessingChannelError, ProcessingChannelResult,
    PublicChannelInfo, DEFAULT_COMMITMENT_FEE_RATE, DEFAULT_FEE_RATE,
};
use super::config::AnnouncedNodeName;
use super::fee::{calculate_commitment_tx_fee, default_minimal_ckb_amount};
use super::graph::{NetworkGraph, NetworkGraphStateStore};
use super::graph_syncer::{GraphSyncer, GraphSyncerMessage};
use super::key::blake2b_hash_with_salt;
use super::types::{
    ChannelAnnouncement, ChannelAnnouncementQuery, ChannelUpdate, ChannelUpdateQuery,
    EcdsaSignature, FiberBroadcastMessage, FiberBroadcastMessageQuery, FiberMessage,
    FiberQueryInformation, GetBroadcastMessages, GetBroadcastMessagesResult, Hash256,
    NodeAnnouncement, NodeAnnouncementQuery, OpenChannel, Privkey, Pubkey,
    QueryBroadcastMessagesWithinTimeRange, QueryBroadcastMessagesWithinTimeRangeResult,
    QueryChannelsWithinBlockRange, QueryChannelsWithinBlockRangeResult, RemoveTlc, RemoveTlcReason,
    TlcErr, TlcErrData, TlcErrPacket, TlcErrorCode,
};
use super::FiberConfig;

use crate::ckb::contracts::{check_udt_script, get_udt_whitelist, is_udt_type_auto_accept};
use crate::ckb::{CkbChainMessage, FundingRequest, FundingTx, TraceTxRequest, TraceTxResponse};
use crate::fiber::channel::{
    AddTlcCommand, AddTlcResponse, TxCollaborationCommand, TxUpdateCommand,
};
use crate::fiber::graph::{ChannelInfo, PaymentSession, PaymentSessionStatus};
use crate::fiber::types::{
    secp256k1_instance, FiberChannelMessage, PaymentOnionPacket, PeeledPaymentOnionPacket,
    TxSignatures,
};
use crate::fiber::KeyPair;
use crate::invoice::{CkbInvoice, InvoiceStore};
use crate::{unwrap_or_return, Error};

pub const FIBER_PROTOCOL_ID: ProtocolId = ProtocolId::new(42);

pub const DEFAULT_CHAIN_ACTOR_TIMEOUT: u64 = 300000;

// tx index is not returned on older ckb version, using dummy tx index instead.
// Waiting for https://github.com/nervosnetwork/ckb/pull/4583/ to be released.
const DUMMY_FUNDING_TX_INDEX: u32 = 0;

// This is a temporary way to document that we assume the chain actor is always alive.
// We may later relax this assumption. At the moment, if the chain actor fails, we
// should panic with this message, and later we may find all references to this message
// to make sure that we handle the case where the chain actor is not alive.
const ASSUME_CHAIN_ACTOR_ALWAYS_ALIVE_FOR_NOW: &str =
    "We currently assume that chain actor is always alive, but it failed. This is a known issue.";

const ASSUME_NETWORK_MYSELF_ALIVE: &str = "network actor myself alive";

pub(crate) fn get_chain_hash() -> Hash256 {
    Default::default()
}

#[derive(Debug)]
pub struct OpenChannelResponse {
    pub channel_id: Hash256,
}

#[derive(Debug)]
pub struct AcceptChannelResponse {
    pub old_channel_id: Hash256,
    pub new_channel_id: Hash256,
}

#[derive(Debug)]
pub struct SendPaymentResponse {
    pub payment_hash: Hash256,
    pub status: PaymentSessionStatus,
    pub created_at: u128,
    pub last_updated_at: u128,
    pub failed_error: Option<String>,
}

/// What kind of local information should be broadcasted to the network.
#[derive(Debug)]
pub enum LocalInfoKind {
    NodeAnnouncement,
}

#[derive(Debug, Clone)]
pub struct NodeInfoResponse {
    pub node_name: Option<AnnouncedNodeName>,
    pub peer_id: PeerId,
    pub public_key: Pubkey,
    pub addresses: Vec<MultiAddr>,
    pub chain_hash: Hash256,
    pub open_channel_auto_accept_min_ckb_funding_amount: u64,
    pub auto_accept_channel_ckb_funding_amount: u64,
    pub tlc_locktime_expiry_delta: u64,
    pub tlc_min_value: u128,
    pub tlc_max_value: u128,
    pub tlc_fee_proportional_millionths: u128,
    pub channel_count: u32,
    pub pending_channel_count: u32,
    pub peers_count: u32,
    pub network_sync_status: String,
    pub udt_cfg_infos: UdtCfgInfos,
}

/// The struct here is used both internally and as an API to the outside world.
/// If we want to send a reply to the caller, we need to wrap the message with
/// a RpcReplyPort. Since outsider users have no knowledge of RpcReplyPort, we
/// need to hide it from the API. So in case a reply is needed, we need to put
/// an optional RpcReplyPort in the of the definition of this message.
#[derive(Debug)]
pub enum NetworkActorCommand {
    /// Network commands
    ConnectPeer(Multiaddr),
    DisconnectPeer(PeerId),
    // For internal use and debugging only. Most of the messages requires some
    // changes to local state. Even if we can send a message to a peer, some
    // part of the local state is not changed.
    SendFiberMessage(FiberMessageWithPeerId),
    // Open a channel to a peer.
    OpenChannel(
        OpenChannelCommand,
        RpcReplyPort<Result<OpenChannelResponse, String>>,
    ),
    // Accept a channel to a peer.
    AcceptChannel(
        AcceptChannelCommand,
        RpcReplyPort<Result<AcceptChannelResponse, String>>,
    ),
    // Send a command to a channel.
    ControlFiberChannel(ChannelCommandWithId),
    // The first parameter is the peeled onion in binary via `PeeledOnionPacket::serialize`. `PeeledOnionPacket::current`
    // is for the current node.
    SendPaymentOnionPacket(
        SendOnionPacketCommand,
        RpcReplyPort<Result<u64, TlcErrPacket>>,
    ),
    PeelPaymentOnionPacket(
        Vec<u8>, // onion_packet
        Hash256, // payment_hash
        RpcReplyPort<Result<PeeledPaymentOnionPacket, String>>,
    ),
    UpdateChannelFunding(Hash256, Transaction, FundingRequest),
    SignTx(PeerId, Hash256, Transaction, Option<Vec<Vec<u8>>>),
    // A ChannelAnnouncement is ready to broadcast, we need to
    // update our network graph and broadcast it to the network.
    // The channel counterparty should definitely be part of the
    // nodes that are going to receive this message.
    ProcessChannelAnnouncement(PeerId, BlockNumber, u32, ChannelAnnouncement),
    // A ChannelUpdate is ready to broadcast, we need to update
    // our network graph and broadcast it to the network.
    // The channel counterparty should definitely be part of the
    // nodes that are going to receive this message.
    ProccessChannelUpdate(PeerId, ChannelUpdate),
    // Broadcast node/channel information to the network.
    BroadcastMessage(FiberBroadcastMessage),
    // Broadcast local information to the network.
    BroadcastLocalInfo(LocalInfoKind),
    SignMessage([u8; 32], RpcReplyPort<EcdsaSignature>),
    // Payment related commands
    SendPayment(
        SendPaymentCommand,
        RpcReplyPort<Result<SendPaymentResponse, String>>,
    ),
    // Get Payment Session for query payment status and errors
    GetPayment(Hash256, RpcReplyPort<Result<SendPaymentResponse, String>>),
    GetAndProcessChannelsWithinBlockRangeFromPeer(
        (PeerId, u64, u64),
        RpcReplyPort<Result<(u64, bool), Error>>,
    ),
    GetAndProcessBroadcastMessagesWithinTimeRangeFromPeer(
        (PeerId, u64, u64),
        RpcReplyPort<Result<(u64, bool), Error>>,
    ),
    StartSyncing,
    StopSyncing,
    MarkSyncingDone,
    NodeInfo((), RpcReplyPort<Result<NodeInfoResponse, String>>),
}

pub async fn sign_network_message(
    network: ActorRef<NetworkActorMessage>,
    message: [u8; 32],
) -> std::result::Result<EcdsaSignature, RactorErr<NetworkActorMessage>> {
    let message = |rpc_reply| {
        NetworkActorMessage::Command(NetworkActorCommand::SignMessage(message, rpc_reply))
    };

    call!(network, message)
}

#[derive(Debug)]
pub struct OpenChannelCommand {
    pub peer_id: PeerId,
    pub funding_amount: u128,
    pub public: bool,
    pub shutdown_script: Option<Script>,
    pub funding_udt_type_script: Option<Script>,
    pub commitment_fee_rate: Option<u64>,
    pub funding_fee_rate: Option<u64>,
    pub tlc_locktime_expiry_delta: Option<u64>,
    pub tlc_min_value: Option<u128>,
    pub tlc_max_value: Option<u128>,
    pub tlc_fee_proportional_millionths: Option<u128>,
    pub max_tlc_value_in_flight: Option<u128>,
    pub max_tlc_number_in_flight: Option<u64>,
}

#[serde_as]
#[derive(Clone, Debug, Serialize, Deserialize)]
pub struct SendPaymentCommand {
    // the identifier of the payment target
    pub target_pubkey: Option<Pubkey>,
    // the amount of the payment
    pub amount: Option<u128>,
    // The hash to use within the payment's HTLC
    // FIXME: this should be optional when AMP is enabled
    pub payment_hash: Option<Hash256>,
    // the encoded invoice to send to the recipient
    pub invoice: Option<String>,
    // The CLTV delta from the current height that should be used to set the timelock for the final hop
    pub final_cltv_delta: Option<u64>,
    // the payment timeout in seconds, if the payment is not completed within this time, it will be cancelled
    pub timeout: Option<u64>,
    // the maximum fee amounts in shannons that the sender is willing to pay, default is 1000 shannons CKB.
    pub max_fee_amount: Option<u128>,
    // max parts for the payment, only used for multi-part payments
    pub max_parts: Option<u64>,
    // keysend payment, default is false
    pub keysend: Option<bool>,
    // udt type script
    #[serde_as(as = "Option<EntityHex>")]
    pub udt_type_script: Option<Script>,
}

#[serde_as]
#[derive(Clone, Debug, Serialize, Deserialize)]
pub struct SendPaymentData {
    pub target_pubkey: Pubkey,
    pub amount: u128,
    pub payment_hash: Hash256,
    pub invoice: Option<String>,
    pub final_cltv_delta: Option<u64>,
    pub timeout: Option<u64>,
    pub max_fee_amount: Option<u128>,
    pub max_parts: Option<u64>,
    pub keysend: bool,
    #[serde_as(as = "Option<EntityHex>")]
    pub udt_type_script: Option<Script>,
    pub preimage: Option<Hash256>,
}

impl SendPaymentData {
    pub fn new(command: SendPaymentCommand) -> Result<SendPaymentData, String> {
        let invoice = command
            .invoice
            .as_ref()
            .map(|invoice| invoice.parse::<CkbInvoice>())
            .transpose()
            .map_err(|_| "invoice is invalid".to_string())?;

        if let Some(invoice) = invoice.clone() {
            if invoice.is_expired() {
                return Err("invoice is expired".to_string());
            }
        }

        fn validate_field<T: PartialEq + Clone>(
            field: Option<T>,
            invoice_field: Option<T>,
            field_name: &str,
        ) -> Result<T, String> {
            match (field, invoice_field) {
                (Some(f), Some(i)) => {
                    if f != i {
                        return Err(format!("{} does not match the invoice", field_name));
                    }
                    Ok(f)
                }
                (Some(f), None) => Ok(f),
                (None, Some(i)) => Ok(i),
                (None, None) => Err(format!("{} is missing", field_name)),
            }
        }

        let target = validate_field(
            command.target_pubkey,
            invoice
                .as_ref()
                .and_then(|i| i.payee_pub_key().cloned().map(Pubkey::from)),
            "target_pubkey",
        )?;

        let amount = validate_field(
            command.amount,
            invoice.as_ref().and_then(|i| i.amount()),
            "amount",
        )?;

        let udt_type_script = match validate_field(
            command.udt_type_script.clone(),
            invoice.as_ref().and_then(|i| i.udt_type_script().cloned()),
            "udt_type_script",
        ) {
            Ok(script) => Some(script),
            Err(e) if e == "udt_type_script is missing" => None,
            Err(e) => return Err(e),
        };

        let keysend = command.keysend.unwrap_or(false);
        let (payment_hash, preimage) = if !keysend {
            (
                validate_field(
                    command.payment_hash,
                    invoice.as_ref().map(|i| *i.payment_hash()),
                    "payment_hash",
                )?,
                None,
            )
        } else {
            if invoice.is_some() {
                return Err("keysend payment should not have invoice".to_string());
            }
            // generate a random preimage for keysend payment
            let mut rng = rand::thread_rng();
            let mut result = [0u8; 32];
            rng.fill(&mut result[..]);
            let preimage: Hash256 = result.into();
            // use the default payment hash algorithm here for keysend payment
            let payment_hash: Hash256 = blake2b_256(preimage).into();
            (payment_hash, Some(preimage))
        };

        Ok(SendPaymentData {
            target_pubkey: target,
            amount,
            payment_hash,
            invoice: command.invoice,
            final_cltv_delta: command.final_cltv_delta,
            timeout: command.timeout,
            max_fee_amount: command.max_fee_amount,
            max_parts: command.max_parts,
            keysend,
            udt_type_script,
            preimage,
        })
    }
}

#[derive(Debug)]
pub struct AcceptChannelCommand {
    pub temp_channel_id: Hash256,
    pub funding_amount: u128,
    pub shutdown_script: Option<Script>,
}

#[derive(Debug)]
pub struct SendOnionPacketCommand {
    pub packet: Vec<u8>,
    pub previous_tlc: Option<(Hash256, u64)>,
}

impl NetworkActorMessage {
    pub fn new_event(event: NetworkActorEvent) -> Self {
        Self::Event(event)
    }

    pub fn new_command(command: NetworkActorCommand) -> Self {
        Self::Command(command)
    }
}

#[derive(Debug)]
pub enum NetworkServiceEvent {
    ServiceError(ServiceError),
    ServiceEvent(ServiceEvent),
    NetworkStarted(PeerId, MultiAddr, Vec<Multiaddr>),
    NetworkStopped(PeerId),
    PeerConnected(PeerId, Multiaddr),
    PeerDisConnected(PeerId, Multiaddr),
    // An incoming/outgoing channel is created.
    ChannelCreated(PeerId, Hash256),
    // A outgoing channel is pending to be accepted.
    ChannelPendingToBeAccepted(PeerId, Hash256),
    // The channel is ready to use (with funding transaction confirmed
    // and both parties sent ChannelReady messages).
    ChannelReady(PeerId, Hash256, OutPoint),
    ChannelClosed(PeerId, Hash256, Byte32),
    // We should sign a commitment transaction and send it to the other party.
    CommitmentSignaturePending(PeerId, Hash256, u64),
    // We have signed a commitment transaction and sent it to the other party.
    LocalCommitmentSigned(
        PeerId,          /* Peer Id */
        Hash256,         /* Channel Id */
        u64,             /* Commitment number */
        TransactionView, /* Commitment transaction, not valid per se (requires other party's signature) */
    ),
    // A RevokeAndAck is received from the peer. Other data relevant to this
    // RevokeAndAck message are also assembled here. The watch tower may use this.
    RevokeAndAckReceived(
        PeerId,           /* Peer Id */
        Hash256,          /* Channel Id */
        u64,              /* Commitment number */
        [u8; 32],         /* Aggregated public key x-only */
        CompactSignature, /* Aggregated signature */
        CellOutput,
        packed::Bytes,
    ),
    // The other party has signed a valid commitment transaction,
    // and we successfully assemble the partial signature from other party
    // to create a complete commitment transaction.
    RemoteCommitmentSigned(PeerId, Hash256, u64, TransactionView),
    // The syncing of network information has completed.
    SyncingCompleted,
}

/// Events that can be sent to the network actor. Except for NetworkServiceEvent,
/// all events are processed by the network actor.
#[derive(Debug)]
pub enum NetworkActorEvent {
    /// Network eventss to be processed by this actor.
    PeerConnected(PeerId, Pubkey, SessionContext),
    PeerDisconnected(PeerId, SessionContext),
    PeerMessage(PeerId, FiberMessage),

    /// Channel related events.

    /// A channel has been accepted.
    /// The two Hash256 are respectively newly agreed channel id and temp channel id,
    /// The two u128 are respectively local and remote funding amount,
    /// and the script is the lock script of the agreed funding cell.
    ChannelAccepted(
        PeerId,
        Hash256,
        Hash256,
        u128,
        u128,
        Script,
        Option<Script>,
        u64,
        u64,
        u64,
    ),
    /// A channel is ready to use.
    ChannelReady(Hash256, PeerId, OutPoint),
    /// A channel is already closed.
    ClosingTransactionPending(Hash256, PeerId, TransactionView),

    /// Both parties are now able to broadcast a valid funding transaction.
    FundingTransactionPending(Transaction, OutPoint, Hash256),

    /// A funding transaction has been confirmed. The transaction was included in the
    /// block with the given transaction index.
    FundingTransactionConfirmed(OutPoint, BlockNumber, u32),

    /// A funding transaction has been confirmed.
    FundingTransactionFailed(OutPoint),

    /// A commitment transaction is signed by us and has sent to the other party.
    LocalCommitmentSigned(PeerId, Hash256, u64, TransactionView),

    /// Channel is going to be closed forcely, and the closing transaction is ready to be broadcasted.
    CommitmentTransactionPending(Transaction, Hash256),

    /// A commitment transaction is broacasted successfully.
    CommitmentTransactionConfirmed(Hash256, Hash256),

    /// A commitment transaction is failed to be broacasted.
    CommitmentTransactionFailed(Hash256, Byte32),

    /// A closing transaction has been confirmed.
    ClosingTransactionConfirmed(PeerId, Hash256, Byte32),

    /// A closing transaction has failed (either because of invalid transaction or timeout)
    ClosingTransactionFailed(PeerId, Hash256, Byte32),

    // The graph syncer to the peer has exited with some reason.
    GraphSyncerExited(PeerId, GraphSyncerExitStatus),

    // A tlc remove message is received. (payment_hash, remove_tlc)
    TlcRemoveReceived(Hash256, RemoveTlc),

    /// Network service events to be sent to outside observers.
    /// These events may be both present at `NetworkActorEvent` and
    /// this branch of `NetworkActorEvent`. This is because some events
    /// (e.g. `ChannelClosed`)require some processing internally,
    /// and they are also interesting to outside observers.
    /// Once we processed these events, we will send them to outside observers.
    NetworkServiceEvent(NetworkServiceEvent),
}

#[derive(Copy, Clone, Debug)]
pub enum GraphSyncerExitStatus {
    Succeeded,
    Failed,
}

#[derive(Debug)]
pub enum NetworkActorMessage {
    Command(NetworkActorCommand),
    Event(NetworkActorEvent),
}

#[derive(Debug)]
pub struct FiberMessageWithPeerId {
    pub peer_id: PeerId,
    pub message: FiberMessage,
}

impl FiberMessageWithPeerId {
    pub fn new(peer_id: PeerId, message: FiberMessage) -> Self {
        Self { peer_id, message }
    }
}

#[derive(Debug)]
pub struct FiberMessageWithSessionId {
    pub session_id: SessionId,
    pub message: FiberMessage,
}

#[derive(Debug)]
pub struct FiberMessageWithChannelId {
    pub channel_id: Hash256,
    pub message: FiberMessage,
}

pub struct NetworkActor<S> {
    // An event emitter to notify ourside observers.
    event_sender: mpsc::Sender<NetworkServiceEvent>,
    chain_actor: ActorRef<CkbChainMessage>,
    store: S,
    network_graph: Arc<RwLock<NetworkGraph<S>>>,
}

impl<S> NetworkActor<S>
where
    S: ChannelActorStateStore
        + NetworkGraphStateStore
        + InvoiceStore
        + Clone
        + Send
        + Sync
        + 'static,
{
    pub fn new(
        event_sender: mpsc::Sender<NetworkServiceEvent>,
        chain_actor: ActorRef<CkbChainMessage>,
        store: S,
        network_graph: Arc<RwLock<NetworkGraph<S>>>,
    ) -> Self {
        Self {
            event_sender,
            chain_actor,
            store: store.clone(),
            network_graph,
        }
    }

    pub async fn on_service_event(&self, event: NetworkServiceEvent) {
        let _ = self.event_sender.send(event).await;
    }

    pub async fn handle_peer_message(
        &self,
        state: &mut NetworkActorState<S>,
        peer_id: PeerId,
        message: FiberMessage,
    ) -> crate::Result<()> {
        match message {
            // We should process OpenChannel message here because there is no channel corresponding
            // to the channel id in the message yet.
            FiberMessage::ChannelInitialization(open_channel) => {
                let temp_channel_id = open_channel.channel_id;
                match state
                    .on_open_channel_msg(peer_id, open_channel.clone())
                    .await
                {
                    Ok(()) => {
                        let auto_accept = if let Some(udt_type_script) =
                            open_channel.funding_udt_type_script.as_ref()
                        {
                            is_udt_type_auto_accept(udt_type_script, open_channel.funding_amount)
                        } else {
                            state.auto_accept_channel_ckb_funding_amount > 0
                                && open_channel.all_ckb_amount()
                                    >= state.open_channel_auto_accept_min_ckb_funding_amount
                        };
                        if auto_accept {
                            let accept_channel = AcceptChannelCommand {
                                temp_channel_id,
                                funding_amount: if open_channel.funding_udt_type_script.is_some() {
                                    0
                                } else {
                                    state.auto_accept_channel_ckb_funding_amount as u128
                                },
                                shutdown_script: None,
                            };
                            state.create_inbound_channel(accept_channel).await?;
                        }
                    }
                    Err(err) => {
                        error!("Failed to process OpenChannel message: {}", err);
                    }
                }
            }
            FiberMessage::BroadcastMessage(m) => {
                if let Err(e) = self
                    .process_or_stash_broadcasted_message(state, peer_id, m)
                    .await
                {
                    error!("Failed to process broadcasted message: {:?}", e);
                }
            }
            FiberMessage::ChannelNormalOperation(m) => {
                let channel_id = m.get_channel_id();
                state
                    .send_message_to_channel_actor(
                        channel_id,
                        Some(&peer_id),
                        ChannelActorMessage::PeerMessage(m),
                    )
                    .await;
            }
            FiberMessage::QueryInformation(q) => match q {
                FiberQueryInformation::GetBroadcastMessages(GetBroadcastMessages {
                    id,
                    queries,
                }) => {
                    let mut messages = Vec::with_capacity(queries.len());
                    for query in queries {
                        let result = self.query_broadcast_message(query).await;
                        match result {
                            Ok(message) => {
                                messages.push(message);
                            }
                            Err(e) => {
                                error!("Failed to query broadcast message: {:?}", e);
                                return Ok(());
                            }
                        }
                    }
                    let reply = GetBroadcastMessagesResult { id, messages };
                    state
                        .send_message_to_peer(
                            &peer_id,
                            FiberMessage::QueryInformation(
                                FiberQueryInformation::GetBroadcastMessagesResult(reply),
                            ),
                        )
                        .await?;
                }
                FiberQueryInformation::GetBroadcastMessagesResult(GetBroadcastMessagesResult {
                    id,
                    messages,
                }) => {
                    debug!("Received GetBroadcastMessagesResult from peer {:?} with id {} and result {:?}", &peer_id, id, &messages);
                    let original_id = match state.get_original_request_id(&peer_id, id) {
                        Some(id) => id,
                        None => {
                            return Err(Error::InvalidPeerMessage(format!(
                                "No original request for query broadcast messages with id {} from peer {:?}",
                                id, &peer_id)
                            ));
                        }
                    };
                    for message in messages {
                        if let Err(e) = self
                            .process_broadcasted_message(&state.network, message)
                            .await
                        {
                            let fail_message =
                                format!("Failed to process broadcasted message: {:?}", &e);
                            error!("{}", &fail_message);
                            state.mark_request_failed(&peer_id, original_id, e);
                            return Err(Error::InvalidPeerMessage(fail_message));
                        }
                    }
                    debug!(
                        "Successfully processed all the messages from peer {:?} with id {}",
                        &peer_id, id
                    );
                    state.mark_request_finished(&peer_id, original_id);
                }
                FiberQueryInformation::QueryChannelsWithinBlockRange(
                    QueryChannelsWithinBlockRange {
                        id,
                        chain_hash: _,
                        start_block,
                        end_block,
                    },
                ) => {
                    let (channels, next_offset, is_finished) = self
                        .query_channels_within_block_range(start_block, end_block)
                        .await;
                    debug!(
                        "Query channels within block range: {:?}, {:?}, {:?}",
                        &channels, next_offset, is_finished
                    );

                    let channels = channels.into_iter().map(|c| c.out_point()).collect();
                    let reply = FiberQueryInformation::QueryChannelsWithinBlockRangeResult(
                        QueryChannelsWithinBlockRangeResult {
                            id,
                            channels,
                            next_block: next_offset,
                            is_finished,
                        },
                    );
                    state
                        .send_message_to_peer(&peer_id, FiberMessage::QueryInformation(reply))
                        .await?;
                }
                FiberQueryInformation::QueryChannelsWithinBlockRangeResult(
                    QueryChannelsWithinBlockRangeResult {
                        id,
                        next_block,
                        is_finished,
                        channels,
                    },
                ) => {
                    if channels.is_empty() {
                        // No query to the peer needed, early return.
                        match state
                            .broadcast_message_responses
                            .remove(&(peer_id.clone(), id))
                        {
                            Some(reply) => {
                                let _ = reply.1.send(Ok((next_block, is_finished)));
                                return Ok(());
                            }
                            _ => {
                                return Err(Error::InvalidPeerMessage(format!(
                                    "No response for query channels with id {} expected from peer {:?}",
                                    id, &peer_id
                                )));
                            }
                        }
                    }
                    debug!("Received QueryChannelsWithinBlockRangeResult from peer {:?} with id {} and channels {:?}", &peer_id, id, &channels);
                    if let Some(new_id) =
                        state.record_request_result(&peer_id, id, next_block, is_finished)
                    {
                        let query = GetBroadcastMessages {
                            id: new_id,
                            queries: channels
                                .into_iter()
                                .map(|channel_outpoint: OutPoint| {
                                    FiberBroadcastMessageQuery::ChannelAnnouncement(
                                        ChannelAnnouncementQuery {
                                            channel_outpoint,
                                            flags: 0,
                                        },
                                    )
                                })
                                .collect(),
                        };
                        debug!("Trying to query peer {:?} channels {:?}", &peer_id, &query);
                        state
                            .send_message_to_peer(
                                &peer_id,
                                FiberMessage::QueryInformation(
                                    FiberQueryInformation::GetBroadcastMessages(query),
                                ),
                            )
                            .await?;
                    } else {
                        return Err(Error::InvalidPeerMessage(format!(
                            "No response for query channels with id {} expected from peer {:?}",
                            id, &peer_id
                        )));
                    }
                }
                FiberQueryInformation::QueryBroadcastMessagesWithinTimeRange(
                    QueryBroadcastMessagesWithinTimeRange {
                        id,
                        chain_hash: _,
                        start_time,
                        end_time,
                    },
                ) => {
                    let (queries, next_time, is_finished) = self
                        .query_broadcast_messages_within_time_range(start_time, end_time)
                        .await?;
                    let reply = FiberQueryInformation::QueryBroadcastMessagesWithinTimeRangeResult(
                        QueryBroadcastMessagesWithinTimeRangeResult {
                            id,
                            queries,
                            next_time,
                            is_finished,
                        },
                    );
                    state
                        .send_message_to_peer(&peer_id, FiberMessage::QueryInformation(reply))
                        .await?;
                }
                FiberQueryInformation::QueryBroadcastMessagesWithinTimeRangeResult(
                    QueryBroadcastMessagesWithinTimeRangeResult {
                        id,
                        next_time,
                        is_finished,
                        queries,
                    },
                ) => {
                    if queries.is_empty() {
                        // No query to the peer needed, early return.
                        match state
                            .broadcast_message_responses
                            .remove(&(peer_id.clone(), id))
                        {
                            Some(reply) => {
                                let _ = reply.1.send(Ok((next_time, is_finished)));
                                return Ok(());
                            }
                            _ => {
                                return Err(Error::InvalidPeerMessage(format!(
                                    "No response for query broadcast messages with id {} expected from peer {:?}",
                                    id, &peer_id
                                )));
                            }
                        }
                    }

                    if let Some(new_id) =
                        state.record_request_result(&peer_id, id, next_time, is_finished)
                    {
                        let query = GetBroadcastMessages {
                            id: new_id,
                            queries,
                        };
                        state
                            .send_message_to_peer(
                                &peer_id,
                                FiberMessage::QueryInformation(
                                    FiberQueryInformation::GetBroadcastMessages(query),
                                ),
                            )
                            .await?;
                    } else {
                        return Err(Error::InvalidPeerMessage(format!(
                            "No response for query broadcast messages with id {} expected from peer {:?}",
                            id, &peer_id
                        )));
                    }
                }
            },
        };
        Ok(())
    }

    pub async fn query_channels_within_block_range(
        &self,
        start_block: u64,
        end_block: u64,
    ) -> (Vec<ChannelInfo>, u64, bool) {
        let network_graph = self.network_graph.read().await;
        let (channels, next_offset, is_finished) =
            network_graph.get_channels_within_block_range(start_block, end_block);
        (channels.cloned().collect(), next_offset, is_finished)
    }

    // TODO: set a upper limit for the number of message to send.
    pub async fn query_broadcast_messages_within_time_range(
        &self,
        start_time: u64,
        end_time: u64,
    ) -> Result<(Vec<FiberBroadcastMessageQuery>, u64, bool), Error> {
        let is_within_range = |timestamp: u64| timestamp >= start_time && timestamp < end_time;

        let network_graph = self.network_graph.read().await;

        let mut queries = Vec::new();
        for node_info in network_graph.nodes() {
            if is_within_range(node_info.timestamp) {
                queries.push(FiberBroadcastMessageQuery::NodeAnnouncement(
                    NodeAnnouncementQuery {
                        node_id: node_info.node_id,
                        flags: 0,
                    },
                ));
            }
        }
        for channel_info in network_graph.channels() {
            if let Some(t) = channel_info.channel_update_node1_to_node2_timestamp() {
                if is_within_range(t) {
                    queries.push(FiberBroadcastMessageQuery::ChannelUpdate(
                        ChannelUpdateQuery {
                            channel_outpoint: channel_info.out_point(),
                            flags: channel_info.node1_to_node2_channel_update_flags(),
                        },
                    ));
                }
            }

            if let Some(t) = channel_info.channel_update_node2_to_node1_timestamp() {
                if is_within_range(t) {
                    queries.push(FiberBroadcastMessageQuery::ChannelUpdate(
                        ChannelUpdateQuery {
                            channel_outpoint: channel_info.out_point(),
                            flags: channel_info.node2_to_node1_channel_update_flags(),
                        },
                    ));
                }
            }
        }
        Ok((queries, end_time, true))
    }

    pub async fn query_broadcast_message(
        &self,
        query: FiberBroadcastMessageQuery,
    ) -> Result<FiberBroadcastMessage, Error> {
        let network_graph = self.network_graph.read().await;
        match query {
            FiberBroadcastMessageQuery::NodeAnnouncement(NodeAnnouncementQuery {
                node_id,
                flags: _,
            }) => {
                let node_info = network_graph.get_node(node_id);
                match node_info {
                    Some(node_info) => Ok(FiberBroadcastMessage::NodeAnnouncement(
                        node_info.anouncement_msg.clone(),
                    )),
                    None => Err(Error::InvalidParameter(format!(
                        "Node not found: {:?}",
                        &node_id
                    ))),
                }
            }
            FiberBroadcastMessageQuery::ChannelAnnouncement(ChannelAnnouncementQuery {
                channel_outpoint,
                flags: _,
            }) => {
                let channel_info = network_graph.get_channel(&channel_outpoint);
                match channel_info {
                    Some(channel_info) => {
                        let channel_announcement = FiberBroadcastMessage::ChannelAnnouncement(
                            channel_info.announcement_msg.clone(),
                        );
                        Ok(channel_announcement)
                    }
                    None => Err(Error::InvalidParameter(format!(
                        "Channel not found: {:?}",
                        &channel_outpoint
                    ))),
                }
            }
            FiberBroadcastMessageQuery::ChannelUpdate(ChannelUpdateQuery {
                channel_outpoint,
                flags,
            }) => {
                let channel_info = network_graph.get_channel(&channel_outpoint);
                let is_node1_to_node2 = flags & 1 == 0;
                match channel_info {
                    Some(channel_info) => {
                        let update = if is_node1_to_node2 {
                            channel_info
                                .node1_to_node2
                                .as_ref()
                                .map(|u| u.last_update_message.clone())
                        } else {
                            channel_info
                                .node2_to_node1
                                .as_ref()
                                .map(|u| u.last_update_message.clone())
                        };
                        match update {
                            Some(update) => Ok(FiberBroadcastMessage::ChannelUpdate(update)),
                            None => Err(Error::InvalidParameter(format!(
                                "Channel update not found: {:?}",
                                &channel_outpoint
                            ))),
                        }
                    }
                    None => Err(Error::InvalidParameter(format!(
                        "Channel not found: {:?}",
                        &channel_outpoint
                    ))),
                }
            }
        }
    }

    pub async fn handle_event(
        &self,
        myself: ActorRef<NetworkActorMessage>,
        state: &mut NetworkActorState<S>,
        event: NetworkActorEvent,
    ) -> crate::Result<()> {
        debug!("Handling event: {:?}", event);
        match event {
            NetworkActorEvent::NetworkServiceEvent(e) => {
                match &e {
                    NetworkServiceEvent::ServiceError(ServiceError::DialerError {
                        address,
                        error,
                    }) => {
                        error!("Dialer error: {:?} -> {:?}", address, error);
                        state.maybe_tell_syncer_peer_disconnected_multiaddr(address)
                    }
                    _ => {}
                }
                self.on_service_event(e).await;
            }
            NetworkActorEvent::PeerConnected(id, pubkey, session) => {
                self.network_graph
                    .write()
                    .await
                    .add_connected_peer(&id, session.address.clone());
                state.on_peer_connected(&id, pubkey, &session).await;
                // Notify outside observers.
                myself
                    .send_message(NetworkActorMessage::new_event(
                        NetworkActorEvent::NetworkServiceEvent(NetworkServiceEvent::PeerConnected(
                            id,
                            session.address,
                        )),
                    ))
                    .expect(ASSUME_NETWORK_MYSELF_ALIVE);
            }
            NetworkActorEvent::PeerDisconnected(id, session) => {
                self.network_graph.write().await.remove_connected_peer(&id);
                state.on_peer_disconnected(&id);
                // Notify outside observers.
                myself
                    .send_message(NetworkActorMessage::new_event(
                        NetworkActorEvent::NetworkServiceEvent(
                            NetworkServiceEvent::PeerDisConnected(id, session.address),
                        ),
                    ))
                    .expect(ASSUME_NETWORK_MYSELF_ALIVE);
            }
            NetworkActorEvent::ChannelAccepted(
                peer_id,
                new,
                old,
                local,
                remote,
                script,
                udt_funding_script,
                local_reserved_ckb_amount,
                remote_reserved_ckb_amount,
                funding_fee_rate,
            ) => {
                assert_ne!(new, old, "new and old channel id must be different");
                if let Some(session) = state.get_peer_session(&peer_id) {
                    state.check_accept_channel_ckb_parameters(
                        local_reserved_ckb_amount,
                        remote_reserved_ckb_amount,
                        funding_fee_rate,
                        &udt_funding_script,
                    )?;
                    if let Some(channel) = state.channels.remove(&old) {
                        debug!("Channel accepted: {:?} -> {:?}", old, new);
                        state.channels.insert(new, channel);
                        if let Some(set) = state.session_channels_map.get_mut(&session) {
                            set.remove(&old);
                            set.insert(new);
                        };

                        debug!("Starting funding channel");
                        // TODO: Here we implies the one who receives AcceptChannel message
                        //  (i.e. the channel initiator) will send TxUpdate message first.
                        myself
                            .send_message(NetworkActorMessage::new_command(
                                NetworkActorCommand::UpdateChannelFunding(
                                    new,
                                    Default::default(),
                                    FundingRequest {
                                        script,
                                        udt_type_script: udt_funding_script,
                                        local_amount: local as u64,
                                        funding_fee_rate,
                                        remote_amount: remote as u64,
                                        local_reserved_ckb_amount,
                                        remote_reserved_ckb_amount,
                                    },
                                ),
                            ))
                            .expect(ASSUME_NETWORK_MYSELF_ALIVE);
                    }
                }
            }
            NetworkActorEvent::ChannelReady(channel_id, peer_id, channel_outpoint) => {
                info!(
                    "Channel ({:?}) to peer {:?} is now ready",
                    channel_id, peer_id
                );

                // FIXME(yukang): need to make sure ChannelReady is sent after the channel is reestablished
                state
                    .outpoint_channel_map
                    .insert(channel_outpoint.clone(), channel_id);

                // Notify outside observers.
                myself
                    .send_message(NetworkActorMessage::new_event(
                        NetworkActorEvent::NetworkServiceEvent(NetworkServiceEvent::ChannelReady(
                            peer_id,
                            channel_id,
                            channel_outpoint,
                        )),
                    ))
                    .expect(ASSUME_NETWORK_MYSELF_ALIVE);
            }
            NetworkActorEvent::PeerMessage(peer_id, message) => {
                self.handle_peer_message(state, peer_id, message).await?
            }
            NetworkActorEvent::FundingTransactionPending(transaction, outpoint, channel_id) => {
                state
                    .on_funding_transaction_pending(transaction, outpoint.clone(), channel_id)
                    .await;
            }
            NetworkActorEvent::FundingTransactionConfirmed(outpoint, block_number, tx_index) => {
                state
                    .on_funding_transaction_confirmed(outpoint, block_number, tx_index)
                    .await;
            }
            NetworkActorEvent::CommitmentTransactionPending(transaction, channel_id) => {
                state
                    .on_commitment_transaction_pending(transaction, channel_id)
                    .await;
            }
            NetworkActorEvent::CommitmentTransactionConfirmed(tx_hash, channel_id) => {
                state
                    .on_commitment_transaction_confirmed(tx_hash, channel_id)
                    .await;
            }
            NetworkActorEvent::CommitmentTransactionFailed(tx_hash, channel_id) => {
                error!(
                    "Commitment transaction failed for channel {:?}, tx hash: {:?}",
                    channel_id, tx_hash
                );
            }
            NetworkActorEvent::FundingTransactionFailed(outpoint) => {
                error!("Funding transaction failed: {:?}", outpoint);
            }
            NetworkActorEvent::ClosingTransactionPending(channel_id, peer_id, tx) => {
                state
                    .on_closing_transaction_pending(channel_id, peer_id.clone(), tx.clone())
                    .await;
            }
            NetworkActorEvent::ClosingTransactionConfirmed(peer_id, channel_id, tx_hash) => {
                state
                    .on_closing_transaction_confirmed(&peer_id, &channel_id, tx_hash)
                    .await;
            }
            NetworkActorEvent::ClosingTransactionFailed(peer_id, tx_hash, channel_id) => {
                error!(
                    "Closing transaction failed for channel {:?}, tx hash: {:?}, peer id: {:?}",
                    &channel_id, &tx_hash, &peer_id
                );
            }
            NetworkActorEvent::LocalCommitmentSigned(peer_id, channel_id, version, tx) => {
                // Notify outside observers.
                myself
                    .send_message(NetworkActorMessage::new_event(
                        NetworkActorEvent::NetworkServiceEvent(
                            NetworkServiceEvent::LocalCommitmentSigned(
                                peer_id, channel_id, version, tx,
                            ),
                        ),
                    ))
                    .expect("myself alive");
            }
            NetworkActorEvent::GraphSyncerExited(peer_id, reason) => {
                debug!(
                    "Graph syncer to peer {:?} has exited with reason {:?}",
                    &peer_id, &reason
                );
                if let NetworkSyncStatus::Running(state) = &mut state.sync_status {
                    if let Some(actor) = state.active_syncers.remove(&peer_id) {
                        actor
                            .get_cell()
                            .stop(Some("stopping syncer normally".to_string()));
                    }
                    debug!("Changing sync succeeded/failed counter");
                    match reason {
                        GraphSyncerExitStatus::Succeeded => state.succeeded += 1,
                        GraphSyncerExitStatus::Failed => state.failed += 1,
                    }
                }
                state.maybe_finish_sync();
            }
            NetworkActorEvent::TlcRemoveReceived(payment_hash, remove_tlc) => {
                // When a node is restarted, RemoveTLC will also be resent if necessary
                self.on_tlc_remove_received(state, payment_hash, remove_tlc.reason)
                    .await;
            }
        }
        Ok(())
    }

    pub async fn handle_command(
        &self,
        myself: ActorRef<NetworkActorMessage>,
        state: &mut NetworkActorState<S>,
        command: NetworkActorCommand,
    ) -> crate::Result<()> {
        debug!("Handling command: {:?}", command);
        match command {
            NetworkActorCommand::SendFiberMessage(FiberMessageWithPeerId { peer_id, message }) => {
                state.send_message_to_peer(&peer_id, message).await?;
            }

            NetworkActorCommand::ConnectPeer(addr) => {
                // TODO: It is more than just dialing a peer. We need to exchange capabilities of the peer,
                // e.g. whether the peer support some specific feature.
                // TODO: If we are already connected to the peer, skip connecting.
                state
                    .control
                    .dial(addr.clone(), TargetProtocol::All)
                    .await?
                // TODO: note that the dial function does not return error immediately even if dial fails.
                // Tentacle sends an event by calling handle_error function instead, which
                // may receive errors like DialerError.
            }

            NetworkActorCommand::DisconnectPeer(peer_id) => {
                if let Some(session) = state.get_peer_session(&peer_id) {
                    state.control.disconnect(session).await?;
                }
            }

            NetworkActorCommand::OpenChannel(open_channel, reply) => {
                match state.create_outbound_channel(open_channel).await {
                    Ok((_, channel_id)) => {
                        let _ = reply.send(Ok(OpenChannelResponse { channel_id }));
                    }
                    Err(err) => {
                        error!("Failed to create channel: {}", err);
                        let _ = reply.send(Err(err.to_string()));
                    }
                }
            }
            NetworkActorCommand::AcceptChannel(accept_channel, reply) => {
                match state.create_inbound_channel(accept_channel).await {
                    Ok((_, old_channel_id, new_channel_id)) => {
                        let _ = reply.send(Ok(AcceptChannelResponse {
                            old_channel_id,
                            new_channel_id,
                        }));
                    }
                    Err(err) => {
                        error!("Failed to accept channel: {}", err);
                        let _ = reply.send(Err(err.to_string()));
                    }
                }
            }

            NetworkActorCommand::ControlFiberChannel(c) => {
                info!("send command to channel: {:?}", c);
                state
                    .send_command_to_channel(c.channel_id, c.command)
                    .await?
            }

            // TODO: we should check the OnionPacket is valid or not, only the current node can decrypt it.
            NetworkActorCommand::SendPaymentOnionPacket(command, reply) => {
                self.handle_send_onion_packet_command(state, command, reply)
                    .await;
            }
            NetworkActorCommand::PeelPaymentOnionPacket(onion_packet, payment_hash, reply) => {
                let response = PaymentOnionPacket::new(onion_packet)
                    .peel(
                        &state.private_key,
                        Some(payment_hash.as_ref()),
                        &Secp256k1::new(),
                    )
                    .map_err(|err| err.to_string());

                let _ = reply.send(response);
            }

            NetworkActorCommand::UpdateChannelFunding(channel_id, transaction, request) => {
                let old_tx = transaction.into_view();
                let mut tx = FundingTx::new();
                tx.update_for_self(old_tx)?;
                let tx = match call_t!(
                    self.chain_actor.clone(),
                    CkbChainMessage::Fund,
                    DEFAULT_CHAIN_ACTOR_TIMEOUT,
                    tx,
                    request
                ) {
                    Ok(Ok(tx)) => match tx.into_inner() {
                        Some(tx) => tx,
                        _ => {
                            error!("Obtained empty funding tx");
                            return Ok(());
                        }
                    },
                    Ok(Err(err)) => {
                        // FIXME(yukang): we need to handle this error properly
                        error!("Failed to fund channel: {}", err);
                        return Ok(());
                    }
                    Err(err) => {
                        error!("Failed to call chain actor: {}", err);
                        return Ok(());
                    }
                };
                debug!("Funding transaction updated on our part: {:?}", tx);
                state
                    .send_command_to_channel(
                        channel_id,
                        ChannelCommand::TxCollaborationCommand(TxCollaborationCommand::TxUpdate(
                            TxUpdateCommand {
                                transaction: tx.data(),
                            },
                        )),
                    )
                    .await?
            }
            NetworkActorCommand::SignTx(
                ref peer_id,
                ref channel_id,
                funding_tx,
                partial_witnesses,
            ) => {
                let msg = match partial_witnesses {
                    Some(partial_witnesses) => {
                        debug!(
                            "Received SignTx request with for transaction {:?} and partial witnesses {:?}",
                            &funding_tx,
                            partial_witnesses
                                .iter()
                                .map(hex::encode)
                                .collect::<Vec<_>>()
                        );
                        let funding_tx = funding_tx
                            .into_view()
                            .as_advanced_builder()
                            .set_witnesses(
                                partial_witnesses.into_iter().map(|x| x.pack()).collect(),
                            )
                            .build();

                        let mut funding_tx = call_t!(
                            self.chain_actor,
                            CkbChainMessage::Sign,
                            DEFAULT_CHAIN_ACTOR_TIMEOUT,
                            funding_tx.into()
                        )
                        .expect(ASSUME_CHAIN_ACTOR_ALWAYS_ALIVE_FOR_NOW)
                        .expect("Signing succeeded");
                        debug!("Funding transaction signed: {:?}", &funding_tx);

                        // Since we have received a valid tx_signatures message, we're now sure that
                        // we can broadcast a valid transaction to the network, i.e. we can wait for
                        // the funding transaction to be confirmed.
                        let funding_tx = funding_tx.take().expect("take tx");
                        let witnesses = funding_tx.witnesses();
                        let outpoint = funding_tx
                            .output_pts_iter()
                            .next()
                            .expect("funding tx output exists");

                        myself
                            .send_message(NetworkActorMessage::new_event(
                                NetworkActorEvent::FundingTransactionPending(
                                    funding_tx.data(),
                                    outpoint,
                                    *channel_id,
                                ),
                            ))
                            .expect("network actor alive");
                        debug!("Fully signed funding tx {:?}", &funding_tx);

                        FiberMessageWithPeerId {
                            peer_id: peer_id.clone(),
                            message: FiberMessage::ChannelNormalOperation(
                                FiberChannelMessage::TxSignatures(TxSignatures {
                                    channel_id: *channel_id,
                                    witnesses: witnesses.into_iter().map(|x| x.unpack()).collect(),
                                    tx_hash: funding_tx.hash().into(),
                                }),
                            ),
                        }
                    }
                    None => {
                        debug!(
                            "Received SignTx request with for transaction {:?} without partial witnesses, so start signing it now",
                            &funding_tx,
                        );
                        let mut funding_tx = call_t!(
                            self.chain_actor,
                            CkbChainMessage::Sign,
                            DEFAULT_CHAIN_ACTOR_TIMEOUT,
                            funding_tx.into()
                        )
                        .expect(ASSUME_CHAIN_ACTOR_ALWAYS_ALIVE_FOR_NOW)?;
                        debug!("Funding transaction signed: {:?}", &funding_tx);
                        let funding_tx = funding_tx.take().expect("take tx");
                        let witnesses = funding_tx.witnesses();

                        debug!("Partially signed funding tx {:?}", &funding_tx);
                        FiberMessageWithPeerId {
                            peer_id: peer_id.clone(),
                            message: FiberMessage::ChannelNormalOperation(
                                FiberChannelMessage::TxSignatures(TxSignatures {
                                    channel_id: *channel_id,
                                    witnesses: witnesses.into_iter().map(|x| x.unpack()).collect(),
                                    tx_hash: funding_tx.hash().into(),
                                }),
                            ),
                        }
                    }
                };
                debug!(
                    "Handled tx_signatures, peer: {:?}, messge to send: {:?}",
                    &peer_id, &msg
                );
                myself
                    .send_message(NetworkActorMessage::new_command(
                        NetworkActorCommand::SendFiberMessage(msg),
                    ))
                    .expect("network actor alive");
            }
            NetworkActorCommand::BroadcastMessage(message) => {
                const MAX_BROADCAST_SESSIONS: usize = 5;
                // TODO: It is possible that the remote peer of the channel may repeatedly
                // receive the same message.
                let peer_ids = state.get_n_peer_peer_ids(MAX_BROADCAST_SESSIONS, HashSet::new());
                debug!("Broadcasting message random selected peers {:?}", &peer_ids);
                // The order matters here because should_message_be_broadcasted
                // will change the state, and we don't want to change the state
                // if there is not peer to broadcast the message.
                if !peer_ids.is_empty() && state.should_message_be_broadcasted(&message) {
                    debug!(
                        "Broadcasting unseen message {:?} to peers {:?}",
                        &message, &peer_ids
                    );
                    for peer_id in peer_ids {
                        if let Err(e) = state
                            .send_message_to_peer(
                                &peer_id,
                                FiberMessage::BroadcastMessage(message.clone()),
                            )
                            .await
                        {
                            error!(
                                "Failed to broadcast message {:?} to peer {:?}: {:?}",
                                &message, &peer_id, e
                            );
                        }
                    }
                }
            }
            NetworkActorCommand::SignMessage(message, reply) => {
                let signature = state.private_key.sign(message);
                let _ = reply.send(signature);
            }
            NetworkActorCommand::SendPayment(payment_request, reply) => {
                match self.on_send_payment(state, payment_request).await {
                    Ok(payment) => {
                        let _ = reply.send(Ok(payment));
                    }
                    Err(e) => {
                        error!("Failed to send payment: {:?}", e);
                        let _ = reply.send(Err(e.to_string()));
                    }
                }
            }
            NetworkActorCommand::GetPayment(payment_hash, reply) => {
                match self.on_get_payment(&payment_hash) {
                    Ok(payment) => {
                        let _ = reply.send(Ok(payment));
                    }
                    Err(e) => {
                        let _ = reply.send(Err(e.to_string()));
                    }
                }
            }
            NetworkActorCommand::BroadcastLocalInfo(kind) => match kind {
                LocalInfoKind::NodeAnnouncement => {
                    let message = state.get_or_create_new_node_announcement_message();
                    // Need also to update our own graph with the new node announcement.
                    let mut graph = self.network_graph.write().await;
                    graph.process_node_announcement(message.clone());
                    myself
                        .send_message(NetworkActorMessage::new_command(
                            NetworkActorCommand::BroadcastMessage(
                                FiberBroadcastMessage::NodeAnnouncement(message),
                            ),
                        ))
                        .expect(ASSUME_NETWORK_MYSELF_ALIVE);
                }
            },
            NetworkActorCommand::MarkSyncingDone => {
                info!("Syncing network information finished");
                state.sync_status = NetworkSyncStatus::Done;
                let mut broadcasted_message_queue = vec![];
                // Consume broadcasted message queue without consue the whole state.
                std::mem::swap(
                    &mut state.broadcasted_message_queue,
                    &mut broadcasted_message_queue,
                );
                for message in broadcasted_message_queue {
                    let (_peer_id, message) = message;
                    if let Err(e) = self
                        .process_broadcasted_message(&state.network, message)
                        .await
                    {
                        error!("Failed to process broadcasted message: {:?}", e);
                    }
                }
                // Send a service event that manifests the syncing is done.
                myself
                    .send_message(NetworkActorMessage::new_event(
                        NetworkActorEvent::NetworkServiceEvent(
                            NetworkServiceEvent::SyncingCompleted,
                        ),
                    ))
                    .expect(ASSUME_NETWORK_MYSELF_ALIVE);
            }
            NetworkActorCommand::GetAndProcessChannelsWithinBlockRangeFromPeer(request, reply) => {
                // TODO: We need to send a reply to the caller if enough time passed,
                // but we still do not get a reply from the peer.
                let (peer_id, start_block, end_block) = request;
                let id = state.create_request_id_for_reply_port(&peer_id, reply);
                let message = FiberMessage::QueryInformation(
                    FiberQueryInformation::QueryChannelsWithinBlockRange(
                        QueryChannelsWithinBlockRange {
                            id,
                            chain_hash: get_chain_hash(),
                            start_block,
                            end_block,
                        },
                    ),
                );
                state.send_message_to_peer(&peer_id, message).await?;
            }
            NetworkActorCommand::GetAndProcessBroadcastMessagesWithinTimeRangeFromPeer(
                request,
                reply,
            ) => {
                // TODO: We need to send a reply to the caller if enough time passed,
                // but we still do not get a reply from the peer.
                let (peer_id, start_time, end_time) = request;
                let id = state.create_request_id_for_reply_port(&peer_id, reply);
                let message = FiberMessage::QueryInformation(
                    FiberQueryInformation::QueryBroadcastMessagesWithinTimeRange(
                        QueryBroadcastMessagesWithinTimeRange {
                            id,
                            chain_hash: get_chain_hash(),
                            start_time,
                            end_time,
                        },
                    ),
                );
                state.send_message_to_peer(&peer_id, message).await?;
            }
            NetworkActorCommand::StartSyncing => match &mut state.sync_status {
                NetworkSyncStatus::NotRunning(ref sync_state) => {
                    debug!(
                        "Starting syncing network information from state {:?}",
                        sync_state
                    );
                    let sync_state = sync_state.refresh(self.chain_actor.clone()).await;
                    state.sync_status = NetworkSyncStatus::Running(sync_state);
                    let peers: Vec<_> = state.peer_session_map.keys().cloned().collect();
                    debug!(
                        "Trying to sync network information from peers: {:?}, sync parameters: {:?}",
                        &peers, &state.sync_status
                    );
                    for peer_id in peers {
                        state.maybe_sync_network_graph(&peer_id).await;
                    }
                }
                _ => {
                    error!(
                        "Syncing is already started or is done: {:?}",
                        &state.sync_status
                    );
                }
            },
            NetworkActorCommand::StopSyncing => match &mut state.sync_status {
                NetworkSyncStatus::Running(s) => {
                    debug!("Stopping syncing network information");
                    let mut s = s.clone();
                    for syncer in s.active_syncers.values() {
                        syncer
                            .get_cell()
                            .stop(Some("stopping syncer on request".to_string()));
                    }
                    s.active_syncers.clear();
                    state.sync_status = NetworkSyncStatus::NotRunning(s);
                }
                _ => {
                    error!(
                        "Syncing is not running or is already done: {:?}",
                        &state.sync_status
                    );
                }
            },
            NetworkActorCommand::ProcessChannelAnnouncement(
                peer_id,
                block_number,
                tx_index,
                channel_announcement,
            ) => {
                debug!(
                    "Received channel announcement message for channel (confirmed at #{} block #{} tx) to peer {:?}: {:?}",
                    &peer_id,
                    &block_number,
                    &tx_index,
                    &channel_announcement
                );
                // Adding this owned channel to the network graph.
                let channel_info = ChannelInfo {
                    funding_tx_block_number: block_number.into(),
                    funding_tx_index: tx_index,
                    announcement_msg: channel_announcement.clone(),
                    node1_to_node2: None, // wait for channel update message
                    node2_to_node1: None,
                    timestamp: std::time::UNIX_EPOCH.elapsed().unwrap().as_millis() as u64,
                };
                let mut graph = self.network_graph.write().await;
                graph.add_channel(channel_info);

                // Send the channel announcement to other peer first.
                myself
                    .send_message(NetworkActorMessage::new_command(
                        NetworkActorCommand::SendFiberMessage(FiberMessageWithPeerId {
                            peer_id,
                            message: FiberMessage::BroadcastMessage(
                                FiberBroadcastMessage::ChannelAnnouncement(
                                    channel_announcement.clone(),
                                ),
                            ),
                        }),
                    ))
                    .expect(ASSUME_NETWORK_MYSELF_ALIVE);
                // Also broadcast channel announcement to the network.
                myself
                    .send_message(NetworkActorMessage::new_command(
                        NetworkActorCommand::BroadcastMessage(
                            FiberBroadcastMessage::ChannelAnnouncement(channel_announcement),
                        ),
                    ))
                    .expect(ASSUME_NETWORK_MYSELF_ALIVE);
            }

            NetworkActorCommand::ProccessChannelUpdate(peer_id, channel_update) => {
                let mut graph = self.network_graph.write().await;
                graph
                    .process_channel_update(channel_update.clone())
                    .expect("Valid channel update");

                // Send the channel update to other peer first.
                myself
                    .send_message(NetworkActorMessage::new_command(
                        NetworkActorCommand::SendFiberMessage(FiberMessageWithPeerId {
                            peer_id,
                            message: FiberMessage::BroadcastMessage(
                                FiberBroadcastMessage::ChannelUpdate(channel_update.clone()),
                            ),
                        }),
                    ))
                    .expect(ASSUME_NETWORK_MYSELF_ALIVE);
                // Also broadcast channel update to the network.
                myself
                    .send_message(NetworkActorMessage::new_command(
                        NetworkActorCommand::BroadcastMessage(
                            FiberBroadcastMessage::ChannelUpdate(channel_update),
                        ),
                    ))
                    .expect(ASSUME_NETWORK_MYSELF_ALIVE);
            }
            NetworkActorCommand::NodeInfo(_, rpc) => {
                let response = NodeInfoResponse {
                    node_name: state.node_name.clone(),
                    peer_id: state.peer_id.clone(),
                    public_key: state.get_public_key().clone(),
                    addresses: state.announced_addrs.clone(),
                    chain_hash: get_chain_hash(),
                    open_channel_auto_accept_min_ckb_funding_amount: state
                        .open_channel_auto_accept_min_ckb_funding_amount,
                    auto_accept_channel_ckb_funding_amount: state
                        .auto_accept_channel_ckb_funding_amount,
                    tlc_locktime_expiry_delta: state.tlc_locktime_expiry_delta,
                    tlc_min_value: state.tlc_min_value,
                    tlc_max_value: state.tlc_max_value,
                    tlc_fee_proportional_millionths: state.tlc_fee_proportional_millionths,
                    channel_count: state.channels.len() as u32,
                    pending_channel_count: state.pending_channels.len() as u32,
                    peers_count: state.peer_session_map.len() as u32,
                    network_sync_status: state.sync_status.as_str().to_string(),
                    udt_cfg_infos: get_udt_whitelist(),
                };
                let _ = rpc.send(Ok(response));
            }
        };
        Ok(())
    }

    async fn process_or_stash_broadcasted_message(
        &self,
        state: &mut NetworkActorState<S>,
        peer_id: PeerId,
        message: FiberBroadcastMessage,
    ) -> Result<(), Error> {
        if state.sync_status.is_syncing() {
            debug!(
                "Saving broadcasted message to queue as we are syncing: {:?}",
                &message
            );
            state.broadcasted_message_queue.push((peer_id, message));
            return Ok(());
        }
        // Rebroadcast the message to other peers if necessary.
        state
            .network
            .send_message(NetworkActorMessage::new_command(
                NetworkActorCommand::BroadcastMessage(message.clone()),
            ))
            .expect(ASSUME_NETWORK_MYSELF_ALIVE);
        self.process_broadcasted_message(&state.network, message)
            .await
    }

    async fn process_broadcasted_message(
        &self,
        network: &ActorRef<NetworkActorMessage>,
        message: FiberBroadcastMessage,
    ) -> Result<(), Error> {
        match message {
            FiberBroadcastMessage::NodeAnnouncement(node_announcement) => {
                let message = node_announcement.message_to_sign();
                if !self
                    .network_graph
                    .read()
                    .await
                    .check_chain_hash(node_announcement.chain_hash)
                {
                    return Err(Error::InvalidParameter(format!(
                        "Node announcement chain hash mismatched: {:?}",
                        &node_announcement
                    )));
                }
                match node_announcement.signature {
                    Some(ref signature)
                        if signature.verify(&node_announcement.node_id, &message) =>
                    {
                        debug!(
                            "Node announcement message verified: {:?}",
                            &node_announcement
                        );

                        // TODO: bookkeeping how many nodes we have connected to. Stop connecting once we surpass a threshold.
                        for addr in &node_announcement.addresses {
                            network.send_message(NetworkActorMessage::new_command(
                                NetworkActorCommand::ConnectPeer(addr.clone()),
                            ))?;
                        }

                        // Add the node to the network graph.
                        self.network_graph
                            .write()
                            .await
                            .process_node_announcement(node_announcement);
                        Ok(())
                    }
                    _ => {
                        return Err(Error::InvalidParameter(format!(
                            "Node announcement message signature verification failed: {:?}",
                            &node_announcement
                        )));
                    }
                }
            }

            FiberBroadcastMessage::ChannelAnnouncement(channel_announcement) => {
                debug!(
                    "Received channel announcement message: {:?}",
                    &channel_announcement
                );
                let message = channel_announcement.message_to_sign();
                if channel_announcement.node1_id == channel_announcement.node2_id {
                    return Err(Error::InvalidParameter(format!(
                        "Channel announcement node had a channel with itself: {:?}",
                        &channel_announcement
                    )));
                }
                if !self
                    .network_graph
                    .read()
                    .await
                    .check_chain_hash(channel_announcement.chain_hash)
                {
                    return Err(Error::InvalidParameter(format!(
                        "Channel announcement chain hash mismatched: {:?}",
                        &channel_announcement
                    )));
                }
                let (node1_signature, node2_signature, ckb_signature) = match (
                    &channel_announcement.node1_signature,
                    &channel_announcement.node2_signature,
                    &channel_announcement.ckb_signature,
                ) {
                    (Some(node1_signature), Some(node2_signature), Some(ckb_signature)) => {
                        (node1_signature, node2_signature, ckb_signature)
                    }
                    _ => {
                        return Err(Error::InvalidParameter(format!(
                            "Channel announcement message signature verification failed, some signatures are missing: {:?}",
                            &channel_announcement
                        )));
                    }
                };

                if !node1_signature.verify(&channel_announcement.node1_id, &message) {
                    return Err(Error::InvalidParameter(format!(
                        "Channel announcement message signature verification failed for node 1: {:?}, message: {:?}, signature: {:?}, pubkey: {:?}",
                        &channel_announcement,
                        &message,
                        &node1_signature,
                        &channel_announcement.node1_id
                    )));
                }

                if !node2_signature.verify(&channel_announcement.node2_id, &message) {
                    return Err(Error::InvalidParameter(format!(
                        "Channel announcement message signature verification failed for node 2: {:?}, message: {:?}, signature: {:?}, pubkey: {:?}",
                        &channel_announcement,
                        &message,
                        &node2_signature,
                        &channel_announcement.node2_id
                    )));
                }

                let (tx, block_number, tx_index): (_, u64, _) = match call_t!(
                    self.chain_actor,
                    CkbChainMessage::TraceTx,
                    DEFAULT_CHAIN_ACTOR_TIMEOUT,
                    TraceTxRequest {
                        tx_hash: channel_announcement.channel_outpoint.tx_hash(),
                        confirmations: 1,
                    }
                ) {
                    Ok(TraceTxResponse {
                        tx: Some(tx),
                        status:
                            TxStatus {
                                status: Status::Committed,
                                block_number: Some(block_number),
                                ..
                            },
                    }) => (tx, block_number.into(), DUMMY_FUNDING_TX_INDEX),
                    err => {
                        return Err(Error::InvalidParameter(format!(
                            "Channel announcement transaction {:?} not found or not confirmed, result is: {:?}",
                            &channel_announcement.channel_outpoint.tx_hash(),
                            err
                        )));
                    }
                };

                debug!("Channel announcement transaction found: {:?}", &tx);

                let pubkey = channel_announcement.ckb_key.serialize();
                let pubkey_hash = &blake2b_256(pubkey.as_slice())[0..20];
                match tx.inner.outputs.first() {
                    None => {
                        return Err(Error::InvalidParameter(format!(
                            "On-chain transaction found but no output: {:?}",
                            &channel_announcement
                        )));
                    }
                    Some(output) => {
                        if output.lock.args.as_bytes() != pubkey_hash {
                            return Err(Error::InvalidParameter(format!(
                                "On-chain transaction found but pubkey hash mismatched: on chain hash {:?}, pub key ({:?}) hash {:?}",
                                &output.lock.args.as_bytes(),
                                hex::encode(pubkey),
                                &pubkey_hash
                            )));
                        }
                        let capacity: u128 = u64::from(output.capacity).into();
                        if channel_announcement.udt_type_script.is_none()
                            && capacity != channel_announcement.capacity
                        {
                            return Err(Error::InvalidParameter(format!(
                                "On-chain transaction found but capacity mismatched: on chain capacity {:?}, channel capacity {:?}",
                                &output.capacity, &channel_announcement.capacity
                            )));
                        }
                        capacity
                    }
                };

                if let Err(err) = secp256k1_instance().verify_schnorr(
                    ckb_signature,
                    &Message::from_digest(message),
                    &channel_announcement.ckb_key,
                ) {
                    return Err(Error::InvalidParameter(format!(
                        "Channel announcement message signature verification failed for ckb: {:?}, message: {:?}, signature: {:?}, pubkey: {:?}, error: {:?}",
                        &channel_announcement,
                        &message,
                        &ckb_signature,
                        &channel_announcement.ckb_key,
                        &err
                    )));
                }

                debug!(
                    "All signatures in channel announcement message verified: {:?}",
                    &channel_announcement
                );

                // Add the channel to the network graph.
                let channel_info = ChannelInfo {
                    funding_tx_block_number: block_number,
                    funding_tx_index: tx_index,
                    announcement_msg: channel_announcement.clone(),
                    node1_to_node2: None, // wait for channel update message
                    node2_to_node1: None,
                    timestamp: std::time::UNIX_EPOCH.elapsed().unwrap().as_millis() as u64,
                };
                self.network_graph.write().await.add_channel(channel_info);
                Ok(())
            }

            FiberBroadcastMessage::ChannelUpdate(ref channel_update) => {
                let message = channel_update.message_to_sign();

                let signature = match channel_update.signature {
                    Some(ref signature) => signature,
                    None => {
                        return Err(Error::InvalidParameter(format!(
                            "Channel update message signature verification failed (signature not found): {:?}",
                            &channel_update
                        )));
                    }
                };
                let mut network_graph = self.network_graph.write().await;
                let channel = network_graph.get_channel(&channel_update.channel_outpoint);
                if let Some(channel) = channel {
                    let pubkey = if channel_update.message_flags & 1 == 0 {
                        channel.node1()
                    } else {
                        channel.node2()
                    };
                    debug!(
                        "Verifying channel update message signature: {:?}, pubkey: {:?}, message: {:?}",
                        &channel_update, &pubkey, &message
                    );
                    if !signature.verify(&pubkey, &message) {
                        return Err(Error::InvalidParameter(format!(
                            "Channel update message signature verification failed (invalid signature): {:?}",
                            &channel_update
                        )));
                    }
                    debug!(
                        "Channel update message signature verified: {:?}",
                        &channel_update
                    );
                    let res = network_graph.process_channel_update(channel_update.clone());
                    if res.is_err() {
                        return Err(Error::InvalidParameter(format!(
                            "Channel update message processing failed: {:?} result: {:?}",
                            &channel_update, res
                        )));
                    }
                } else {
                    return Err(Error::InvalidParameter(format!(
                        "Failed to process channel update because channel not found: {:?}",
                        &channel_update
                    )));
                }
                Ok(())
            }
        }
    }

    async fn handle_send_onion_packet_command(
        &self,
        state: &mut NetworkActorState<S>,
        command: SendOnionPacketCommand,
        reply: RpcReplyPort<Result<u64, TlcErrPacket>>,
    ) {
        let SendOnionPacketCommand {
            packet,
            previous_tlc,
        } = command;

        let invalid_onion_error = |reply: RpcReplyPort<Result<u64, TlcErrPacket>>| {
            let error_detail = TlcErr::new(TlcErrorCode::InvalidOnionPayload);
            reply
                .send(Err(TlcErrPacket::new(error_detail)))
                .expect("send error failed");
        };

        let Ok(peeled_packet) = PeeledPaymentOnionPacket::deserialize(&packet) else {
            info!("onion packet is empty, ignore it");
            return invalid_onion_error(reply);
        };

        let info = peeled_packet.current;
        debug!("Processing onion packet info: {:?}", info);

        let Some(channel_outpoint) = &info.channel_outpoint else {
            return invalid_onion_error(reply);
        };

        let unknown_next_peer = |reply: RpcReplyPort<Result<u64, TlcErrPacket>>| {
            let error_detail = TlcErr::new_channel_fail(
                TlcErrorCode::UnknownNextPeer,
                channel_outpoint.clone(),
                None,
            );
            reply
                .send(Err(TlcErrPacket::new(error_detail)))
                .expect("send add tlc response");
        };

        let channel_id = match state.outpoint_channel_map.get(channel_outpoint) {
            Some(channel_id) => channel_id,
            None => {
                error!(
                        "Channel id not found in outpoint_channel_map with {:?}, are we connected to the peer?",
                        channel_outpoint
                    );
                return unknown_next_peer(reply);
            }
        };
        let (send, recv) = oneshot::channel::<Result<AddTlcResponse, TlcErrPacket>>();
        let rpc_reply = RpcReplyPort::from(send);
        let command = ChannelCommand::AddTlc(
            AddTlcCommand {
                amount: info.amount,
                preimage: None,
                payment_hash: Some(info.payment_hash),
                expiry: info.expiry.into(),
                hash_algorithm: info.tlc_hash_algorithm,
                onion_packet: peeled_packet.next.map(|next| next.data).unwrap_or_default(),
                previous_tlc,
            },
            rpc_reply,
        );

        // we have already checked the channel_id is valid,
        match state.send_command_to_channel(*channel_id, command).await {
            Ok(()) => {}
            Err(Error::ChannelNotFound(_)) => {
                return unknown_next_peer(reply);
            }
            Err(err) => {
                // must be some error fron tentacle, set it as temporary node failure
                error!(
                    "Failed to send onion packet to channel: {:?} with err: {:?}",
                    channel_id, err
                );
                let error_detail = TlcErr::new(TlcErrorCode::TemporaryNodeFailure);
                return reply
                    .send(Err(TlcErrPacket::new(error_detail)))
                    .expect("send add tlc response");
            }
        }
        let add_tlc_res = recv.await.expect("recv error").map(|res| res.tlc_id);
        reply.send(add_tlc_res).expect("send error");
    }

    async fn on_tlc_remove_received(
        &self,
        state: &mut NetworkActorState<S>,
        payment_hash: Hash256,
        reason: RemoveTlcReason,
    ) {
        if let Some(mut payment_session) = self.store.get_payment_session(payment_hash) {
            if payment_session.status == PaymentSessionStatus::Inflight {
                match reason {
                    RemoveTlcReason::RemoveTlcFulfill(_) => {
                        payment_session.set_success_status();
                        self.store.insert_payment_session(payment_session);
                    }
                    RemoveTlcReason::RemoveTlcFail(reason) => {
                        let detail_error = reason.decode().expect("decoded error");
                        self.update_with_tcl_fail(&detail_error).await;
                        if payment_session.can_retry() && !detail_error.error_code.payment_failed()
                        {
                            let res = self.try_payment_session(state, payment_session).await;
                            if res.is_err() {
                                debug!("Failed to retry payment session: {:?}", res);
                            }
                        } else {
                            payment_session.set_failed_status(detail_error.error_code.as_ref());
                            self.store.insert_payment_session(payment_session);
                        }
                    }
                }
            }
        }
    }

    async fn update_with_tcl_fail(&self, tcl_error_detail: &TlcErr) {
        let error_code = tcl_error_detail.error_code();
        // https://github.com/lightning/bolts/blob/master/04-onion-routing.md#rationale-6
        // we now still update the graph, maybe we need to remove it later?
        if error_code.is_update() {
            if let Some(extra_data) = &tcl_error_detail.extra_data {
                match extra_data {
                    TlcErrData::ChannelFailed { channel_update, .. } => {
                        if let Some(channel_update) = channel_update {
                            let mut graph = self.network_graph.write().await;
                            let _ = graph.process_channel_update(channel_update.clone());
                        }
                    }
                    _ => {}
                }
            }
        }
        match tcl_error_detail.error_code() {
            TlcErrorCode::PermanentChannelFailure
            | TlcErrorCode::ChannelDisabled
            | TlcErrorCode::UnknownNextPeer => {
                let channel_outpoint = tcl_error_detail
                    .error_channel_outpoint()
                    .expect("expect channel outpoint");
                debug!("mark channel failed: {:?}", channel_outpoint);
                let mut graph = self.network_graph.write().await;
                graph.mark_channel_failed(&channel_outpoint);
            }
            TlcErrorCode::PermanentNodeFailure => {
                let node_id = tcl_error_detail.error_node_id().expect("expect node id");
                let mut graph = self.network_graph.write().await;
                graph.mark_node_failed(node_id);
            }
            _ => {}
        }
    }

    fn on_get_payment(&self, payment_hash: &Hash256) -> Result<SendPaymentResponse, Error> {
        match self.store.get_payment_session(*payment_hash) {
            Some(payment_session) => Ok(payment_session.into()),
            None => Err(Error::InvalidParameter(format!(
                "Payment session not found: {:?}",
                payment_hash
            ))),
        }
    }

    async fn try_payment_session(
        &self,
        state: &mut NetworkActorState<S>,
        mut payment_session: PaymentSession,
    ) -> Result<PaymentSession, Error> {
        let payment_data = payment_session.request.clone();
        let payment_hash = payment_data.payment_hash;
        let mut error = None;
        while payment_session.can_retry() {
            payment_session.retried_times += 1;
            let hops_infos = match self
                .network_graph
                .read()
                .await
                .build_route(payment_data.clone())
            {
                Err(e) => {
                    error!("Failed to build route: {:?}", e);
                    error = Some(format!("Failed to build route: {:?}", payment_hash));
                    break;
                }
                Ok(onion_path) => onion_path,
            };
            let first_channel_outpoint = hops_infos[0]
                .channel_outpoint
                .clone()
                .expect("first hop channel outpoint");

            // generate session key
            let session_key = Privkey::from_slice(KeyPair::generate_random_key().as_ref());
            let peeled_packet = PeeledPaymentOnionPacket::create(
                session_key,
                hops_infos,
                &Secp256k1::signing_only(),
            )
            .map_err(|err| Error::InvalidOnionPacket(err))?;

            let (send, recv) = oneshot::channel::<Result<u64, TlcErrPacket>>();
            let rpc_reply = RpcReplyPort::from(send);
            let command = SendOnionPacketCommand {
                packet: peeled_packet.serialize(),
                previous_tlc: None,
            };
            self.handle_send_onion_packet_command(state, command, rpc_reply)
                .await;
            match recv.await.expect("msg recv error") {
                Err(e) => {
                    if let Some(error_detail) = e.decode() {
                        error!("Failed to send onion packet with error: {:?}", e);
                        // This is the error implies we send payment request to the first hop failed
                        let err = format!(
                            "Failed to send onion packet with error {:?}",
                            error_detail.error_code_as_str()
                        );
                        error = Some(err);
                        self.update_with_tcl_fail(&error_detail).await;
                    }
                    continue;
                }
                Ok(tlc_id) => {
                    payment_session.set_status(PaymentSessionStatus::Inflight);
                    payment_session.set_first_hop_info(first_channel_outpoint, tlc_id);
                    self.store.insert_payment_session(payment_session.clone());
                    return Ok(payment_session);
                }
            }
        }
        payment_session.set_status(PaymentSessionStatus::Failed);
        let final_error = error.expect("expect error details");
        payment_session.set_failed_status(&final_error);
        self.store.insert_payment_session(payment_session);
        return Err(Error::SendPaymentError(final_error));
    }

    async fn on_send_payment(
        &self,
        state: &mut NetworkActorState<S>,
        payment_request: SendPaymentCommand,
    ) -> Result<SendPaymentResponse, Error> {
        let payment_data = SendPaymentData::new(payment_request.clone()).map_err(|e| {
            error!("Failed to validate payment request: {:?}", e);
            Error::InvalidParameter(format!("Failed to validate payment request: {:?}", e))
        })?;

        // initialize the payment session in db and begin the payment process lifecycle
        if let Some(payment_session) = self.store.get_payment_session(payment_data.payment_hash) {
            // we only allow retrying payment session with status failed
            debug!("Payment session already exists: {:?}", payment_session);
            if payment_session.status != PaymentSessionStatus::Failed {
                return Err(Error::InvalidParameter(format!(
                    "Payment session already exists: {} with payment session status: {:?}",
                    payment_data.payment_hash, payment_session.status
                )));
            }
        }

        let payment_session = PaymentSession::new(payment_data.clone(), 5);
        self.store.insert_payment_session(payment_session.clone());
        let session = self.try_payment_session(state, payment_session).await?;
        return Ok(session.into());
    }
}

#[derive(Debug, Clone)]
struct NetworkSyncState {
    // The block number we are syncing from.
    starting_height: u64,
    // The block number we are syncing up to.
    // This is normally the tip block number when we startup. We will only actively sync
    // channel announcement up to this number (other info will be broadcasted by peers).
    ending_height: u64,
    // The timestamp we started syncing.
    starting_time: u64,
    // All the pinned peers that we are going to sync with.
    pinned_syncing_peers: Vec<(PeerId, Multiaddr)>,
    active_syncers: HashMap<PeerId, ActorRef<GraphSyncerMessage>>,
    // Number of peers with whom we succeeded to sync.
    succeeded: usize,
    // Number of peers with whom we failed to sync.
    failed: usize,
}

impl NetworkSyncState {
    async fn refresh(&self, chain_actor: ActorRef<CkbChainMessage>) -> Self {
        let mut cloned = self.clone();
        cloned.active_syncers.clear();
        cloned.succeeded = 0;
        cloned.failed = 0;
        // TODO: The calling to chain actor will block the calling actor from handling other messages.
        let current_block_number = call!(chain_actor, CkbChainMessage::GetCurrentBlockNumber, ())
            .expect(ASSUME_CHAIN_ACTOR_ALWAYS_ALIVE_FOR_NOW)
            .expect("Get current block number from chain");
        cloned.ending_height = current_block_number;
        cloned
    }

    // Note that this function may actually change the state, this is because,
    // when the sync to all peers failed, we actually want to start a new syncer,
    // and we want to track this syncer.
    async fn maybe_create_graph_syncer(
        &mut self,
        peer_id: &PeerId,
        network: ActorRef<NetworkActorMessage>,
    ) -> Option<ActorRef<GraphSyncerMessage>> {
        let should_create = !self.active_syncers.contains_key(peer_id)
            && if self.failed >= self.pinned_syncing_peers.len() {
                // There are two possibility for the above condition to be true:
                // 1) we don't have any pinned syncing peers.
                // 2) we have some pinned syncing peers, and all of them failed to sync.
                // In the first case, both self.pinned_syncing_peers.len() is always 0,
                // and self.failed is alway greater or equal 0, so the condition is always true.
                // In the second case, if self.failed is larger than the length of pinned_syncing_peers,
                // then all of pinned sync peers failed to sync. This is because
                // we will always try to sync with all the pinned syncing peers first.
                if self.succeeded != 0 {
                    // TODO: we may want more than one successful syncing.
                    false
                } else {
                    debug!("Adding peer to dynamic syncing peers list: peer {:?}, succeeded syncing {}, failed syncing {}, pinned syncing peers {}",
<<<<<<< HEAD
                            peer_id, self.succeeded, self.failed, self.pinned_syncing_peers.len());
=======
                        peer_id, self.succeeded, self.failed, self.pinned_syncing_peers.len());
>>>>>>> 36e14875
                    true
                }
            } else {
                self.pinned_syncing_peers
                    .iter()
                    .any(|(id, _)| id == peer_id)
            };

        if should_create {
            let graph_syncer = Actor::spawn_linked(
                Some(format!("Graph syncer to {}", peer_id)),
                GraphSyncer::new(
                    network.clone(),
                    peer_id.clone(),
                    self.starting_height,
                    self.ending_height,
                    self.starting_time,
                ),
                (),
                network.get_cell(),
            )
            .await
            .expect("Failed to start graph syncer actor")
            .0;
            self.active_syncers
                .insert(peer_id.clone(), graph_syncer.clone());
            Some(graph_syncer)
        } else {
            None
        }
    }

    fn get_graph_syncer(&self, peer_id: &PeerId) -> Option<&ActorRef<GraphSyncerMessage>> {
        self.active_syncers.get(peer_id)
    }
}

#[derive(Debug, Clone)]
enum NetworkSyncStatus {
    // The syncing is not running, but we have all the information to start syncing.
    NotRunning(NetworkSyncState),
    // We should start running the syncing immediately or the syncing is already in progress.
    Running(NetworkSyncState),
    // Syncing done, unless we restart the node, we don't have to sync again
    // (we will automatically process the newest broadcasted network messages).
    Done,
}

impl NetworkSyncStatus {
    fn new(
        start_immediately: bool,
        starting_height: u64,
        ending_height: u64,
        starting_time: u64,
        syncing_peers: Vec<(PeerId, Multiaddr)>,
    ) -> Self {
        let state = NetworkSyncState {
            starting_height,
            ending_height,
            starting_time,
            pinned_syncing_peers: syncing_peers,
            active_syncers: Default::default(),
            succeeded: 0,
            failed: 0,
        };
        if start_immediately {
            NetworkSyncStatus::Running(state)
        } else {
            NetworkSyncStatus::NotRunning(state)
        }
    }

    fn is_syncing(&self) -> bool {
        match self {
            NetworkSyncStatus::NotRunning(_) => false,
            NetworkSyncStatus::Running(_) => true,
            NetworkSyncStatus::Done => false,
        }
    }

    fn as_str(&self) -> &'static str {
        match self {
            NetworkSyncStatus::NotRunning(_) => "NotRunning",
            NetworkSyncStatus::Running(_) => "Running",
            NetworkSyncStatus::Done => "Done",
        }
    }
}

#[derive(Debug)]
enum RequestState {
    RequestSent,
    RequestReturned(u64, bool),
}

pub struct NetworkActorState<S> {
    store: S,
    // The name of the node to be announced to the network, may be empty.
    node_name: Option<AnnouncedNodeName>,
    peer_id: PeerId,
    announced_addrs: Vec<Multiaddr>,
    auto_announce: bool,
    last_node_announcement_message: Option<NodeAnnouncement>,
    // We need to keep private key here in order to sign node announcement messages.
    private_key: Privkey,
    // This is the entropy used to generate various random values.
    // Must be kept secret.
    // TODO: Maybe we should abstract this into a separate trait.
    entropy: [u8; 32],
    // The default lock script to be used when closing a channel, may be overridden by the shutdown command.
    default_shutdown_script: Script,
    network: ActorRef<NetworkActorMessage>,
    // This immutable attribute is placed here because we need to create it in
    // the pre_start function.
    control: ServiceAsyncControl,
    peer_session_map: HashMap<PeerId, SessionId>,
    // This map is used to store the public key of the peer.
    peer_pubkey_map: HashMap<PeerId, Pubkey>,
    session_channels_map: HashMap<SessionId, HashSet<Hash256>>,
    channels: HashMap<Hash256, ActorRef<ChannelActorMessage>>,
    // Outpoint to channel id mapping, only contains channels with state of Ready.
    // We need to remove the channel from this map when the channel is closed or peer disconnected.
    outpoint_channel_map: HashMap<OutPoint, Hash256>,
    // Channels in this hashmap are pending for acceptance. The user needs to
    // issue an AcceptChannelCommand with the amount of funding to accept the channel.
    to_be_accepted_channels: HashMap<Hash256, (PeerId, OpenChannel)>,
    // Channels in this hashmap are pending for funding transaction confirmation.
    pending_channels: HashMap<OutPoint, Hash256>,
    // Used to broadcast and query network info.
    chain_actor: ActorRef<CkbChainMessage>,
    // If the other party funding more than this amount, we will automatically accept the channel.
    open_channel_auto_accept_min_ckb_funding_amount: u64,
    // Tha default amount of CKB to be funded when auto accepting a channel.
    auto_accept_channel_ckb_funding_amount: u64,
    // The default locktime expiry delta to forward tlcs.
    tlc_locktime_expiry_delta: u64,
    // The default tlc min and max value of tlcs to be accepted.
    tlc_min_value: u128,
    tlc_max_value: u128,
    // The default tlc fee proportional millionths to be used when auto accepting a channel.
    tlc_fee_proportional_millionths: u128,
    // A hashset to store the list of all broadcasted messages.
    // This is used to avoid re-broadcasting the same message over and over again
    // TODO: some more intelligent way to manage broadcasting.
    // 1) The hashset is not a constant size, so we may need to remove old messages.
    // We can use bloom filter to efficiently check if a message is already broadcasted.
    // But there is a possibility of false positives. In that case, we can use different
    // hash functions to make different nodes have different false positives.
    // 2) The broadcast message NodeAnnouncement and ChannelUpdate have a timestamp field.
    // We can use this field to determine if a message is too old to be broadcasted.
    // We didn't check the timestamp field here but all nodes should only save the latest
    // message of the same type.
    broadcasted_messages: HashSet<Hash256>,
    channel_subscribers: ChannelSubscribers,
    // Request id for the next request.
    next_request_id: u64,
    // The response of these broadcast messages will be sent to the corresponding channel.
    // The first parameter is the next offset of the request, and the second parameter
    // indicates whether the previous query is already fulfilled without additional results.
    broadcast_message_responses:
        HashMap<(PeerId, u64), (RequestState, RpcReplyPort<Result<(u64, bool), Error>>)>,
    original_requests: HashMap<(PeerId, u64), u64>,
    // This field holds the information about our syncing status.
    sync_status: NetworkSyncStatus,
    // A queue of messages that are received while we are syncing network messages.
    // Need to be processed after the sync is done.
    broadcasted_message_queue: Vec<(PeerId, FiberBroadcastMessage)>,
}

static CHANNEL_ACTOR_NAME_PREFIX: AtomicU64 = AtomicU64::new(0u64);

// ractor requires that the actor name is unique, so we add a prefix to the actor name.
fn generate_channel_actor_name(local_peer_id: &PeerId, remote_peer_id: &PeerId) -> String {
    format!(
        "Channel-{} {} <-> {}",
        CHANNEL_ACTOR_NAME_PREFIX.fetch_add(1, Ordering::AcqRel),
        local_peer_id,
        remote_peer_id
    )
}

impl<S> NetworkActorState<S>
where
    S: ChannelActorStateStore
        + NetworkGraphStateStore
        + InvoiceStore
        + Clone
        + Send
        + Sync
        + 'static,
{
    pub fn get_or_create_new_node_announcement_message(&mut self) -> NodeAnnouncement {
        let now = std::time::UNIX_EPOCH.elapsed().unwrap().as_millis() as u64;
        match self.last_node_announcement_message {
            // If the last node announcement message is still relatively new, we don't need to create a new one.
            // Because otherwise the receiving node may be confused by the multiple announcements,
            // and falsely believe we updated the node announcement, and then forward this message to other nodes.
            // This is undesirable because we don't want to flood the network with the same message.
            // On the other hand, if the message is too old, we need to create a new one.
            Some(ref message) if now - message.version < 3600 * 1000 => {
                debug!("Node announcement message is still valid: {:?}", &message);
            }
            _ => {
                let alias = self.node_name.unwrap_or_default();
                let addresses = self.announced_addrs.clone();
                let announcement = NodeAnnouncement::new(
                    alias,
                    addresses,
                    &self.private_key,
                    now,
                    self.open_channel_auto_accept_min_ckb_funding_amount,
                );
                debug!(
                    "Created new node announcement message: {:?}, previous {:?}",
                    &announcement, self.last_node_announcement_message
                );
                self.last_node_announcement_message = Some(announcement);
            }
        }
        self.last_node_announcement_message.clone().unwrap()
    }

    pub fn should_message_be_broadcasted(&mut self, message: &FiberBroadcastMessage) -> bool {
        self.broadcasted_messages.insert(message.id())
    }

    pub fn get_public_key(&self) -> Pubkey {
        self.private_key.pubkey()
    }

    pub fn generate_channel_seed(&mut self) -> [u8; 32] {
        let channel_user_id = self.channels.len();
        let seed = channel_user_id
            .to_be_bytes()
            .into_iter()
            .chain(self.entropy.iter().cloned())
            .collect::<Vec<u8>>();
        let result = blake2b_hash_with_salt(&seed, b"FIBER_CHANNEL_SEED");
        self.entropy = blake2b_hash_with_salt(&result, b"FIBER_NETWORK_ENTROPY_UPDATE");
        result
    }

    // Create a channel which will receive the response from the peer.
    // The channel will be closed after the response is received.
    pub fn create_request_id_for_reply_port(
        &mut self,
        peer_id: &PeerId,
        reply_port: RpcReplyPort<Result<(u64, bool), Error>>,
    ) -> u64 {
        let id = self.next_request_id;
        self.next_request_id += 1;
        self.broadcast_message_responses.insert(
            (peer_id.clone(), id),
            (RequestState::RequestSent, reply_port),
        );
        id
    }

    pub fn mark_request_finished(&mut self, peer_id: &PeerId, id: u64) {
        match self
            .broadcast_message_responses
            .remove(&(peer_id.clone(), id))
        {
            None => {
                error!(
                    "Invalid request id {} for peer {:?}, original request not found",
                    id, peer_id
                );
            }
            Some((RequestState::RequestReturned(next_offset, is_finished), reply)) => {
                let _ = reply.send(Ok((next_offset, is_finished)));
            }
            Some(state) => {
                error!(
                    "Invalid state for request id {} from peer {}: {:?}",
                    id, peer_id, &state
                );
            }
        }
    }

    pub fn mark_request_failed(&mut self, peer_id: &PeerId, id: u64, error: Error) {
        match self
            .broadcast_message_responses
            .remove(&(peer_id.clone(), id))
        {
            None => {
                error!(
                    "Invalid request id {} for peer {:?}, original request not found",
                    id, peer_id
                );
            }
            Some((_state, reply)) => {
                let _ = reply.send(Err(error));
            }
        }
    }

    pub fn get_original_request_id(&mut self, peer_id: &PeerId, request_id: u64) -> Option<u64> {
        self.original_requests
            .remove(&(peer_id.clone(), request_id))
    }

    fn record_request_result(
        &mut self,
        peer_id: &PeerId,
        old_id: u64,
        next_offset: u64,
        is_finished: bool,
    ) -> Option<u64> {
        if !self
            .broadcast_message_responses
            .contains_key(&(peer_id.clone(), old_id))
        {
            return None;
        }
        self.broadcast_message_responses
            .get_mut(&(peer_id.clone(), old_id))
            .unwrap()
            .0 = RequestState::RequestReturned(next_offset, is_finished);
        let id = self.next_request_id;
        self.next_request_id += 1;
        self.original_requests.insert((peer_id.clone(), id), old_id);
        Some(id)
    }

    pub async fn create_outbound_channel(
        &mut self,
        open_channel: OpenChannelCommand,
    ) -> Result<(ActorRef<ChannelActorMessage>, Hash256), ProcessingChannelError> {
        let store = self.store.clone();
        let network = self.network.clone();
        let OpenChannelCommand {
            peer_id,
            funding_amount,
            public,
            shutdown_script,
            funding_udt_type_script,
            commitment_fee_rate,
            funding_fee_rate,
            tlc_locktime_expiry_delta,
            tlc_min_value,
            tlc_max_value,
            tlc_fee_proportional_millionths,
            max_tlc_value_in_flight,
            max_tlc_number_in_flight,
        } = open_channel;
        let remote_pubkey =
            self.get_peer_pubkey(&peer_id)
                .ok_or(ProcessingChannelError::InvalidParameter(format!(
                    "Peer {:?} pubkey not found",
                    &peer_id
                )))?;
        if let Some(udt_type_script) = funding_udt_type_script.as_ref() {
            if !check_udt_script(udt_type_script) {
                return Err(ProcessingChannelError::InvalidParameter(
                    "Invalid UDT type script".to_string(),
                ));
            }
        }
        // NOTE: here we only check the amount is valid, we will also check more in the `pre_start` from channel creation
        let (_funding_amount, _reserved_ckb_amount) =
            self.get_funding_and_reserved_amount(funding_amount, &funding_udt_type_script)?;

        let seed = self.generate_channel_seed();
        let (tx, rx) = oneshot::channel::<Hash256>();
        let channel = Actor::spawn_linked(
            Some(generate_channel_actor_name(&self.peer_id, &peer_id)),
            ChannelActor::new(
                self.get_public_key(),
                remote_pubkey,
                network.clone(),
                store,
                self.channel_subscribers.clone(),
            ),
            ChannelInitializationParameter::OpenChannel(OpenChannelParameter {
                funding_amount,
                seed,
                public_channel_info: public.then_some(PublicChannelInfo::new(
                    tlc_locktime_expiry_delta.unwrap_or(self.tlc_locktime_expiry_delta),
                    tlc_min_value.unwrap_or(self.tlc_min_value),
                    tlc_max_value.unwrap_or(self.tlc_max_value),
                    tlc_fee_proportional_millionths.unwrap_or(self.tlc_fee_proportional_millionths),
                )),
                funding_udt_type_script,
                shutdown_script: shutdown_script
                    .unwrap_or_else(|| self.default_shutdown_script.clone()),
                channel_id_sender: tx,
                commitment_fee_rate,
                funding_fee_rate,
                max_tlc_value_in_flight,
                max_tlc_number_in_flight,
            }),
            network.clone().get_cell(),
        )
        .await?
        .0;
        let temp_channel_id = rx.await.expect("msg received");
        self.on_channel_created(temp_channel_id, &peer_id, channel.clone());
        Ok((channel, temp_channel_id))
    }

    pub async fn create_inbound_channel(
        &mut self,
        accept_channel: AcceptChannelCommand,
    ) -> Result<(ActorRef<ChannelActorMessage>, Hash256, Hash256), ProcessingChannelError> {
        let store = self.store.clone();
        let AcceptChannelCommand {
            temp_channel_id,
            funding_amount,
            shutdown_script,
        } = accept_channel;

        let (peer_id, open_channel) = self
            .to_be_accepted_channels
            .remove(&temp_channel_id)
            .ok_or(ProcessingChannelError::InvalidParameter(format!(
                "No channel with temp id {:?} found",
                &temp_channel_id
            )))?;

        let remote_pubkey =
            self.get_peer_pubkey(&peer_id)
                .ok_or(ProcessingChannelError::InvalidParameter(format!(
                    "Peer {:?} pubkey not found",
                    &peer_id
                )))?;

        let (funding_amount, reserved_ckb_amount) = self.get_funding_and_reserved_amount(
            funding_amount,
            &open_channel.funding_udt_type_script,
        )?;

        let network = self.network.clone();
        let id = open_channel.channel_id;
        if let Some(channel) = self.channels.get(&id) {
            warn!("A channel of id {:?} is already created, returning it", &id);
            return Ok((channel.clone(), temp_channel_id, id));
        }

        let seed = self.generate_channel_seed();
        let (tx, rx) = oneshot::channel::<Hash256>();
        let channel = Actor::spawn_linked(
            None,
            ChannelActor::new(
                self.get_public_key(),
                remote_pubkey,
                network.clone(),
                store,
                self.channel_subscribers.clone(),
            ),
            ChannelInitializationParameter::AcceptChannel(AcceptChannelParameter {
                funding_amount,
                reserved_ckb_amount,
                public_channel_info: open_channel.is_public().then_some(PublicChannelInfo::new(
                    self.tlc_locktime_expiry_delta,
                    self.tlc_min_value,
                    self.tlc_max_value,
                    self.tlc_fee_proportional_millionths,
                )),
                seed,
                open_channel,
                shutdown_script: shutdown_script
                    .unwrap_or_else(|| self.default_shutdown_script.clone()),
                channel_id_sender: Some(tx),
            }),
            network.clone().get_cell(),
        )
        .await?
        .0;
        let new_id = rx.await.expect("msg received");
        self.on_channel_created(new_id, &peer_id, channel.clone());
        Ok((channel, temp_channel_id, new_id))
    }

    // This function send the transaction to the network and then trace the transaction status.
    // Either the sending or the tracing may fail, in which case the callback will be called with
    // the error.
    async fn broadcast_tx_with_callback<F>(&self, transaction: TransactionView, callback: F)
    where
        F: Send + 'static + FnOnce(Result<TraceTxResponse, RactorErr<CkbChainMessage>>),
    {
        let chain = self.chain_actor.clone();
        // Spawn a new task to avoid blocking current actor message processing.
        ractor::concurrency::tokio_primatives::spawn(async move {
            debug!("Trying to broadcast transaction {:?}", &transaction);
            let result = match call_t!(
                &chain,
                CkbChainMessage::SendTx,
                DEFAULT_CHAIN_ACTOR_TIMEOUT,
                transaction.clone()
            )
            .expect(ASSUME_CHAIN_ACTOR_ALWAYS_ALIVE_FOR_NOW)
            {
                Err(err) => {
                    error!("Failed to send transaction to the network: {:?}", &err);
                    // TODO: the caller of this function will deem the failure returned here as permanent.
                    // But SendTx may only fail temporarily. We need to handle this case.
                    Ok(TraceTxResponse {
                        tx: None,
                        status: TxStatus {
                            status: Status::Rejected,
                            block_number: None,
                            block_hash: None,
                            reason: Some(format!("Sending transaction failed: {:?}", &err)),
                        },
                    })
                }
                Ok(_) => {
                    let tx_hash = transaction.hash();
                    // TODO: make number of confirmation to transaction configurable.
                    const NUM_CONFIRMATIONS: u64 = 4;
                    let request = TraceTxRequest {
                        tx_hash: tx_hash.clone(),
                        confirmations: NUM_CONFIRMATIONS,
                    };
                    debug!(
                        "Transaction sent to the network, waiting for it to be confirmed: {:?}",
                        &request.tx_hash
                    );
                    call_t!(
                        chain,
                        CkbChainMessage::TraceTx,
                        DEFAULT_CHAIN_ACTOR_TIMEOUT,
                        request.clone()
                    )
                }
            };

            debug!("Transaction trace result: {:?}", &result);
            callback(result);
        });
    }

    fn get_peer_session(&self, peer_id: &PeerId) -> Option<SessionId> {
        self.peer_session_map.get(peer_id).cloned()
    }

    pub fn get_n_peer_peer_ids(&self, n: usize, excluding: HashSet<PeerId>) -> Vec<PeerId> {
        self.peer_session_map
            .keys()
            .skip_while(|x| excluding.contains(x))
            .take(n)
            .cloned()
            .collect()
    }

    pub fn get_n_peer_sessions(&self, n: usize) -> Vec<SessionId> {
        self.peer_session_map.values().take(n).cloned().collect()
    }

    fn get_peer_pubkey(&self, peer_id: &PeerId) -> Option<Pubkey> {
        self.peer_pubkey_map.get(peer_id).cloned()
    }

    fn get_funding_and_reserved_amount(
        &self,
        funding_amount: u128,
        udt_type_script: &Option<Script>,
    ) -> Result<(u128, u64), ProcessingChannelError> {
        let reserved_ckb_amount = default_minimal_ckb_amount(udt_type_script.is_some());
        if udt_type_script.is_none() && funding_amount < reserved_ckb_amount.into() {
            return Err(ProcessingChannelError::InvalidParameter(format!(
                "The value of the channel should be greater than the reserve amount: {}",
                reserved_ckb_amount
            )));
        }
        let funding_amount = if udt_type_script.is_some() {
            funding_amount
        } else {
            funding_amount - reserved_ckb_amount as u128
        };
        Ok((funding_amount, reserved_ckb_amount))
    }

    fn check_accept_channel_ckb_parameters(
        &self,
        remote_reserved_ckb_amount: u64,
        local_reserved_ckb_amount: u64,
        funding_fee_rate: u64,
        udt_type_script: &Option<Script>,
    ) -> crate::Result<()> {
        let reserved_ckb_amount = default_minimal_ckb_amount(udt_type_script.is_some());
        if remote_reserved_ckb_amount < reserved_ckb_amount
            || local_reserved_ckb_amount < reserved_ckb_amount
        {
            return Err(Error::InvalidParameter(format!(
                "Reserved CKB amount is less than the minimal amount: {}",
                reserved_ckb_amount
            )));
        }

        if funding_fee_rate < DEFAULT_FEE_RATE {
            return Err(Error::InvalidParameter(format!(
                "Funding fee rate is less than {}",
                DEFAULT_FEE_RATE
            )));
        }
        Ok(())
    }

    fn check_open_ckb_parameters(
        &self,
        open_channel: &OpenChannel,
    ) -> Result<(), ProcessingChannelError> {
        let reserved_ckb_amount = open_channel.reserved_ckb_amount;
        let udt_type_script = &open_channel.funding_udt_type_script;

        let minimal_reserved_ckb_amount = default_minimal_ckb_amount(udt_type_script.is_some());
        if reserved_ckb_amount < minimal_reserved_ckb_amount {
            return Err(ProcessingChannelError::InvalidParameter(format!(
                "Remote reserved CKB amount {} is less than the minimal amount: {}",
                reserved_ckb_amount, minimal_reserved_ckb_amount,
            )));
        }

        if open_channel.funding_fee_rate < DEFAULT_FEE_RATE {
            return Err(ProcessingChannelError::InvalidParameter(format!(
                "Funding fee rate is less than {}",
                DEFAULT_FEE_RATE,
            )));
        }

        if open_channel.commitment_fee_rate < DEFAULT_COMMITMENT_FEE_RATE {
            return Err(ProcessingChannelError::InvalidParameter(format!(
                "Commitment fee rate is less than {}",
                DEFAULT_COMMITMENT_FEE_RATE,
            )));
        }

        let commitment_fee = calculate_commitment_tx_fee(
            open_channel.commitment_fee_rate,
            &open_channel.funding_udt_type_script,
        );

        let expected_minimal_reserved_ckb_amount = commitment_fee * 2;
        debug!(
            "expected_minimal_reserved_ckb_amount: {}, reserved_ckb_amount: {}",
            expected_minimal_reserved_ckb_amount, reserved_ckb_amount
        );
        if reserved_ckb_amount < expected_minimal_reserved_ckb_amount {
            return Err(ProcessingChannelError::InvalidParameter(format!(
                "Commitment fee rate is: {}, expect more CKB amount as reserved ckb amount expected to larger than {}, \
                or you can set a lower commitment fee rate",
                open_channel.commitment_fee_rate, expected_minimal_reserved_ckb_amount
            )));
        }

        Ok(())
    }

    async fn send_message_to_session(
        &self,
        session_id: SessionId,
        message: FiberMessage,
    ) -> crate::Result<()> {
        self.control
            .send_message_to(session_id, FIBER_PROTOCOL_ID, message.to_molecule_bytes())
            .await?;
        Ok(())
    }

    async fn send_message_to_peer(
        &self,
        peer_id: &PeerId,
        message: FiberMessage,
    ) -> crate::Result<()> {
        match self.get_peer_session(peer_id) {
            Some(session) => self.send_message_to_session(session, message).await,
            None => Err(Error::PeerNotFound(peer_id.clone())),
        }
    }

    async fn send_command_to_channel(
        &self,
        channel_id: Hash256,
        command: ChannelCommand,
    ) -> crate::Result<()> {
        match self.channels.get(&channel_id) {
            Some(actor) => {
                actor.send_message(ChannelActorMessage::Command(command))?;
                Ok(())
            }
            None => Err(Error::ChannelNotFound(channel_id)),
        }
    }

    async fn reestablish_channel(
        &mut self,
        peer_id: &PeerId,
        channel_id: Hash256,
    ) -> Result<ActorRef<ChannelActorMessage>, Error> {
        if let Some(actor) = self.channels.get(&channel_id) {
            debug!(
                "Channel {:x} already exists, skipping reestablishment",
                &channel_id
            );
            return Ok(actor.clone());
        }
        let remote_pubkey =
            self.get_peer_pubkey(peer_id)
                .ok_or(ProcessingChannelError::InvalidState(format!(
                    "Peer {:?}'s pubkey not found, this should never happen",
                    &peer_id
                )))?;

        debug!("Reestablishing channel {:x}", &channel_id);
        let (channel, _) = Actor::spawn_linked(
            None,
            ChannelActor::new(
                self.get_public_key(),
                remote_pubkey,
                self.network.clone(),
                self.store.clone(),
                self.channel_subscribers.clone(),
            ),
            ChannelInitializationParameter::ReestablishChannel(channel_id),
            self.network.get_cell(),
        )
        .await?;
        info!("channel {:x} reestablished successfully", &channel_id);
        self.on_channel_created(channel_id, peer_id, channel.clone());
        Ok(channel)
    }

    async fn on_peer_connected(
        &mut self,
        remote_peer_id: &PeerId,
        remote_pubkey: Pubkey,
        session: &SessionContext,
    ) {
        let store = self.store.clone();
        self.peer_session_map
            .insert(remote_peer_id.clone(), session.id);
        self.peer_pubkey_map
            .insert(remote_peer_id.clone(), remote_pubkey);

        if self.auto_announce {
            let message = self.get_or_create_new_node_announcement_message();
            debug!(
                "Auto announcing our node to peer {:?} (message: {:?})",
                remote_peer_id, &message
            );
            if let Err(e) = self
                .send_message_to_session(
                    session.id,
                    FiberMessage::BroadcastMessage(FiberBroadcastMessage::NodeAnnouncement(
                        message,
                    )),
                )
                .await
            {
                error!(
                    "Failed to send NodeAnnouncement message to peer {:?}: {:?}",
                    remote_peer_id, e
                );
            }
        } else {
            debug!(
                "Auto announcing is disabled, skipping node announcement to peer {:?}",
                remote_peer_id
            );
        }

        for channel_id in store.get_active_channel_ids_by_peer(remote_peer_id) {
            if let Err(e) = self.reestablish_channel(remote_peer_id, channel_id).await {
                error!("Failed to reestablish channel {:x}: {:?}", &channel_id, &e);
            }
        }
        self.maybe_sync_network_graph(remote_peer_id).await;
    }

    fn remove_channel(&mut self, channel_id: &Hash256) -> Option<ActorRef<ChannelActorMessage>> {
        self.channels.remove(channel_id).map(|channel| {
            if let Some(outpoint) = self.outpoint_channel_map.iter().find_map(|(k, v)| {
                if v == channel_id {
                    Some(k.clone())
                } else {
                    None
                }
            }) {
                self.outpoint_channel_map.remove(&outpoint);
            }
            channel
        })
    }

    fn on_peer_disconnected(&mut self, id: &PeerId) {
        info!("Peer {:?} disconnected", id);
        if let Some(session) = self.peer_session_map.remove(id) {
            if let Some(channel_ids) = self.session_channels_map.remove(&session) {
                for channel_id in channel_ids {
                    if let Some(channel) = self.remove_channel(&channel_id) {
                        let _ = channel.send_message(ChannelActorMessage::Event(
                            ChannelEvent::PeerDisconnected,
                        ));
                    }
                }
            }
        }
        self.maybe_tell_syncer_peer_disconnected(id);
    }

    async fn maybe_sync_network_graph(&mut self, peer_id: &PeerId) {
        if let NetworkSyncStatus::Running(state) = &mut self.sync_status {
            if let Some(_) = state
                .maybe_create_graph_syncer(peer_id, self.network.clone())
                .await
            {
                debug!("Created graph syncer to peer {:?}", peer_id);
            }
        }
    }

    fn maybe_tell_syncer_peer_disconnected(&self, peer_id: &PeerId) {
        if let NetworkSyncStatus::Running(ref state) = self.sync_status {
            if let Some(syncer) = state.get_graph_syncer(peer_id) {
                let _ = syncer.send_message(GraphSyncerMessage::PeerDisConnected);
            }
        }
    }

    fn maybe_tell_syncer_peer_disconnected_multiaddr(&self, multiaddr: &Multiaddr) {
        if let NetworkSyncStatus::Running(ref state) = self.sync_status {
            if let Some(peer_id) = state
                .pinned_syncing_peers
                .iter()
                .find(|(_p, a)| a == multiaddr)
                .map(|x| &x.0)
            {
                self.maybe_tell_syncer_peer_disconnected(peer_id);
            }
        }
    }

    fn maybe_finish_sync(&mut self) {
        if let NetworkSyncStatus::Running(state) = &self.sync_status {
            // TODO: It is better to sync with a few more peers to make sure we have the latest data.
            // But we may only be connected just one node.
            if state.succeeded >= 1 {
                debug!(
                    "All peers finished syncing, starting time {:?}, finishing time {:?}",
                    state.starting_time,
                    SystemTime::now()
                );
                self.network
                    .send_message(NetworkActorMessage::new_command(
                        NetworkActorCommand::MarkSyncingDone,
                    ))
                    .expect(ASSUME_NETWORK_MYSELF_ALIVE);
            }
        }
    }

    fn on_channel_created(
        &mut self,
        id: Hash256,
        peer_id: &PeerId,
        actor: ActorRef<ChannelActorMessage>,
    ) {
        if let Some(session) = self.get_peer_session(peer_id) {
            self.channels.insert(id, actor.clone());
            self.session_channels_map
                .entry(session)
                .or_default()
                .insert(id);
        }
        debug!("Channel {:x} created", &id);
        // Notify outside observers.
        self.network
            .send_message(NetworkActorMessage::new_event(
                NetworkActorEvent::NetworkServiceEvent(NetworkServiceEvent::ChannelCreated(
                    peer_id.clone(),
                    id,
                )),
            ))
            .expect(ASSUME_NETWORK_MYSELF_ALIVE);
    }

    async fn on_closing_transaction_pending(
        &mut self,
        channel_id: Hash256,
        peer_id: PeerId,
        transaction: TransactionView,
    ) {
        let tx_hash: Byte32 = transaction.hash();
        info!(
            "Channel ({:?}) to peer {:?} is closed. Broadcasting closing transaction ({:?}) now.",
            &channel_id, &peer_id, &tx_hash
        );
        let network: ActorRef<NetworkActorMessage> = self.network.clone();
        self.broadcast_tx_with_callback(transaction, move |result| {
            let message = match result {
                Ok(TraceTxResponse {
                    status:
                        TxStatus {
                            status: Status::Committed,
                            ..
                        },
                    ..
                }) => {
                    info!("Cloisng transaction {:?} confirmed", &tx_hash);
                    NetworkActorEvent::ClosingTransactionConfirmed(peer_id, channel_id, tx_hash)
                }
                Ok(status) => {
                    error!(
                        "Closing transaction {:?} failed to be confirmed with final status {:?}",
                        &tx_hash, &status
                    );
                    NetworkActorEvent::ClosingTransactionFailed(peer_id, channel_id, tx_hash)
                }
                Err(err) => {
                    error!("Failed to trace transaction {:?}: {:?}", &tx_hash, &err);
                    NetworkActorEvent::ClosingTransactionFailed(peer_id, channel_id, tx_hash)
                }
            };
            network
                .send_message(NetworkActorMessage::new_event(message))
                .expect(ASSUME_NETWORK_MYSELF_ALIVE);
        })
        .await;
    }

    async fn on_closing_transaction_confirmed(
        &mut self,
        peer_id: &PeerId,
        channel_id: &Hash256,
        tx_hash: Byte32,
    ) {
        self.remove_channel(channel_id);
        if let Some(session) = self.get_peer_session(peer_id) {
            if let Some(set) = self.session_channels_map.get_mut(&session) {
                set.remove(channel_id);
            }
        }
        self.send_message_to_channel_actor(
            *channel_id,
            None,
            ChannelActorMessage::Event(ChannelEvent::ClosingTransactionConfirmed),
        )
        .await;
        // Notify outside observers.
        self.network
            .send_message(NetworkActorMessage::new_event(
                NetworkActorEvent::NetworkServiceEvent(NetworkServiceEvent::ChannelClosed(
                    peer_id.clone(),
                    *channel_id,
                    tx_hash,
                )),
            ))
            .expect(ASSUME_NETWORK_MYSELF_ALIVE);
    }

    pub async fn on_open_channel_msg(
        &mut self,
        peer_id: PeerId,
        open_channel: OpenChannel,
    ) -> ProcessingChannelResult {
        self.check_open_ckb_parameters(&open_channel)?;

        if let Some(udt_type_script) = &open_channel.funding_udt_type_script {
            if !check_udt_script(udt_type_script) {
                return Err(ProcessingChannelError::InvalidParameter(format!(
                    "Invalid UDT type script: {:?}",
                    udt_type_script
                )));
            }
        }

        let id = open_channel.channel_id;
        if let Some(channel) = self.to_be_accepted_channels.get(&id) {
            warn!(
                "A channel from {:?} of id {:?} is already awaiting to be accepted: {:?}",
                &peer_id, &id, channel
            );
            return Err(ProcessingChannelError::InvalidParameter(format!(
                "A channel from {:?} of id {:?} is already awaiting to be accepted",
                &peer_id, &id,
            )));
        }
        debug!(
            "Channel from {:?} of id {:?} is now awaiting to be accepted: {:?}",
            &peer_id, &id, &open_channel
        );
        self.to_be_accepted_channels
            .insert(id, (peer_id.clone(), open_channel));
        // Notify outside observers.
        self.network
            .clone()
            .send_message(NetworkActorMessage::new_event(
                NetworkActorEvent::NetworkServiceEvent(
                    NetworkServiceEvent::ChannelPendingToBeAccepted(peer_id, id),
                ),
            ))
            .expect(ASSUME_NETWORK_MYSELF_ALIVE);
        Ok(())
    }

    async fn on_funding_transaction_pending(
        &mut self,
        transaction: Transaction,
        outpoint: OutPoint,
        channel_id: Hash256,
    ) {
        // Just a sanity check to ensure that no two channels are associated with the same outpoint.
        if let Some(old) = self.pending_channels.remove(&outpoint) {
            if old != channel_id {
                panic!("Trying to associate a new channel id {:?} with the same outpoint {:?} when old channel id is {:?}. Rejecting.", channel_id, outpoint, old);
            }
        }
        self.pending_channels.insert(outpoint.clone(), channel_id);
        // TODO: try to broadcast the transaction to the network.
        let transaction = transaction.into_view();
        let tx_hash: Byte32 = transaction.hash();
        debug!(
            "Funding transaction (outpoint {:?}) for channel {:?} is now ready. Broadcast it {:?} now.",
            &outpoint, &channel_id, &tx_hash
        );
        let network = self.network.clone();
        self.broadcast_tx_with_callback(transaction, move |result| {
            debug!("Funding transaction broadcast result: {:?}", &result);
            let message = match result {
                Ok(TraceTxResponse {
                    status:
                        TxStatus {
                            status: Status::Committed,
                            block_number: Some(block_number),
                            ..
                        },
                    ..
                }) => {
                    info!("Funding transaction {:?} confirmed", &tx_hash);
                    NetworkActorEvent::FundingTransactionConfirmed(
                        outpoint,
                        block_number.into(),
                        DUMMY_FUNDING_TX_INDEX,
                    )
                }
                Ok(status) => {
                    error!(
                        "Funding transaction {:?} failed to be confirmed with final status {:?}",
                        &tx_hash, &status
                    );
                    NetworkActorEvent::FundingTransactionFailed(outpoint)
                }
                Err(err) => {
                    error!("Failed to trace transaction {:?}: {:?}", &tx_hash, &err);
                    NetworkActorEvent::FundingTransactionFailed(outpoint)
                }
            };

            // Notify outside observers.
            network
                .send_message(NetworkActorMessage::new_event(message))
                .expect(ASSUME_NETWORK_MYSELF_ALIVE);
        })
        .await;
    }

    async fn on_commitment_transaction_pending(
        &mut self,
        transaction: Transaction,
        channel_id: Hash256,
    ) {
        let transaction = transaction.into_view();
        let tx_hash: Byte32 = transaction.hash();
        debug!(
            "Commitment transaction for channel {:?} is now ready. Broadcast it {:?} now.",
            &channel_id, &tx_hash
        );

        let network = self.network.clone();
        self.broadcast_tx_with_callback(transaction, move |result| {
            let message = match result {
                Ok(TraceTxResponse {
                    status:
                        TxStatus {
                            status: Status::Committed,
                            ..
                        },
                    ..
                }) => {
                    info!("Commitment transaction {:?} confirmed", tx_hash,);
                    NetworkActorEvent::CommitmentTransactionConfirmed(tx_hash.into(), channel_id)
                }
                Ok(status) => {
                    error!(
                        "Commitment transaction {:?} failed to be confirmed with final status {:?}",
                        &tx_hash, &status
                    );
                    NetworkActorEvent::CommitmentTransactionFailed(channel_id, tx_hash)
                }
                Err(err) => {
                    error!(
                        "Failed to trace commitment transaction {:?}: {:?}",
                        &tx_hash, &err
                    );
                    NetworkActorEvent::CommitmentTransactionFailed(channel_id, tx_hash)
                }
            };
            network
                .send_message(NetworkActorMessage::new_event(message))
                .expect(ASSUME_NETWORK_MYSELF_ALIVE);
        })
        .await;
    }

    async fn on_funding_transaction_confirmed(
        &mut self,
        outpoint: OutPoint,
        block_number: BlockNumber,
        tx_index: u32,
    ) {
        debug!("Funding transaction is confirmed: {:?}", &outpoint);
        let channel_id = match self.pending_channels.remove(&outpoint) {
            Some(channel_id) => channel_id,
            None => {
                warn!(
                    "Funding transaction confirmed for outpoint {:?} but no channel found",
                    &outpoint
                );
                return;
            }
        };
        self.send_message_to_channel_actor(
            channel_id,
            None,
            ChannelActorMessage::Event(ChannelEvent::FundingTransactionConfirmed(
                block_number,
                tx_index,
            )),
        )
        .await;
    }

    async fn on_commitment_transaction_confirmed(&mut self, tx_hash: Hash256, channel_id: Hash256) {
        debug!("Commitment transaction is confirmed: {:?}", tx_hash);
        self.send_message_to_channel_actor(
            channel_id,
            None,
            ChannelActorMessage::Event(ChannelEvent::CommitmentTransactionConfirmed),
        )
        .await;
    }

    async fn send_message_to_channel_actor(
        &mut self,
        channel_id: Hash256,
        // Sometimes we need to know the peer id in order to send the message to the channel actor.
        peer_id: Option<&PeerId>,
        message: ChannelActorMessage,
    ) {
        match self.channels.get(&channel_id) {
            None => match (message, peer_id) {
                // There is some chance that the peer send a message related to a channel that is not created yet,
                // e.g. when we just started trying to reestablish channel, we may have
                // no reference to that channel yet.
                // We should stash the message and process it later.
                // TODO: ban the adversary who constantly send messages related to non-existing channels.
                (
                    ChannelActorMessage::PeerMessage(FiberChannelMessage::ReestablishChannel(r)),
                    Some(remote_peer_id),
                ) if self.store.get_channel_actor_state(&channel_id).is_some() => {
                    debug!("Received a ReestablishChannel message for channel {:?} which has persisted state, but no corresponding channel actor, starting it now", &channel_id);
                    match self.reestablish_channel(remote_peer_id, channel_id).await {
                        Ok(actor) => {
                            actor
                                .send_message(ChannelActorMessage::PeerMessage(
                                    FiberChannelMessage::ReestablishChannel(r),
                                ))
                                .expect("channel actor alive");
                        }
                        Err(e) => {
                            error!("Failed to reestablish channel {:x}: {:?}", &channel_id, &e);
                        }
                    }
                }
                (message, _) => {
                    error!(
                            "Failed to send message to channel actor: channel {:?} not found, message: {:?}",
                            &channel_id, &message,
                        );
                }
            },
            Some(actor) => {
                actor.send_message(message).expect("channel actor alive");
            }
        }
    }
}

pub struct NetworkActorStartArguments {
    pub config: FiberConfig,
    pub tracker: TaskTracker,
    pub channel_subscribers: ChannelSubscribers,
    pub default_shutdown_script: Script,
}

#[rasync_trait]
impl<S> Actor for NetworkActor<S>
where
    S: ChannelActorStateStore
        + NetworkGraphStateStore
        + InvoiceStore
        + Clone
        + Send
        + Sync
        + 'static,
{
    type Msg = NetworkActorMessage;
    type State = NetworkActorState<S>;
    type Arguments = NetworkActorStartArguments;

    async fn pre_start(
        &self,
        myself: ActorRef<Self::Msg>,
        args: Self::Arguments,
    ) -> Result<Self::State, ActorProcessingErr> {
        let NetworkActorStartArguments {
            config,
            tracker,
            channel_subscribers,
            default_shutdown_script,
        } = args;
        let now = SystemTime::now()
            .duration_since(SystemTime::UNIX_EPOCH)
            .expect("SystemTime::now() should after UNIX_EPOCH");
        let kp = config
            .read_or_generate_secret_key()
            .expect("read or generate secret key");
        let private_key = <[u8; 32]>::try_from(kp.as_ref())
            .expect("valid length for key")
            .into();
        let entropy = blake2b_hash_with_salt(
            [kp.as_ref(), now.as_nanos().to_le_bytes().as_ref()]
                .concat()
                .as_slice(),
            b"FIBER_NETWORK_ENTROPY",
        );
        let secio_kp = SecioKeyPair::from(kp);
        let secio_pk = secio_kp.public_key();
        let handle = Handle::new(myself.clone());
        let mut service = ServiceBuilder::default()
            .insert_protocol(handle.clone().create_meta(FIBER_PROTOCOL_ID))
            .handshake_type(secio_kp.into())
            .build(handle);
        let mut listening_addr = service
            .listen(
                MultiAddr::from_str(config.listening_addr())
                    .expect("valid tentacle listening address"),
            )
            .await
            .expect("listen tentacle");

        trace!("debug secio_pk: {:?}", secio_pk);
        let my_peer_id: PeerId = PeerId::from(secio_pk);
        listening_addr.push(Protocol::P2P(Cow::Owned(my_peer_id.clone().into_bytes())));
        let mut announced_addrs = Vec::with_capacity(config.announced_addrs.len() + 1);
        if config.announce_listening_addr() {
            announced_addrs.push(listening_addr.clone());
        }
        for listen_addr in &config.announced_addrs {
            let mut multiaddr =
                MultiAddr::from_str(listen_addr.as_str()).expect("valid announced listen addr");
            multiaddr.push(Protocol::P2P(Cow::Owned(my_peer_id.clone().into_bytes())));
            announced_addrs.push(multiaddr);
        }
        info!(
            "Started listening tentacle on {:?}, peer id {:?}, announced addresses {:?}",
            &listening_addr, &my_peer_id, &announced_addrs
        );

        let control = service.control().to_owned();

        myself
            .send_message(NetworkActorMessage::new_event(
                NetworkActorEvent::NetworkServiceEvent(NetworkServiceEvent::NetworkStarted(
                    my_peer_id.clone(),
                    listening_addr.clone(),
                    announced_addrs.clone(),
                )),
            ))
            .expect(ASSUME_NETWORK_MYSELF_ALIVE);

        tracker.spawn(async move {
            service.run().await;
            debug!("Tentacle service shutdown");
        });

        let mut graph = self.network_graph.write().await;

        let peers_to_sync_network_graph = graph
            .get_peers_to_sync_network_graph()
            .into_iter()
            .map(|(a, b)| (a.clone(), b.clone()))
            .collect();
        let height = graph.get_best_height();
        let last_update = graph.get_last_update_timestamp();
        debug!(
            "Trying to sync network graph with peers {:?} with height {} and last update {:?}",
            &peers_to_sync_network_graph, &height, &last_update
        );

        let chain_actor = self.chain_actor.clone();
        let current_block_number = call!(chain_actor, CkbChainMessage::GetCurrentBlockNumber, ())
            .expect(ASSUME_CHAIN_ACTOR_ALWAYS_ALIVE_FOR_NOW)
            .expect("Get current block number from chain");
        let sync_status = NetworkSyncStatus::new(
            config.sync_network_graph(),
            height,
            current_block_number,
            last_update,
            peers_to_sync_network_graph,
        );
        let mut state = NetworkActorState {
            store: self.store.clone(),
            node_name: config.announced_node_name,
            peer_id: my_peer_id,
            announced_addrs,
            auto_announce: config.auto_announce_node(),
            last_node_announcement_message: None,
            private_key,
            entropy,
            default_shutdown_script,
            network: myself.clone(),
            control,
            peer_session_map: Default::default(),
            peer_pubkey_map: Default::default(),
            session_channels_map: Default::default(),
            channels: Default::default(),
            outpoint_channel_map: Default::default(),
            to_be_accepted_channels: Default::default(),
            pending_channels: Default::default(),
            chain_actor,
            open_channel_auto_accept_min_ckb_funding_amount: config
                .open_channel_auto_accept_min_ckb_funding_amount(),
            auto_accept_channel_ckb_funding_amount: config.auto_accept_channel_ckb_funding_amount(),
            tlc_locktime_expiry_delta: config.tlc_locktime_expiry_delta(),
            tlc_min_value: config.tlc_min_value(),
            tlc_max_value: config.tlc_max_value(),
            tlc_fee_proportional_millionths: config.tlc_fee_proportional_millionths(),
            broadcasted_messages: Default::default(),
            channel_subscribers,
            next_request_id: Default::default(),
            broadcast_message_responses: Default::default(),
            original_requests: Default::default(),
            sync_status,
            broadcasted_message_queue: Default::default(),
        };

        // Save our own NodeInfo to the network graph.
        let node_announcement = state.get_or_create_new_node_announcement_message();
        graph.process_node_announcement(node_announcement);

        // load the connected peers from the network graph
        let peers = graph.get_connected_peers();
        // TODO: we need to bootstrap the network if no peers are connected.
        if peers.is_empty() {
            warn!("No connected peers found in the network graph");
        }
        for (_peer_id, addr) in peers {
            myself.send_message(NetworkActorMessage::new_command(
                NetworkActorCommand::ConnectPeer(addr.clone()),
            ))?;
        }

        let announce_node_interval_seconds = config.announce_node_interval_seconds();
        if announce_node_interval_seconds > 0 {
            myself.send_interval(Duration::from_secs(announce_node_interval_seconds), || {
                NetworkActorMessage::new_command(NetworkActorCommand::BroadcastLocalInfo(
                    LocalInfoKind::NodeAnnouncement,
                ))
            });
        }

        Ok(state)
    }

    async fn handle(
        &self,
        myself: ActorRef<Self::Msg>,
        message: Self::Msg,
        state: &mut Self::State,
    ) -> Result<(), ActorProcessingErr> {
        match message {
            NetworkActorMessage::Event(event) => {
                if let Err(err) = self.handle_event(myself, state, event).await {
                    error!("Failed to handle ckb network event: {}", err);
                }
            }
            NetworkActorMessage::Command(command) => {
                if let Err(err) = self.handle_command(myself, state, command).await {
                    error!("Failed to handle ckb network command: {}", err);
                }
            }
        }
        Ok(())
    }

    async fn post_stop(
        &self,
        _myself: ActorRef<Self::Msg>,
        state: &mut Self::State,
    ) -> Result<(), ActorProcessingErr> {
        if let Err(err) = state.control.close().await {
            error!("Failed to close tentacle service: {}", err);
        }
        debug!("Network service for {:?} shutdown", state.peer_id);
        // The event receiver may have been closed already.
        // We ignore the error here.
        let _ = self
            .event_sender
            .send(NetworkServiceEvent::NetworkStopped(state.peer_id.clone()))
            .await;
        Ok(())
    }

    async fn handle_supervisor_evt(
        &self,
        _myself: ActorRef<Self::Msg>,
        message: SupervisionEvent,
        _state: &mut Self::State,
    ) -> Result<(), ActorProcessingErr> {
        match message {
            SupervisionEvent::ActorTerminated(who, _, _) => {
                debug!("Actor {:?} terminated", who);
            }
            SupervisionEvent::ActorPanicked(who, _) => {
                error!("Actor {:?} panicked", who);
            }
            _ => {}
        }
        Ok(())
    }
}

#[derive(Clone, Debug)]
struct Handle {
    actor: ActorRef<NetworkActorMessage>,
}

impl Handle {
    pub fn new(actor: ActorRef<NetworkActorMessage>) -> Self {
        Self { actor }
    }

    fn send_actor_message(&self, message: NetworkActorMessage) {
        // If we are closing the whole network service, we may have already stopped the network actor.
        // In that case the send_message will fail.
        // Ideally, we should close tentacle network service first, then stop the network actor.
        // But ractor provides only api for `post_stop` instead of `pre_stop`.
        let _ = self.actor.send_message(message);
    }

    fn emit_event(&self, event: NetworkServiceEvent) {
        self.send_actor_message(NetworkActorMessage::Event(
            NetworkActorEvent::NetworkServiceEvent(event),
        ));
    }

    fn create_meta(self, id: ProtocolId) -> ProtocolMeta {
        MetaBuilder::new()
            .id(id)
            .service_handle(move || {
                let handle = Box::new(self);
                ProtocolHandle::Callback(handle)
            })
            .build()
    }
}

#[async_trait]
impl ServiceProtocol for Handle {
    async fn init(&mut self, _context: &mut ProtocolContext) {}

    async fn connected(&mut self, context: ProtocolContextMutRef<'_>, version: &str) {
        let session = context.session;
        info!(
            "proto id [{}] open on session [{}], address: [{}], type: [{:?}], version: {}",
            context.proto_id, session.id, session.address, session.ty, version
        );

        if let Some(remote_pubkey) = context.session.remote_pubkey.clone() {
            let remote_peer_id = PeerId::from_public_key(&remote_pubkey);
            self.send_actor_message(NetworkActorMessage::new_event(
                NetworkActorEvent::PeerConnected(
                    remote_peer_id,
                    remote_pubkey.into(),
                    context.session.clone(),
                ),
            ));
        } else {
            warn!("Peer connected without remote pubkey {:?}", context.session);
        }
    }

    async fn disconnected(&mut self, context: ProtocolContextMutRef<'_>) {
        info!(
            "proto id [{}] close on session [{}]",
            context.proto_id, context.session.id
        );

        match context.session.remote_pubkey.as_ref() {
            Some(pubkey) => {
                let peer_id = PeerId::from_public_key(pubkey);
                self.send_actor_message(NetworkActorMessage::new_event(
                    NetworkActorEvent::PeerDisconnected(peer_id, context.session.clone()),
                ));
            }
            None => {
                unreachable!("Received message without remote pubkey");
            }
        }
    }

    async fn received(&mut self, context: ProtocolContextMutRef<'_>, data: Bytes) {
        let msg = unwrap_or_return!(FiberMessage::from_molecule_slice(&data), "parse message");
        match context.session.remote_pubkey.as_ref() {
            Some(pubkey) => {
                let peer_id = PeerId::from_public_key(pubkey);
                self.send_actor_message(NetworkActorMessage::new_event(
                    NetworkActorEvent::PeerMessage(peer_id, msg),
                ));
            }
            None => {
                unreachable!("Received message without remote pubkey");
            }
        }
    }

    async fn notify(&mut self, _context: &mut ProtocolContext, _token: u64) {}
}

#[async_trait]
impl ServiceHandle for Handle {
    async fn handle_error(&mut self, _context: &mut ServiceContext, error: ServiceError) {
        self.emit_event(NetworkServiceEvent::ServiceError(error));
    }
    async fn handle_event(&mut self, _context: &mut ServiceContext, event: ServiceEvent) {
        self.emit_event(NetworkServiceEvent::ServiceEvent(event));
    }
}

pub(crate) fn emit_service_event(
    network: &ActorRef<NetworkActorMessage>,
    event: NetworkServiceEvent,
) {
    network
        .send_message(NetworkActorMessage::new_event(
            NetworkActorEvent::NetworkServiceEvent(event),
        ))
        .expect(ASSUME_NETWORK_MYSELF_ALIVE);
}

pub async fn start_network<
    S: ChannelActorStateStore + NetworkGraphStateStore + InvoiceStore + Clone + Send + Sync + 'static,
>(
    config: FiberConfig,
    chain_actor: ActorRef<CkbChainMessage>,
    event_sender: mpsc::Sender<NetworkServiceEvent>,
    tracker: TaskTracker,
    root_actor: ActorCell,
    store: S,
    channel_subscribers: ChannelSubscribers,
    network_graph: Arc<RwLock<NetworkGraph<S>>>,
    default_shutdown_script: Script,
) -> ActorRef<NetworkActorMessage> {
    let my_pubkey = config.public_key();
    let my_peer_id = PeerId::from_public_key(&my_pubkey);

    let (actor, _handle) = Actor::spawn_linked(
        Some(format!("Network {}", my_peer_id)),
        NetworkActor::new(event_sender, chain_actor, store, network_graph),
        NetworkActorStartArguments {
            config,
            tracker,
            channel_subscribers,
            default_shutdown_script,
        },
        root_actor,
    )
    .await
    .expect("Failed to start network actor");

    actor
}<|MERGE_RESOLUTION|>--- conflicted
+++ resolved
@@ -2344,11 +2344,7 @@
                     false
                 } else {
                     debug!("Adding peer to dynamic syncing peers list: peer {:?}, succeeded syncing {}, failed syncing {}, pinned syncing peers {}",
-<<<<<<< HEAD
                             peer_id, self.succeeded, self.failed, self.pinned_syncing_peers.len());
-=======
-                        peer_id, self.succeeded, self.failed, self.pinned_syncing_peers.len());
->>>>>>> 36e14875
                     true
                 }
             } else {
