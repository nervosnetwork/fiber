use crate::test_utils::*;
use crate::{
    ckb::{
        tests::test_utils::{
            set_next_block_timestamp, MockChainActorMiddleware, MockChainActorState,
        },
        CkbChainMessage, CkbTxTracingResult,
    },
    fiber::{
        channel::ShutdownInfo,
        config::DEFAULT_TLC_EXPIRY_DELTA,
        gossip::{GossipActorMessage, GossipMessageStore},
        graph::ChannelUpdateInfo,
        network::{NetworkActorStateStore, SendPaymentCommand, SendPaymentData},
<<<<<<< HEAD
=======
        tests::test_utils::{NetworkNodeConfig, NetworkNodeConfigBuilder},
>>>>>>> fad96124
        types::{
            BroadcastMessage, BroadcastMessageWithTimestamp, BroadcastMessagesFilterResult,
            ChannelAnnouncement, ChannelUpdateChannelFlags, Cursor, GossipMessage,
            NodeAnnouncement, Privkey, Pubkey,
        },
        NetworkActorCommand, NetworkActorMessage,
    },
    gen_rand_fiber_public_key, gen_rand_secp256k1_keypair_tuple, gen_rand_sha256_hash,
    invoice::InvoiceBuilder,
    now_timestamp_as_millis_u64, ChannelTestContext, NetworkServiceEvent,
};
use ckb_hash::blake2b_256;
use ckb_types::{
    core::{tx_pool::TxStatus, TransactionView},
    packed::{CellOutput, OutPoint, ScriptBuilder},
    prelude::{Builder, Entity, Pack},
};
use musig2::PartialSignature;
use ractor::{call, ActorProcessingErr, ActorRef};
use std::{borrow::Cow, str::FromStr, time::Duration};
use tentacle::{
    multiaddr::{MultiAddr, Multiaddr, Protocol},
    secio::PeerId,
};

fn get_test_priv_key() -> Privkey {
    Privkey::from_slice(&[42u8; 32])
}

fn get_test_pub_key() -> Pubkey {
    get_test_priv_key().pubkey()
}

fn get_test_peer_id() -> PeerId {
    let pub_key = get_test_pub_key().into();
    PeerId::from_public_key(&pub_key)
}

fn get_fake_peer_id_and_address() -> (PeerId, MultiAddr) {
    let peer_id = PeerId::random();
    let mut address = MultiAddr::from_str(&format!(
        "/ip4/{}.{}.{}.{}/tcp/{}",
        rand::random::<u8>(),
        rand::random::<u8>(),
        rand::random::<u8>(),
        rand::random::<u8>(),
        rand::random::<u16>()
    ))
    .expect("valid multiaddr");
    address.push(Protocol::P2P(Cow::Owned(peer_id.clone().into_bytes())));
    (peer_id, address)
}

fn create_fake_channel_announcement_message(
    priv_key: Privkey,
    capacity: u64,
    outpoint: OutPoint,
) -> (NodeAnnouncement, NodeAnnouncement, ChannelAnnouncement) {
    let x_only_pub_key = priv_key.x_only_pub_key();
    let sk1 = Privkey::from([1u8; 32]);
    let node_announcement1 = create_node_announcement_message_with_priv_key(&sk1);
    let sk2 = Privkey::from([2u8; 32]);
    let node_announcement2 = create_node_announcement_message_with_priv_key(&sk2);

    let mut channel_announcement = ChannelAnnouncement::new_unsigned(
        &sk1.pubkey(),
        &sk2.pubkey(),
        outpoint,
        &x_only_pub_key,
        capacity as u128,
        None,
    );
    let message = channel_announcement.message_to_sign();

    channel_announcement.ckb_signature = Some(priv_key.sign_schnorr(message));
    channel_announcement.node1_signature = Some(sk1.sign(message));
    channel_announcement.node2_signature = Some(sk2.sign(message));
    (node_announcement1, node_announcement2, channel_announcement)
}

fn create_node_announcement_message_with_priv_key(priv_key: &Privkey) -> NodeAnnouncement {
    let node_name = "fake node";
    let addresses = ["/ip4/1.1.1.1/tcp/8346/p2p/QmaFDJb9CkMrXy7nhTWBY5y9mvuykre3EzzRsCJUAVXprZ"]
        .iter()
        .map(|x| MultiAddr::from_str(x).expect("valid multiaddr"))
        .collect();
    NodeAnnouncement::new(
        node_name.into(),
        addresses,
        priv_key,
        now_timestamp_as_millis_u64(),
        0,
    )
}

fn create_fake_node_announcement_message() -> NodeAnnouncement {
    let priv_key = get_test_priv_key();
    create_node_announcement_message_with_priv_key(&priv_key)
}

#[tokio::test]
async fn test_save_our_own_node_announcement_to_graph() {
    let mut node = NetworkNode::new().await;
    tokio::time::sleep(tokio::time::Duration::from_secs(1)).await;
    node.stop().await;
    let nodes = node.get_network_graph_nodes().await;
    assert_eq!(nodes.len(), 1);
    assert_eq!(nodes[0].node_id, node.get_public_key());
}

#[tokio::test]
#[should_panic]
async fn test_set_announced_addrs_with_invalid_peer_id() {
    let mut node = NetworkNode::new_with_config(
        NetworkNodeConfigBuilder::new()
            .fiber_config_updater(|config| {
                config.announced_addrs = vec![
                    "/ip4/1.1.1.1/tcp/8346/p2p/QmaFDJb9CkMrXy7nhTWBY5y9mvuykre3EzzRsCJUAVXprZ"
                        .to_string(),
                ];
            })
            .build(),
    )
    .await;
    tokio::time::sleep(tokio::time::Duration::from_secs(1)).await;
    node.stop().await;
    let nodes = node.get_network_graph_nodes().await;
    assert_eq!(nodes.len(), 1);
    assert_eq!(nodes[0].node_id, node.get_public_key());
}

#[tokio::test]
async fn test_set_announced_addrs_with_valid_peer_id() {
    let mut node = NetworkNode::new().await;
    tokio::time::sleep(tokio::time::Duration::from_secs(1)).await;
    node.stop().await;

    let peer_id = node.get_peer_id();
    let addr = format!("/ip4/1.1.1.1/tcp/8346/p2p/{}", peer_id);
    let multiaddr = Multiaddr::from_str(&addr).expect("valid multiaddr");
    let mut node = NetworkNode::new_with_config(
        NetworkNodeConfigBuilder::new()
            .base_dir(node.base_dir.clone())
            .fiber_config_updater(move |config| {
                config.announced_addrs = vec![addr.clone()];
            })
            .build(),
    )
    .await;
    tokio::time::sleep(tokio::time::Duration::from_secs(1)).await;
    node.stop().await;
    let nodes = node.get_network_graph_nodes().await;
    assert_eq!(nodes.len(), 1);
    assert_eq!(nodes[0].node_id, node.get_public_key());
    assert_eq!(
        nodes[0].addresses.iter().find(|x| *x == &multiaddr),
        Some(&multiaddr)
    );
}

#[tokio::test]
async fn test_set_announced_addrs_without_p2p() {
    let addr = "/ip4/1.1.1.1/tcp/8346".to_string();
    let cloned_addr = addr.clone();
    let mut node = NetworkNode::new_with_config(
        NetworkNodeConfigBuilder::new()
            .fiber_config_updater(move |config| {
                config.announced_addrs = vec![cloned_addr];
            })
            .build(),
    )
    .await;
    tokio::time::sleep(tokio::time::Duration::from_secs(1)).await;
    node.stop().await;
    let peer_id = node.get_peer_id();
    let peer_id_bytes = peer_id.clone().into_bytes();
    let multiaddr =
        Multiaddr::from_str(&format!("{}/p2p/{}", addr, peer_id)).expect("valid multiaddr");
    let nodes = node.get_network_graph_nodes().await;
    assert_eq!(nodes.len(), 1);
    assert_eq!(nodes[0].node_id, node.get_public_key());
    assert!(nodes[0].addresses.clone().iter_mut().all(|multiaddr| {
        match multiaddr.pop() {
            Some(Protocol::P2P(peer_id)) => peer_id.as_ref() == peer_id_bytes.as_slice(),
            _ => false,
        }
    }));
    assert_eq!(
        nodes[0].addresses.iter().find(|x| *x == &multiaddr),
        Some(&multiaddr)
    );
}

#[tokio::test]
async fn test_sync_channel_announcement_on_startup() {
    init_tracing();

    let mut node1 = NetworkNode::new_with_node_name("node1").await;
    let node2 = NetworkNode::new_with_node_name("node2").await;

    let capacity = 42;
    let priv_key: Privkey = get_test_priv_key();
    let pubkey = priv_key.x_only_pub_key().serialize();
    let pubkey_hash = &blake2b_256(pubkey.as_slice())[0..20];
    let tx = TransactionView::new_advanced_builder()
        .output(
            CellOutput::new_builder()
                .capacity(capacity.pack())
                .lock(ScriptBuilder::default().args(pubkey_hash.pack()).build())
                .build(),
        )
        .output_data([0u8; 8].pack())
        .build();
    let outpoint = tx.output_pts()[0].clone();
    let (node_announcement_1, node_announcement_2, channel_announcement) =
        create_fake_channel_announcement_message(priv_key, capacity, outpoint);

    assert!(matches!(
        node1.submit_tx(tx.clone()).await,
        TxStatus::Committed(..)
    ));

    for message in [
        BroadcastMessage::NodeAnnouncement(node_announcement_1.clone()),
        BroadcastMessage::NodeAnnouncement(node_announcement_2.clone()),
        BroadcastMessage::ChannelAnnouncement(channel_announcement.clone()),
    ] {
        node1.mock_received_gossip_message_from_peer(
            get_test_peer_id(),
            message.create_broadcast_messages_filter_result(),
        );
    }

    node1.connect_to(&node2).await;

    assert!(matches!(
        node2.submit_tx(tx.clone()).await,
        TxStatus::Committed(..)
    ));

    tokio::time::sleep(tokio::time::Duration::from_secs(1)).await;
    let channels = node2.get_network_graph_channels().await;
    assert!(!channels.is_empty());
}

#[tokio::test]
async fn test_node1_node2_channel_update() {
    let channel_context = ChannelTestContext::gen();
    let funding_tx = channel_context.funding_tx.clone();
    let out_point = channel_context.channel_outpoint().clone();
    let channel_announcement = channel_context.channel_announcement.clone();
    let node = NetworkNode::new().await;
    node.submit_tx(funding_tx).await;
    node.mock_received_gossip_message_from_peer(
        get_test_peer_id(),
        BroadcastMessage::ChannelAnnouncement(channel_announcement)
            .create_broadcast_messages_filter_result(),
    );
    tokio::time::sleep(tokio::time::Duration::from_secs(1)).await;

    let channel_update_of_node1 = channel_context.create_channel_update_of_node1(
        ChannelUpdateChannelFlags::empty(),
        1,
        1,
        1,
        None,
    );
    node.mock_received_gossip_message_from_peer(
        get_test_peer_id(),
        BroadcastMessage::ChannelUpdate(channel_update_of_node1.clone())
            .create_broadcast_messages_filter_result(),
    );
    tokio::time::sleep(tokio::time::Duration::from_secs(1)).await;

    let new_channel_info = node.get_network_graph_channel(&out_point).await.unwrap();
    assert_eq!(
        new_channel_info.update_of_node1,
        Some(ChannelUpdateInfo::from(&channel_update_of_node1))
    );

    let channel_update_of_node2 = channel_context.create_channel_update_of_node2(
        ChannelUpdateChannelFlags::empty(),
        2,
        2,
        2,
        None,
    );
    node.mock_received_gossip_message_from_peer(
        get_test_peer_id(),
        BroadcastMessage::ChannelUpdate(channel_update_of_node2.clone())
            .create_broadcast_messages_filter_result(),
    );
    tokio::time::sleep(tokio::time::Duration::from_secs(1)).await;

    let new_channel_info = node.get_network_graph_channel(&out_point).await.unwrap();
    assert_eq!(
        new_channel_info.update_of_node1,
        Some(ChannelUpdateInfo::from(&channel_update_of_node1))
    );
    assert_eq!(
        new_channel_info.update_of_node2,
        Some(ChannelUpdateInfo::from(&channel_update_of_node2))
    );
}

#[tokio::test]
async fn test_channel_update_version() {
    let channel_context = ChannelTestContext::gen();
    let funding_tx = channel_context.funding_tx.clone();
    let out_point = channel_context.channel_outpoint().clone();
    let node = NetworkNode::new().await;
    node.submit_tx(funding_tx).await;
    node.mock_received_gossip_message_from_peer(
        get_test_peer_id(),
        BroadcastMessage::ChannelAnnouncement(channel_context.channel_announcement.clone())
            .create_broadcast_messages_filter_result(),
    );
    tokio::time::sleep(tokio::time::Duration::from_secs(1)).await;

    let mut channel_updates = vec![];
    for i in 0u8..3 {
        // Make sure the timestamp is different.
        tokio::time::sleep(tokio::time::Duration::from_millis(3)).await;
        channel_updates.push(channel_context.create_channel_update_of_node1(
            ChannelUpdateChannelFlags::empty(),
            i.into(),
            i.into(),
            i.into(),
            None,
        ))
    }
    let [channel_update_1, channel_update_2, channel_update_3] =
        channel_updates.try_into().expect("3 channel updates");

    node.mock_received_gossip_message_from_peer(
        get_test_peer_id(),
        BroadcastMessage::ChannelUpdate(channel_update_2.clone())
            .create_broadcast_messages_filter_result(),
    );
    tokio::time::sleep(tokio::time::Duration::from_secs(1)).await;
    let new_channel_info = node.get_network_graph_channel(&out_point).await.unwrap();
    assert_eq!(
        new_channel_info.update_of_node1,
        Some(ChannelUpdateInfo::from(&channel_update_2))
    );

    // Old channel update will not replace the new one.
    node.mock_received_gossip_message_from_peer(
        get_test_peer_id(),
        BroadcastMessage::ChannelUpdate(channel_update_1.clone())
            .create_broadcast_messages_filter_result(),
    );
    tokio::time::sleep(tokio::time::Duration::from_secs(1)).await;
    let new_channel_info = node.get_network_graph_channel(&out_point).await.unwrap();
    assert_eq!(
        new_channel_info.update_of_node1,
        Some(ChannelUpdateInfo::from(&channel_update_2))
    );

    // New channel update will replace the old one.
    node.mock_received_gossip_message_from_peer(
        get_test_peer_id(),
        BroadcastMessage::ChannelUpdate(channel_update_3.clone())
            .create_broadcast_messages_filter_result(),
    );
    tokio::time::sleep(tokio::time::Duration::from_secs(1)).await;
    let new_channel_info = node.get_network_graph_channel(&out_point).await.unwrap();
    assert_eq!(
        new_channel_info.update_of_node1,
        Some(ChannelUpdateInfo::from(&channel_update_3))
    );
}

#[tokio::test]
async fn test_query_missing_broadcast_message() {
    let channel_context = ChannelTestContext::gen();
    let funding_tx = channel_context.funding_tx.clone();
    let out_point = channel_context.channel_outpoint().clone();
    let channel_announcement = channel_context.channel_announcement.clone();
    // A timestamp so large that the other node will unlikely try to send GetBroadcastMessages
    // with timestamp smaller than this one.
    let long_long_time_ago = now_timestamp_as_millis_u64() - 30 * 24 * 3600 * 100;

    let mut node1 = NetworkNode::new().await;
    // Set a small timestamp for the ChannelAnnouncement.
    // So that node2 will not sync this ChannelAnnouncement with node1.
    set_next_block_timestamp(long_long_time_ago).await;
    node1.submit_tx(funding_tx.clone()).await;
    node1.mock_received_gossip_message_from_peer(
        get_test_peer_id(),
        BroadcastMessage::ChannelAnnouncement(channel_announcement)
            .create_broadcast_messages_filter_result(),
    );
    let channel_update = channel_context.create_channel_update_of_node1(
        ChannelUpdateChannelFlags::empty(),
        1,
        1,
        1,
        Some(long_long_time_ago + 10),
    );
    node1.mock_received_gossip_message_from_peer(
        get_test_peer_id(),
        BroadcastMessage::ChannelUpdate(channel_update.clone())
            .create_broadcast_messages_filter_result(),
    );
    tokio::time::sleep(tokio::time::Duration::from_secs(1)).await;
    let node1_channel_info = node1.get_network_graph_channel(&out_point).await.unwrap();
    assert_ne!(node1_channel_info.update_of_node1, None);

    let node2 = NetworkNode::new().await;
    node1.connect_to(&node2).await;
    tokio::time::sleep(tokio::time::Duration::from_secs(1)).await;
    // Verify that node2 still does not have channel info after active syncing done.
    let node2_channel_info = node2.get_network_graph_channel(&out_point).await;
    assert_eq!(node2_channel_info, None);

    node1
        .network_actor
        .send_message(NetworkActorMessage::Command(
            NetworkActorCommand::BroadcastMessages(vec![
                BroadcastMessageWithTimestamp::ChannelUpdate(channel_update.clone()),
            ]),
        ))
        .expect("send message to network actor");
    node2.submit_tx(funding_tx.clone()).await;
    tokio::time::sleep(tokio::time::Duration::from_secs(1)).await;
    let node2_channel_info = node2.get_network_graph_channel(&out_point).await.unwrap();
    assert_eq!(node1_channel_info, node2_channel_info);
}

#[tokio::test]
async fn test_prune_channel_announcement_and_receive_channel_update() {
    let channel_context = ChannelTestContext::gen();
    let funding_tx = channel_context.funding_tx.clone();
    let out_point = channel_context.channel_outpoint().clone();
    let channel_announcement = channel_context.channel_announcement.clone();
    let [node1, node2] = NetworkNode::new_n_interconnected_nodes().await;
    let update_of_node1 = channel_context.create_channel_update_of_node1(
        ChannelUpdateChannelFlags::empty(),
        1,
        1,
        1,
        None,
    );
    node1.mock_received_gossip_message_from_peer(
        get_test_peer_id(),
        GossipMessage::BroadcastMessagesFilterResult(BroadcastMessagesFilterResult {
            messages: vec![
                BroadcastMessage::ChannelAnnouncement(channel_announcement.clone()),
                BroadcastMessage::ChannelUpdate(update_of_node1.clone()),
            ],
        }),
    );
    node1.submit_tx(funding_tx.clone()).await;
    node2.submit_tx(funding_tx.clone()).await;

    tokio::time::sleep(tokio::time::Duration::from_millis(200)).await;
    assert_ne!(node1.get_network_graph_channel(&out_point).await, None);
    assert_ne!(node2.get_network_graph_channel(&out_point).await, None);

    // Prune the channel messages from node2.
    node2.send_message_to_gossip_actor(GossipActorMessage::PruneStaleGossipMessages(
        now_timestamp_as_millis_u64() + 1,
    ));

    tokio::time::sleep(tokio::time::Duration::from_millis(200)).await;
    // Even though node2 has pruned the channel messages from store, it still have
    // the channel information in the network graph. This information is only expected
    // to be removed after a restart.
    assert_ne!(node2.get_network_graph_channel(&out_point).await, None);
    assert_eq!(
        node2
            .get_store()
            .get_broadcast_messages_iter(&Cursor::default())
            .into_iter()
            .filter(|message| !matches!(
                message,
                BroadcastMessageWithTimestamp::NodeAnnouncement(_)
            ))
            .collect::<Vec<_>>(),
        vec![]
    );

    let update_of_node2 = channel_context.create_channel_update_of_node2(
        ChannelUpdateChannelFlags::empty(),
        2,
        2,
        2,
        None,
    );
    // Node1 should still have the channel info.
    node1.mock_received_gossip_message_from_peer(
        get_test_peer_id(),
        BroadcastMessage::ChannelUpdate(update_of_node2.clone())
            .create_broadcast_messages_filter_result(),
    );

    tokio::time::sleep(tokio::time::Duration::from_millis(200)).await;
    let channel = node2
        .get_network_graph_channel(&out_point)
        .await
        .expect("channel info");
    assert_eq!(
        channel.update_of_node1,
        Some(ChannelUpdateInfo::from(&update_of_node1))
    );
    assert_eq!(
        channel.update_of_node2,
        Some(ChannelUpdateInfo::from(&update_of_node2))
    );
    assert_eq!(
        node2
            .get_store()
            .get_broadcast_messages_iter(&Cursor::default())
            .into_iter()
            .filter(|message| !matches!(
                message,
                BroadcastMessageWithTimestamp::NodeAnnouncement(_)
            ))
            .count(),
        // We have two messages in node2's store, the channel announcement and the update of node 2.
        2
    );
}

#[tokio::test]
async fn test_sync_node_announcement_version() {
    init_tracing();

    let node = NetworkNode::new_with_node_name("node").await;
    let test_pub_key = get_test_pub_key();
    let test_peer_id = get_test_peer_id();

    let [node_announcement_message_version1, node_announcement_message_version2, node_announcement_message_version3] = [
        create_fake_node_announcement_message(),
        create_fake_node_announcement_message(),
        create_fake_node_announcement_message(),
    ];
    let timestamp_version2 = node_announcement_message_version2.timestamp;
    let timestamp_version3 = node_announcement_message_version3.timestamp;

    node.mock_received_gossip_message_from_peer(
        test_peer_id.clone(),
        BroadcastMessage::NodeAnnouncement(node_announcement_message_version2)
            .create_broadcast_messages_filter_result(),
    );
    // Wait for the broadcast message to be processed.
    tokio::time::sleep(tokio::time::Duration::from_secs(1)).await;
    let node_info = node.get_network_graph_node(&test_pub_key).await;
    match node_info {
        Some(n) if n.timestamp == timestamp_version2 => {}
        _ => panic!(
            "Must have version 2 announcement message, found {:?}",
            &node_info
        ),
    }

    node.mock_received_gossip_message_from_peer(
        test_peer_id.clone(),
        BroadcastMessage::NodeAnnouncement(node_announcement_message_version1)
            .create_broadcast_messages_filter_result(),
    );
    // Wait for the broadcast message to be processed.
    tokio::time::sleep(tokio::time::Duration::from_secs(1)).await;
    let node_info = node.get_network_graph_node(&test_pub_key).await;
    match node_info {
        Some(n) if n.timestamp == timestamp_version2 => {}
        _ => panic!(
            "Must have version 2 announcement message, found {:?}",
            &node_info
        ),
    }

    node.mock_received_gossip_message_from_peer(
        test_peer_id.clone(),
        BroadcastMessage::NodeAnnouncement(node_announcement_message_version3)
            .create_broadcast_messages_filter_result(),
    );
    // Wait for the broadcast message to be processed.
    tokio::time::sleep(tokio::time::Duration::from_secs(1)).await;
    let node_info = node.get_network_graph_node(&test_pub_key).await;
    match node_info {
        Some(n) if n.timestamp == timestamp_version3 => {}
        _ => panic!(
            "Must have version 3 announcement message, found {:?}",
            &node_info
        ),
    }
}

// Test that we can sync the network graph with peers.
// We will first create a node and announce a fake node announcement to the network.
// Then we will create another node and connect to the first node.
// We will see if the second node has the fake node announcement.
#[tokio::test]
async fn test_sync_node_announcement_on_startup() {
    init_tracing();

    let mut node1 = NetworkNode::new_with_node_name("node1").await;
    let node2 = NetworkNode::new_with_node_name("node2").await;
    let test_pub_key = get_test_pub_key();
    let test_peer_id = get_test_peer_id();

    node1.mock_received_gossip_message_from_peer(
        test_peer_id.clone(),
        BroadcastMessage::NodeAnnouncement(create_fake_node_announcement_message())
            .create_broadcast_messages_filter_result(),
    );
    node1.connect_to(&node2).await;

    // Wait for the broadcast message to be processed.
    tokio::time::sleep(tokio::time::Duration::from_millis(500)).await;

    let node_info = node1.get_network_graph_node(&test_pub_key).await;
    assert!(node_info.is_some());

    let node_info = node2.get_network_graph_node(&test_pub_key).await;
    assert!(node_info.is_some());
}

#[tokio::test]
async fn test_sync_node_announcement_of_connected_nodes() {
    let [node1, node2] = NetworkNode::new_n_interconnected_nodes().await;

    // Wait for the broadcast message to be processed.
    tokio::time::sleep(tokio::time::Duration::from_millis(500)).await;

    let node_info = node1.get_network_graph_node(&node2.get_public_key()).await;
    assert!(node_info.is_some());

    let node_info = node2.get_network_graph_node(&node1.get_public_key()).await;
    assert!(node_info.is_some());
}

// Test that we can sync the network graph with peers.
// We will first create a node and announce a fake node announcement to the network.
// Then we will create another node and connect to the first node.
// We will see if the second node has the fake node announcement.
#[tokio::test]
async fn test_sync_node_announcement_after_restart() {
    init_tracing();

    let [node1, mut node2] = NetworkNode::new_n_interconnected_nodes().await;

    node2.stop().await;

    let test_pub_key = get_test_pub_key();
    let test_peer_id = get_test_peer_id();
    node1.mock_received_gossip_message_from_peer(
        test_peer_id.clone(),
        BroadcastMessage::NodeAnnouncement(create_fake_node_announcement_message())
            .create_broadcast_messages_filter_result(),
    );
    node2.start().await;
    node2.connect_to(&node1).await;

    // Wait for the broadcast message to be processed.
    tokio::time::sleep(tokio::time::Duration::from_secs(2)).await;

    let node_info = node1.get_network_graph_node(&test_pub_key).await;
    assert!(node_info.is_some());

    let node_info = node2.get_network_graph_node(&test_pub_key).await;
    assert!(node_info.is_some());
}

#[tokio::test]
async fn test_persisting_network_state() {
    let mut node = NetworkNode::new().await;
    let state = node.store.clone();
    let peer_id = node.peer_id.clone();
    node.stop().await;
    assert!(state.get_network_actor_state(&peer_id).is_some())
}

#[tokio::test]
async fn test_persisting_bootnode() {
    let (boot_peer_id, address) = get_fake_peer_id_and_address();
    let address_string = format!("{}", &address);

    let mut node = NetworkNode::new_with_config(
        NetworkNodeConfigBuilder::new()
            .fiber_config_updater(move |config| config.bootnode_addrs = vec![address_string])
            .build(),
    )
    .await;
    let state = node.store.clone();
    let peer_id = node.peer_id.clone();
    node.stop().await;

    let state = state.get_network_actor_state(&peer_id).unwrap();
    let peers = state.sample_n_peers_to_connect(1);
    assert_eq!(peers.get(&boot_peer_id), Some(&vec![address]));
}

#[tokio::test]
async fn test_persisting_announced_nodes() {
    init_tracing();

    let mut node = NetworkNode::new_with_node_name("test").await;

    let announcement = create_fake_node_announcement_message();
    let node_pk = announcement.node_id;
    let peer_id = node_pk.tentacle_peer_id();

    node.mock_received_gossip_message_from_peer(
        peer_id.clone(),
        BroadcastMessage::NodeAnnouncement(announcement).create_broadcast_messages_filter_result(),
    );
    // Wait for the above message to be processed.
    tokio::time::sleep(tokio::time::Duration::from_secs(1)).await;

    node.stop().await;
    let peers = node
        .with_network_graph(|graph| graph.sample_n_peers_to_connect(1))
        .await;
    assert!(peers.contains_key(&peer_id));
}

#[tokio::test]
async fn test_connecting_to_bootnode() {
    let boot_node = NetworkNode::new().await;
    let boot_node_address = format!("{}", boot_node.get_node_address());
    let boot_node_id = &boot_node.peer_id;

    let mut node = NetworkNode::new_with_config(
        NetworkNodeConfigBuilder::new()
            .fiber_config_updater(move |config| config.bootnode_addrs = vec![boot_node_address])
            .build(),
    )
    .await;

    node.expect_event(
        |event| matches!(event, NetworkServiceEvent::PeerConnected(id, _addr) if id == boot_node_id),
    )
    .await;
}

#[tokio::test]
async fn test_saving_and_connecting_to_node() {
    init_tracing();

    let node1 = NetworkNode::new().await;
    let node1_address = node1.get_node_address().clone();
    let node1_id = &node1.peer_id;

    let mut node2 = NetworkNode::new().await;

    node2
        .network_actor
        .send_message(NetworkActorMessage::new_command(
            NetworkActorCommand::SavePeerAddress(node1_address),
        ))
        .expect("send message to network actor");

    // Wait for the above message to be processed.
    tokio::time::sleep(tokio::time::Duration::from_secs(1)).await;

    node2.restart().await;

    node2.expect_event(
        |event| matches!(event, NetworkServiceEvent::PeerConnected(id, _addr) if id == node1_id),
    )
    .await;
}

#[test]
fn test_announcement_message_serialize() {
    let capacity = 42;
    let priv_key: Privkey = get_test_priv_key();
    let pubkey = priv_key.x_only_pub_key().serialize();
    let pubkey_hash = &blake2b_256(pubkey.as_slice())[0..20];
    let tx = TransactionView::new_advanced_builder()
        .output(
            CellOutput::new_builder()
                .capacity(capacity.pack())
                .lock(ScriptBuilder::default().args(pubkey_hash.pack()).build())
                .build(),
        )
        .output_data([0u8; 8].pack())
        .build();
    let outpoint = tx.output_pts()[0].clone();
    let (_, _, mut channel_announcement) =
        create_fake_channel_announcement_message(priv_key, capacity, outpoint);

    channel_announcement.udt_type_script = Some(ScriptBuilder::default().build());

    let serialized = bincode::serialize(&channel_announcement).unwrap();
    let deserialized: ChannelAnnouncement = bincode::deserialize(&serialized).unwrap();
    assert_eq!(channel_announcement, deserialized);

    let shutdown_info = ShutdownInfo {
        close_script: ScriptBuilder::default().build(),
        fee_rate: 100_u64,
        signature: Some(PartialSignature::max()),
    };
    let serialized = bincode::serialize(&shutdown_info).unwrap();
    let deserialized: ShutdownInfo = bincode::deserialize(&serialized).unwrap();
    assert_eq!(shutdown_info, deserialized);
}

#[test]
fn test_send_payment_validate_payment_hash() {
    let send_command = SendPaymentCommand {
        target_pubkey: Some(gen_rand_fiber_public_key()),
        amount: Some(10000),
        ..Default::default()
    };

    let result = SendPaymentData::new(send_command);
    assert!(result.is_err());
    assert!(result.unwrap_err().contains("payment_hash is missing"));
}

#[test]
fn test_send_payment_validate_amount() {
    let send_command = SendPaymentCommand {
        target_pubkey: Some(gen_rand_fiber_public_key()),
        ..Default::default()
    };

    let result = SendPaymentData::new(send_command);
    assert!(result.is_err());
    assert!(result.unwrap_err().contains("amount is missing"));
}

#[test]
fn test_send_payment_validate_invoice() {
    use crate::invoice::Attribute;
    use crate::invoice::Currency;
    use secp256k1::Secp256k1;

    let gen_payment_hash = gen_rand_sha256_hash();
    let (private_key, public_key) = gen_rand_secp256k1_keypair_tuple();

    let invoice = InvoiceBuilder::new(Currency::Fibb)
        .amount(Some(1280))
        .payment_hash(gen_payment_hash)
        .fallback_address("address".to_string())
        .expiry_time(Duration::from_secs(1024))
        .payee_pub_key(public_key)
        .add_attr(Attribute::FinalHtlcTimeout(5))
        .add_attr(Attribute::FinalHtlcMinimumExpiryDelta(
            DEFAULT_TLC_EXPIRY_DELTA,
        ))
        .add_attr(Attribute::Description("description".to_string()))
        .build_with_sign(|hash| Secp256k1::new().sign_ecdsa_recoverable(hash, &private_key))
        .unwrap();

    let invoice_encoded = invoice.to_string();
    let send_command = SendPaymentCommand {
        target_pubkey: Some(gen_rand_fiber_public_key()),
        invoice: Some(invoice_encoded.clone()),
        ..Default::default()
    };

    let result = SendPaymentData::new(send_command);
    assert!(result.is_err());
    assert!(result
        .unwrap_err()
        .contains("target_pubkey does not match the invoice"));

    let send_command = SendPaymentCommand {
        amount: Some(10),
        invoice: Some(invoice_encoded.clone()),
        ..Default::default()
    };

    // keysend is set with invoice, should be error
    let result = SendPaymentData::new(send_command);
    assert!(result.is_err());
    assert!(result
        .unwrap_err()
        .contains("amount does not match the invoice"));

    let send_command = SendPaymentCommand {
        invoice: Some(invoice_encoded.clone()),
        keysend: Some(true),
        ..Default::default()
    };

    let result = SendPaymentData::new(send_command);
    assert!(result.is_err());

    // normal invoice send payment
    let send_command = SendPaymentCommand {
        invoice: Some(invoice_encoded.clone()),
        ..Default::default()
    };

    let result = SendPaymentData::new(send_command);
    assert!(result.is_ok());

    // normal keysend send payment
    let send_command = SendPaymentCommand {
        target_pubkey: Some(gen_rand_fiber_public_key()),
        amount: Some(10),
        keysend: Some(true),
        ..Default::default()
    };

    let result = SendPaymentData::new(send_command);
    assert!(result.is_ok());

    // invoice with invalid final_tlc_expiry_delta
    let send_command = SendPaymentCommand {
        final_tlc_expiry_delta: Some(11),
        invoice: Some(invoice_encoded.clone()),
        ..Default::default()
    };

    let result = SendPaymentData::new(send_command);
    assert!(result.is_err());
    assert!(result
        .unwrap_err()
        .contains("invalid final_tlc_expiry_delta"));

    // invoice with invalid final_tlc_expiry_delta
    let invoice = InvoiceBuilder::new(Currency::Fibb)
        .amount(Some(1280))
        .payment_hash(gen_payment_hash)
        .fallback_address("address".to_string())
        .expiry_time(Duration::from_secs(1024))
        .payee_pub_key(public_key)
        .add_attr(Attribute::FinalHtlcTimeout(5))
        .add_attr(Attribute::FinalHtlcMinimumExpiryDelta(11))
        .add_attr(Attribute::Description("description".to_string()))
        .build_with_sign(|hash| Secp256k1::new().sign_ecdsa_recoverable(hash, &private_key))
        .unwrap();
    let invoice_encoded = invoice.to_string();
    let send_command = SendPaymentCommand {
        invoice: Some(invoice_encoded.clone()),
        ..Default::default()
    };

    let result = SendPaymentData::new(send_command);
    assert!(result.is_err());
    assert!(result
        .unwrap_err()
        .contains("invalid final_tlc_expiry_delta"));
}

#[test]
fn test_send_payment_validate_htlc_expiry_delta() {
    let send_command = SendPaymentCommand {
        target_pubkey: Some(gen_rand_fiber_public_key()),
        amount: Some(1000),
        payment_hash: Some(gen_rand_sha256_hash()),
        final_tlc_expiry_delta: Some(100),
        ..Default::default()
    };

    let result = SendPaymentData::new(send_command);
    assert!(result.is_err());
    assert!(result
        .unwrap_err()
        .contains("invalid final_tlc_expiry_delta"));
}

#[tokio::test]
async fn test_abort_funding_on_building_funding_tx() {
    use crate::fiber::network::{AcceptChannelCommand, OpenChannelCommand};

    let funding_amount_a = 4_200_000_000u128;
    let funding_amount_b: u128 = u64::MAX as u128 + 1 - funding_amount_a;
    let mut node_a = NetworkNode::new().await;
    let mut node_b = NetworkNode::new().await;
    node_a.connect_to(&node_b).await;

    // Use a huge amount to fail the funding
    let message = |rpc_reply| {
        NetworkActorMessage::Command(NetworkActorCommand::OpenChannel(
            OpenChannelCommand {
                peer_id: node_b.peer_id.clone(),
                public: true,
                shutdown_script: None,
                funding_amount: funding_amount_a,
                funding_udt_type_script: None,
                commitment_fee_rate: None,
                commitment_delay_epoch: None,
                funding_fee_rate: None,
                tlc_expiry_delta: None,
                tlc_min_value: None,
                tlc_fee_proportional_millionths: None,
                max_tlc_number_in_flight: None,
                max_tlc_value_in_flight: None,
            },
            rpc_reply,
        ))
    };
    let open_channel_result = call!(node_a.network_actor, message)
        .expect("node_a alive")
        .expect("open channel success");

    node_b
        .expect_event(|event| match event {
            NetworkServiceEvent::ChannelPendingToBeAccepted(peer_id, _channel_id) => {
                assert_eq!(peer_id, &node_a.peer_id);
                true
            }
            _ => false,
        })
        .await;
    let message = |rpc_reply| {
        NetworkActorMessage::Command(NetworkActorCommand::AcceptChannel(
            AcceptChannelCommand {
                temp_channel_id: open_channel_result.channel_id,
                funding_amount: funding_amount_b,
                shutdown_script: None,
                max_tlc_number_in_flight: None,
                max_tlc_value_in_flight: None,
                min_tlc_value: None,
                tlc_fee_proportional_millionths: None,
                tlc_expiry_delta: None,
            },
            rpc_reply,
        ))
    };
    let accept_channel_result = call!(node_b.network_actor, message)
        .expect("node_b alive")
        .expect("accept channel success");
    let channel_id = accept_channel_result.new_channel_id;
    node_b
        .expect_event(|event| {
            matches!(
                event,
                NetworkServiceEvent::ChannelFundingAborted(id) if *id == channel_id
            )
        })
        .await;
    node_a
        .expect_event(|event| {
            matches!(
                event,
                NetworkServiceEvent::ChannelFundingAborted(id) if *id == channel_id
            )
        })
        .await;
}

#[derive(Clone, Debug)]
struct CkbTxFailureMockMiddleware;
#[ractor::async_trait]
impl MockChainActorMiddleware for CkbTxFailureMockMiddleware {
    async fn handle(
        &mut self,
        _inner_self: ActorRef<CkbChainMessage>,
        message: CkbChainMessage,
        _state: &mut MockChainActorState,
    ) -> Result<Option<CkbChainMessage>, ActorProcessingErr> {
        match message {
            CkbChainMessage::CreateTxTracer(tracer) => {
                let _ = tracer.callback.send(CkbTxTracingResult {
                    tx_hash: tracer.tx_hash,
                    tx_status: TxStatus::Rejected("mock".to_string()),
                });
                Ok(None)
            }
            _ => Ok(Some(message)),
        }
    }

    fn clone_box(&self) -> Box<dyn MockChainActorMiddleware> {
        Box::new(self.clone())
    }
}

#[tokio::test]
async fn test_abort_funding_on_committing_funding_tx_on_chain() {
    use crate::fiber::network::{AcceptChannelCommand, OpenChannelCommand};

    let funding_amount_a = 4_200_000_000u128;
    let funding_amount_b: u128 = funding_amount_a;
    let middleware = Box::new(CkbTxFailureMockMiddleware);
    let mut node_a = NetworkNode::new_with_config(
        NetworkNodeConfig::builder()
            .mock_chain_actor_middleware(middleware.clone())
            .build(),
    )
    .await;
    let mut node_b = NetworkNode::new_with_config(
        NetworkNodeConfig::builder()
            .mock_chain_actor_middleware(middleware)
            .build(),
    )
    .await;
    node_a.connect_to(&node_b).await;

    let message = |rpc_reply| {
        NetworkActorMessage::Command(NetworkActorCommand::OpenChannel(
            OpenChannelCommand {
                peer_id: node_b.peer_id.clone(),
                public: true,
                shutdown_script: None,
                funding_amount: funding_amount_a,
                funding_udt_type_script: None,
                commitment_fee_rate: None,
                commitment_delay_epoch: None,
                funding_fee_rate: None,
                tlc_expiry_delta: None,
                tlc_min_value: None,
                tlc_fee_proportional_millionths: None,
                max_tlc_number_in_flight: None,
                max_tlc_value_in_flight: None,
            },
            rpc_reply,
        ))
    };
    let open_channel_result = call!(node_a.network_actor, message)
        .expect("node_a alive")
        .expect("open channel success");

    node_b
        .expect_event(|event| match event {
            NetworkServiceEvent::ChannelPendingToBeAccepted(peer_id, _channel_id) => {
                assert_eq!(peer_id, &node_a.peer_id);
                true
            }
            _ => false,
        })
        .await;
    let message = |rpc_reply| {
        NetworkActorMessage::Command(NetworkActorCommand::AcceptChannel(
            AcceptChannelCommand {
                temp_channel_id: open_channel_result.channel_id,
                funding_amount: funding_amount_b,
                shutdown_script: None,
                max_tlc_number_in_flight: None,
                max_tlc_value_in_flight: None,
                min_tlc_value: None,
                tlc_fee_proportional_millionths: None,
                tlc_expiry_delta: None,
            },
            rpc_reply,
        ))
    };
    let accept_channel_result = call!(node_b.network_actor, message)
        .expect("node_b alive")
        .expect("accept channel success");
    let channel_id = accept_channel_result.new_channel_id;
    node_b
        .expect_event(|event| {
            matches!(
                event,
                NetworkServiceEvent::ChannelFundingAborted(id) if *id == channel_id
            )
        })
        .await;
    node_a
        .expect_event(|event| {
            matches!(
                event,
                NetworkServiceEvent::ChannelFundingAborted(id) if *id == channel_id
            )
        })
        .await;
}<|MERGE_RESOLUTION|>--- conflicted
+++ resolved
@@ -12,10 +12,6 @@
         gossip::{GossipActorMessage, GossipMessageStore},
         graph::ChannelUpdateInfo,
         network::{NetworkActorStateStore, SendPaymentCommand, SendPaymentData},
-<<<<<<< HEAD
-=======
-        tests::test_utils::{NetworkNodeConfig, NetworkNodeConfigBuilder},
->>>>>>> fad96124
         types::{
             BroadcastMessage, BroadcastMessageWithTimestamp, BroadcastMessagesFilterResult,
             ChannelAnnouncement, ChannelUpdateChannelFlags, Cursor, GossipMessage,
