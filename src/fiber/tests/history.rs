use crate::fiber::graph::SessionRouteNode;
use crate::fiber::history::output_direction;
use crate::fiber::history::{Direction, DEFAULT_BIMODAL_DECAY_TIME};
use crate::fiber::history::{InternalPairResult, InternalResult};
use crate::fiber::history::{PaymentHistory, TimedResult};
<<<<<<< HEAD
use crate::fiber::tests::test_utils::{generate_pubkey, MemoryStore};
=======
use crate::fiber::tests::test_utils::{generate_pubkey, generate_store};
use crate::fiber::types::Pubkey;
>>>>>>> 6b0a5a8a
use crate::now_timestamp_as_millis_u64;
use crate::store::Store;
use ckb_types::packed::OutPoint;
use molecule::prelude::Entity;
use tempfile::tempdir;

trait Round {
    fn round_to_2(self) -> f64;
}

impl Round for f64 {
    fn round_to_2(self) -> f64 {
        (self * 100.0).round() / 100.0
    }
}

fn gen_rand_outpoint() -> OutPoint {
    let rand_slice = (0..36).map(|_| rand::random::<u8>()).collect::<Vec<u8>>();
    OutPoint::from_slice(&rand_slice).unwrap()
}

#[test]
fn test_history() {
<<<<<<< HEAD
    let mut history = PaymentHistory::new(generate_pubkey().into(), None, MemoryStore::default());
    let channel_outpoint = OutPoint::default();
    let direction = Direction::Forward;
=======
    let mut history = PaymentHistory::new(generate_pubkey().into(), None, generate_store());
    let from: Pubkey = generate_pubkey().into();
    let target: Pubkey = generate_pubkey().into();
>>>>>>> 6b0a5a8a

    let result1 = TimedResult {
        fail_time: 1,
        fail_amount: 2,
        success_time: 3,
        success_amount: 4,
    };
    history.add_result(channel_outpoint.clone(), direction, result1);
    assert_eq!(
        history.get_result(&channel_outpoint.clone(), direction),
        Some(&result1)
    );

    let channel_outpoint2 = gen_rand_outpoint();
    let result2 = TimedResult {
        fail_time: 5,
        fail_amount: 6,
        success_time: 7,
        success_amount: 8,
    };

    history.add_result(channel_outpoint2.clone(), Direction::Backward, result2);
    assert_eq!(
        history.get_result(&channel_outpoint2, Direction::Backward),
        Some(&result2)
    );
    assert_eq!(
        history.get_result(&channel_outpoint2, Direction::Forward),
        None,
    );
}

#[test]
fn test_history_apply_channel_result() {
<<<<<<< HEAD
    let mut history = PaymentHistory::new(generate_pubkey().into(), None, MemoryStore::default());
    let channel_outpoint = OutPoint::default();
    let direction = Direction::Forward;
=======
    let mut history = PaymentHistory::new(generate_pubkey().into(), None, generate_store());
    let target = generate_pubkey();
    let from: Pubkey = generate_pubkey().into();
>>>>>>> 6b0a5a8a

    history.apply_pair_result(channel_outpoint.clone(), direction, 10, false, 11);
    assert_eq!(
        history.get_result(&channel_outpoint, direction),
        Some(&TimedResult {
            fail_time: 11,
            fail_amount: 10,
            success_time: 0,
            success_amount: 0,
        })
    );

    let channel_outpoint2 = gen_rand_outpoint();
    let direction_2 = Direction::Backward;
    history.apply_pair_result(channel_outpoint2.clone(), direction_2, 10, true, 12);
    assert_eq!(
        history.get_result(&channel_outpoint2, direction_2),
        Some(&TimedResult {
            fail_time: 0,
            fail_amount: 0,
            success_time: 12,
            success_amount: 10,
        })
    );
}

#[test]
fn test_history_internal_result() {
<<<<<<< HEAD
=======
    //let mut history = PaymentHistory::new(generate_pubkey().into(), None,generate_store());

>>>>>>> 6b0a5a8a
    let mut internal_result = InternalResult::default();
    let from = generate_pubkey();
    let target = generate_pubkey();
    let channel_outpoint = gen_rand_outpoint();
    let (direction, rev_direction) = output_direction(from, target);
    internal_result.add(from, target, channel_outpoint.clone(), 10, 11, true);
    assert_eq!(internal_result.pairs.len(), 1);
    assert_eq!(
        internal_result
            .pairs
            .get(&(channel_outpoint.clone(), direction))
            .unwrap(),
        &InternalPairResult {
            amount: 11,
            success: true,
            time: 10
        }
    );

    assert_eq!(
        internal_result
            .pairs
            .get(&(channel_outpoint.clone(), rev_direction)),
        None,
    );

    assert_eq!(internal_result.pairs.len(), 1);
    internal_result.add_fail_pair(from, target, channel_outpoint.clone());
    assert_eq!(internal_result.pairs.len(), 2);

    let res = internal_result
        .pairs
        .get(&(channel_outpoint.clone(), direction))
        .unwrap();
    assert_eq!(res.amount, 0);
    assert_eq!(res.success, false);
    assert_ne!(res.time, 0);

    let res = internal_result
        .pairs
        .get(&(channel_outpoint.clone(), rev_direction))
        .unwrap();
    assert_eq!(res.amount, 0);
    assert_eq!(res.success, false);
    assert_ne!(res.time, 0);

    internal_result.add_fail_pair_balanced(from, target, channel_outpoint.clone(), 100);
    assert_eq!(internal_result.pairs.len(), 2);
    let res = internal_result
        .pairs
        .get(&(channel_outpoint, direction))
        .unwrap();
    assert_eq!(res.amount, 100);
    assert_eq!(res.success, false);
}

#[test]
fn test_history_internal_result_fail_pair() {
    let mut internal_result = InternalResult::default();
    let from = generate_pubkey();
    let target = generate_pubkey();

    let channel_outpoint = gen_rand_outpoint();
    let route = vec![
        SessionRouteNode {
            pubkey: from,
            amount: 10,
            channel_outpoint: channel_outpoint.clone(),
        },
        SessionRouteNode {
            pubkey: target,
            amount: 5,
            channel_outpoint: gen_rand_outpoint(),
        },
    ];

    internal_result.fail_pair(&route, 0);
    assert_eq!(internal_result.pairs.len(), 0);

    internal_result.fail_pair(&route, 1);
    assert_eq!(internal_result.pairs.len(), 2);
    let (direction, rev_direction) = output_direction(from, target);
    let res = internal_result
        .pairs
        .get(&(channel_outpoint.clone(), direction))
        .unwrap();
    assert_eq!(res.amount, 0);
    assert_eq!(res.success, false);

    let res = internal_result
        .pairs
        .get(&(channel_outpoint, rev_direction))
        .unwrap();
    assert_eq!(res.amount, 0);
    assert_eq!(res.success, false);
}

#[test]
fn test_history_internal_result_success_range_pair() {
    let mut internal_result = InternalResult::default();
    let node1 = generate_pubkey();
    let node2 = generate_pubkey();
    let node3 = generate_pubkey();

    let channel_outpoint1 = gen_rand_outpoint();
    let channel_outpoint2 = gen_rand_outpoint();
    let (direction1, _) = output_direction(node1, node2);
    let (direction2, _) = output_direction(node2, node3);
    let route = vec![
        SessionRouteNode {
            pubkey: node1,
            amount: 10,
            channel_outpoint: channel_outpoint1.clone(),
        },
        SessionRouteNode {
            pubkey: node2,
            amount: 5,
            channel_outpoint: channel_outpoint2.clone(),
        },
        SessionRouteNode {
            pubkey: node3,
            amount: 3,
            channel_outpoint: OutPoint::default(),
        },
    ];

    internal_result.succeed_range_pairs(&route, 0, 2);
    assert_eq!(internal_result.pairs.len(), 2);
    let res = internal_result
        .pairs
        .get(&(channel_outpoint1, direction1))
        .unwrap();
    assert_eq!(res.amount, 10);
    assert_eq!(res.success, true);
    let res = internal_result
        .pairs
        .get(&(channel_outpoint2, direction2))
        .unwrap();
    assert_eq!(res.amount, 5);
    assert_eq!(res.success, true);
}

#[test]
fn test_history_internal_result_fail_range_pair() {
    let mut internal_result = InternalResult::default();
    let node1 = generate_pubkey();
    let node2 = generate_pubkey();
    let node3 = generate_pubkey();
    let channel_outpoint1 = gen_rand_outpoint();
    let channel_outpoint2 = gen_rand_outpoint();

    let route = vec![
        SessionRouteNode {
            pubkey: node1,
            amount: 10,
            channel_outpoint: channel_outpoint1.clone(),
        },
        SessionRouteNode {
            pubkey: node2,
            amount: 5,
            channel_outpoint: channel_outpoint2.clone(),
        },
        SessionRouteNode {
            pubkey: node3,
            amount: 3,
            channel_outpoint: OutPoint::default(),
        },
    ];

    internal_result.fail_range_pairs(&route, 0, 2);
    assert_eq!(internal_result.pairs.len(), 4);

    let (direction1, rev_direction1) = output_direction(node1, node2);
    let (direction2, rev_direction2) = output_direction(node2, node3);
    let res = internal_result
        .pairs
        .get(&(channel_outpoint1.clone(), direction1))
        .unwrap();
    assert_eq!(res.amount, 0);
    assert_eq!(res.success, false);
    let res = internal_result
        .pairs
        .get(&(channel_outpoint1.clone(), rev_direction1))
        .unwrap();
    assert_eq!(res.amount, 0);
    assert_eq!(res.success, false);
    let res = internal_result
        .pairs
        .get(&(channel_outpoint2.clone(), direction2))
        .unwrap();
    assert_eq!(res.amount, 0);
    assert_eq!(res.success, false);
    let res = internal_result
        .pairs
        .get(&(channel_outpoint2.clone(), rev_direction2))
        .unwrap();
    assert_eq!(res.amount, 0);
    assert_eq!(res.success, false);

    let mut history = PaymentHistory::new(generate_pubkey().into(), None, generate_store());
    history.apply_internal_result(internal_result);

    assert!(matches!(
        history.get_result(&channel_outpoint1, direction1),
        Some(&TimedResult {
            fail_amount: 0,
            success_amount: 0,
            success_time: 0,
            ..
        })
    ));

    assert!(matches!(
        history.get_result(&channel_outpoint1, rev_direction1),
        Some(&TimedResult {
            fail_amount: 0,
            success_amount: 0,
            success_time: 0,
            ..
        })
    ));

    assert!(matches!(
        history.get_result(&channel_outpoint2, direction2),
        Some(&TimedResult {
            fail_amount: 0,
            success_amount: 0,
            success_time: 0,
            ..
        })
    ));

    assert!(matches!(
        history.get_result(&channel_outpoint2, rev_direction2),
        Some(&TimedResult {
            fail_amount: 0,
            success_amount: 0,
            success_time: 0,
            ..
        })
    ));
}

#[test]
fn test_history_apply_internal_result_fail_node() {
    let mut internal_result = InternalResult::default();
    let mut history = PaymentHistory::new(generate_pubkey().into(), None, generate_store());
    let node1 = generate_pubkey();
    let node2 = generate_pubkey();
    let node3 = generate_pubkey();
    let channel_outpoint1 = gen_rand_outpoint();
    let channel_outpoint2 = gen_rand_outpoint();

    let route = vec![
        SessionRouteNode {
            pubkey: node1,
            amount: 10,
            channel_outpoint: channel_outpoint1.clone(),
        },
        SessionRouteNode {
            pubkey: node2,
            amount: 5,
            channel_outpoint: channel_outpoint2.clone(),
        },
        SessionRouteNode {
            pubkey: node3,
            amount: 3,
            channel_outpoint: OutPoint::default(),
        },
    ];

    internal_result.fail_node(&route, 1);
    assert_eq!(internal_result.pairs.len(), 4);

    let (direction1, rev_direction1) = output_direction(node1, node2);
    let (direction2, rev_direction2) = output_direction(node2, node3);

    history.apply_pair_result(channel_outpoint1.clone(), direction1, 10, true, 1);
    history.apply_pair_result(channel_outpoint2.clone(), direction2, 11, true, 2);
    assert!(matches!(
        history.get_result(&channel_outpoint1, direction1),
        Some(&TimedResult {
            fail_amount: 0,
            success_amount: 10,
            success_time: 1,
            ..
        })
    ));

    assert!(matches!(
        history.get_result(&channel_outpoint2, direction2),
        Some(&TimedResult {
            fail_amount: 0,
            success_amount: 11,
            success_time: 2,
            ..
        })
    ));

    history.apply_internal_result(internal_result);
    assert!(matches!(
        history.get_result(&channel_outpoint1, direction1),
        Some(&TimedResult {
            fail_amount: 0,
            success_amount: 0,
            success_time: 1,
            ..
        })
    ));
    assert!(matches!(
        history.get_result(&channel_outpoint1, rev_direction1),
        Some(&TimedResult {
            fail_amount: 0,
            success_amount: 0,
            success_time: 0,
            ..
        })
    ));

    assert!(matches!(
        history.get_result(&channel_outpoint2, direction2),
        Some(&TimedResult {
            fail_amount: 0,
            success_amount: 0,
            success_time: 2,
            ..
        })
    ));
    assert!(matches!(
        history.get_result(&channel_outpoint2, rev_direction2),
        Some(&TimedResult {
            fail_amount: 0,
            success_amount: 0,
            success_time: 0,
            ..
        })
    ));
}

#[test]
fn test_history_fail_node_with_multiple_channels() {
    let mut internal_result = InternalResult::default();
    let mut history = PaymentHistory::new(generate_pubkey().into(), None, MemoryStore::default());
    let node1 = generate_pubkey();
    let node2 = generate_pubkey();
    let node3 = generate_pubkey();
    let channel_outpoint1 = gen_rand_outpoint();
    let channel_outpoint2 = gen_rand_outpoint();
    let channel_outpoint3 = gen_rand_outpoint();
    let channel_outpoint4 = gen_rand_outpoint();

    let route1 = vec![
        SessionRouteNode {
            pubkey: node1,
            amount: 10,
            channel_outpoint: channel_outpoint1.clone(),
        },
        SessionRouteNode {
            pubkey: node2,
            amount: 5,
            channel_outpoint: channel_outpoint2.clone(),
        },
        SessionRouteNode {
            pubkey: node3,
            amount: 3,
            channel_outpoint: OutPoint::default(),
        },
    ];

    let route2 = vec![
        SessionRouteNode {
            pubkey: node1,
            amount: 10,
            channel_outpoint: channel_outpoint3.clone(),
        },
        SessionRouteNode {
            pubkey: node2,
            amount: 5,
            channel_outpoint: channel_outpoint4.clone(),
        },
        SessionRouteNode {
            pubkey: node3,
            amount: 3,
            channel_outpoint: OutPoint::default(),
        },
    ];

    let (direction1, rev_direction1) = output_direction(node1, node2);
    let (direction2, rev_direction2) = output_direction(node2, node3);

    internal_result.succeed_range_pairs(&route1, 0, 2);
    history.apply_internal_result(internal_result.clone());

    assert!(matches!(
        history.get_result(&channel_outpoint1, direction1),
        Some(&TimedResult {
            fail_amount: 0,
            fail_time: 0,
            success_amount: 10,
            ..
        })
    ));

    assert!(matches!(
        history.get_result(&channel_outpoint2, direction2),
        Some(&TimedResult {
            fail_amount: 0,
            fail_time: 0,
            success_amount: 5,
            ..
        })
    ));

    internal_result.fail_node(&route2, 1);
    assert_eq!(internal_result.pairs.len(), 6);
    history.apply_internal_result(internal_result);

    assert!(matches!(
        history.get_result(&channel_outpoint1, direction1),
        Some(&TimedResult {
            fail_amount: 0,
            success_amount: 0,
            ..
        })
    ));

    assert!(matches!(
        history.get_result(&channel_outpoint2, direction2),
        Some(&TimedResult {
            fail_amount: 0,
            success_amount: 0,
            ..
        })
    ));

    assert!(matches!(
        history.get_result(&channel_outpoint1, rev_direction1),
        None,
    ));

    assert!(matches!(
        history.get_result(&channel_outpoint2, rev_direction2),
        None,
    ));

    assert!(matches!(
        history.get_result(&channel_outpoint3, direction1),
        Some(&TimedResult {
            fail_amount: 0,
            success_amount: 0,
            ..
        })
    ));

    assert!(matches!(
        history.get_result(&channel_outpoint4, direction2),
        Some(&TimedResult {
            fail_amount: 0,
            success_amount: 0,
            ..
        })
    ));

    assert!(matches!(
        history.get_result(&channel_outpoint3, rev_direction1),
        Some(&TimedResult {
            fail_amount: 0,
            success_amount: 0,
            ..
        })
    ));

    assert!(matches!(
        history.get_result(&channel_outpoint4, rev_direction2),
        Some(&TimedResult {
            fail_amount: 0,
            success_amount: 0,
            ..
        })
    ));
}

#[test]
fn test_history_interal_success_fail() {
<<<<<<< HEAD
    let mut history = PaymentHistory::new(generate_pubkey().into(), None, MemoryStore::default());
    let from = generate_pubkey();
=======
    let mut history = PaymentHistory::new(generate_pubkey().into(), None, generate_store());
>>>>>>> 6b0a5a8a
    let target = generate_pubkey();
    let channel_outpoint = OutPoint::default();
    let (direction, _) = output_direction(from, target);

    let result = TimedResult {
        fail_time: 1,
        fail_amount: 2,
        success_time: 3,
        success_amount: 4,
    };

    history.add_result(channel_outpoint.clone(), direction, result);

    history.apply_pair_result(channel_outpoint.clone(), direction, 10, true, 11);
    assert_eq!(
        history.get_result(&channel_outpoint, direction),
        Some(&TimedResult {
            fail_time: 1,
            fail_amount: 11, // amount + 1
            success_time: 11,
            success_amount: 10,
        })
    );

    // time is too short
    history.apply_pair_result(channel_outpoint.clone(), direction, 12, false, 13);
    assert_eq!(
        history.get_result(&channel_outpoint, direction),
        Some(&TimedResult {
            fail_time: 1,
            fail_amount: 11,
            success_time: 11,
            success_amount: 10,
        })
    );

    history.apply_pair_result(channel_outpoint.clone(), direction, 12, false, 61 * 1000);
    assert_eq!(
        history.get_result(&channel_outpoint, direction),
        Some(&TimedResult {
            fail_time: 61 * 1000,
            fail_amount: 12,
            success_time: 11,   // will not update
            success_amount: 10, // will not update
        })
    );

    history.apply_pair_result(channel_outpoint.clone(), direction, 9, false, 61 * 1000 * 2);
    assert_eq!(
        history.get_result(&channel_outpoint, direction),
        Some(&TimedResult {
            fail_time: 61 * 1000 * 2,
            fail_amount: 9,
            success_time: 11,
            success_amount: 8, // amount - 1
        })
    );
}

#[test]
fn test_history_probability() {
<<<<<<< HEAD
    let mut history = PaymentHistory::new(generate_pubkey().into(), None, MemoryStore::default());
    let from = generate_pubkey();
=======
    let mut history = PaymentHistory::new(generate_pubkey().into(), None, generate_store());
>>>>>>> 6b0a5a8a
    let target = generate_pubkey();
    let channel_outpoint = OutPoint::default();
    let (direction, _) = output_direction(from, target);

    let prob = history.eval_probability(from, target, &channel_outpoint, 10, 100);
    assert_eq!(prob, 1.0);

    let now = now_timestamp_as_millis_u64();
    let result = TimedResult {
        success_time: now,
        success_amount: 5,
        fail_time: now,
        fail_amount: 10,
    };
    history.add_result(channel_outpoint.clone(), direction, result);

    assert_eq!(
        history.eval_probability(from, target, &channel_outpoint, 1, 10),
        1.0
    );
    assert_eq!(
        history.eval_probability(from, target, &channel_outpoint, 1, 8),
        1.0
    );

    // graph of amount is less than history's success_amount and fail_amount
    assert_eq!(
        history.eval_probability(from, target, &channel_outpoint, 1, 4),
        1.0
    );

    let p1 = history
        .eval_probability(from, target, &channel_outpoint, 5, 9)
        .round_to_2();
    assert!(p1 <= 1.0);

    let p2 = history
        .eval_probability(from, target, &channel_outpoint, 6, 9)
        .round_to_2();
    assert!(p2 <= 0.75);
    assert!(p2 < p1);

    let p3 = history
        .eval_probability(from, target, &channel_outpoint, 7, 9)
        .round_to_2();
    assert!(p3 <= 0.50 && p3 < p2);

    let p4 = history
        .eval_probability(from, target, &channel_outpoint, 8, 9)
        .round_to_2();
    assert!(p4 <= 0.25 && p4 < p3);

    let p1 = history
        .eval_probability(from, target, &channel_outpoint, 5, 10)
        .round_to_2();
    assert!(p1 <= 1.0);

    let p2 = history
        .eval_probability(from, target, &channel_outpoint, 6, 10)
        .round_to_2();
    assert!(p2 <= 0.80 && p2 < p1);

    let p3 = history
        .eval_probability(from, target, &channel_outpoint, 7, 10)
        .round_to_2();
    assert!(p3 <= 0.60 && p3 < p2);

    let p4 = history
        .eval_probability(from, target, &channel_outpoint, 8, 10)
        .round_to_2();
    assert!(p4 <= 0.40 && p4 < p3);

    let p5 = history
        .eval_probability(from, target, &channel_outpoint, 9, 10)
        .round_to_2();
    assert!(p5 <= 0.20 && p5 < p4);

    assert_eq!(
        history
            .eval_probability(from, target, &channel_outpoint, 10, 10)
            .round_to_2(),
        0.0
    );
}

#[test]
fn test_history_direct_probability() {
<<<<<<< HEAD
    let mut history = PaymentHistory::new(generate_pubkey().into(), None, MemoryStore::default());
    let from = generate_pubkey();
=======
    let mut history = PaymentHistory::new(generate_pubkey().into(), None, generate_store());
>>>>>>> 6b0a5a8a
    let target = generate_pubkey();
    let channel_outpoint = OutPoint::default();
    let (direction, _) = output_direction(from, target);

    let prob = history.get_direct_probability(&channel_outpoint, direction);
    assert_eq!(prob, 1.0);

    let result = TimedResult {
        success_time: 3,
        success_amount: 5,
        fail_time: 0,
        fail_amount: 0,
    };
    history.add_result(channel_outpoint.clone(), direction, result);
    assert_eq!(
        history.get_direct_probability(&channel_outpoint, direction),
        1.0
    );

    let result = TimedResult {
        success_time: 3,
        success_amount: 5,
        fail_time: 10,
        fail_amount: 10,
    };
    history.add_result(channel_outpoint.clone(), direction, result);
    let prob = history.get_direct_probability(&channel_outpoint, direction);
    assert_eq!(prob, 0.0);
}

#[test]
fn test_history_small_fail_amount_probability() {
<<<<<<< HEAD
    let mut history = PaymentHistory::new(generate_pubkey().into(), None, MemoryStore::default());
    let from = generate_pubkey();
=======
    let mut history = PaymentHistory::new(generate_pubkey().into(), None, generate_store());
>>>>>>> 6b0a5a8a
    let target = generate_pubkey();
    let channel_outpoint = OutPoint::default();
    let (direction, _) = output_direction(from, target);

    let prob = history.eval_probability(from, target, &channel_outpoint, 50000000, 100000000);
    assert_eq!(prob, 1.0);

    let result = TimedResult {
        success_time: 3,
        success_amount: 50000000,
        fail_time: now_timestamp_as_millis_u64(),
        fail_amount: 10,
    };
    history.add_result(channel_outpoint.clone(), direction, result);
    assert_eq!(
        history.eval_probability(from, target, &channel_outpoint, 50000000, 100000000),
        0.0
    );
}

#[test]
fn test_history_channel_probability_range() {
<<<<<<< HEAD
    let mut history = PaymentHistory::new(generate_pubkey().into(), None, MemoryStore::default());
    let from = generate_pubkey();
=======
    let mut history = PaymentHistory::new(generate_pubkey().into(), None, generate_store());
>>>>>>> 6b0a5a8a
    let target = generate_pubkey();
    let channel_outpoint = OutPoint::default();
    let (direction, _) = output_direction(from, target);

    let prob = history.eval_probability(from, target, &channel_outpoint, 50000000, 100000000);
    assert_eq!(prob, 1.0);

    let now = now_timestamp_as_millis_u64();
    let result = TimedResult {
        success_time: now,
        success_amount: 10000000,
        fail_time: now,
        fail_amount: 50000000,
    };

    history.add_result(channel_outpoint.clone(), direction, result);

    for amount in (1..10000000).step_by(100000) {
        let prob = history.eval_probability(from, target, &channel_outpoint, amount, 100000000);
        assert_eq!(prob, 1.0);
    }

    let mut prev_prob =
        history.eval_probability(from, target, &channel_outpoint, 10000000, 100000000);
    for amount in (10000005..50000000).step_by(10000) {
        let prob = history.eval_probability(from, target, &channel_outpoint, amount, 100000000);
        assert!(prob < prev_prob);
        prev_prob = prob;
    }

    for amount in (50000001..100000000).step_by(100000) {
        let prob = history.eval_probability(from, target, &channel_outpoint, amount, 100000000);
        assert!(prob < 0.0001);
    }
}

#[test]
fn test_history_eval_probability_range() {
<<<<<<< HEAD
    let mut history = PaymentHistory::new(generate_pubkey().into(), None, MemoryStore::default());
    let from = generate_pubkey();
=======
    let mut history = PaymentHistory::new(generate_pubkey().into(), None, generate_store());
>>>>>>> 6b0a5a8a
    let target = generate_pubkey();
    let channel_outpoint = OutPoint::default();
    let (direction, _) = output_direction(from, target);

    let prob = history.eval_probability(from, target, &channel_outpoint, 50000000, 100000000);
    assert_eq!(prob, 1.0);

    let now = now_timestamp_as_millis_u64();
    let result = TimedResult {
        success_time: now,
        success_amount: 10000000,
        fail_time: now,
        fail_amount: 50000000,
    };

    history.add_result(channel_outpoint.clone(), direction, result);
    let prob1 = history.eval_probability(from, target, &channel_outpoint, 50000000, 100000000);
    assert!(0.0 <= prob1 && prob1 < 0.001);
    let prob2 = history.eval_probability(from, target, &channel_outpoint, 50000000 - 10, 100000000);
    assert!(0.0 < prob2 && prob2 < 0.001);
    assert!(prob2 > prob1);

    let mut prev_prob = prob2;
    for _i in 0..3 {
        std::thread::sleep(std::time::Duration::from_millis(500));
        let prob =
            history.eval_probability(from, target, &channel_outpoint, 50000000 - 10, 100000000);
        assert!(prob > prev_prob);
        prev_prob = prob;
    }

    history.reset();
    let now = now_timestamp_as_millis_u64();
    let result = TimedResult {
        success_time: now,
        success_amount: 10000000,
        fail_time: now,
        fail_amount: 50000000,
    };
    history.add_result(channel_outpoint.clone(), direction, result);
    prev_prob = 0.0;
    for gap in (10..10000000).step_by(100000) {
        let prob =
            history.eval_probability(from, target, &channel_outpoint, 50000000 - gap, 100000000);
        assert!(prob > prev_prob);
        prev_prob = prob;
    }

    prev_prob = 0.0;
    let now = now_timestamp_as_millis_u64();
    for time in (60 * 1000..DEFAULT_BIMODAL_DECAY_TIME * 2).step_by(1 * 60 * 60 * 1000) {
        history.reset();
        let result = TimedResult {
            success_time: now,
            success_amount: 10000000,
            fail_time: now - time,
            fail_amount: 50000000,
        };
        history.add_result(channel_outpoint.clone(), direction, result);
        let prob =
            history.eval_probability(from, target, &channel_outpoint, 50000000 - 10, 100000000);
        assert!(prob > prev_prob);
        prev_prob = prob;
    }
    assert!(prev_prob > 0.0 && prev_prob < 0.55);
}

#[test]
fn test_history_load_store() {
    let dir = tempdir().unwrap();
    let path = dir.path().join("test_history_load_store");
    let store = Store::new(path);
    let mut history = PaymentHistory::new(generate_pubkey().into(), None, store.clone());
    let from = generate_pubkey();
    let target = generate_pubkey();
    let channel_outpoint = OutPoint::default();
    let (direction, _) = output_direction(from, target);

    let result = TimedResult {
        success_time: 3,
        success_amount: 10000000,
        fail_time: 10,
        fail_amount: 50000000,
    };

    history.add_result(channel_outpoint.clone(), direction, result);
    let result = history
        .get_result(&channel_outpoint, direction)
        .unwrap()
        .clone();
    history.reset();
    assert_eq!(history.get_result(&channel_outpoint, direction), None);
    history.load_from_store();
    assert_eq!(
        history.get_result(&channel_outpoint, direction),
        Some(&result)
    );

    history.apply_pair_result(channel_outpoint.clone(), direction, 1, false, 11);
    history.reset();
    history.load_from_store();
    assert_eq!(
        history.get_result(&channel_outpoint, direction),
        Some(&TimedResult {
            fail_time: 11,
            fail_amount: 1,
            success_time: 3,
            success_amount: 0,
        })
    );
}

#[test]
fn test_history_can_send_with_time() {
    use crate::fiber::history::DEFAULT_BIMODAL_DECAY_TIME;

    let history = PaymentHistory::new(generate_pubkey().into(), None, generate_store());
    let now = now_timestamp_as_millis_u64();
    let res = history.can_send(100, now);
    assert_eq!(res, 100);

    let before = now - DEFAULT_BIMODAL_DECAY_TIME / 3;
    let res = history.can_send(100, before);
    assert_eq!(res, 71);

    let before = now - DEFAULT_BIMODAL_DECAY_TIME;
    let res = history.can_send(100, before);
    assert_eq!(res, 36);

    let before = now - DEFAULT_BIMODAL_DECAY_TIME * 3;
    let res = history.can_send(100, before);
    assert_eq!(res, 4);
}

#[test]
fn test_history_can_not_send_with_time() {
    use crate::fiber::history::DEFAULT_BIMODAL_DECAY_TIME;

    let history = PaymentHistory::new(generate_pubkey().into(), None, generate_store());
    let now = now_timestamp_as_millis_u64();
    let res = history.cannot_send(90, now, 100);
    assert_eq!(res, 90);

    let before = now - DEFAULT_BIMODAL_DECAY_TIME / 3;
    let res = history.cannot_send(90, before, 100);
    assert_eq!(res, 93);

    let before = now - DEFAULT_BIMODAL_DECAY_TIME;
    let res = history.cannot_send(90, before, 100);
    assert_eq!(res, 97);

    let before = now - DEFAULT_BIMODAL_DECAY_TIME * 3;
    let res = history.cannot_send(90, before, 100);
    assert_eq!(res, 100);
}<|MERGE_RESOLUTION|>--- conflicted
+++ resolved
@@ -3,12 +3,7 @@
 use crate::fiber::history::{Direction, DEFAULT_BIMODAL_DECAY_TIME};
 use crate::fiber::history::{InternalPairResult, InternalResult};
 use crate::fiber::history::{PaymentHistory, TimedResult};
-<<<<<<< HEAD
-use crate::fiber::tests::test_utils::{generate_pubkey, MemoryStore};
-=======
 use crate::fiber::tests::test_utils::{generate_pubkey, generate_store};
-use crate::fiber::types::Pubkey;
->>>>>>> 6b0a5a8a
 use crate::now_timestamp_as_millis_u64;
 use crate::store::Store;
 use ckb_types::packed::OutPoint;
@@ -32,15 +27,9 @@
 
 #[test]
 fn test_history() {
-<<<<<<< HEAD
-    let mut history = PaymentHistory::new(generate_pubkey().into(), None, MemoryStore::default());
+    let mut history = PaymentHistory::new(generate_pubkey().into(), None, generate_store());
     let channel_outpoint = OutPoint::default();
     let direction = Direction::Forward;
-=======
-    let mut history = PaymentHistory::new(generate_pubkey().into(), None, generate_store());
-    let from: Pubkey = generate_pubkey().into();
-    let target: Pubkey = generate_pubkey().into();
->>>>>>> 6b0a5a8a
 
     let result1 = TimedResult {
         fail_time: 1,
@@ -75,15 +64,9 @@
 
 #[test]
 fn test_history_apply_channel_result() {
-<<<<<<< HEAD
-    let mut history = PaymentHistory::new(generate_pubkey().into(), None, MemoryStore::default());
+    let mut history = PaymentHistory::new(generate_pubkey().into(), None, generate_store());
     let channel_outpoint = OutPoint::default();
     let direction = Direction::Forward;
-=======
-    let mut history = PaymentHistory::new(generate_pubkey().into(), None, generate_store());
-    let target = generate_pubkey();
-    let from: Pubkey = generate_pubkey().into();
->>>>>>> 6b0a5a8a
 
     history.apply_pair_result(channel_outpoint.clone(), direction, 10, false, 11);
     assert_eq!(
@@ -112,11 +95,6 @@
 
 #[test]
 fn test_history_internal_result() {
-<<<<<<< HEAD
-=======
-    //let mut history = PaymentHistory::new(generate_pubkey().into(), None,generate_store());
-
->>>>>>> 6b0a5a8a
     let mut internal_result = InternalResult::default();
     let from = generate_pubkey();
     let target = generate_pubkey();
@@ -459,7 +437,7 @@
 #[test]
 fn test_history_fail_node_with_multiple_channels() {
     let mut internal_result = InternalResult::default();
-    let mut history = PaymentHistory::new(generate_pubkey().into(), None, MemoryStore::default());
+    let mut history = PaymentHistory::new(generate_pubkey().into(), None, generate_store());
     let node1 = generate_pubkey();
     let node2 = generate_pubkey();
     let node3 = generate_pubkey();
@@ -601,12 +579,8 @@
 
 #[test]
 fn test_history_interal_success_fail() {
-<<<<<<< HEAD
-    let mut history = PaymentHistory::new(generate_pubkey().into(), None, MemoryStore::default());
+    let mut history = PaymentHistory::new(generate_pubkey().into(), None, generate_store());
     let from = generate_pubkey();
-=======
-    let mut history = PaymentHistory::new(generate_pubkey().into(), None, generate_store());
->>>>>>> 6b0a5a8a
     let target = generate_pubkey();
     let channel_outpoint = OutPoint::default();
     let (direction, _) = output_direction(from, target);
@@ -668,12 +642,8 @@
 
 #[test]
 fn test_history_probability() {
-<<<<<<< HEAD
-    let mut history = PaymentHistory::new(generate_pubkey().into(), None, MemoryStore::default());
+    let mut history = PaymentHistory::new(generate_pubkey().into(), None, generate_store());
     let from = generate_pubkey();
-=======
-    let mut history = PaymentHistory::new(generate_pubkey().into(), None, generate_store());
->>>>>>> 6b0a5a8a
     let target = generate_pubkey();
     let channel_outpoint = OutPoint::default();
     let (direction, _) = output_direction(from, target);
@@ -761,12 +731,8 @@
 
 #[test]
 fn test_history_direct_probability() {
-<<<<<<< HEAD
-    let mut history = PaymentHistory::new(generate_pubkey().into(), None, MemoryStore::default());
+    let mut history = PaymentHistory::new(generate_pubkey().into(), None, generate_store());
     let from = generate_pubkey();
-=======
-    let mut history = PaymentHistory::new(generate_pubkey().into(), None, generate_store());
->>>>>>> 6b0a5a8a
     let target = generate_pubkey();
     let channel_outpoint = OutPoint::default();
     let (direction, _) = output_direction(from, target);
@@ -799,12 +765,8 @@
 
 #[test]
 fn test_history_small_fail_amount_probability() {
-<<<<<<< HEAD
-    let mut history = PaymentHistory::new(generate_pubkey().into(), None, MemoryStore::default());
+    let mut history = PaymentHistory::new(generate_pubkey().into(), None, generate_store());
     let from = generate_pubkey();
-=======
-    let mut history = PaymentHistory::new(generate_pubkey().into(), None, generate_store());
->>>>>>> 6b0a5a8a
     let target = generate_pubkey();
     let channel_outpoint = OutPoint::default();
     let (direction, _) = output_direction(from, target);
@@ -827,12 +789,8 @@
 
 #[test]
 fn test_history_channel_probability_range() {
-<<<<<<< HEAD
-    let mut history = PaymentHistory::new(generate_pubkey().into(), None, MemoryStore::default());
+    let mut history = PaymentHistory::new(generate_pubkey().into(), None, generate_store());
     let from = generate_pubkey();
-=======
-    let mut history = PaymentHistory::new(generate_pubkey().into(), None, generate_store());
->>>>>>> 6b0a5a8a
     let target = generate_pubkey();
     let channel_outpoint = OutPoint::default();
     let (direction, _) = output_direction(from, target);
@@ -871,12 +829,8 @@
 
 #[test]
 fn test_history_eval_probability_range() {
-<<<<<<< HEAD
-    let mut history = PaymentHistory::new(generate_pubkey().into(), None, MemoryStore::default());
+    let mut history = PaymentHistory::new(generate_pubkey().into(), None, generate_store());
     let from = generate_pubkey();
-=======
-    let mut history = PaymentHistory::new(generate_pubkey().into(), None, generate_store());
->>>>>>> 6b0a5a8a
     let target = generate_pubkey();
     let channel_outpoint = OutPoint::default();
     let (direction, _) = output_direction(from, target);
