use std::collections::HashSet;

use super::test_utils::init_tracing;
use crate::fiber::graph::PaymentSessionStatus;
use crate::fiber::network::HopHint;
use crate::fiber::network::SendPaymentCommand;
use crate::fiber::tests::test_utils::*;
use crate::fiber::types::Hash256;
use crate::fiber::NetworkActorCommand;
use crate::fiber::NetworkActorMessage;
use ractor::call;

#[tokio::test]
async fn test_send_payment_for_direct_channel_and_dry_run() {
    init_tracing();
    let _span = tracing::info_span!("node", node = "test").entered();
    // from https://github.com/nervosnetwork/fiber/issues/359

    let (nodes, channels) = create_n_nodes_with_index_and_amounts_with_established_channel(
        &[
            ((0, 1), (MIN_RESERVED_CKB + 10000000000, MIN_RESERVED_CKB)),
            ((0, 1), (MIN_RESERVED_CKB, MIN_RESERVED_CKB + 10000000000)),
        ],
        2,
        true,
    )
    .await;
    let [mut node_0, mut node_1] = nodes.try_into().expect("2 nodes");
    let source_node = &mut node_0;
    let target_pubkey = node_1.pubkey.clone();

    let res = source_node
        .send_payment(SendPaymentCommand {
            target_pubkey: Some(target_pubkey.clone()),
            amount: Some(10000000000),
            payment_hash: None,
            final_tlc_expiry_delta: None,
            tlc_expiry_limit: None,
            invoice: None,
            timeout: None,
            max_fee_amount: None,
            max_parts: None,
            keysend: Some(true),
            udt_type_script: None,
            allow_self_payment: false,
            hop_hints: None,
            dry_run: true,
        })
        .await;

    eprintln!("res: {:?}", res);
    assert!(res.is_ok());

    let res = source_node
        .send_payment(SendPaymentCommand {
            target_pubkey: Some(target_pubkey.clone()),
            amount: Some(10000000000),
            payment_hash: None,
            final_tlc_expiry_delta: None,
            tlc_expiry_limit: None,
            invoice: None,
            timeout: None,
            max_fee_amount: None,
            max_parts: None,
            keysend: Some(true),
            udt_type_script: None,
            allow_self_payment: false,
            hop_hints: None,
            dry_run: false,
        })
        .await;

    eprintln!("res: {:?}", res);
    assert!(res.is_ok());
    let payment_hash = res.unwrap().payment_hash;

    source_node.wait_until_success(payment_hash).await;

    let res = node_1
        .send_payment(SendPaymentCommand {
            target_pubkey: Some(source_node.pubkey.clone()),
            amount: Some(10000000000),
            payment_hash: None,
            final_tlc_expiry_delta: None,
            tlc_expiry_limit: None,
            invoice: None,
            timeout: None,
            max_fee_amount: None,
            max_parts: None,
            keysend: Some(true),
            udt_type_script: None,
            allow_self_payment: false,
            hop_hints: None,
            dry_run: false,
        })
        .await;

    eprintln!("res: {:?}", res);
    assert!(res.is_ok());

    // sleep for a while
    let payment_hash = res.unwrap().payment_hash;
    node_1.wait_until_success(payment_hash).await;
    node_1
        .assert_payment_status(payment_hash, PaymentSessionStatus::Success, Some(1))
        .await;

    let node_0_balance = source_node.get_local_balance_from_channel(channels[0]);
    let node_1_balance = node_1.get_local_balance_from_channel(channels[0]);

    // A -> B: 10000000000 use the first channel
    assert_eq!(node_0_balance, 0);
    assert_eq!(node_1_balance, 10000000000);

    let node_0_balance = source_node.get_local_balance_from_channel(channels[1]);
    let node_1_balance = node_1.get_local_balance_from_channel(channels[1]);

    // B -> A: 10000000000 use the second channel
    assert_eq!(node_0_balance, 10000000000);
    assert_eq!(node_1_balance, 0);
}

#[tokio::test]
<<<<<<< HEAD
async fn test_send_payment_over_private_channel() {
    init_tracing();
    let _span = tracing::info_span!("node", node = "test").entered();

    let (nodes, _channels) = create_n_nodes_with_index_and_amounts_with_established_channel(
        &[((1, 2), (4200000000 + 20000000000, 4200000000))],
=======
async fn test_send_payment_for_pay_self() {
    init_tracing();
    let _span = tracing::info_span!("node", node = "test").entered();
    // from https://github.com/nervosnetwork/fiber/issues/362

    let (nodes, channels) = create_n_nodes_with_index_and_amounts_with_established_channel(
        &[
            ((0, 1), (MIN_RESERVED_CKB + 10000000000, MIN_RESERVED_CKB)),
            ((1, 2), (MIN_RESERVED_CKB + 10000000000, MIN_RESERVED_CKB)),
            ((2, 0), (MIN_RESERVED_CKB + 10000000000, MIN_RESERVED_CKB)),
        ],
>>>>>>> 81014d36
        3,
        true,
    )
    .await;
<<<<<<< HEAD
    let [mut node1, mut node2, node3] = nodes.try_into().expect("3 nodes");

    let (_new_channel_id, _funding_tx) = establish_channel_between_nodes(
        &mut node1,
        &mut node2,
        false,
        4200000000 + 20000000000,
        4200000000,
        None,
        None,
        None,
        None,
        None,
        None,
        None,
        None,
        None,
        None,
    )
    .await;

    // sleep for a while
    tokio::time::sleep(tokio::time::Duration::from_secs(2)).await;

    let source_node = &mut node1;
    let target_pubkey = node3.pubkey.clone();

    let res = source_node
        .send_payment(SendPaymentCommand {
            target_pubkey: Some(target_pubkey.clone()),
            amount: Some(10000000000),
=======
    let [mut node_0, node_1, node_2] = nodes.try_into().expect("3 nodes");

    let node_1_channel0_balance = node_1.get_local_balance_from_channel(channels[0]);
    let node_1_channel1_balance = node_1.get_local_balance_from_channel(channels[1]);
    let node_2_channel1_balance = node_2.get_local_balance_from_channel(channels[1]);
    let node_2_channel2_balance = node_2.get_local_balance_from_channel(channels[2]);

    // now node_0 -> node_2 will be ok only with node_1, so the fee is larger than 0
    let res = node_0
        .send_payment(SendPaymentCommand {
            target_pubkey: Some(node_2.pubkey.clone()),
            amount: Some(60000000),
            payment_hash: None,
            final_tlc_expiry_delta: None,
            tlc_expiry_limit: None,
            invoice: None,
            timeout: None,
            max_fee_amount: None,
            max_parts: None,
            keysend: Some(true),
            udt_type_script: None,
            allow_self_payment: false,
            hop_hints: None,
            dry_run: true,
        })
        .await;

    assert!(res.unwrap().fee > 0);

    // node_0 -> node_0 will be ok for dry_run if `allow_self_payment` is true
    let res = node_0
        .send_payment(SendPaymentCommand {
            target_pubkey: Some(node_0.pubkey.clone()),
            amount: Some(60000000),
            payment_hash: None,
            final_tlc_expiry_delta: None,
            tlc_expiry_limit: None,
            invoice: None,
            timeout: None,
            max_fee_amount: None,
            max_parts: None,
            keysend: Some(true),
            udt_type_script: None,
            allow_self_payment: true,
            hop_hints: None,
            dry_run: false,
        })
        .await;

    eprintln!("res: {:?}", res);
    assert!(res.is_ok());

    let res = res.unwrap();
    let payment_hash = res.payment_hash;
    node_0.wait_until_success(payment_hash).await;
    node_0
        .assert_payment_status(payment_hash, PaymentSessionStatus::Success, Some(1))
        .await;

    let node_0_balance1 = node_0.get_local_balance_from_channel(channels[0]);
    let node_0_balance2 = node_0.get_local_balance_from_channel(channels[2]);

    assert_eq!(node_0_balance1, 10000000000 - 60000000 - res.fee);
    assert_eq!(node_0_balance2, 60000000);

    eprintln!(
        "node1 left: {:?}, right: {:?}",
        node_1.get_local_balance_from_channel(channels[0]),
        node_1.get_local_balance_from_channel(channels[1])
    );

    let node_1_new_channel0_balance = node_1.get_local_balance_from_channel(channels[0]);
    let node_1_new_channel1_balance = node_1.get_local_balance_from_channel(channels[1]);
    let node_2_new_channel1_balance = node_2.get_local_balance_from_channel(channels[1]);
    let node_2_new_channel2_balance = node_2.get_local_balance_from_channel(channels[2]);

    let node1_fee = (node_1_new_channel0_balance - node_1_channel0_balance)
        - (node_1_channel1_balance - node_1_new_channel1_balance);
    assert!(node1_fee > 0);

    let node2_fee = (node_2_new_channel1_balance - node_2_channel1_balance)
        - (node_2_channel2_balance - node_2_new_channel2_balance);
    assert!(node2_fee > 0);
    assert_eq!(node1_fee + node2_fee, res.fee);

    // node_0 -> node_2 will be ok with direct channel2,
    // since after payself this channel now have enough balance, so the fee is 0
    let res = node_0
        .send_payment(SendPaymentCommand {
            target_pubkey: Some(node_2.pubkey.clone()),
            amount: Some(60000000),
            payment_hash: None,
            final_tlc_expiry_delta: None,
            tlc_expiry_limit: None,
            invoice: None,
            timeout: None,
            max_fee_amount: None,
            max_parts: None,
            keysend: Some(true),
            udt_type_script: None,
            allow_self_payment: false,
            hop_hints: None,
            dry_run: true,
        })
        .await;

    eprintln!("res: {:?}", res);
    assert_eq!(res.unwrap().fee, 0);
}

#[tokio::test]
async fn test_send_payment_for_pay_self_with_two_nodes() {
    init_tracing();
    let _span = tracing::info_span!("node", node = "test").entered();
    // from https://github.com/nervosnetwork/fiber/issues/355

    let (nodes, channels) = create_n_nodes_with_index_and_amounts_with_established_channel(
        &[
            ((0, 1), (MIN_RESERVED_CKB + 10000000000, MIN_RESERVED_CKB)),
            ((1, 0), (MIN_RESERVED_CKB + 10000000000, MIN_RESERVED_CKB)),
        ],
        2,
        true,
    )
    .await;
    let [mut node_0, node_1] = nodes.try_into().expect("2 nodes");

    let node_1_channel0_balance = node_1.get_local_balance_from_channel(channels[0]);
    let node_1_channel1_balance = node_1.get_local_balance_from_channel(channels[1]);

    // node_0 -> node_0 will be ok for dry_run if `allow_self_payment` is true
    let res = node_0
        .send_payment(SendPaymentCommand {
            target_pubkey: Some(node_0.pubkey.clone()),
            amount: Some(60000000),
            payment_hash: None,
            final_tlc_expiry_delta: None,
            tlc_expiry_limit: None,
            invoice: None,
            timeout: None,
            max_fee_amount: None,
            max_parts: None,
            keysend: Some(true),
            udt_type_script: None,
            allow_self_payment: true,
            hop_hints: None,
            dry_run: false,
        })
        .await;

    eprintln!("res: {:?}", res);
    assert!(res.is_ok());

    let res = res.unwrap();
    let payment_hash = res.payment_hash;
    node_0.wait_until_success(payment_hash).await;
    node_0
        .assert_payment_status(payment_hash, PaymentSessionStatus::Success, Some(1))
        .await;

    let node_0_balance1 = node_0.get_local_balance_from_channel(channels[0]);
    let node_0_balance2 = node_0.get_local_balance_from_channel(channels[1]);

    assert_eq!(node_0_balance1, 10000000000 - 60000000 - res.fee);
    assert_eq!(node_0_balance2, 60000000);

    let new_node_1_channel0_balance = node_1.get_local_balance_from_channel(channels[0]);
    let new_node_1_channel1_balance = node_1.get_local_balance_from_channel(channels[1]);

    let node1_fee = (new_node_1_channel0_balance - node_1_channel0_balance)
        - (node_1_channel1_balance - new_node_1_channel1_balance);
    eprintln!("fee: {:?}", res.fee);
    assert_eq!(node1_fee, res.fee);
}

#[tokio::test]
async fn test_send_payment_with_more_capacity_for_payself() {
    init_tracing();
    let _span = tracing::info_span!("node", node = "test").entered();
    // from https://github.com/nervosnetwork/fiber/issues/362

    let (nodes, channels) = create_n_nodes_with_index_and_amounts_with_established_channel(
        &[
            (
                (0, 1),
                (
                    MIN_RESERVED_CKB + 10000000000,
                    MIN_RESERVED_CKB + 10000000000,
                ),
            ),
            (
                (1, 2),
                (
                    MIN_RESERVED_CKB + 10000000000,
                    MIN_RESERVED_CKB + 10000000000,
                ),
            ),
            (
                (2, 0),
                (
                    MIN_RESERVED_CKB + 10000000000,
                    MIN_RESERVED_CKB + 10000000000,
                ),
            ),
        ],
        3,
        true,
    )
    .await;
    let [mut node_0, node_1, node_2] = nodes.try_into().expect("3 nodes");

    let node_1_channel0_balance = node_1.get_local_balance_from_channel(channels[0]);
    let node_1_channel1_balance = node_1.get_local_balance_from_channel(channels[1]);
    let node_2_channel1_balance = node_2.get_local_balance_from_channel(channels[1]);
    let node_2_channel2_balance = node_2.get_local_balance_from_channel(channels[2]);

    // node_0 -> node_0 will be ok if `allow_self_payment` is true
    let res = node_0
        .send_payment(SendPaymentCommand {
            target_pubkey: Some(node_0.pubkey.clone()),
            amount: Some(60000000),
            payment_hash: None,
            final_tlc_expiry_delta: None,
            tlc_expiry_limit: None,
            invoice: None,
            timeout: None,
            max_fee_amount: None,
            max_parts: None,
            keysend: Some(true),
            udt_type_script: None,
            allow_self_payment: true,
            hop_hints: None,
            dry_run: false,
        })
        .await;

    eprintln!("res: {:?}", res);
    assert!(res.is_ok());

    // sleep for a while
    let res = res.unwrap();
    let payment_hash = res.payment_hash;
    node_0.wait_until_success(payment_hash).await;
    node_0
        .assert_payment_status(payment_hash, PaymentSessionStatus::Success, Some(1))
        .await;

    let node_0_balance1 = node_0.get_local_balance_from_channel(channels[0]);
    let node_0_balance2 = node_0.get_local_balance_from_channel(channels[2]);

    eprintln!("fee: {:?}", res.fee);
    // for node0 pay to self, only the fee will be deducted
    assert!(node_0_balance1 + node_0_balance2 == 10000000000 + 10000000000 - res.fee);

    eprintln!(
        "node1 left: {:?}, right: {:?}",
        node_1.get_local_balance_from_channel(channels[0]),
        node_1.get_local_balance_from_channel(channels[1])
    );

    let node_1_new_channel0_balance = node_1.get_local_balance_from_channel(channels[0]);
    let node_1_new_channel1_balance = node_1.get_local_balance_from_channel(channels[1]);
    let node_2_new_channel1_balance = node_2.get_local_balance_from_channel(channels[1]);
    let node_2_new_channel2_balance = node_2.get_local_balance_from_channel(channels[2]);

    // we may route to self from
    //     node0 -> node1 -> node2 -> node0
    // or  node0 -> node2 -> node1 -> node0
    // so the assertion need to be more complex
    let node1_fee = if node_1_new_channel0_balance > node_1_channel0_balance {
        (node_1_new_channel0_balance - node_1_channel0_balance)
            - (node_1_channel1_balance - node_1_new_channel1_balance)
    } else {
        (node_1_new_channel1_balance - node_1_channel1_balance)
            - (node_1_channel0_balance - node_1_new_channel0_balance)
    };
    assert!(node1_fee > 0);

    let node2_fee = if node_2_new_channel1_balance > node_2_channel1_balance {
        (node_2_new_channel1_balance - node_2_channel1_balance)
            - (node_2_channel2_balance - node_2_new_channel2_balance)
    } else {
        (node_2_new_channel2_balance - node_2_channel2_balance)
            - (node_2_channel1_balance - node_2_new_channel1_balance)
    };
    assert_eq!(node1_fee + node2_fee, res.fee);
}

#[tokio::test]
async fn test_send_payment_with_route_to_self_with_hop_hints() {
    init_tracing();
    let _span = tracing::info_span!("node", node = "test").entered();

    let (nodes, channels) = create_n_nodes_with_index_and_amounts_with_established_channel(
        &[
            (
                (0, 1),
                (
                    MIN_RESERVED_CKB + 10000000000,
                    MIN_RESERVED_CKB + 10000000000,
                ),
            ),
            (
                (1, 2),
                (
                    MIN_RESERVED_CKB + 10000000000,
                    MIN_RESERVED_CKB + 10000000000,
                ),
            ),
            (
                (2, 0),
                (
                    MIN_RESERVED_CKB + 10000000000,
                    MIN_RESERVED_CKB + 10000000000,
                ),
            ),
        ],
        3,
        true,
    )
    .await;
    let [mut node_0, node_1, node_2] = nodes.try_into().expect("3 nodes");
    eprintln!("node_0: {:?}", node_0.pubkey);
    eprintln!("node_1: {:?}", node_1.pubkey);
    eprintln!("node_2: {:?}", node_2.pubkey);

    let node_1_channel0_balance = node_1.get_local_balance_from_channel(channels[0]);
    let node_1_channel1_balance = node_1.get_local_balance_from_channel(channels[1]);
    let node_2_channel1_balance = node_2.get_local_balance_from_channel(channels[1]);
    let node_2_channel2_balance = node_2.get_local_balance_from_channel(channels[2]);

    let channel_0_funding_tx = node_0.get_channel_funding_tx(&channels[0]).unwrap();

    // node_0 -> node_0 will be ok if `allow_self_payment` is true
    // use hop hints to help find_path use node1 -> node0,
    // then the only valid route will be node0 -> node2 -> node1 -> node0
    let res = node_0
        .send_payment(SendPaymentCommand {
            target_pubkey: Some(node_0.pubkey.clone()),
            amount: Some(60000000),
>>>>>>> 81014d36
            payment_hash: None,
            final_tlc_expiry_delta: None,
            tlc_expiry_limit: None,
            invoice: None,
            timeout: None,
            max_fee_amount: None,
            max_parts: None,
            keysend: Some(true),
            udt_type_script: None,
<<<<<<< HEAD
            allow_self_payment: false,
=======
            allow_self_payment: true,
            hop_hints: Some(vec![HopHint {
                pubkey: node_0.pubkey.clone(),
                channel_funding_tx: channel_0_funding_tx,
                inbound: true,
            }]),
            dry_run: false,
        })
        .await;

    eprintln!("res: {:?}", res);
    assert!(res.is_ok());

    let res = res.unwrap();
    let payment_hash = res.payment_hash;
    node_0.wait_until_success(payment_hash).await;
    node_0
        .assert_payment_status(payment_hash, PaymentSessionStatus::Success, Some(1))
        .await;

    let node_0_balance1 = node_0.get_local_balance_from_channel(channels[0]);
    let node_0_balance2 = node_0.get_local_balance_from_channel(channels[2]);

    eprintln!("fee: {:?}", res.fee);
    // for node0 pay to self, only the fee will be deducted
    assert!(node_0_balance1 + node_0_balance2 == 10000000000 + 10000000000 - res.fee);

    eprintln!(
        "node1 left: {:?}, right: {:?}",
        node_1.get_local_balance_from_channel(channels[0]),
        node_1.get_local_balance_from_channel(channels[1])
    );

    let node_1_new_channel0_balance = node_1.get_local_balance_from_channel(channels[0]);
    let node_1_new_channel1_balance = node_1.get_local_balance_from_channel(channels[1]);
    let node_2_new_channel1_balance = node_2.get_local_balance_from_channel(channels[1]);
    let node_2_new_channel2_balance = node_2.get_local_balance_from_channel(channels[2]);

    // node0 can only route to self from
    // node0 -> node2 -> node1 -> node0
    let node1_fee = (node_1_new_channel1_balance - node_1_channel1_balance)
        - (node_1_channel0_balance - node_1_new_channel0_balance);

    assert!(node1_fee > 0);

    let node2_fee = (node_2_new_channel2_balance - node_2_channel2_balance)
        - (node_2_channel1_balance - node_2_new_channel1_balance);

    assert_eq!(node1_fee + node2_fee, res.fee);
}

#[tokio::test]
async fn test_send_payment_with_route_to_self_with_outbound_hop_hints() {
    init_tracing();
    let _span = tracing::info_span!("node", node = "test").entered();

    let (nodes, channels) = create_n_nodes_with_index_and_amounts_with_established_channel(
        &[
            (
                (0, 1),
                (
                    MIN_RESERVED_CKB + 10000000000,
                    MIN_RESERVED_CKB + 10000000000,
                ),
            ),
            (
                (1, 2),
                (
                    MIN_RESERVED_CKB + 10000000000,
                    MIN_RESERVED_CKB + 10000000000,
                ),
            ),
            (
                (2, 0),
                (
                    MIN_RESERVED_CKB + 10000000000,
                    MIN_RESERVED_CKB + 10000000000,
                ),
            ),
        ],
        3,
        true,
    )
    .await;
    let [mut node_0, node_1, node_2] = nodes.try_into().expect("3 nodes");
    eprintln!("node_0: {:?}", node_0.pubkey);
    eprintln!("node_1: {:?}", node_1.pubkey);
    eprintln!("node_2: {:?}", node_2.pubkey);

    let node_1_channel0_balance = node_1.get_local_balance_from_channel(channels[0]);
    let node_1_channel1_balance = node_1.get_local_balance_from_channel(channels[1]);
    let node_2_channel1_balance = node_2.get_local_balance_from_channel(channels[1]);
    let node_2_channel2_balance = node_2.get_local_balance_from_channel(channels[2]);

    let channel_0_funding_tx = node_0.get_channel_funding_tx(&channels[0]).unwrap();

    // node_0 -> node_0 will be ok if `allow_self_payment` is true
    // use hop hints to help find_path use node0 -> node1,
    // then the only valid route will be node0 -> node1 -> node2 -> node0
    let res = node_0
        .send_payment(SendPaymentCommand {
            target_pubkey: Some(node_0.pubkey.clone()),
            amount: Some(60000000),
            payment_hash: None,
            final_tlc_expiry_delta: None,
            tlc_expiry_limit: None,
            invoice: None,
            timeout: None,
            max_fee_amount: None,
            max_parts: None,
            keysend: Some(true),
            udt_type_script: None,
            allow_self_payment: true,
            hop_hints: Some(vec![HopHint {
                pubkey: node_0.pubkey.clone(),
                channel_funding_tx: channel_0_funding_tx,
                inbound: false,
            }]),
            dry_run: false,
        })
        .await;

    eprintln!("res: {:?}", res);
    assert!(res.is_ok());

    let res = res.unwrap();
    let payment_hash = res.payment_hash;
    node_0.wait_until_success(payment_hash).await;
    node_0
        .assert_payment_status(payment_hash, PaymentSessionStatus::Success, Some(1))
        .await;

    let node_0_balance1 = node_0.get_local_balance_from_channel(channels[0]);
    let node_0_balance2 = node_0.get_local_balance_from_channel(channels[2]);

    eprintln!("fee: {:?}", res.fee);
    // for node0 pay to self, only the fee will be deducted
    assert!(node_0_balance1 + node_0_balance2 == 10000000000 + 10000000000 - res.fee);

    eprintln!(
        "node1 left: {:?}, right: {:?}",
        node_1.get_local_balance_from_channel(channels[0]),
        node_1.get_local_balance_from_channel(channels[1])
    );

    let node_1_new_channel0_balance = node_1.get_local_balance_from_channel(channels[0]);
    let node_1_new_channel1_balance = node_1.get_local_balance_from_channel(channels[1]);
    let node_2_new_channel1_balance = node_2.get_local_balance_from_channel(channels[1]);
    let node_2_new_channel2_balance = node_2.get_local_balance_from_channel(channels[2]);

    // node0 can only route to self from
    // node0 -> node1 -> node2 -> node0
    let node1_fee = (node_1_new_channel0_balance - node_1_channel0_balance)
        - (node_1_channel1_balance - node_1_new_channel1_balance);

    assert!(node1_fee > 0);

    let node2_fee = (node_2_new_channel1_balance - node_2_channel1_balance)
        - (node_2_channel2_balance - node_2_new_channel2_balance);

    assert_eq!(node1_fee + node2_fee, res.fee);
}

#[tokio::test]
async fn test_send_payment_select_channel_with_hop_hints() {
    init_tracing();
    let _span = tracing::info_span!("node", node = "test").entered();

    let (nodes, channels) = create_n_nodes_with_index_and_amounts_with_established_channel(
        &[
            (
                (0, 1),
                (
                    MIN_RESERVED_CKB + 10000000000,
                    MIN_RESERVED_CKB + 10000000000,
                ),
            ),
            // there are 3 channels from node1 -> node2
            (
                (1, 2),
                (
                    MIN_RESERVED_CKB + 10000000000,
                    MIN_RESERVED_CKB + 10000000000,
                ),
            ),
            (
                (1, 2),
                (
                    MIN_RESERVED_CKB + 10000000000,
                    MIN_RESERVED_CKB + 10000000000,
                ),
            ),
            (
                (1, 2),
                (
                    MIN_RESERVED_CKB + 10000000000,
                    MIN_RESERVED_CKB + 10000000000,
                ),
            ),
            (
                (2, 3),
                (
                    MIN_RESERVED_CKB + 10000000000,
                    MIN_RESERVED_CKB + 10000000000,
                ),
            ),
        ],
        4,
        true,
    )
    .await;
    let [mut node_0, node_1, node_2, node_3] = nodes.try_into().expect("4 nodes");
    eprintln!("node_0: {:?}", node_0.pubkey);
    eprintln!("node_1: {:?}", node_1.pubkey);
    eprintln!("node_2: {:?}", node_2.pubkey);
    eprintln!("node_3: {:?}", node_3.pubkey);

    let channel_3_funding_tx = node_0.get_channel_funding_tx(&channels[3]).unwrap();
    eprintln!("channel_3_funding_tx: {:?}", channel_3_funding_tx);
    let res = node_0
        .send_payment(SendPaymentCommand {
            target_pubkey: Some(node_3.pubkey.clone()),
            amount: Some(60000000),
            payment_hash: None,
            final_tlc_expiry_delta: None,
            tlc_expiry_limit: None,
            invoice: None,
            timeout: None,
            max_fee_amount: None,
            max_parts: None,
            keysend: Some(true),
            udt_type_script: None,
            allow_self_payment: true,
            // at node_1, we must use channel_3 to reach node_2
            hop_hints: Some(vec![HopHint {
                pubkey: node_2.pubkey.clone(),
                channel_funding_tx: channel_3_funding_tx,
                inbound: true,
            }]),
>>>>>>> 81014d36
            dry_run: false,
        })
        .await;

    eprintln!("res: {:?}", res);
    assert!(res.is_ok());
<<<<<<< HEAD
=======
    let payment_hash = res.unwrap().payment_hash;
    eprintln!("payment_hash: {:?}", payment_hash);
    let payment_session = node_0
        .get_payment_session(payment_hash)
        .expect("get payment");
    eprintln!("payment_session: {:?}", payment_session);
    let used_channels: Vec<Hash256> = payment_session
        .route
        .nodes
        .iter()
        .map(|x| x.channel_outpoint.tx_hash().into())
        .collect();
    eprintln!("used_channels: {:?}", used_channels);
    assert_eq!(used_channels.len(), 4);
    assert_eq!(used_channels[1], channel_3_funding_tx);

    tokio::time::sleep(tokio::time::Duration::from_millis(2500)).await;

    // try channel_2 with outbound hop hints
    let channel_2_funding_tx = node_0.get_channel_funding_tx(&channels[2]).unwrap();
    eprintln!("channel_2_funding_tx: {:?}", channel_2_funding_tx);
    let res = node_0
        .send_payment(SendPaymentCommand {
            target_pubkey: Some(node_3.pubkey.clone()),
            amount: Some(60000000),
            payment_hash: None,
            final_tlc_expiry_delta: None,
            tlc_expiry_limit: None,
            invoice: None,
            timeout: None,
            max_fee_amount: None,
            max_parts: None,
            keysend: Some(true),
            udt_type_script: None,
            allow_self_payment: true,
            // at node_1, we must use channel_2 to reach node_2
            hop_hints: Some(vec![HopHint {
                pubkey: node_1.pubkey.clone(),
                channel_funding_tx: channel_2_funding_tx,
                inbound: false,
            }]),
            dry_run: false,
        })
        .await;

    eprintln!("res: {:?}", res);
    assert!(res.is_ok());
    let payment_hash = res.unwrap().payment_hash;
    eprintln!("payment_hash: {:?}", payment_hash);
    let payment_session = node_0
        .get_payment_session(payment_hash)
        .expect("get payment");
    eprintln!("payment_session: {:?}", payment_session);
    let used_channels: Vec<Hash256> = payment_session
        .route
        .nodes
        .iter()
        .map(|x| x.channel_outpoint.tx_hash().into())
        .collect();
    eprintln!("used_channels: {:?}", used_channels);
    assert_eq!(used_channels.len(), 4);
    assert_eq!(used_channels[1], channel_2_funding_tx);

    let wrong_channel_hash = Hash256::from([0u8; 32]);
    // if we specify a wrong funding_tx, the payment will fail
    let res = node_0
        .send_payment(SendPaymentCommand {
            target_pubkey: Some(node_3.pubkey.clone()),
            amount: Some(60000000),
            payment_hash: None,
            final_tlc_expiry_delta: None,
            tlc_expiry_limit: None,
            invoice: None,
            timeout: None,
            max_fee_amount: None,
            max_parts: None,
            keysend: Some(true),
            udt_type_script: None,
            allow_self_payment: true,
            // at node_1, we must use channel_3 to reach node_2
            hop_hints: Some(vec![HopHint {
                pubkey: node_2.pubkey.clone(),
                channel_funding_tx: wrong_channel_hash,
                inbound: true,
            }]),
            dry_run: false,
        })
        .await;
    eprintln!("res: {:?}", res);
    assert!(res
        .unwrap_err()
        .to_string()
        .contains("PathFind error: no path found"));
}

#[tokio::test]
async fn test_send_payment_two_nodes_with_hop_hints_and_multiple_channels() {
    init_tracing();
    let _span = tracing::info_span!("node", node = "test").entered();

    let (nodes, channels) = create_n_nodes_with_index_and_amounts_with_established_channel(
        &[
            ((0, 1), (MIN_RESERVED_CKB + 10000000000, MIN_RESERVED_CKB)),
            ((0, 1), (MIN_RESERVED_CKB + 10000000000, MIN_RESERVED_CKB)),
            ((1, 0), (MIN_RESERVED_CKB + 10000000000, MIN_RESERVED_CKB)),
            ((1, 0), (MIN_RESERVED_CKB + 10000000000, MIN_RESERVED_CKB)),
        ],
        2,
        true,
    )
    .await;
    let [mut node_0, node_1] = nodes.try_into().expect("2 nodes");
    eprintln!("node_0: {:?}", node_0.pubkey);
    eprintln!("node_1: {:?}", node_1.pubkey);

    let channel_1_funding_tx = node_0.get_channel_funding_tx(&channels[1]).unwrap();
    let channel_3_funding_tx = node_0.get_channel_funding_tx(&channels[3]).unwrap();
    let old_balance = node_0.get_local_balance_from_channel(channels[1]);
    let old_node1_balance = node_1.get_local_balance_from_channel(channels[3]);
    eprintln!("channel_1_funding_tx: {:?}", channel_1_funding_tx);
    let res = node_0
        .send_payment(SendPaymentCommand {
            target_pubkey: Some(node_0.pubkey.clone()),
            amount: Some(60000000),
            payment_hash: None,
            final_tlc_expiry_delta: None,
            tlc_expiry_limit: None,
            invoice: None,
            timeout: None,
            max_fee_amount: None,
            max_parts: None,
            keysend: Some(true),
            udt_type_script: None,
            allow_self_payment: true,
            hop_hints: Some(vec![
                // node1 - channel_1 -> node2
                HopHint {
                    pubkey: node_0.pubkey.clone(),
                    channel_funding_tx: channel_1_funding_tx,
                    inbound: false,
                },
                // node2 - channel_3 -> node1
                HopHint {
                    pubkey: node_0.pubkey.clone(),
                    channel_funding_tx: channel_3_funding_tx,
                    inbound: true,
                },
            ]),
            dry_run: false,
        })
        .await
        .unwrap();

    let payment_hash = res.payment_hash;
    eprintln!("payment_hash: {:?}", payment_hash);
    let payment_session = node_0
        .get_payment_session(payment_hash)
        .expect("get payment");
    eprintln!("payment_session: {:?}", payment_session);
    let used_channels: Vec<Hash256> = payment_session
        .route
        .nodes
        .iter()
        .map(|x| x.channel_outpoint.tx_hash().into())
        .collect();
    eprintln!("used_channels: {:?}", used_channels);
    assert_eq!(used_channels.len(), 3);
    assert_eq!(used_channels[0], channel_1_funding_tx);
    assert_eq!(used_channels[1], channel_3_funding_tx);

    tokio::time::sleep(tokio::time::Duration::from_millis(2000)).await;

    let balance = node_0.get_local_balance_from_channel(channels[1]);
    assert_eq!(balance, old_balance - 60000000 - res.fee);

    let node_1_balance = node_1.get_local_balance_from_channel(channels[1]);
    assert_eq!(node_1_balance, 60000000 + res.fee);

    let balance = node_0.get_local_balance_from_channel(channels[3]);
    assert_eq!(balance, 60000000);

    let node_1_balance = node_1.get_local_balance_from_channel(channels[3]);
    assert_eq!(node_1_balance, old_node1_balance - 60000000);
}

#[tokio::test]
async fn test_network_send_payment_randomly_send_each_other() {
    init_tracing();

    let _span = tracing::info_span!("node", node = "test").entered();
    let node_a_funding_amount = 100000000000;
    let node_b_funding_amount = 100000000000;

    let (node_a, node_b, new_channel_id) =
        create_nodes_with_established_channel(node_a_funding_amount, node_b_funding_amount, true)
            .await;
    // Wait for the channel announcement to be broadcasted
    tokio::time::sleep(tokio::time::Duration::from_millis(1000)).await;
    let node_a_old_balance = node_a.get_local_balance_from_channel(new_channel_id);
    let node_b_old_balance = node_b.get_local_balance_from_channel(new_channel_id);

    let node_a_pubkey = node_a.pubkey.clone();
    let node_b_pubkey = node_b.pubkey.clone();

    let mut node_a_sent = 0;
    let mut node_b_sent = 0;
    let mut all_sent = vec![];
    for _i in 1..8 {
        let rand_wait_time = rand::random::<u64>() % 1000;
        tokio::time::sleep(tokio::time::Duration::from_millis(rand_wait_time)).await;

        let rand_num = rand::random::<u64>() % 2;
        let amount = rand::random::<u128>() % 10000;
        eprintln!("generated ampunt: {}", amount);
        let (source, target) = if rand_num == 0 {
            (&node_a.network_actor, node_b_pubkey.clone())
        } else {
            (&node_b.network_actor, node_a_pubkey.clone())
        };
        let message = |rpc_reply| -> NetworkActorMessage {
            NetworkActorMessage::Command(NetworkActorCommand::SendPayment(
                SendPaymentCommand {
                    target_pubkey: Some(target),
                    amount: Some(amount),
                    payment_hash: None,
                    final_tlc_expiry_delta: None,
                    tlc_expiry_limit: None,
                    invoice: None,
                    timeout: None,
                    max_fee_amount: None,
                    max_parts: None,
                    keysend: Some(true),
                    udt_type_script: None,
                    allow_self_payment: false,
                    hop_hints: None,
                    dry_run: false,
                },
                rpc_reply,
            ))
        };

        let res = call!(source, message).expect("node_a alive").unwrap();

        if rand_num == 0 {
            all_sent.push((true, amount, res.payment_hash, res.status));
        } else {
            all_sent.push((false, amount, res.payment_hash, res.status));
        }
    }

    tokio::time::sleep(tokio::time::Duration::from_millis(4000)).await;
    for (a_sent, amount, payment_hash, create_status) in all_sent {
        let message = |rpc_reply| -> NetworkActorMessage {
            NetworkActorMessage::Command(NetworkActorCommand::GetPayment(payment_hash, rpc_reply))
        };
        let network = if a_sent {
            &node_a.network_actor
        } else {
            &node_b.network_actor
        };
        let res = call!(network, message).expect("node_a alive").unwrap();
        if res.status == PaymentSessionStatus::Success {
            assert!(matches!(
                create_status,
                PaymentSessionStatus::Created | PaymentSessionStatus::Inflight
            ));
            eprintln!(
                "{} payment_hash: {:?} success with amount: {} create_status: {:?}",
                if a_sent { "a -> b" } else { "b -> a" },
                payment_hash,
                amount,
                create_status
            );
            if a_sent {
                node_a_sent += amount;
            } else {
                node_b_sent += amount;
            }
        }
    }

    eprintln!(
        "node_a_old_balance: {}, node_b_old_balance: {}",
        node_a_old_balance, node_b_old_balance
    );
    eprintln!("node_a_sent: {}, node_b_sent: {}", node_a_sent, node_b_sent);
    let new_node_a_balance = node_a.get_local_balance_from_channel(new_channel_id);
    let new_node_b_balance = node_b.get_local_balance_from_channel(new_channel_id);

    eprintln!(
        "new_node_a_balance: {}, new_node_b_balance: {}",
        new_node_a_balance, new_node_b_balance
    );

    assert_eq!(
        node_a_old_balance + node_b_old_balance,
        new_node_a_balance + new_node_b_balance
    );
    assert_eq!(
        new_node_a_balance,
        node_a_old_balance - node_a_sent + node_b_sent
    );
    assert_eq!(
        new_node_b_balance,
        node_b_old_balance - node_b_sent + node_a_sent
    );
}

#[tokio::test]
async fn test_network_three_nodes_two_channels_send_each_other() {
    init_tracing();

    let _span = tracing::info_span!("node", node = "test").entered();
    let (nodes, channels) = create_n_nodes_with_index_and_amounts_with_established_channel(
        &[
            (
                (0, 1),
                (
                    MIN_RESERVED_CKB + 10000000000,
                    MIN_RESERVED_CKB + 10000000000,
                ),
            ),
            (
                (1, 2),
                (
                    MIN_RESERVED_CKB + 10000000000,
                    MIN_RESERVED_CKB + 10000000000,
                ),
            ),
        ],
        3,
        true,
    )
    .await;
    let [node_a, node_b, node_c] = nodes.try_into().expect("3 nodes");

    // Wait for the channel announcement to be broadcasted
    tokio::time::sleep(tokio::time::Duration::from_millis(1000)).await;
    let node_b_old_balance_channel_0 = node_b.get_local_balance_from_channel(channels[0]);
    let node_b_old_balance_channel_1 = node_b.get_local_balance_from_channel(channels[1]);

    let node_a_pubkey = node_a.pubkey.clone();
    let node_c_pubkey = node_c.pubkey.clone();

    let amount_a_to_c = 60000;
    let message = |rpc_reply| -> NetworkActorMessage {
        NetworkActorMessage::Command(NetworkActorCommand::SendPayment(
            SendPaymentCommand {
                target_pubkey: Some(node_c_pubkey.clone()),
                amount: Some(amount_a_to_c),
                payment_hash: None,
                final_tlc_expiry_delta: None,
                tlc_expiry_limit: None,
                invoice: None,
                timeout: None,
                max_fee_amount: None,
                max_parts: None,
                keysend: Some(true),
                udt_type_script: None,
                allow_self_payment: false,
                hop_hints: None,
                dry_run: false,
            },
            rpc_reply,
        ))
    };

    let res = call!(node_a.network_actor, message)
        .expect("node_a alive")
        .unwrap();
    let payment_hash1 = res.payment_hash;
    let fee1 = res.fee;
    eprintln!("payment_hash1: {:?}", payment_hash1);

    let amount_c_to_a = 50000;
    let message = |rpc_reply| -> NetworkActorMessage {
        NetworkActorMessage::Command(NetworkActorCommand::SendPayment(
            SendPaymentCommand {
                target_pubkey: Some(node_a_pubkey.clone()),
                amount: Some(amount_c_to_a),
                payment_hash: None,
                final_tlc_expiry_delta: None,
                tlc_expiry_limit: None,
                invoice: None,
                timeout: None,
                max_fee_amount: None,
                max_parts: None,
                keysend: Some(true),
                udt_type_script: None,
                allow_self_payment: false,
                hop_hints: None,
                dry_run: false,
            },
            rpc_reply,
        ))
    };

    let res = call!(node_c.network_actor, message)
        .expect("node_a alive")
        .unwrap();

    let payment_hash2 = res.payment_hash;
    let fee2 = res.fee;
    eprintln!("payment_hash2: {:?}", payment_hash2);

    node_a.wait_until_success(payment_hash1).await;
    node_c.wait_until_success(payment_hash2).await;

    let new_node_b_balance_channel_0 = node_b.get_local_balance_from_channel(channels[0]);
    let new_node_b_balance_channel_1 = node_b.get_local_balance_from_channel(channels[1]);

    let node_b_fee = new_node_b_balance_channel_0 + new_node_b_balance_channel_1
        - node_b_old_balance_channel_0
        - node_b_old_balance_channel_1;

    eprintln!("node_b_fee: {}", node_b_fee);
    eprintln!("fee1: {}, fee2: {}", fee1, fee2);
    assert_eq!(node_b_fee, fee1 + fee2);
}

#[tokio::test]
async fn test_network_three_nodes_send_each_other() {
    init_tracing();

    let _span = tracing::info_span!("node", node = "test").entered();
    let (nodes, channels) = create_n_nodes_with_index_and_amounts_with_established_channel(
        &[
            (
                (0, 1),
                (
                    MIN_RESERVED_CKB + 10000000000,
                    MIN_RESERVED_CKB + 10000000000,
                ),
            ),
            (
                (1, 2),
                (
                    MIN_RESERVED_CKB + 10000000000,
                    MIN_RESERVED_CKB + 10000000000,
                ),
            ),
            (
                (2, 1),
                (
                    MIN_RESERVED_CKB + 10000000000,
                    MIN_RESERVED_CKB + 10000000000,
                ),
            ),
            (
                (1, 0),
                (
                    MIN_RESERVED_CKB + 10000000000,
                    MIN_RESERVED_CKB + 10000000000,
                ),
            ),
        ],
        3,
        true,
    )
    .await;
    let [node_a, node_b, node_c] = nodes.try_into().expect("3 nodes");

    // Wait for the channel announcement to be broadcasted
    let node_b_old_balance_channel_0 = node_b.get_local_balance_from_channel(channels[0]);
    let node_b_old_balance_channel_1 = node_b.get_local_balance_from_channel(channels[1]);
    let node_b_old_balance_channel_2 = node_b.get_local_balance_from_channel(channels[2]);
    let node_b_old_balance_channel_3 = node_b.get_local_balance_from_channel(channels[3]);

    eprintln!(
        "node_b_old_balance_channel_0: {}, node_b_old_balance_channel_1: {}",
        node_b_old_balance_channel_0, node_b_old_balance_channel_1
    );
    eprintln!(
        "node_b_old_balance_channel_2: {}, node_b_old_balance_channel_3: {}",
        node_b_old_balance_channel_2, node_b_old_balance_channel_3
    );

    let node_a_pubkey = node_a.pubkey.clone();
    let node_c_pubkey = node_c.pubkey.clone();

    let amount_a_to_c = 60000;
    let message = |rpc_reply| -> NetworkActorMessage {
        NetworkActorMessage::Command(NetworkActorCommand::SendPayment(
            SendPaymentCommand {
                target_pubkey: Some(node_c_pubkey.clone()),
                amount: Some(amount_a_to_c),
                payment_hash: None,
                final_tlc_expiry_delta: None,
                tlc_expiry_limit: None,
                invoice: None,
                timeout: None,
                max_fee_amount: None,
                max_parts: None,
                keysend: Some(true),
                udt_type_script: None,
                allow_self_payment: false,
                hop_hints: None,
                dry_run: false,
            },
            rpc_reply,
        ))
    };

    let res = call!(node_a.network_actor, message)
        .expect("node_a alive")
        .unwrap();
    let payment_hash1 = res.payment_hash;
    let fee1 = res.fee;
    eprintln!("payment_hash1: {:?}", payment_hash1);

    let amount_c_to_a = 60000;
    let message = |rpc_reply| -> NetworkActorMessage {
        NetworkActorMessage::Command(NetworkActorCommand::SendPayment(
            SendPaymentCommand {
                target_pubkey: Some(node_a_pubkey.clone()),
                amount: Some(amount_c_to_a),
                payment_hash: None,
                final_tlc_expiry_delta: None,
                tlc_expiry_limit: None,
                invoice: None,
                timeout: None,
                max_fee_amount: None,
                max_parts: None,
                keysend: Some(true),
                udt_type_script: None,
                allow_self_payment: false,
                hop_hints: None,
                dry_run: false,
            },
            rpc_reply,
        ))
    };

    let res = call!(node_c.network_actor, message)
        .expect("node_a alive")
        .unwrap();

    let payment_hash2 = res.payment_hash;
    let fee2 = res.fee;
    eprintln!("payment_hash2: {:?}", payment_hash2);

    node_a.wait_until_success(payment_hash1).await;
    node_c.wait_until_success(payment_hash2).await;

    let new_node_b_balance_channel_0 = node_b.get_local_balance_from_channel(channels[0]);
    let new_node_b_balance_channel_1 = node_b.get_local_balance_from_channel(channels[1]);
    let new_node_b_balance_channel_2 = node_b.get_local_balance_from_channel(channels[2]);
    let new_node_b_balance_channel_3 = node_b.get_local_balance_from_channel(channels[3]);

    let node_b_fee = new_node_b_balance_channel_0
        + new_node_b_balance_channel_1
        + new_node_b_balance_channel_2
        + new_node_b_balance_channel_3
        - node_b_old_balance_channel_0
        - node_b_old_balance_channel_1
        - node_b_old_balance_channel_2
        - node_b_old_balance_channel_3;

    eprintln!("node_b_fee: {}", node_b_fee);
    assert_eq!(node_b_fee, fee1 + fee2);
}

#[tokio::test]
async fn test_send_payment_bench_test() {
    init_tracing();
    let _span = tracing::info_span!("node", node = "test").entered();
    let (nodes, _channels) = create_n_nodes_with_index_and_amounts_with_established_channel(
        &[
            (
                (0, 1),
                (
                    MIN_RESERVED_CKB + 10000000000,
                    MIN_RESERVED_CKB + 10000000000,
                ),
            ),
            (
                (1, 2),
                (
                    MIN_RESERVED_CKB + 10000000000,
                    MIN_RESERVED_CKB + 10000000000,
                ),
            ),
        ],
        3,
        true,
    )
    .await;
    let [mut node_0, node_1, node_2] = nodes.try_into().expect("3 nodes");

    tokio::time::sleep(tokio::time::Duration::from_millis(1000)).await;

    let mut all_sent = HashSet::new();

    for i in 1..=10 {
        let payment = node_0.send_payment_keysend(&node_2, 1000).await.unwrap();
        eprintln!("payment: {:?}", payment);
        all_sent.insert(payment.payment_hash);
        eprintln!("send: {} payment_hash: {:?} sent", i, payment.payment_hash);
        tokio::time::sleep(tokio::time::Duration::from_millis(10)).await;
    }

    tokio::time::sleep(tokio::time::Duration::from_millis(1000)).await;

    loop {
        for payment_hash in all_sent.clone().iter() {
            let status = node_0.get_payment_status(*payment_hash).await;
            eprintln!("got payment: {:?} status: {:?}", payment_hash, status);
            if status == PaymentSessionStatus::Success {
                eprintln!("payment_hash: {:?} success", payment_hash);
                all_sent.remove(payment_hash);
            }
            tokio::time::sleep(tokio::time::Duration::from_millis(100)).await;
        }
        let res = node_0.node_info().await;
        eprintln!("node0 node_info: {:?}", res);
        let res = node_1.node_info().await;
        eprintln!("node1 node_info: {:?}", res);
        let res = node_2.node_info().await;
        eprintln!("node2 node_info: {:?}", res);
        if all_sent.is_empty() {
            break;
        }
    }
}

#[tokio::test]
async fn test_send_payment_three_nodes_wait_succ_bench_test() {
    init_tracing();
    let _span = tracing::info_span!("node", node = "test").entered();
    let (nodes, _channels) = create_n_nodes_with_index_and_amounts_with_established_channel(
        &[
            (
                (0, 1),
                (
                    MIN_RESERVED_CKB + 10000000000,
                    MIN_RESERVED_CKB + 10000000000,
                ),
            ),
            (
                (1, 2),
                (
                    MIN_RESERVED_CKB + 10000000000,
                    MIN_RESERVED_CKB + 10000000000,
                ),
            ),
        ],
        3,
        true,
    )
    .await;
    let [mut node_0, _node_1, node_2] = nodes.try_into().expect("3 nodes");

    tokio::time::sleep(tokio::time::Duration::from_millis(1000)).await;

    let mut all_sent = vec![];

    for i in 1..=10 {
        let payment = node_0.send_payment_keysend(&node_2, 1000).await.unwrap();
        all_sent.push(payment.payment_hash);
        eprintln!(
            "send: {} payment_hash: {:?} sentxx",
            i, payment.payment_hash
        );
        tokio::time::sleep(tokio::time::Duration::from_millis(1)).await;

        node_0.wait_until_success(payment.payment_hash).await;
    }
    tokio::time::sleep(tokio::time::Duration::from_millis(1000)).await;
}

#[tokio::test]
async fn test_send_payment_three_nodes_send_each_other_bench_test() {
    init_tracing();
    let _span = tracing::info_span!("node", node = "test").entered();
    let (nodes, _channels) = create_n_nodes_with_index_and_amounts_with_established_channel(
        &[
            (
                (0, 1),
                (
                    MIN_RESERVED_CKB + 10000000000,
                    MIN_RESERVED_CKB + 10000000000,
                ),
            ),
            (
                (1, 2),
                (
                    MIN_RESERVED_CKB + 10000000000,
                    MIN_RESERVED_CKB + 10000000000,
                ),
            ),
        ],
        3,
        true,
    )
    .await;
    let [mut node_0, _node_1, mut node_2] = nodes.try_into().expect("3 nodes");

    tokio::time::sleep(tokio::time::Duration::from_millis(1000)).await;

    let mut all_sent = vec![];

    for i in 1..=5 {
        let payment1 = node_0.send_payment_keysend(&node_2, 1000).await.unwrap();
        all_sent.push(payment1.payment_hash);
        eprintln!("send: {} payment_hash: {:?} sent", i, payment1.payment_hash);

        let payment2 = node_2.send_payment_keysend(&node_0, 1000).await.unwrap();
        all_sent.push(payment2.payment_hash);
        eprintln!("send: {} payment_hash: {:?} sent", i, payment2.payment_hash);
        tokio::time::sleep(tokio::time::Duration::from_millis(10)).await;

        node_0.wait_until_success(payment1.payment_hash).await;
        node_2.wait_until_success(payment2.payment_hash).await;
    }
}

#[tokio::test]
async fn test_send_payment_three_nodes_bench_test() {
    init_tracing();
    let _span = tracing::info_span!("node", node = "test").entered();
    let (nodes, _channels) = create_n_nodes_with_index_and_amounts_with_established_channel(
        &[
            (
                (0, 1),
                (
                    MIN_RESERVED_CKB + 10000000000,
                    MIN_RESERVED_CKB + 10000000000,
                ),
            ),
            (
                (1, 2),
                (
                    MIN_RESERVED_CKB + 10000000000,
                    MIN_RESERVED_CKB + 10000000000,
                ),
            ),
        ],
        3,
        true,
    )
    .await;
    let [mut node_1, mut node_2, mut node_3] = nodes.try_into().expect("3 nodes");

    tokio::time::sleep(tokio::time::Duration::from_millis(1000)).await;

    let mut all_sent = HashSet::new();

    for i in 1..=4 {
        let payment1 = node_1.send_payment_keysend(&node_3, 1000).await.unwrap();
        all_sent.insert((1, payment1.payment_hash));
        eprintln!("send: {} payment_hash: {:?} sent", i, payment1.payment_hash);

        let payment2 = node_2.send_payment_keysend(&node_3, 1000).await.unwrap();
        all_sent.insert((2, payment2.payment_hash));
        eprintln!("send: {} payment_hash: {:?} sent", i, payment2.payment_hash);

        let payment3 = node_2.send_payment_keysend(&node_1, 1000).await.unwrap();
        all_sent.insert((2, payment3.payment_hash));
        eprintln!("send: {} payment_hash: {:?} sent", i, payment3.payment_hash);

        let payment4 = node_3.send_payment_keysend(&node_1, 1000).await.unwrap();
        all_sent.insert((3, payment4.payment_hash));
        eprintln!("send: {} payment_hash: {:?} sent", i, payment4.payment_hash);
    }

    loop {
        tokio::time::sleep(tokio::time::Duration::from_millis(3000)).await;

        for (node_index, payment_hash) in all_sent.clone().iter() {
            let node = match node_index {
                1 => &mut node_1,
                2 => &mut node_2,
                3 => &mut node_3,
                _ => unreachable!(),
            };
            let status = node.get_payment_status(*payment_hash).await;
            tokio::time::sleep(tokio::time::Duration::from_millis(100)).await;
            eprintln!("got payment: {:?} status: {:?}", payment_hash, status);
            if status == PaymentSessionStatus::Success {
                eprintln!("payment_hash: {:?} success", payment_hash);
                all_sent.remove(&(*node_index, *payment_hash));
            }
        }
        let res = node_1.node_info().await;
        eprintln!("node1 node_info: {:?}", res);
        let res = node_2.node_info().await;
        eprintln!("node2 node_info: {:?}", res);
        let res = node_3.node_info().await;
        eprintln!("node3 node_info: {:?}", res);
        if all_sent.is_empty() {
            break;
        }
    }
>>>>>>> 81014d36
}<|MERGE_RESOLUTION|>--- conflicted
+++ resolved
@@ -121,31 +121,16 @@
 }
 
 #[tokio::test]
-<<<<<<< HEAD
 async fn test_send_payment_over_private_channel() {
     init_tracing();
     let _span = tracing::info_span!("node", node = "test").entered();
 
     let (nodes, _channels) = create_n_nodes_with_index_and_amounts_with_established_channel(
         &[((1, 2), (4200000000 + 20000000000, 4200000000))],
-=======
-async fn test_send_payment_for_pay_self() {
-    init_tracing();
-    let _span = tracing::info_span!("node", node = "test").entered();
-    // from https://github.com/nervosnetwork/fiber/issues/362
-
-    let (nodes, channels) = create_n_nodes_with_index_and_amounts_with_established_channel(
-        &[
-            ((0, 1), (MIN_RESERVED_CKB + 10000000000, MIN_RESERVED_CKB)),
-            ((1, 2), (MIN_RESERVED_CKB + 10000000000, MIN_RESERVED_CKB)),
-            ((2, 0), (MIN_RESERVED_CKB + 10000000000, MIN_RESERVED_CKB)),
-        ],
->>>>>>> 81014d36
         3,
         true,
     )
     .await;
-<<<<<<< HEAD
     let [mut node1, mut node2, node3] = nodes.try_into().expect("3 nodes");
 
     let (_new_channel_id, _funding_tx) = establish_channel_between_nodes(
@@ -177,7 +162,41 @@
         .send_payment(SendPaymentCommand {
             target_pubkey: Some(target_pubkey.clone()),
             amount: Some(10000000000),
-=======
+            payment_hash: None,
+            final_tlc_expiry_delta: None,
+            tlc_expiry_limit: None,
+            invoice: None,
+            timeout: None,
+            max_fee_amount: None,
+            max_parts: None,
+            keysend: Some(true),
+            udt_type_script: None,
+            allow_self_payment: false,
+            hop_hints: None,
+            dry_run: false,
+        })
+        .await;
+
+    eprintln!("res: {:?}", res);
+    assert!(res.is_ok());
+}
+
+#[tokio::test]
+async fn test_send_payment_for_pay_self() {
+    init_tracing();
+    let _span = tracing::info_span!("node", node = "test").entered();
+    // from https://github.com/nervosnetwork/fiber/issues/362
+
+    let (nodes, channels) = create_n_nodes_with_index_and_amounts_with_established_channel(
+        &[
+            ((0, 1), (MIN_RESERVED_CKB + 10000000000, MIN_RESERVED_CKB)),
+            ((1, 2), (MIN_RESERVED_CKB + 10000000000, MIN_RESERVED_CKB)),
+            ((2, 0), (MIN_RESERVED_CKB + 10000000000, MIN_RESERVED_CKB)),
+        ],
+        3,
+        true,
+    )
+    .await;
     let [mut node_0, node_1, node_2] = nodes.try_into().expect("3 nodes");
 
     let node_1_channel0_balance = node_1.get_local_balance_from_channel(channels[0]);
@@ -518,7 +537,6 @@
         .send_payment(SendPaymentCommand {
             target_pubkey: Some(node_0.pubkey.clone()),
             amount: Some(60000000),
->>>>>>> 81014d36
             payment_hash: None,
             final_tlc_expiry_delta: None,
             tlc_expiry_limit: None,
@@ -528,9 +546,6 @@
             max_parts: None,
             keysend: Some(true),
             udt_type_script: None,
-<<<<<<< HEAD
-            allow_self_payment: false,
-=======
             allow_self_payment: true,
             hop_hints: Some(vec![HopHint {
                 pubkey: node_0.pubkey.clone(),
@@ -770,15 +785,12 @@
                 channel_funding_tx: channel_3_funding_tx,
                 inbound: true,
             }]),
->>>>>>> 81014d36
             dry_run: false,
         })
         .await;
 
     eprintln!("res: {:?}", res);
     assert!(res.is_ok());
-<<<<<<< HEAD
-=======
     let payment_hash = res.unwrap().payment_hash;
     eprintln!("payment_hash: {:?}", payment_hash);
     let payment_session = node_0
@@ -1572,5 +1584,4 @@
             break;
         }
     }
->>>>>>> 81014d36
 }