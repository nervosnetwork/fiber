--- conflicted
+++ resolved
@@ -4105,7 +4105,6 @@
 }
 
 #[tokio::test]
-<<<<<<< HEAD
 async fn test_send_payment_no_preimage_invoice_will_make_payment_failed() {
     init_tracing();
     let _span = tracing::info_span!("node", node = "test").entered();
@@ -4160,20 +4159,12 @@
 
     tokio::time::sleep(tokio::time::Duration::from_millis(500)).await;
 
-    loop {
-        for payment_hash in payments.clone().iter() {
-            let status = node_0.get_payment_status(*payment_hash).await;
-            eprintln!("payment_hash: {:?} got status : {:?}", payment_hash, status);
-            if status == PaymentSessionStatus::Failed {
-                payments.remove(payment_hash);
-            }
-            tokio::time::sleep(tokio::time::Duration::from_millis(100)).await;
-        }
-        if payments.is_empty() {
-            break;
-        }
+    for payment_hash in payments.iter() {
+        node_0.wait_until_failed(*payment_hash).await;
     }
-=======
+}
+
+#[tokio::test]
 async fn test_send_payment_with_mixed_channel_hops() {
     init_tracing();
     let _span = tracing::info_span!("node", node = "test").entered();
@@ -4261,5 +4252,4 @@
     );
     let payment_session = node0.get_payment_session(payment_hash).unwrap();
     assert_eq!(payment_session.retried_times, 1);
->>>>>>> 56119334
 }