use std::collections::HashSet;

use super::test_utils::init_tracing;
use crate::fiber::graph::PaymentSessionStatus;
<<<<<<< HEAD
use crate::fiber::network::PaymentCustomRecord;
=======
use crate::fiber::network::HopHint;
>>>>>>> 81014d36
use crate::fiber::network::SendPaymentCommand;
use crate::fiber::tests::test_utils::*;
use crate::fiber::types::Hash256;
use crate::fiber::NetworkActorCommand;
use crate::fiber::NetworkActorMessage;
use ractor::call;
use std::collections::HashMap;

#[tokio::test]
async fn test_send_payment_custom_records() {
    let (nodes, _channels) = create_n_nodes_with_index_and_amounts_with_established_channel(
        &[
            ((0, 1), (MIN_RESERVED_CKB + 10000000000, MIN_RESERVED_CKB)),
            ((0, 1), (MIN_RESERVED_CKB + 10000000000, MIN_RESERVED_CKB)),
        ],
        2,
        true,
    )
    .await;
    let [mut node_0, node_1] = nodes.try_into().expect("2 nodes");
    let source_node = &mut node_0;
    let target_pubkey = node_1.pubkey.clone();

    // sleep for a while
    tokio::time::sleep(tokio::time::Duration::from_secs(1)).await;

    let data: HashMap<_, _> = vec![
        (1, "hello".to_string().into_bytes()),
        (2, "world".to_string().into_bytes()),
    ]
    .into_iter()
    .collect();
    let custom_records = PaymentCustomRecord { data };
    let res = source_node
        .send_payment(SendPaymentCommand {
            target_pubkey: Some(target_pubkey.clone()),
            amount: Some(10000000000),
            payment_hash: None,
            final_tlc_expiry_delta: None,
            tlc_expiry_limit: None,
            invoice: None,
            timeout: None,
            max_fee_amount: None,
            max_parts: None,
            keysend: Some(true),
            udt_type_script: None,
            allow_self_payment: false,
            dry_run: false,
            custom_records: Some(custom_records.clone()),
        })
        .await;

    eprintln!("res: {:?}", res);
    // sleep for a while
    tokio::time::sleep(tokio::time::Duration::from_secs(2)).await;
    let payment_hash = res.unwrap().payment_hash;

    let message = |rpc_reply| -> NetworkActorMessage {
        NetworkActorMessage::Command(NetworkActorCommand::GetPayment(payment_hash, rpc_reply))
    };
    let res = call!(source_node.network_actor, message)
        .expect("node_a alive")
        .unwrap();

    assert_eq!(res.status, PaymentSessionStatus::Success);
    let got_custom_records = node_1
        .get_payment_custom_records(&payment_hash)
        .expect("custom records");
    assert_eq!(got_custom_records, custom_records);
}

#[tokio::test]
async fn test_send_payment_for_direct_channel_and_dry_run() {
    init_tracing();
    let _span = tracing::info_span!("node", node = "test").entered();
    // from https://github.com/nervosnetwork/fiber/issues/359

    let (nodes, channels) = create_n_nodes_with_index_and_amounts_with_established_channel(
        &[
            ((0, 1), (MIN_RESERVED_CKB + 10000000000, MIN_RESERVED_CKB)),
            ((0, 1), (MIN_RESERVED_CKB, MIN_RESERVED_CKB + 10000000000)),
        ],
        2,
        true,
    )
    .await;
    let [mut node_0, mut node_1] = nodes.try_into().expect("2 nodes");
    let source_node = &mut node_0;
    let target_pubkey = node_1.pubkey.clone();

    let res = source_node
        .send_payment(SendPaymentCommand {
            target_pubkey: Some(target_pubkey.clone()),
            amount: Some(10000000000),
            payment_hash: None,
            final_tlc_expiry_delta: None,
            tlc_expiry_limit: None,
            invoice: None,
            timeout: None,
            max_fee_amount: None,
            max_parts: None,
            keysend: Some(true),
            udt_type_script: None,
            allow_self_payment: false,
            hop_hints: None,
            dry_run: true,
            custom_records: None,
        })
        .await;

    eprintln!("res: {:?}", res);
    assert!(res.is_ok());

    let res = source_node
        .send_payment(SendPaymentCommand {
            target_pubkey: Some(target_pubkey.clone()),
            amount: Some(10000000000),
            payment_hash: None,
            final_tlc_expiry_delta: None,
            tlc_expiry_limit: None,
            invoice: None,
            timeout: None,
            max_fee_amount: None,
            max_parts: None,
            keysend: Some(true),
            udt_type_script: None,
            allow_self_payment: false,
            hop_hints: None,
            dry_run: false,
            custom_records: None,
        })
        .await;

    eprintln!("res: {:?}", res);
    assert!(res.is_ok());
    let payment_hash = res.unwrap().payment_hash;

    source_node.wait_until_success(payment_hash).await;

    let res = node_1
        .send_payment(SendPaymentCommand {
            target_pubkey: Some(source_node.pubkey.clone()),
            amount: Some(10000000000),
            payment_hash: None,
            final_tlc_expiry_delta: None,
            tlc_expiry_limit: None,
            invoice: None,
            timeout: None,
            max_fee_amount: None,
            max_parts: None,
            keysend: Some(true),
            udt_type_script: None,
            allow_self_payment: false,
            hop_hints: None,
            dry_run: false,
            custom_records: None,
        })
        .await;

    eprintln!("res: {:?}", res);
    assert!(res.is_ok());

    // sleep for a while
    let payment_hash = res.unwrap().payment_hash;
    node_1.wait_until_success(payment_hash).await;
    node_1
        .assert_payment_status(payment_hash, PaymentSessionStatus::Success, Some(1))
        .await;

    let node_0_balance = source_node.get_local_balance_from_channel(channels[0]);
    let node_1_balance = node_1.get_local_balance_from_channel(channels[0]);

    // A -> B: 10000000000 use the first channel
    assert_eq!(node_0_balance, 0);
    assert_eq!(node_1_balance, 10000000000);

    let node_0_balance = source_node.get_local_balance_from_channel(channels[1]);
    let node_1_balance = node_1.get_local_balance_from_channel(channels[1]);

    // B -> A: 10000000000 use the second channel
    assert_eq!(node_0_balance, 10000000000);
    assert_eq!(node_1_balance, 0);
}

#[tokio::test]
async fn test_send_payment_for_pay_self() {
    init_tracing();
    let _span = tracing::info_span!("node", node = "test").entered();
    // from https://github.com/nervosnetwork/fiber/issues/362

    let (nodes, channels) = create_n_nodes_with_index_and_amounts_with_established_channel(
        &[
            ((0, 1), (MIN_RESERVED_CKB + 10000000000, MIN_RESERVED_CKB)),
            ((1, 2), (MIN_RESERVED_CKB + 10000000000, MIN_RESERVED_CKB)),
            ((2, 0), (MIN_RESERVED_CKB + 10000000000, MIN_RESERVED_CKB)),
        ],
        3,
        true,
    )
    .await;
    let [mut node_0, node_1, node_2] = nodes.try_into().expect("3 nodes");

    let node_1_channel0_balance = node_1.get_local_balance_from_channel(channels[0]);
    let node_1_channel1_balance = node_1.get_local_balance_from_channel(channels[1]);
    let node_2_channel1_balance = node_2.get_local_balance_from_channel(channels[1]);
    let node_2_channel2_balance = node_2.get_local_balance_from_channel(channels[2]);

    // now node_0 -> node_2 will be ok only with node_1, so the fee is larger than 0
    let res = node_0
        .send_payment(SendPaymentCommand {
            target_pubkey: Some(node_2.pubkey.clone()),
            amount: Some(60000000),
            payment_hash: None,
            final_tlc_expiry_delta: None,
            tlc_expiry_limit: None,
            invoice: None,
            timeout: None,
            max_fee_amount: None,
            max_parts: None,
            keysend: Some(true),
            udt_type_script: None,
            allow_self_payment: false,
            hop_hints: None,
            dry_run: true,
            custom_records: None,
        })
        .await;

    assert!(res.unwrap().fee > 0);

    // node_0 -> node_0 will be ok for dry_run if `allow_self_payment` is true
    let res = node_0
        .send_payment(SendPaymentCommand {
            target_pubkey: Some(node_0.pubkey.clone()),
            amount: Some(60000000),
            payment_hash: None,
            final_tlc_expiry_delta: None,
            tlc_expiry_limit: None,
            invoice: None,
            timeout: None,
            max_fee_amount: None,
            max_parts: None,
            keysend: Some(true),
            udt_type_script: None,
            allow_self_payment: true,
            hop_hints: None,
            dry_run: false,
            custom_records: None,
        })
        .await;

    eprintln!("res: {:?}", res);
    assert!(res.is_ok());

    let res = res.unwrap();
    let payment_hash = res.payment_hash;
    node_0.wait_until_success(payment_hash).await;
    node_0
        .assert_payment_status(payment_hash, PaymentSessionStatus::Success, Some(1))
        .await;

    let node_0_balance1 = node_0.get_local_balance_from_channel(channels[0]);
    let node_0_balance2 = node_0.get_local_balance_from_channel(channels[2]);

    assert_eq!(node_0_balance1, 10000000000 - 60000000 - res.fee);
    assert_eq!(node_0_balance2, 60000000);

    eprintln!(
        "node1 left: {:?}, right: {:?}",
        node_1.get_local_balance_from_channel(channels[0]),
        node_1.get_local_balance_from_channel(channels[1])
    );

    let node_1_new_channel0_balance = node_1.get_local_balance_from_channel(channels[0]);
    let node_1_new_channel1_balance = node_1.get_local_balance_from_channel(channels[1]);
    let node_2_new_channel1_balance = node_2.get_local_balance_from_channel(channels[1]);
    let node_2_new_channel2_balance = node_2.get_local_balance_from_channel(channels[2]);

    let node1_fee = (node_1_new_channel0_balance - node_1_channel0_balance)
        - (node_1_channel1_balance - node_1_new_channel1_balance);
    assert!(node1_fee > 0);

    let node2_fee = (node_2_new_channel1_balance - node_2_channel1_balance)
        - (node_2_channel2_balance - node_2_new_channel2_balance);
    assert!(node2_fee > 0);
    assert_eq!(node1_fee + node2_fee, res.fee);

    // node_0 -> node_2 will be ok with direct channel2,
    // since after payself this channel now have enough balance, so the fee is 0
    let res = node_0
        .send_payment(SendPaymentCommand {
            target_pubkey: Some(node_2.pubkey.clone()),
            amount: Some(60000000),
            payment_hash: None,
            final_tlc_expiry_delta: None,
            tlc_expiry_limit: None,
            invoice: None,
            timeout: None,
            max_fee_amount: None,
            max_parts: None,
            keysend: Some(true),
            udt_type_script: None,
            allow_self_payment: false,
            hop_hints: None,
            dry_run: true,
            custom_records: None,
        })
        .await;

    eprintln!("res: {:?}", res);
    assert_eq!(res.unwrap().fee, 0);
}

#[tokio::test]
async fn test_send_payment_for_pay_self_with_two_nodes() {
    init_tracing();
    let _span = tracing::info_span!("node", node = "test").entered();
    // from https://github.com/nervosnetwork/fiber/issues/355

    let (nodes, channels) = create_n_nodes_with_index_and_amounts_with_established_channel(
        &[
            ((0, 1), (MIN_RESERVED_CKB + 10000000000, MIN_RESERVED_CKB)),
            ((1, 0), (MIN_RESERVED_CKB + 10000000000, MIN_RESERVED_CKB)),
        ],
        2,
        true,
    )
    .await;
    let [mut node_0, node_1] = nodes.try_into().expect("2 nodes");

    let node_1_channel0_balance = node_1.get_local_balance_from_channel(channels[0]);
    let node_1_channel1_balance = node_1.get_local_balance_from_channel(channels[1]);

    // node_0 -> node_0 will be ok for dry_run if `allow_self_payment` is true
    let res = node_0
        .send_payment(SendPaymentCommand {
            target_pubkey: Some(node_0.pubkey.clone()),
            amount: Some(60000000),
            payment_hash: None,
            final_tlc_expiry_delta: None,
            tlc_expiry_limit: None,
            invoice: None,
            timeout: None,
            max_fee_amount: None,
            max_parts: None,
            keysend: Some(true),
            udt_type_script: None,
            allow_self_payment: true,
            hop_hints: None,
            dry_run: false,
        })
        .await;

    eprintln!("res: {:?}", res);
    assert!(res.is_ok());

    let res = res.unwrap();
    let payment_hash = res.payment_hash;
    node_0.wait_until_success(payment_hash).await;
    node_0
        .assert_payment_status(payment_hash, PaymentSessionStatus::Success, Some(1))
        .await;

    let node_0_balance1 = node_0.get_local_balance_from_channel(channels[0]);
    let node_0_balance2 = node_0.get_local_balance_from_channel(channels[1]);

    assert_eq!(node_0_balance1, 10000000000 - 60000000 - res.fee);
    assert_eq!(node_0_balance2, 60000000);

    let new_node_1_channel0_balance = node_1.get_local_balance_from_channel(channels[0]);
    let new_node_1_channel1_balance = node_1.get_local_balance_from_channel(channels[1]);

    let node1_fee = (new_node_1_channel0_balance - node_1_channel0_balance)
        - (node_1_channel1_balance - new_node_1_channel1_balance);
    eprintln!("fee: {:?}", res.fee);
    assert_eq!(node1_fee, res.fee);
}

#[tokio::test]
async fn test_send_payment_with_more_capacity_for_payself() {
    init_tracing();
    let _span = tracing::info_span!("node", node = "test").entered();
    // from https://github.com/nervosnetwork/fiber/issues/362

    let (nodes, channels) = create_n_nodes_with_index_and_amounts_with_established_channel(
        &[
            (
                (0, 1),
                (
                    MIN_RESERVED_CKB + 10000000000,
                    MIN_RESERVED_CKB + 10000000000,
                ),
            ),
            (
                (1, 2),
                (
                    MIN_RESERVED_CKB + 10000000000,
                    MIN_RESERVED_CKB + 10000000000,
                ),
            ),
            (
                (2, 0),
                (
                    MIN_RESERVED_CKB + 10000000000,
                    MIN_RESERVED_CKB + 10000000000,
                ),
            ),
        ],
        3,
        true,
    )
    .await;
    let [mut node_0, node_1, node_2] = nodes.try_into().expect("3 nodes");

    let node_1_channel0_balance = node_1.get_local_balance_from_channel(channels[0]);
    let node_1_channel1_balance = node_1.get_local_balance_from_channel(channels[1]);
    let node_2_channel1_balance = node_2.get_local_balance_from_channel(channels[1]);
    let node_2_channel2_balance = node_2.get_local_balance_from_channel(channels[2]);

    // node_0 -> node_0 will be ok if `allow_self_payment` is true
    let res = node_0
        .send_payment(SendPaymentCommand {
            target_pubkey: Some(node_0.pubkey.clone()),
            amount: Some(60000000),
            payment_hash: None,
            final_tlc_expiry_delta: None,
            tlc_expiry_limit: None,
            invoice: None,
            timeout: None,
            max_fee_amount: None,
            max_parts: None,
            keysend: Some(true),
            udt_type_script: None,
            allow_self_payment: true,
            hop_hints: None,
            dry_run: false,
        })
        .await;

<<<<<<< HEAD
        let rand_num = rand::random::<u64>() % 2;
        let amount = rand::random::<u128>() % 10000;
        eprintln!("generated ampunt: {}", amount);
        let (source, target) = if rand_num == 0 {
            (&node_a.network_actor, node_b_pubkey.clone())
        } else {
            (&node_b.network_actor, node_a_pubkey.clone())
        };
        let message = |rpc_reply| -> NetworkActorMessage {
            NetworkActorMessage::Command(NetworkActorCommand::SendPayment(
                SendPaymentCommand {
                    target_pubkey: Some(target),
                    amount: Some(amount),
                    payment_hash: None,
                    final_tlc_expiry_delta: None,
                    tlc_expiry_limit: None,
                    invoice: None,
                    timeout: None,
                    max_fee_amount: None,
                    max_parts: None,
                    keysend: Some(true),
                    udt_type_script: None,
                    allow_self_payment: false,
                    dry_run: false,
                    custom_records: None,
                },
                rpc_reply,
            ))
        };
=======
    eprintln!("res: {:?}", res);
    assert!(res.is_ok());
>>>>>>> 81014d36

    // sleep for a while
    let res = res.unwrap();
    let payment_hash = res.payment_hash;
    node_0.wait_until_success(payment_hash).await;
    node_0
        .assert_payment_status(payment_hash, PaymentSessionStatus::Success, Some(1))
        .await;

    let node_0_balance1 = node_0.get_local_balance_from_channel(channels[0]);
    let node_0_balance2 = node_0.get_local_balance_from_channel(channels[2]);

    eprintln!("fee: {:?}", res.fee);
    // for node0 pay to self, only the fee will be deducted
    assert!(node_0_balance1 + node_0_balance2 == 10000000000 + 10000000000 - res.fee);

    eprintln!(
        "node1 left: {:?}, right: {:?}",
        node_1.get_local_balance_from_channel(channels[0]),
        node_1.get_local_balance_from_channel(channels[1])
    );

    let node_1_new_channel0_balance = node_1.get_local_balance_from_channel(channels[0]);
    let node_1_new_channel1_balance = node_1.get_local_balance_from_channel(channels[1]);
    let node_2_new_channel1_balance = node_2.get_local_balance_from_channel(channels[1]);
    let node_2_new_channel2_balance = node_2.get_local_balance_from_channel(channels[2]);

    // we may route to self from
    //     node0 -> node1 -> node2 -> node0
    // or  node0 -> node2 -> node1 -> node0
    // so the assertion need to be more complex
    let node1_fee = if node_1_new_channel0_balance > node_1_channel0_balance {
        (node_1_new_channel0_balance - node_1_channel0_balance)
            - (node_1_channel1_balance - node_1_new_channel1_balance)
    } else {
        (node_1_new_channel1_balance - node_1_channel1_balance)
            - (node_1_channel0_balance - node_1_new_channel0_balance)
    };
    assert!(node1_fee > 0);

    let node2_fee = if node_2_new_channel1_balance > node_2_channel1_balance {
        (node_2_new_channel1_balance - node_2_channel1_balance)
            - (node_2_channel2_balance - node_2_new_channel2_balance)
    } else {
        (node_2_new_channel2_balance - node_2_channel2_balance)
            - (node_2_channel1_balance - node_2_new_channel1_balance)
    };
    assert_eq!(node1_fee + node2_fee, res.fee);
}

#[tokio::test]
async fn test_send_payment_with_route_to_self_with_hop_hints() {
    init_tracing();
    let _span = tracing::info_span!("node", node = "test").entered();

    let (nodes, channels) = create_n_nodes_with_index_and_amounts_with_established_channel(
        &[
            (
                (0, 1),
                (
                    MIN_RESERVED_CKB + 10000000000,
                    MIN_RESERVED_CKB + 10000000000,
                ),
            ),
            (
                (1, 2),
                (
                    MIN_RESERVED_CKB + 10000000000,
                    MIN_RESERVED_CKB + 10000000000,
                ),
            ),
            (
                (2, 0),
                (
                    MIN_RESERVED_CKB + 10000000000,
                    MIN_RESERVED_CKB + 10000000000,
                ),
            ),
        ],
        3,
        true,
    )
    .await;
    let [mut node_0, node_1, node_2] = nodes.try_into().expect("3 nodes");
    eprintln!("node_0: {:?}", node_0.pubkey);
    eprintln!("node_1: {:?}", node_1.pubkey);
    eprintln!("node_2: {:?}", node_2.pubkey);

    let node_1_channel0_balance = node_1.get_local_balance_from_channel(channels[0]);
    let node_1_channel1_balance = node_1.get_local_balance_from_channel(channels[1]);
    let node_2_channel1_balance = node_2.get_local_balance_from_channel(channels[1]);
    let node_2_channel2_balance = node_2.get_local_balance_from_channel(channels[2]);

    let channel_0_funding_tx = node_0.get_channel_funding_tx(&channels[0]).unwrap();

    // node_0 -> node_0 will be ok if `allow_self_payment` is true
    // use hop hints to help find_path use node1 -> node0,
    // then the only valid route will be node0 -> node2 -> node1 -> node0
    let res = node_0
        .send_payment(SendPaymentCommand {
            target_pubkey: Some(node_0.pubkey.clone()),
            amount: Some(60000000),
            payment_hash: None,
            final_tlc_expiry_delta: None,
            tlc_expiry_limit: None,
            invoice: None,
            timeout: None,
            max_fee_amount: None,
            max_parts: None,
            keysend: Some(true),
            udt_type_script: None,
            allow_self_payment: true,
            hop_hints: Some(vec![HopHint {
                pubkey: node_0.pubkey.clone(),
                channel_funding_tx: channel_0_funding_tx,
                inbound: true,
            }]),
            dry_run: false,
        })
        .await;

    eprintln!("res: {:?}", res);
    assert!(res.is_ok());

    let res = res.unwrap();
    let payment_hash = res.payment_hash;
    node_0.wait_until_success(payment_hash).await;
    node_0
        .assert_payment_status(payment_hash, PaymentSessionStatus::Success, Some(1))
        .await;

    let node_0_balance1 = node_0.get_local_balance_from_channel(channels[0]);
    let node_0_balance2 = node_0.get_local_balance_from_channel(channels[2]);

    eprintln!("fee: {:?}", res.fee);
    // for node0 pay to self, only the fee will be deducted
    assert!(node_0_balance1 + node_0_balance2 == 10000000000 + 10000000000 - res.fee);

    eprintln!(
        "node1 left: {:?}, right: {:?}",
        node_1.get_local_balance_from_channel(channels[0]),
        node_1.get_local_balance_from_channel(channels[1])
    );

    let node_1_new_channel0_balance = node_1.get_local_balance_from_channel(channels[0]);
    let node_1_new_channel1_balance = node_1.get_local_balance_from_channel(channels[1]);
    let node_2_new_channel1_balance = node_2.get_local_balance_from_channel(channels[1]);
    let node_2_new_channel2_balance = node_2.get_local_balance_from_channel(channels[2]);

    // node0 can only route to self from
    // node0 -> node2 -> node1 -> node0
    let node1_fee = (node_1_new_channel1_balance - node_1_channel1_balance)
        - (node_1_channel0_balance - node_1_new_channel0_balance);

    assert!(node1_fee > 0);

    let node2_fee = (node_2_new_channel2_balance - node_2_channel2_balance)
        - (node_2_channel1_balance - node_2_new_channel1_balance);

    assert_eq!(node1_fee + node2_fee, res.fee);
}

#[tokio::test]
async fn test_send_payment_with_route_to_self_with_outbound_hop_hints() {
    init_tracing();
    let _span = tracing::info_span!("node", node = "test").entered();

    let (nodes, channels) = create_n_nodes_with_index_and_amounts_with_established_channel(
        &[
            (
                (0, 1),
                (
                    MIN_RESERVED_CKB + 10000000000,
                    MIN_RESERVED_CKB + 10000000000,
                ),
            ),
            (
                (1, 2),
                (
                    MIN_RESERVED_CKB + 10000000000,
                    MIN_RESERVED_CKB + 10000000000,
                ),
            ),
            (
                (2, 0),
                (
                    MIN_RESERVED_CKB + 10000000000,
                    MIN_RESERVED_CKB + 10000000000,
                ),
            ),
        ],
        3,
        true,
    )
    .await;
    let [mut node_0, node_1, node_2] = nodes.try_into().expect("3 nodes");
    eprintln!("node_0: {:?}", node_0.pubkey);
    eprintln!("node_1: {:?}", node_1.pubkey);
    eprintln!("node_2: {:?}", node_2.pubkey);

    let node_1_channel0_balance = node_1.get_local_balance_from_channel(channels[0]);
    let node_1_channel1_balance = node_1.get_local_balance_from_channel(channels[1]);
    let node_2_channel1_balance = node_2.get_local_balance_from_channel(channels[1]);
    let node_2_channel2_balance = node_2.get_local_balance_from_channel(channels[2]);

    let channel_0_funding_tx = node_0.get_channel_funding_tx(&channels[0]).unwrap();

    // node_0 -> node_0 will be ok if `allow_self_payment` is true
    // use hop hints to help find_path use node0 -> node1,
    // then the only valid route will be node0 -> node1 -> node2 -> node0
    let res = node_0
        .send_payment(SendPaymentCommand {
            target_pubkey: Some(node_0.pubkey.clone()),
            amount: Some(60000000),
            payment_hash: None,
            final_tlc_expiry_delta: None,
            tlc_expiry_limit: None,
            invoice: None,
            timeout: None,
            max_fee_amount: None,
            max_parts: None,
            keysend: Some(true),
            udt_type_script: None,
            allow_self_payment: true,
            hop_hints: Some(vec![HopHint {
                pubkey: node_0.pubkey.clone(),
                channel_funding_tx: channel_0_funding_tx,
                inbound: false,
            }]),
            dry_run: false,
        })
        .await;

    eprintln!("res: {:?}", res);
    assert!(res.is_ok());

    let res = res.unwrap();
    let payment_hash = res.payment_hash;
    node_0.wait_until_success(payment_hash).await;
    node_0
        .assert_payment_status(payment_hash, PaymentSessionStatus::Success, Some(1))
        .await;

    let node_0_balance1 = node_0.get_local_balance_from_channel(channels[0]);
    let node_0_balance2 = node_0.get_local_balance_from_channel(channels[2]);

    eprintln!("fee: {:?}", res.fee);
    // for node0 pay to self, only the fee will be deducted
    assert!(node_0_balance1 + node_0_balance2 == 10000000000 + 10000000000 - res.fee);

    eprintln!(
        "node1 left: {:?}, right: {:?}",
        node_1.get_local_balance_from_channel(channels[0]),
        node_1.get_local_balance_from_channel(channels[1])
    );

    let node_1_new_channel0_balance = node_1.get_local_balance_from_channel(channels[0]);
    let node_1_new_channel1_balance = node_1.get_local_balance_from_channel(channels[1]);
    let node_2_new_channel1_balance = node_2.get_local_balance_from_channel(channels[1]);
    let node_2_new_channel2_balance = node_2.get_local_balance_from_channel(channels[2]);

    // node0 can only route to self from
    // node0 -> node1 -> node2 -> node0
    let node1_fee = (node_1_new_channel0_balance - node_1_channel0_balance)
        - (node_1_channel1_balance - node_1_new_channel1_balance);

    assert!(node1_fee > 0);

    let node2_fee = (node_2_new_channel1_balance - node_2_channel1_balance)
        - (node_2_channel2_balance - node_2_new_channel2_balance);

    assert_eq!(node1_fee + node2_fee, res.fee);
}

#[tokio::test]
async fn test_send_payment_select_channel_with_hop_hints() {
    init_tracing();
    let _span = tracing::info_span!("node", node = "test").entered();

    let (nodes, channels) = create_n_nodes_with_index_and_amounts_with_established_channel(
        &[
            (
                (0, 1),
                (
                    MIN_RESERVED_CKB + 10000000000,
                    MIN_RESERVED_CKB + 10000000000,
                ),
            ),
            // there are 3 channels from node1 -> node2
            (
                (1, 2),
                (
                    MIN_RESERVED_CKB + 10000000000,
                    MIN_RESERVED_CKB + 10000000000,
                ),
            ),
            (
                (1, 2),
                (
                    MIN_RESERVED_CKB + 10000000000,
                    MIN_RESERVED_CKB + 10000000000,
                ),
            ),
            (
                (1, 2),
                (
                    MIN_RESERVED_CKB + 10000000000,
                    MIN_RESERVED_CKB + 10000000000,
                ),
            ),
            (
                (2, 3),
                (
                    MIN_RESERVED_CKB + 10000000000,
                    MIN_RESERVED_CKB + 10000000000,
                ),
            ),
        ],
        4,
        true,
    )
    .await;
    let [mut node_0, node_1, node_2, node_3] = nodes.try_into().expect("4 nodes");
    eprintln!("node_0: {:?}", node_0.pubkey);
    eprintln!("node_1: {:?}", node_1.pubkey);
    eprintln!("node_2: {:?}", node_2.pubkey);
    eprintln!("node_3: {:?}", node_3.pubkey);

    let channel_3_funding_tx = node_0.get_channel_funding_tx(&channels[3]).unwrap();
    eprintln!("channel_3_funding_tx: {:?}", channel_3_funding_tx);
    let res = node_0
        .send_payment(SendPaymentCommand {
            target_pubkey: Some(node_3.pubkey.clone()),
            amount: Some(60000000),
            payment_hash: None,
            final_tlc_expiry_delta: None,
            tlc_expiry_limit: None,
            invoice: None,
            timeout: None,
            max_fee_amount: None,
            max_parts: None,
            keysend: Some(true),
            udt_type_script: None,
            allow_self_payment: true,
            // at node_1, we must use channel_3 to reach node_2
            hop_hints: Some(vec![HopHint {
                pubkey: node_2.pubkey.clone(),
                channel_funding_tx: channel_3_funding_tx,
                inbound: true,
            }]),
            dry_run: false,
        })
        .await;

    eprintln!("res: {:?}", res);
    assert!(res.is_ok());
    let payment_hash = res.unwrap().payment_hash;
    eprintln!("payment_hash: {:?}", payment_hash);
    let payment_session = node_0
        .get_payment_session(payment_hash)
        .expect("get payment");
    eprintln!("payment_session: {:?}", payment_session);
    let used_channels: Vec<Hash256> = payment_session
        .route
        .nodes
        .iter()
        .map(|x| x.channel_outpoint.tx_hash().into())
        .collect();
    eprintln!("used_channels: {:?}", used_channels);
    assert_eq!(used_channels.len(), 4);
    assert_eq!(used_channels[1], channel_3_funding_tx);

    tokio::time::sleep(tokio::time::Duration::from_millis(2500)).await;

    // try channel_2 with outbound hop hints
    let channel_2_funding_tx = node_0.get_channel_funding_tx(&channels[2]).unwrap();
    eprintln!("channel_2_funding_tx: {:?}", channel_2_funding_tx);
    let res = node_0
        .send_payment(SendPaymentCommand {
            target_pubkey: Some(node_3.pubkey.clone()),
            amount: Some(60000000),
            payment_hash: None,
            final_tlc_expiry_delta: None,
            tlc_expiry_limit: None,
            invoice: None,
            timeout: None,
            max_fee_amount: None,
            max_parts: None,
            keysend: Some(true),
            udt_type_script: None,
            allow_self_payment: true,
            // at node_1, we must use channel_2 to reach node_2
            hop_hints: Some(vec![HopHint {
                pubkey: node_1.pubkey.clone(),
                channel_funding_tx: channel_2_funding_tx,
                inbound: false,
            }]),
            dry_run: false,
        })
        .await;

    eprintln!("res: {:?}", res);
    assert!(res.is_ok());
    let payment_hash = res.unwrap().payment_hash;
    eprintln!("payment_hash: {:?}", payment_hash);
    let payment_session = node_0
        .get_payment_session(payment_hash)
        .expect("get payment");
    eprintln!("payment_session: {:?}", payment_session);
    let used_channels: Vec<Hash256> = payment_session
        .route
        .nodes
        .iter()
        .map(|x| x.channel_outpoint.tx_hash().into())
        .collect();
    eprintln!("used_channels: {:?}", used_channels);
    assert_eq!(used_channels.len(), 4);
    assert_eq!(used_channels[1], channel_2_funding_tx);

    let wrong_channel_hash = Hash256::from([0u8; 32]);
    // if we specify a wrong funding_tx, the payment will fail
    let res = node_0
        .send_payment(SendPaymentCommand {
            target_pubkey: Some(node_3.pubkey.clone()),
            amount: Some(60000000),
            payment_hash: None,
            final_tlc_expiry_delta: None,
            tlc_expiry_limit: None,
            invoice: None,
            timeout: None,
            max_fee_amount: None,
            max_parts: None,
            keysend: Some(true),
            udt_type_script: None,
            allow_self_payment: true,
            // at node_1, we must use channel_3 to reach node_2
            hop_hints: Some(vec![HopHint {
                pubkey: node_2.pubkey.clone(),
                channel_funding_tx: wrong_channel_hash,
                inbound: true,
            }]),
            dry_run: false,
        })
        .await;
    eprintln!("res: {:?}", res);
    assert!(res
        .unwrap_err()
        .to_string()
        .contains("PathFind error: no path found"));
}

#[tokio::test]
async fn test_send_payment_two_nodes_with_hop_hints_and_multiple_channels() {
    init_tracing();
    let _span = tracing::info_span!("node", node = "test").entered();

    let (nodes, channels) = create_n_nodes_with_index_and_amounts_with_established_channel(
        &[
            ((0, 1), (MIN_RESERVED_CKB + 10000000000, MIN_RESERVED_CKB)),
            ((0, 1), (MIN_RESERVED_CKB + 10000000000, MIN_RESERVED_CKB)),
            ((1, 0), (MIN_RESERVED_CKB + 10000000000, MIN_RESERVED_CKB)),
            ((1, 0), (MIN_RESERVED_CKB + 10000000000, MIN_RESERVED_CKB)),
        ],
        2,
        true,
    )
    .await;
    let [mut node_0, node_1] = nodes.try_into().expect("2 nodes");
    eprintln!("node_0: {:?}", node_0.pubkey);
    eprintln!("node_1: {:?}", node_1.pubkey);

    let channel_1_funding_tx = node_0.get_channel_funding_tx(&channels[1]).unwrap();
    let channel_3_funding_tx = node_0.get_channel_funding_tx(&channels[3]).unwrap();
    let old_balance = node_0.get_local_balance_from_channel(channels[1]);
    let old_node1_balance = node_1.get_local_balance_from_channel(channels[3]);
    eprintln!("channel_1_funding_tx: {:?}", channel_1_funding_tx);
    let res = node_0
        .send_payment(SendPaymentCommand {
            target_pubkey: Some(node_0.pubkey.clone()),
            amount: Some(60000000),
            payment_hash: None,
            final_tlc_expiry_delta: None,
            tlc_expiry_limit: None,
            invoice: None,
            timeout: None,
            max_fee_amount: None,
            max_parts: None,
            keysend: Some(true),
            udt_type_script: None,
            allow_self_payment: true,
            hop_hints: Some(vec![
                // node1 - channel_1 -> node2
                HopHint {
                    pubkey: node_0.pubkey.clone(),
                    channel_funding_tx: channel_1_funding_tx,
                    inbound: false,
                },
                // node2 - channel_3 -> node1
                HopHint {
                    pubkey: node_0.pubkey.clone(),
                    channel_funding_tx: channel_3_funding_tx,
                    inbound: true,
                },
            ]),
            dry_run: false,
        })
        .await
        .unwrap();

    let payment_hash = res.payment_hash;
    eprintln!("payment_hash: {:?}", payment_hash);
    let payment_session = node_0
        .get_payment_session(payment_hash)
        .expect("get payment");
    eprintln!("payment_session: {:?}", payment_session);
    let used_channels: Vec<Hash256> = payment_session
        .route
        .nodes
        .iter()
        .map(|x| x.channel_outpoint.tx_hash().into())
        .collect();
    eprintln!("used_channels: {:?}", used_channels);
    assert_eq!(used_channels.len(), 3);
    assert_eq!(used_channels[0], channel_1_funding_tx);
    assert_eq!(used_channels[1], channel_3_funding_tx);

    tokio::time::sleep(tokio::time::Duration::from_millis(2000)).await;

    let balance = node_0.get_local_balance_from_channel(channels[1]);
    assert_eq!(balance, old_balance - 60000000 - res.fee);

    let node_1_balance = node_1.get_local_balance_from_channel(channels[1]);
    assert_eq!(node_1_balance, 60000000 + res.fee);

    let balance = node_0.get_local_balance_from_channel(channels[3]);
    assert_eq!(balance, 60000000);

    let node_1_balance = node_1.get_local_balance_from_channel(channels[3]);
    assert_eq!(node_1_balance, old_node1_balance - 60000000);
}

#[tokio::test]
async fn test_network_send_payment_randomly_send_each_other() {
    init_tracing();

    let _span = tracing::info_span!("node", node = "test").entered();
    let node_a_funding_amount = 100000000000;
    let node_b_funding_amount = 100000000000;

    let (node_a, node_b, new_channel_id) =
        create_nodes_with_established_channel(node_a_funding_amount, node_b_funding_amount, true)
            .await;
    // Wait for the channel announcement to be broadcasted
    tokio::time::sleep(tokio::time::Duration::from_millis(1000)).await;
    let node_a_old_balance = node_a.get_local_balance_from_channel(new_channel_id);
    let node_b_old_balance = node_b.get_local_balance_from_channel(new_channel_id);

    let node_a_pubkey = node_a.pubkey.clone();
    let node_b_pubkey = node_b.pubkey.clone();

    let mut node_a_sent = 0;
    let mut node_b_sent = 0;
    let mut all_sent = vec![];
    for _i in 1..8 {
        let rand_wait_time = rand::random::<u64>() % 1000;
        tokio::time::sleep(tokio::time::Duration::from_millis(rand_wait_time)).await;

        let rand_num = rand::random::<u64>() % 2;
        let amount = rand::random::<u128>() % 10000;
        eprintln!("generated ampunt: {}", amount);
        let (source, target) = if rand_num == 0 {
            (&node_a.network_actor, node_b_pubkey.clone())
        } else {
            (&node_b.network_actor, node_a_pubkey.clone())
        };
        let message = |rpc_reply| -> NetworkActorMessage {
            NetworkActorMessage::Command(NetworkActorCommand::SendPayment(
                SendPaymentCommand {
                    target_pubkey: Some(target),
                    amount: Some(amount),
                    payment_hash: None,
                    final_tlc_expiry_delta: None,
                    tlc_expiry_limit: None,
                    invoice: None,
                    timeout: None,
                    max_fee_amount: None,
                    max_parts: None,
                    keysend: Some(true),
                    udt_type_script: None,
                    allow_self_payment: false,
                    hop_hints: None,
                    dry_run: false,
                },
                rpc_reply,
            ))
        };

        let res = call!(source, message).expect("node_a alive").unwrap();

        if rand_num == 0 {
            all_sent.push((true, amount, res.payment_hash, res.status));
        } else {
            all_sent.push((false, amount, res.payment_hash, res.status));
        }
    }

    tokio::time::sleep(tokio::time::Duration::from_millis(4000)).await;
    for (a_sent, amount, payment_hash, create_status) in all_sent {
        let message = |rpc_reply| -> NetworkActorMessage {
            NetworkActorMessage::Command(NetworkActorCommand::GetPayment(payment_hash, rpc_reply))
        };
        let network = if a_sent {
            &node_a.network_actor
        } else {
            &node_b.network_actor
        };
        let res = call!(network, message).expect("node_a alive").unwrap();
        if res.status == PaymentSessionStatus::Success {
            assert!(matches!(
                create_status,
                PaymentSessionStatus::Created | PaymentSessionStatus::Inflight
            ));
            eprintln!(
                "{} payment_hash: {:?} success with amount: {} create_status: {:?}",
                if a_sent { "a -> b" } else { "b -> a" },
                payment_hash,
                amount,
                create_status
            );
            if a_sent {
                node_a_sent += amount;
            } else {
                node_b_sent += amount;
            }
        }
    }

    eprintln!(
        "node_a_old_balance: {}, node_b_old_balance: {}",
        node_a_old_balance, node_b_old_balance
    );
    eprintln!("node_a_sent: {}, node_b_sent: {}", node_a_sent, node_b_sent);
    let new_node_a_balance = node_a.get_local_balance_from_channel(new_channel_id);
    let new_node_b_balance = node_b.get_local_balance_from_channel(new_channel_id);

    eprintln!(
        "new_node_a_balance: {}, new_node_b_balance: {}",
        new_node_a_balance, new_node_b_balance
    );

    assert_eq!(
        node_a_old_balance + node_b_old_balance,
        new_node_a_balance + new_node_b_balance
    );
    assert_eq!(
        new_node_a_balance,
        node_a_old_balance - node_a_sent + node_b_sent
    );
    assert_eq!(
        new_node_b_balance,
        node_b_old_balance - node_b_sent + node_a_sent
    );
}

#[tokio::test]
async fn test_network_three_nodes_two_channels_send_each_other() {
    init_tracing();

    let _span = tracing::info_span!("node", node = "test").entered();
    let (nodes, channels) = create_n_nodes_with_index_and_amounts_with_established_channel(
        &[
            (
                (0, 1),
                (
                    MIN_RESERVED_CKB + 10000000000,
                    MIN_RESERVED_CKB + 10000000000,
                ),
            ),
            (
                (1, 2),
                (
                    MIN_RESERVED_CKB + 10000000000,
                    MIN_RESERVED_CKB + 10000000000,
                ),
            ),
        ],
        3,
        true,
    )
    .await;
    let [node_a, node_b, node_c] = nodes.try_into().expect("3 nodes");

    // Wait for the channel announcement to be broadcasted
    tokio::time::sleep(tokio::time::Duration::from_millis(1000)).await;
    let node_b_old_balance_channel_0 = node_b.get_local_balance_from_channel(channels[0]);
    let node_b_old_balance_channel_1 = node_b.get_local_balance_from_channel(channels[1]);

    let node_a_pubkey = node_a.pubkey.clone();
    let node_c_pubkey = node_c.pubkey.clone();

    let amount_a_to_c = 60000;
    let message = |rpc_reply| -> NetworkActorMessage {
        NetworkActorMessage::Command(NetworkActorCommand::SendPayment(
            SendPaymentCommand {
                target_pubkey: Some(node_c_pubkey.clone()),
                amount: Some(amount_a_to_c),
                payment_hash: None,
                final_tlc_expiry_delta: None,
                tlc_expiry_limit: None,
                invoice: None,
                timeout: None,
                max_fee_amount: None,
                max_parts: None,
                keysend: Some(true),
                udt_type_script: None,
                allow_self_payment: false,
                hop_hints: None,
                dry_run: false,
            },
            rpc_reply,
        ))
    };

    let res = call!(node_a.network_actor, message)
        .expect("node_a alive")
        .unwrap();
    let payment_hash1 = res.payment_hash;
    let fee1 = res.fee;
    eprintln!("payment_hash1: {:?}", payment_hash1);

    let amount_c_to_a = 50000;
    let message = |rpc_reply| -> NetworkActorMessage {
        NetworkActorMessage::Command(NetworkActorCommand::SendPayment(
            SendPaymentCommand {
                target_pubkey: Some(node_a_pubkey.clone()),
                amount: Some(amount_c_to_a),
                payment_hash: None,
                final_tlc_expiry_delta: None,
                tlc_expiry_limit: None,
                invoice: None,
                timeout: None,
                max_fee_amount: None,
                max_parts: None,
                keysend: Some(true),
                udt_type_script: None,
                allow_self_payment: false,
                hop_hints: None,
                dry_run: false,
            },
            rpc_reply,
        ))
    };

    let res = call!(node_c.network_actor, message)
        .expect("node_a alive")
        .unwrap();

    let payment_hash2 = res.payment_hash;
    let fee2 = res.fee;
    eprintln!("payment_hash2: {:?}", payment_hash2);

    node_a.wait_until_success(payment_hash1).await;
    node_c.wait_until_success(payment_hash2).await;

    let new_node_b_balance_channel_0 = node_b.get_local_balance_from_channel(channels[0]);
    let new_node_b_balance_channel_1 = node_b.get_local_balance_from_channel(channels[1]);

    let node_b_fee = new_node_b_balance_channel_0 + new_node_b_balance_channel_1
        - node_b_old_balance_channel_0
        - node_b_old_balance_channel_1;

    eprintln!("node_b_fee: {}", node_b_fee);
    eprintln!("fee1: {}, fee2: {}", fee1, fee2);
    assert_eq!(node_b_fee, fee1 + fee2);
}

#[tokio::test]
async fn test_network_three_nodes_send_each_other() {
    init_tracing();

    let _span = tracing::info_span!("node", node = "test").entered();
    let (nodes, channels) = create_n_nodes_with_index_and_amounts_with_established_channel(
        &[
            (
                (0, 1),
                (
                    MIN_RESERVED_CKB + 10000000000,
                    MIN_RESERVED_CKB + 10000000000,
                ),
            ),
            (
                (1, 2),
                (
                    MIN_RESERVED_CKB + 10000000000,
                    MIN_RESERVED_CKB + 10000000000,
                ),
            ),
            (
                (2, 1),
                (
                    MIN_RESERVED_CKB + 10000000000,
                    MIN_RESERVED_CKB + 10000000000,
                ),
            ),
            (
                (1, 0),
                (
                    MIN_RESERVED_CKB + 10000000000,
                    MIN_RESERVED_CKB + 10000000000,
                ),
            ),
        ],
        3,
        true,
    )
    .await;
    let [node_a, node_b, node_c] = nodes.try_into().expect("3 nodes");

    // Wait for the channel announcement to be broadcasted
    let node_b_old_balance_channel_0 = node_b.get_local_balance_from_channel(channels[0]);
    let node_b_old_balance_channel_1 = node_b.get_local_balance_from_channel(channels[1]);
    let node_b_old_balance_channel_2 = node_b.get_local_balance_from_channel(channels[2]);
    let node_b_old_balance_channel_3 = node_b.get_local_balance_from_channel(channels[3]);

    eprintln!(
        "node_b_old_balance_channel_0: {}, node_b_old_balance_channel_1: {}",
        node_b_old_balance_channel_0, node_b_old_balance_channel_1
    );
    eprintln!(
        "node_b_old_balance_channel_2: {}, node_b_old_balance_channel_3: {}",
        node_b_old_balance_channel_2, node_b_old_balance_channel_3
    );

    let node_a_pubkey = node_a.pubkey.clone();
    let node_c_pubkey = node_c.pubkey.clone();

    let amount_a_to_c = 60000;
    let message = |rpc_reply| -> NetworkActorMessage {
        NetworkActorMessage::Command(NetworkActorCommand::SendPayment(
            SendPaymentCommand {
                target_pubkey: Some(node_c_pubkey.clone()),
                amount: Some(amount_a_to_c),
                payment_hash: None,
                final_tlc_expiry_delta: None,
                tlc_expiry_limit: None,
                invoice: None,
                timeout: None,
                max_fee_amount: None,
                max_parts: None,
                keysend: Some(true),
                udt_type_script: None,
                allow_self_payment: false,
                hop_hints: None,
                dry_run: false,
            },
            rpc_reply,
        ))
    };

    let res = call!(node_a.network_actor, message)
        .expect("node_a alive")
        .unwrap();
    let payment_hash1 = res.payment_hash;
    let fee1 = res.fee;
    eprintln!("payment_hash1: {:?}", payment_hash1);

    let amount_c_to_a = 60000;
    let message = |rpc_reply| -> NetworkActorMessage {
        NetworkActorMessage::Command(NetworkActorCommand::SendPayment(
            SendPaymentCommand {
                target_pubkey: Some(node_a_pubkey.clone()),
                amount: Some(amount_c_to_a),
                payment_hash: None,
                final_tlc_expiry_delta: None,
                tlc_expiry_limit: None,
                invoice: None,
                timeout: None,
                max_fee_amount: None,
                max_parts: None,
                keysend: Some(true),
                udt_type_script: None,
                allow_self_payment: false,
                hop_hints: None,
                dry_run: false,
            },
            rpc_reply,
        ))
    };

    let res = call!(node_c.network_actor, message)
        .expect("node_a alive")
        .unwrap();

    let payment_hash2 = res.payment_hash;
    let fee2 = res.fee;
    eprintln!("payment_hash2: {:?}", payment_hash2);

    node_a.wait_until_success(payment_hash1).await;
    node_c.wait_until_success(payment_hash2).await;

    let new_node_b_balance_channel_0 = node_b.get_local_balance_from_channel(channels[0]);
    let new_node_b_balance_channel_1 = node_b.get_local_balance_from_channel(channels[1]);
    let new_node_b_balance_channel_2 = node_b.get_local_balance_from_channel(channels[2]);
    let new_node_b_balance_channel_3 = node_b.get_local_balance_from_channel(channels[3]);

    let node_b_fee = new_node_b_balance_channel_0
        + new_node_b_balance_channel_1
        + new_node_b_balance_channel_2
        + new_node_b_balance_channel_3
        - node_b_old_balance_channel_0
        - node_b_old_balance_channel_1
        - node_b_old_balance_channel_2
        - node_b_old_balance_channel_3;

    eprintln!("node_b_fee: {}", node_b_fee);
    assert_eq!(node_b_fee, fee1 + fee2);
}

#[tokio::test]
async fn test_send_payment_bench_test() {
    init_tracing();
    let _span = tracing::info_span!("node", node = "test").entered();
    let (nodes, _channels) = create_n_nodes_with_index_and_amounts_with_established_channel(
        &[
            (
                (0, 1),
                (
                    MIN_RESERVED_CKB + 10000000000,
                    MIN_RESERVED_CKB + 10000000000,
                ),
            ),
            (
                (1, 2),
                (
                    MIN_RESERVED_CKB + 10000000000,
                    MIN_RESERVED_CKB + 10000000000,
                ),
            ),
        ],
        3,
        true,
    )
    .await;
    let [mut node_0, node_1, node_2] = nodes.try_into().expect("3 nodes");

    tokio::time::sleep(tokio::time::Duration::from_millis(1000)).await;

    let mut all_sent = HashSet::new();

    for i in 1..=10 {
        let payment = node_0.send_payment_keysend(&node_2, 1000).await.unwrap();
        eprintln!("payment: {:?}", payment);
        all_sent.insert(payment.payment_hash);
        eprintln!("send: {} payment_hash: {:?} sent", i, payment.payment_hash);
        tokio::time::sleep(tokio::time::Duration::from_millis(10)).await;
    }

    tokio::time::sleep(tokio::time::Duration::from_millis(1000)).await;

    loop {
        for payment_hash in all_sent.clone().iter() {
            let status = node_0.get_payment_status(*payment_hash).await;
            eprintln!("got payment: {:?} status: {:?}", payment_hash, status);
            if status == PaymentSessionStatus::Success {
                eprintln!("payment_hash: {:?} success", payment_hash);
                all_sent.remove(payment_hash);
            }
            tokio::time::sleep(tokio::time::Duration::from_millis(100)).await;
        }
        let res = node_0.node_info().await;
        eprintln!("node0 node_info: {:?}", res);
        let res = node_1.node_info().await;
        eprintln!("node1 node_info: {:?}", res);
        let res = node_2.node_info().await;
        eprintln!("node2 node_info: {:?}", res);
        if all_sent.is_empty() {
            break;
        }
    }
}

#[tokio::test]
async fn test_send_payment_three_nodes_wait_succ_bench_test() {
    init_tracing();
    let _span = tracing::info_span!("node", node = "test").entered();
    let (nodes, _channels) = create_n_nodes_with_index_and_amounts_with_established_channel(
        &[
            (
                (0, 1),
                (
                    MIN_RESERVED_CKB + 10000000000,
                    MIN_RESERVED_CKB + 10000000000,
                ),
            ),
            (
                (1, 2),
                (
                    MIN_RESERVED_CKB + 10000000000,
                    MIN_RESERVED_CKB + 10000000000,
                ),
            ),
        ],
        3,
        true,
    )
    .await;
    let [mut node_0, _node_1, node_2] = nodes.try_into().expect("3 nodes");

    tokio::time::sleep(tokio::time::Duration::from_millis(1000)).await;

    let mut all_sent = vec![];

    for i in 1..=10 {
        let payment = node_0.send_payment_keysend(&node_2, 1000).await.unwrap();
        all_sent.push(payment.payment_hash);
        eprintln!(
            "send: {} payment_hash: {:?} sentxx",
            i, payment.payment_hash
        );
        tokio::time::sleep(tokio::time::Duration::from_millis(1)).await;

        node_0.wait_until_success(payment.payment_hash).await;
    }
    tokio::time::sleep(tokio::time::Duration::from_millis(1000)).await;
}

#[tokio::test]
async fn test_send_payment_three_nodes_send_each_other_bench_test() {
    init_tracing();
    let _span = tracing::info_span!("node", node = "test").entered();
    let (nodes, _channels) = create_n_nodes_with_index_and_amounts_with_established_channel(
        &[
            (
                (0, 1),
                (
                    MIN_RESERVED_CKB + 10000000000,
                    MIN_RESERVED_CKB + 10000000000,
                ),
            ),
            (
                (1, 2),
                (
                    MIN_RESERVED_CKB + 10000000000,
                    MIN_RESERVED_CKB + 10000000000,
                ),
            ),
        ],
        3,
        true,
    )
    .await;
    let [mut node_0, _node_1, mut node_2] = nodes.try_into().expect("3 nodes");

    tokio::time::sleep(tokio::time::Duration::from_millis(1000)).await;

    let mut all_sent = vec![];

    for i in 1..=5 {
        let payment1 = node_0.send_payment_keysend(&node_2, 1000).await.unwrap();
        all_sent.push(payment1.payment_hash);
        eprintln!("send: {} payment_hash: {:?} sent", i, payment1.payment_hash);

        let payment2 = node_2.send_payment_keysend(&node_0, 1000).await.unwrap();
        all_sent.push(payment2.payment_hash);
        eprintln!("send: {} payment_hash: {:?} sent", i, payment2.payment_hash);
        tokio::time::sleep(tokio::time::Duration::from_millis(10)).await;

        node_0.wait_until_success(payment1.payment_hash).await;
        node_2.wait_until_success(payment2.payment_hash).await;
    }
}

#[tokio::test]
async fn test_send_payment_three_nodes_bench_test() {
    init_tracing();
    let _span = tracing::info_span!("node", node = "test").entered();
    let (nodes, _channels) = create_n_nodes_with_index_and_amounts_with_established_channel(
        &[
            (
                (0, 1),
                (
                    MIN_RESERVED_CKB + 10000000000,
                    MIN_RESERVED_CKB + 10000000000,
                ),
            ),
            (
                (1, 2),
                (
                    MIN_RESERVED_CKB + 10000000000,
                    MIN_RESERVED_CKB + 10000000000,
                ),
            ),
        ],
        3,
        true,
    )
    .await;
    let [mut node_1, mut node_2, mut node_3] = nodes.try_into().expect("3 nodes");

    tokio::time::sleep(tokio::time::Duration::from_millis(1000)).await;

    let mut all_sent = HashSet::new();

    for i in 1..=4 {
        let payment1 = node_1.send_payment_keysend(&node_3, 1000).await.unwrap();
        all_sent.insert((1, payment1.payment_hash));
        eprintln!("send: {} payment_hash: {:?} sent", i, payment1.payment_hash);

        let payment2 = node_2.send_payment_keysend(&node_3, 1000).await.unwrap();
        all_sent.insert((2, payment2.payment_hash));
        eprintln!("send: {} payment_hash: {:?} sent", i, payment2.payment_hash);

        let payment3 = node_2.send_payment_keysend(&node_1, 1000).await.unwrap();
        all_sent.insert((2, payment3.payment_hash));
        eprintln!("send: {} payment_hash: {:?} sent", i, payment3.payment_hash);

        let payment4 = node_3.send_payment_keysend(&node_1, 1000).await.unwrap();
        all_sent.insert((3, payment4.payment_hash));
        eprintln!("send: {} payment_hash: {:?} sent", i, payment4.payment_hash);
    }

    loop {
        tokio::time::sleep(tokio::time::Duration::from_millis(3000)).await;

        for (node_index, payment_hash) in all_sent.clone().iter() {
            let node = match node_index {
                1 => &mut node_1,
                2 => &mut node_2,
                3 => &mut node_3,
                _ => unreachable!(),
            };
            let status = node.get_payment_status(*payment_hash).await;
            tokio::time::sleep(tokio::time::Duration::from_millis(100)).await;
            eprintln!("got payment: {:?} status: {:?}", payment_hash, status);
            if status == PaymentSessionStatus::Success {
                eprintln!("payment_hash: {:?} success", payment_hash);
                all_sent.remove(&(*node_index, *payment_hash));
            }
        }
        let res = node_1.node_info().await;
        eprintln!("node1 node_info: {:?}", res);
        let res = node_2.node_info().await;
        eprintln!("node2 node_info: {:?}", res);
        let res = node_3.node_info().await;
        eprintln!("node3 node_info: {:?}", res);
        if all_sent.is_empty() {
            break;
        }
    }
}<|MERGE_RESOLUTION|>--- conflicted
+++ resolved
@@ -2,11 +2,8 @@
 
 use super::test_utils::init_tracing;
 use crate::fiber::graph::PaymentSessionStatus;
-<<<<<<< HEAD
+use crate::fiber::network::HopHint;
 use crate::fiber::network::PaymentCustomRecord;
-=======
-use crate::fiber::network::HopHint;
->>>>>>> 81014d36
 use crate::fiber::network::SendPaymentCommand;
 use crate::fiber::tests::test_utils::*;
 use crate::fiber::types::Hash256;
@@ -54,6 +51,7 @@
             keysend: Some(true),
             udt_type_script: None,
             allow_self_payment: false,
+            hop_hints: None,
             dry_run: false,
             custom_records: Some(custom_records.clone()),
         })
@@ -355,6 +353,7 @@
             keysend: Some(true),
             udt_type_script: None,
             allow_self_payment: true,
+            custom_records: None,
             hop_hints: None,
             dry_run: false,
         })
@@ -441,45 +440,14 @@
             keysend: Some(true),
             udt_type_script: None,
             allow_self_payment: true,
+            custom_records: None,
             hop_hints: None,
             dry_run: false,
         })
         .await;
 
-<<<<<<< HEAD
-        let rand_num = rand::random::<u64>() % 2;
-        let amount = rand::random::<u128>() % 10000;
-        eprintln!("generated ampunt: {}", amount);
-        let (source, target) = if rand_num == 0 {
-            (&node_a.network_actor, node_b_pubkey.clone())
-        } else {
-            (&node_b.network_actor, node_a_pubkey.clone())
-        };
-        let message = |rpc_reply| -> NetworkActorMessage {
-            NetworkActorMessage::Command(NetworkActorCommand::SendPayment(
-                SendPaymentCommand {
-                    target_pubkey: Some(target),
-                    amount: Some(amount),
-                    payment_hash: None,
-                    final_tlc_expiry_delta: None,
-                    tlc_expiry_limit: None,
-                    invoice: None,
-                    timeout: None,
-                    max_fee_amount: None,
-                    max_parts: None,
-                    keysend: Some(true),
-                    udt_type_script: None,
-                    allow_self_payment: false,
-                    dry_run: false,
-                    custom_records: None,
-                },
-                rpc_reply,
-            ))
-        };
-=======
     eprintln!("res: {:?}", res);
     assert!(res.is_ok());
->>>>>>> 81014d36
 
     // sleep for a while
     let res = res.unwrap();
@@ -592,6 +560,7 @@
             keysend: Some(true),
             udt_type_script: None,
             allow_self_payment: true,
+            custom_records: None,
             hop_hints: Some(vec![HopHint {
                 pubkey: node_0.pubkey.clone(),
                 channel_funding_tx: channel_0_funding_tx,
@@ -704,6 +673,7 @@
             keysend: Some(true),
             udt_type_script: None,
             allow_self_payment: true,
+            custom_records: None,
             hop_hints: Some(vec![HopHint {
                 pubkey: node_0.pubkey.clone(),
                 channel_funding_tx: channel_0_funding_tx,
@@ -824,6 +794,7 @@
             keysend: Some(true),
             udt_type_script: None,
             allow_self_payment: true,
+            custom_records: None,
             // at node_1, we must use channel_3 to reach node_2
             hop_hints: Some(vec![HopHint {
                 pubkey: node_2.pubkey.clone(),
@@ -871,6 +842,7 @@
             keysend: Some(true),
             udt_type_script: None,
             allow_self_payment: true,
+            custom_records: None,
             // at node_1, we must use channel_2 to reach node_2
             hop_hints: Some(vec![HopHint {
                 pubkey: node_1.pubkey.clone(),
@@ -915,6 +887,7 @@
             keysend: Some(true),
             udt_type_script: None,
             allow_self_payment: true,
+            custom_records: None,
             // at node_1, we must use channel_3 to reach node_2
             hop_hints: Some(vec![HopHint {
                 pubkey: node_2.pubkey.clone(),
@@ -970,6 +943,7 @@
             keysend: Some(true),
             udt_type_script: None,
             allow_self_payment: true,
+            custom_records: None,
             hop_hints: Some(vec![
                 // node1 - channel_1 -> node2
                 HopHint {
@@ -1072,6 +1046,7 @@
                     allow_self_payment: false,
                     hop_hints: None,
                     dry_run: false,
+                    custom_records: None,
                 },
                 rpc_reply,
             ))
@@ -1196,6 +1171,7 @@
                 keysend: Some(true),
                 udt_type_script: None,
                 allow_self_payment: false,
+                custom_records: None,
                 hop_hints: None,
                 dry_run: false,
             },
@@ -1227,6 +1203,7 @@
                 udt_type_script: None,
                 allow_self_payment: false,
                 hop_hints: None,
+                custom_records: None,
                 dry_run: false,
             },
             rpc_reply,
@@ -1333,6 +1310,7 @@
                 udt_type_script: None,
                 allow_self_payment: false,
                 hop_hints: None,
+                custom_records: None,
                 dry_run: false,
             },
             rpc_reply,
@@ -1363,6 +1341,7 @@
                 udt_type_script: None,
                 allow_self_payment: false,
                 hop_hints: None,
+                custom_records: None,
                 dry_run: false,
             },
             rpc_reply,
