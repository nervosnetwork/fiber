#![allow(clippy::needless_range_loop)]
use super::test_utils::init_tracing;
use crate::fiber::channel::ChannelState;
use crate::fiber::channel::CloseFlags;
use crate::fiber::channel::UpdateCommand;
use crate::fiber::config::DEFAULT_TLC_EXPIRY_DELTA;
use crate::fiber::config::DEFAULT_TLC_FEE_PROPORTIONAL_MILLIONTHS;
use crate::fiber::graph::PaymentSessionStatus;
use crate::fiber::network::HopHint;
use crate::fiber::network::PaymentCustomRecords;
use crate::fiber::network::SendPaymentCommand;
use crate::fiber::tests::test_utils::*;
use crate::fiber::types::Hash256;
use crate::fiber::NetworkActorCommand;
use crate::fiber::NetworkActorMessage;
use crate::NetworkServiceEvent;
use ckb_types::{core::tx_pool::TxStatus, packed::OutPoint};
use ractor::call;
use std::collections::HashMap;
use std::collections::HashSet;

#[tokio::test]
async fn test_send_payment_custom_records() {
    let (nodes, _channels) = create_n_nodes_network(
        &[
            ((0, 1), (MIN_RESERVED_CKB + 10000000000, MIN_RESERVED_CKB)),
            ((0, 1), (MIN_RESERVED_CKB + 10000000000, MIN_RESERVED_CKB)),
        ],
        2,
    )
    .await;
    let [mut node_0, node_1] = nodes.try_into().expect("2 nodes");
    let source_node = &mut node_0;
    let target_pubkey = node_1.pubkey;

    // sleep for a while
    tokio::time::sleep(tokio::time::Duration::from_secs(1)).await;

    let data: HashMap<_, _> = vec![
        (1, "hello".to_string().into_bytes()),
        (2, "world".to_string().into_bytes()),
    ]
    .into_iter()
    .collect();
    let custom_records = PaymentCustomRecords { data };
    let res = source_node
        .send_payment(SendPaymentCommand {
            target_pubkey: Some(target_pubkey),
            amount: Some(10000000000),
            payment_hash: None,
            final_tlc_expiry_delta: None,
            tlc_expiry_limit: None,
            invoice: None,
            timeout: None,
            max_fee_amount: None,
            max_parts: None,
            keysend: Some(true),
            udt_type_script: None,
            allow_self_payment: false,
            hop_hints: None,
            dry_run: false,
            custom_records: Some(custom_records.clone()),
        })
        .await;

    eprintln!("res: {:?}", res);
    // sleep for a while
    tokio::time::sleep(tokio::time::Duration::from_secs(2)).await;
    let payment_hash = res.unwrap().payment_hash;

    let message = |rpc_reply| -> NetworkActorMessage {
        NetworkActorMessage::Command(NetworkActorCommand::GetPayment(payment_hash, rpc_reply))
    };
    let res = call!(source_node.network_actor, message)
        .expect("node_a alive")
        .unwrap();

    assert_eq!(res.status, PaymentSessionStatus::Success);
    let got_custom_records = node_1
        .get_payment_custom_records(&payment_hash)
        .expect("custom records");
    assert_eq!(got_custom_records, custom_records);
}

// This test will send two payments from node_0 to node_1, the first payment will run
// with dry_run, the second payment will run without dry_run. Both payments will be successful.
// But only one payment balance will be deducted from node_0.
#[tokio::test]
async fn test_send_payment_for_direct_channel_and_dry_run() {
    init_tracing();
    let _span = tracing::info_span!("node", node = "test").entered();
    // from https://github.com/nervosnetwork/fiber/issues/359

    let (nodes, channels) = create_n_nodes_network(
        &[((0, 1), (MIN_RESERVED_CKB + 10000000000, MIN_RESERVED_CKB))],
        2,
    )
    .await;
    let [node_0, node_1] = nodes.try_into().expect("2 nodes");
    let channel = channels[0];
    let source_node = &node_0;

    let res = source_node
        .send_payment_keysend(&node_1, 10000000000, true)
        .await;

    eprintln!("res: {:?}", res);
    assert!(res.is_ok());

    let res = source_node
        .send_payment_keysend(&node_1, 10000000000, false)
        .await;

    eprintln!("res: {:?}", res);
    assert!(res.is_ok());
    let payment_hash = res.unwrap().payment_hash;
    source_node.wait_until_success(payment_hash).await;

    let node_0_balance = source_node.get_local_balance_from_channel(channel);
    let node_1_balance = node_1.get_local_balance_from_channel(channel);

    // A -> B: 10000000000 use the first channel
    assert_eq!(node_0_balance, 0);
    assert_eq!(node_1_balance, 10000000000);
}

#[tokio::test]
async fn test_send_payment_prefer_newer_channels() {
    init_tracing();
    let _span = tracing::info_span!("node", node = "test").entered();

    let (nodes, channels) = create_n_nodes_network(
        &[
            ((0, 1), (MIN_RESERVED_CKB + 10000000000, MIN_RESERVED_CKB)),
            ((0, 1), (MIN_RESERVED_CKB + 10000000000, MIN_RESERVED_CKB)),
        ],
        2,
    )
    .await;
    let [mut node_0, node_1] = nodes.try_into().expect("2 nodes");
    let source_node = &mut node_0;
    let target_pubkey = node_1.pubkey;

    let res = source_node
        .send_payment(SendPaymentCommand {
            target_pubkey: Some(target_pubkey),
            amount: Some(10000000000),
            payment_hash: None,
            final_tlc_expiry_delta: None,
            tlc_expiry_limit: None,
            invoice: None,
            timeout: None,
            max_fee_amount: None,
            max_parts: None,
            keysend: Some(true),
            udt_type_script: None,
            allow_self_payment: false,
            hop_hints: None,
            dry_run: false,
            custom_records: None,
        })
        .await;

    eprintln!("res: {:?}", res);
    assert!(res.is_ok());
    let payment_hash = res.unwrap().payment_hash;
    source_node.wait_until_success(payment_hash).await;

    // We are using the second (newer) channel, so the first channel's balances are unchanged.
    let node_0_balance = source_node.get_local_balance_from_channel(channels[0]);
    let node_1_balance = node_1.get_local_balance_from_channel(channels[0]);
    assert_eq!(node_0_balance, 10000000000);
    assert_eq!(node_1_balance, 0);

    // We are using the second (newer) channel, so the second channel's balances are changed.
    let node_0_balance = source_node.get_local_balance_from_channel(channels[1]);
    let node_1_balance = node_1.get_local_balance_from_channel(channels[1]);
    assert_eq!(node_0_balance, 0);
    assert_eq!(node_1_balance, 10000000000);
}

#[tokio::test]
async fn test_send_payment_prefer_channels_with_larger_balance() {
    init_tracing();
    let _span = tracing::info_span!("node", node = "test").entered();

    let (nodes, channels) = create_n_nodes_network(
        &[
            // These two channels have the same overall capacity, but the second channel has more balance for node_0.
            (
                (0, 1),
                (MIN_RESERVED_CKB + 5000000000, MIN_RESERVED_CKB + 5000000000),
            ),
            ((0, 1), (MIN_RESERVED_CKB + 10000000000, MIN_RESERVED_CKB)),
        ],
        2,
    )
    .await;
    let [mut node_0, node_1] = nodes.try_into().expect("2 nodes");
    let source_node = &mut node_0;
    let target_pubkey = node_1.pubkey;

    let res = source_node
        .send_payment(SendPaymentCommand {
            target_pubkey: Some(target_pubkey),
            amount: Some(5000000000),
            payment_hash: None,
            final_tlc_expiry_delta: None,
            tlc_expiry_limit: None,
            invoice: None,
            timeout: None,
            max_fee_amount: None,
            max_parts: None,
            keysend: Some(true),
            udt_type_script: None,
            allow_self_payment: false,
            hop_hints: None,
            dry_run: false,
            custom_records: None,
        })
        .await;

    eprintln!("res: {:?}", res);
    assert!(res.is_ok());
    let payment_hash = res.unwrap().payment_hash;
    source_node.wait_until_success(payment_hash).await;

    // We are using the second channel (with larger balance), so the first channel's balances are unchanged.
    let node_0_balance = source_node.get_local_balance_from_channel(channels[0]);
    let node_1_balance = node_1.get_local_balance_from_channel(channels[0]);
    assert_eq!(node_0_balance, 5000000000);
    assert_eq!(node_1_balance, 5000000000);

    // We are using the second channel (with larger balance), so the second channel's balances are changed.
    let node_0_balance = source_node.get_local_balance_from_channel(channels[1]);
    let node_1_balance = node_1.get_local_balance_from_channel(channels[1]);
    assert_eq!(node_0_balance, 5000000000);
    assert_eq!(node_1_balance, 5000000000);
}

#[tokio::test]
async fn test_send_payment_fee_rate() {
    init_tracing();
    let [mut node_0, mut node_1, mut node_2] = NetworkNode::new_n_interconnected_nodes().await;

    let (_new_channel_id, funding_tx_hash_0) = establish_channel_between_nodes(
        &mut node_0,
        &mut node_1,
        true,
        MIN_RESERVED_CKB + 1_000_000_000,
        MIN_RESERVED_CKB,
        None,
        None,
        None,
        None,
        Some(1_000_000),
        None,
        None,
        None,
        None,
        Some(2_000_000),
    )
    .await;
    let funding_tx_0 = node_0
        .get_transaction_view_from_hash(funding_tx_hash_0)
        .await
        .expect("get funding tx");
    node_2.submit_tx(funding_tx_0).await;

    let (_new_channel_id, funding_tx_hash_1) = establish_channel_between_nodes(
        &mut node_1,
        &mut node_2,
        true,
        MIN_RESERVED_CKB + 1_000_000_000,
        MIN_RESERVED_CKB,
        None,
        None,
        None,
        None,
        Some(3_000_000),
        None,
        None,
        None,
        None,
        Some(4_000_000),
    )
    .await;
    let funding_tx_1 = node_1
        .get_transaction_view_from_hash(funding_tx_hash_1)
        .await
        .expect("get funding tx");
    node_0.submit_tx(funding_tx_1).await;

    // sleep for a while
    tokio::time::sleep(tokio::time::Duration::from_secs(2)).await;

    let res = node_0
        .send_payment_keysend(&node_2, 10_000_000, false)
        .await;
    assert!(res.is_ok(), "Send payment failed: {:?}", res);
    let res = res.unwrap();
    assert!(res.fee > 0);
    let nodes = res.router.nodes;
    assert_eq!(nodes.len(), 3);
    assert_eq!(nodes[2].amount, 10_000_000);
    assert_eq!(nodes[1].amount, 10_000_000);
    // The fee is 10_000_000 * 3_000_000 (fee rate) / 1_000_000 = 30_000_000
    assert_eq!(nodes[0].amount, 40_000_000);
    let payment_hash = res.payment_hash;
    node_0.wait_until_success(payment_hash).await;

    let res = node_2.send_payment_keysend(&node_0, 1_000_000, false).await;
    assert!(res.is_ok(), "Send payment failed: {:?}", res);
    let res = res.unwrap();
    assert!(res.fee > 0);
    let nodes = res.router.nodes;
    assert_eq!(nodes.len(), 3);
    assert_eq!(nodes[2].amount, 1_000_000);
    assert_eq!(nodes[1].amount, 1_000_000);
    // The fee is 1_000_000 * 2_000_000 (fee rate) / 1_000_000 = 2_000_000
    assert_eq!(nodes[0].amount, 3_000_000);

    let payment_hash = res.payment_hash;
    node_2.wait_until_success(payment_hash).await;
}

#[tokio::test]
async fn test_send_payment_over_private_channel() {
    async fn test(amount_to_send: u128, is_payment_ok: bool) {
        let (nodes, _channels) = create_n_nodes_network(
            &[((1, 2), (MIN_RESERVED_CKB + 20000000000, MIN_RESERVED_CKB))],
            3,
        )
        .await;
        let [mut node1, mut node2, node3] = nodes.try_into().expect("3 nodes");

        let (_new_channel_id, _funding_tx) = establish_channel_between_nodes(
            &mut node1,
            &mut node2,
            false,
            MIN_RESERVED_CKB + 20000000000,
            MIN_RESERVED_CKB,
            None,
            None,
            None,
            None,
            None,
            None,
            None,
            None,
            None,
            None,
        )
        .await;

        // sleep for a while
        tokio::time::sleep(tokio::time::Duration::from_secs(2)).await;

        let source_node = &mut node1;
        let target_pubkey = node3.pubkey;

        let res = source_node
            .send_payment(SendPaymentCommand {
                target_pubkey: Some(target_pubkey),
                amount: Some(amount_to_send),
                payment_hash: None,
                final_tlc_expiry_delta: None,
                tlc_expiry_limit: None,
                invoice: None,
                timeout: None,
                max_fee_amount: None,
                max_parts: None,
                keysend: Some(true),
                udt_type_script: None,
                allow_self_payment: false,
                hop_hints: None,
                dry_run: false,
                custom_records: None,
            })
            .await;

        eprintln!("res: {:?}", res);
        if is_payment_ok {
            assert!(res.is_ok());
            source_node
                .wait_until_success(res.unwrap().payment_hash)
                .await;
        } else {
            assert!(res.is_err());
        }
    }

    test(10000000000, true).await;
    test(30000000000, false).await;
}

#[tokio::test]
async fn test_send_payment_for_pay_self() {
    init_tracing();
    let _span = tracing::info_span!("node", node = "test").entered();
    // from https://github.com/nervosnetwork/fiber/issues/362

    let (nodes, channels) = create_n_nodes_network(
        &[
            ((0, 1), (MIN_RESERVED_CKB + 10000000000, MIN_RESERVED_CKB)),
            ((1, 2), (MIN_RESERVED_CKB + 10000000000, MIN_RESERVED_CKB)),
            ((2, 0), (MIN_RESERVED_CKB + 10000000000, MIN_RESERVED_CKB)),
        ],
        3,
    )
    .await;
    let [node_0, node_1, node_2] = nodes.try_into().expect("3 nodes");

    let node_1_channel0_balance = node_1.get_local_balance_from_channel(channels[0]);
    let node_1_channel1_balance = node_1.get_local_balance_from_channel(channels[1]);
    let node_2_channel1_balance = node_2.get_local_balance_from_channel(channels[1]);
    let node_2_channel2_balance = node_2.get_local_balance_from_channel(channels[2]);

    // now node_0 -> node_2 will be ok only with node_1, so the fee is larger than 0
    let res = node_0.send_payment_keysend(&node_2, 60000000, true).await;

    assert!(res.unwrap().fee > 0);

    // node_0 -> node_0 will be ok for dry_run if `allow_self_payment` is true
    let res = node_0.send_payment_keysend_to_self(60000000, false).await;

    eprintln!("res: {:?}", res);
    assert!(res.is_ok());

    let res = res.unwrap();
    let payment_hash = res.payment_hash;
    node_0.wait_until_success(payment_hash).await;
    node_0
        .assert_payment_status(payment_hash, PaymentSessionStatus::Success, Some(1))
        .await;

    let node_0_balance1 = node_0.get_local_balance_from_channel(channels[0]);
    let node_0_balance2 = node_0.get_local_balance_from_channel(channels[2]);

    assert_eq!(node_0_balance1, 10000000000 - 60000000 - res.fee);
    assert_eq!(node_0_balance2, 60000000);

    eprintln!(
        "node1 left: {:?}, right: {:?}",
        node_1.get_local_balance_from_channel(channels[0]),
        node_1.get_local_balance_from_channel(channels[1])
    );

    let node_1_new_channel0_balance = node_1.get_local_balance_from_channel(channels[0]);
    let node_1_new_channel1_balance = node_1.get_local_balance_from_channel(channels[1]);
    let node_2_new_channel1_balance = node_2.get_local_balance_from_channel(channels[1]);
    let node_2_new_channel2_balance = node_2.get_local_balance_from_channel(channels[2]);

    let node1_fee = (node_1_new_channel0_balance - node_1_channel0_balance)
        - (node_1_channel1_balance - node_1_new_channel1_balance);
    assert!(node1_fee > 0);

    let node2_fee = (node_2_new_channel1_balance - node_2_channel1_balance)
        - (node_2_channel2_balance - node_2_new_channel2_balance);
    assert!(node2_fee > 0);
    assert_eq!(node1_fee + node2_fee, res.fee);

    // node_0 -> node_2 will be ok with direct channel2,
    // since after payself this channel now have enough balance, so the fee is 0
    let res = node_0.send_payment_keysend(&node_2, 60000000, true).await;

    eprintln!("res: {:?}", res);
    assert_eq!(res.unwrap().fee, 0);
}

#[tokio::test]
async fn test_send_payment_for_pay_self_with_two_nodes() {
    init_tracing();
    let _span = tracing::info_span!("node", node = "test").entered();
    // from https://github.com/nervosnetwork/fiber/issues/355

    let (nodes, channels) = create_n_nodes_network(
        &[
            ((0, 1), (MIN_RESERVED_CKB + 10000000000, MIN_RESERVED_CKB)),
            ((1, 0), (MIN_RESERVED_CKB + 10000000000, MIN_RESERVED_CKB)),
        ],
        2,
    )
    .await;
    let [node_0, node_1] = nodes.try_into().expect("2 nodes");

    let node_1_channel0_balance = node_1.get_local_balance_from_channel(channels[0]);
    let node_1_channel1_balance = node_1.get_local_balance_from_channel(channels[1]);

    // node_0 -> node_0 will be ok for dry_run if `allow_self_payment` is true
    let res = node_0.send_payment_keysend_to_self(60000000, false).await;

    eprintln!("res: {:?}", res);
    assert!(res.is_ok());

    let res = res.unwrap();
    let payment_hash = res.payment_hash;
    node_0.wait_until_success(payment_hash).await;
    node_0
        .assert_payment_status(payment_hash, PaymentSessionStatus::Success, Some(1))
        .await;

    let node_0_balance1 = node_0.get_local_balance_from_channel(channels[0]);
    let node_0_balance2 = node_0.get_local_balance_from_channel(channels[1]);

    assert_eq!(node_0_balance1, 10000000000 - 60000000 - res.fee);
    assert_eq!(node_0_balance2, 60000000);

    let new_node_1_channel0_balance = node_1.get_local_balance_from_channel(channels[0]);
    let new_node_1_channel1_balance = node_1.get_local_balance_from_channel(channels[1]);

    let node1_fee = (new_node_1_channel0_balance - node_1_channel0_balance)
        - (node_1_channel1_balance - new_node_1_channel1_balance);
    eprintln!("fee: {:?}", res.fee);
    assert_eq!(node1_fee, res.fee);
}

#[tokio::test]
async fn test_send_payment_with_more_capacity_for_payself() {
    init_tracing();
    let _span = tracing::info_span!("node", node = "test").entered();
    // from https://github.com/nervosnetwork/fiber/issues/362

    let (nodes, channels) = create_n_nodes_network(
        &[
            (
                (0, 1),
                (
                    MIN_RESERVED_CKB + 10000000000,
                    MIN_RESERVED_CKB + 10000000000,
                ),
            ),
            (
                (1, 2),
                (
                    MIN_RESERVED_CKB + 10000000000,
                    MIN_RESERVED_CKB + 10000000000,
                ),
            ),
            (
                (2, 0),
                (
                    MIN_RESERVED_CKB + 10000000000,
                    MIN_RESERVED_CKB + 10000000000,
                ),
            ),
        ],
        3,
    )
    .await;
    let [node_0, node_1, node_2] = nodes.try_into().expect("3 nodes");

    let node_1_channel0_balance = node_1.get_local_balance_from_channel(channels[0]);
    let node_1_channel1_balance = node_1.get_local_balance_from_channel(channels[1]);
    let node_2_channel1_balance = node_2.get_local_balance_from_channel(channels[1]);
    let node_2_channel2_balance = node_2.get_local_balance_from_channel(channels[2]);

    // node_0 -> node_0 will be ok if `allow_self_payment` is true
    let res = node_0.send_payment_keysend_to_self(60000000, false).await;

    eprintln!("res: {:?}", res);
    assert!(res.is_ok());

    // sleep for a while
    let res = res.unwrap();
    let payment_hash = res.payment_hash;
    node_0.wait_until_success(payment_hash).await;
    node_0
        .assert_payment_status(payment_hash, PaymentSessionStatus::Success, Some(1))
        .await;

    let node_0_balance1 = node_0.get_local_balance_from_channel(channels[0]);
    let node_0_balance2 = node_0.get_local_balance_from_channel(channels[2]);

    eprintln!("fee: {:?}", res.fee);
    // for node0 pay to self, only the fee will be deducted
    assert!(node_0_balance1 + node_0_balance2 == 10000000000 + 10000000000 - res.fee);

    eprintln!(
        "node1 left: {:?}, right: {:?}",
        node_1.get_local_balance_from_channel(channels[0]),
        node_1.get_local_balance_from_channel(channels[1])
    );

    let node_1_new_channel0_balance = node_1.get_local_balance_from_channel(channels[0]);
    let node_1_new_channel1_balance = node_1.get_local_balance_from_channel(channels[1]);
    let node_2_new_channel1_balance = node_2.get_local_balance_from_channel(channels[1]);
    let node_2_new_channel2_balance = node_2.get_local_balance_from_channel(channels[2]);

    // we may route to self from
    //     node0 -> node1 -> node2 -> node0
    // or  node0 -> node2 -> node1 -> node0
    // so the assertion need to be more complex
    let node1_fee = if node_1_new_channel0_balance > node_1_channel0_balance {
        (node_1_new_channel0_balance - node_1_channel0_balance)
            - (node_1_channel1_balance - node_1_new_channel1_balance)
    } else {
        (node_1_new_channel1_balance - node_1_channel1_balance)
            - (node_1_channel0_balance - node_1_new_channel0_balance)
    };
    assert!(node1_fee > 0);

    let node2_fee = if node_2_new_channel1_balance > node_2_channel1_balance {
        (node_2_new_channel1_balance - node_2_channel1_balance)
            - (node_2_channel2_balance - node_2_new_channel2_balance)
    } else {
        (node_2_new_channel2_balance - node_2_channel2_balance)
            - (node_2_channel1_balance - node_2_new_channel1_balance)
    };
    assert_eq!(node1_fee + node2_fee, res.fee);
}

#[tokio::test]
async fn test_send_payment_with_private_channel_hints() {
    async fn test(amount_to_send: u128, is_payment_ok: bool) {
        let (nodes, _channels) = create_n_nodes_network(
            &[((0, 1), (MIN_RESERVED_CKB + 40000000000, MIN_RESERVED_CKB))],
            3,
        )
        .await;
        let [mut node1, mut node2, mut node3] = nodes.try_into().expect("3 nodes");

        let (_new_channel_id, funding_tx_hash) = establish_channel_between_nodes(
            &mut node2,
            &mut node3,
            false,
            MIN_RESERVED_CKB + 20000000000,
            MIN_RESERVED_CKB,
            None,
            None,
            None,
            None,
            None,
            None,
            None,
            None,
            None,
            None,
        )
        .await;
        let funding_tx = node2
            .get_transaction_view_from_hash(funding_tx_hash)
            .await
            .expect("get funding tx");

        let outpoint = funding_tx.output_pts_iter().next().unwrap();
        // sleep for a while
        tokio::time::sleep(tokio::time::Duration::from_secs(2)).await;

        let source_node = &mut node1;
        let target_pubkey = node3.pubkey;

        let res = source_node
            .send_payment(SendPaymentCommand {
                target_pubkey: Some(target_pubkey),
                amount: Some(amount_to_send),
                payment_hash: None,
                final_tlc_expiry_delta: None,
                tlc_expiry_limit: None,
                invoice: None,
                timeout: None,
                max_fee_amount: None,
                max_parts: None,
                keysend: Some(true),
                udt_type_script: None,
                allow_self_payment: false,
                hop_hints: Some(vec![HopHint {
                    pubkey: node2.pubkey,
                    channel_outpoint: outpoint,
                    fee_rate: DEFAULT_TLC_FEE_PROPORTIONAL_MILLIONTHS as u64,
                    tlc_expiry_delta: DEFAULT_TLC_EXPIRY_DELTA,
                }]),
                dry_run: false,
                custom_records: None,
            })
            .await;

        assert!(res.is_ok(), "Send payment failed: {:?}", res);
        let res = res.unwrap();
        let payment_hash = res.payment_hash;
        if is_payment_ok {
            source_node.wait_until_success(payment_hash).await;
        } else {
            source_node.wait_until_failed(payment_hash).await;
        }
    }

    test(10000000000, true).await;
    test(30000000000, false).await;
}

#[tokio::test]
async fn test_send_payment_with_private_channel_hints_fallback() {
    init_tracing();

    let (nodes, _channels) = create_n_nodes_network(
        &[
            ((0, 1), (MIN_RESERVED_CKB + 40000000000, MIN_RESERVED_CKB)),
            ((1, 2), (MIN_RESERVED_CKB + 40000000000, MIN_RESERVED_CKB)),
        ],
        3,
    )
    .await;
    let [mut node1, mut node2, mut node3] = nodes.try_into().expect("3 nodes");

    let (_new_channel_id, funding_tx_hash) = establish_channel_between_nodes(
        &mut node2,
        &mut node3,
        false,
        MIN_RESERVED_CKB + 20000000000,
        MIN_RESERVED_CKB,
        None,
        None,
        None,
        None,
        None,
        None,
        None,
        None,
        None,
        None,
    )
    .await;
    let funding_tx = node2
        .get_transaction_view_from_hash(funding_tx_hash)
        .await
        .expect("get funding tx");

    let outpoint = funding_tx.output_pts_iter().next().unwrap();
    // sleep for a while
    tokio::time::sleep(tokio::time::Duration::from_secs(2)).await;

    let source_node = &mut node1;
    let target_pubkey = node3.pubkey;

    let res = source_node
        .send_payment(SendPaymentCommand {
            target_pubkey: Some(target_pubkey),
            amount: Some(30000000000),
            payment_hash: None,
            final_tlc_expiry_delta: None,
            tlc_expiry_limit: None,
            invoice: None,
            timeout: None,
            max_fee_amount: None,
            max_parts: None,
            keysend: Some(true),
            udt_type_script: None,
            allow_self_payment: true,
            custom_records: None,
            hop_hints: Some(vec![HopHint {
                pubkey: node2.pubkey,
                channel_outpoint: outpoint,
                fee_rate: DEFAULT_TLC_FEE_PROPORTIONAL_MILLIONTHS as u64,
                tlc_expiry_delta: DEFAULT_TLC_EXPIRY_DELTA,
            }]),
            dry_run: false,
        })
        .await;

    assert!(res.is_ok(), "Send payment failed: {:?}", res);
    let res = res.unwrap();
    let payment_hash = res.payment_hash;
    source_node.wait_until_success(payment_hash).await;
    source_node
        .assert_payment_status(payment_hash, PaymentSessionStatus::Success, Some(2))
        .await;
}

#[tokio::test]
async fn test_send_payment_with_private_multiple_channel_hints_fallback() {
    init_tracing();
    let (nodes, _channels) = create_n_nodes_network(
        &[
            ((0, 1), (MIN_RESERVED_CKB + 40000000000, MIN_RESERVED_CKB)),
            ((1, 2), (MIN_RESERVED_CKB + 40000000000, MIN_RESERVED_CKB)),
        ],
        3,
    )
    .await;
    let [mut node1, mut node2, mut node3] = nodes.try_into().expect("3 nodes");

    async fn create_channel(
        node2: &mut NetworkNode,
        node3: &mut NetworkNode,
        amount: u128,
    ) -> OutPoint {
        let (_new_channel_id, funding_tx_hash) = establish_channel_between_nodes(
            node2,
            node3,
            false,
            MIN_RESERVED_CKB + amount,
            MIN_RESERVED_CKB,
            None,
            None,
            None,
            None,
            None,
            None,
            None,
            None,
            None,
            None,
        )
        .await;
        node2
            .get_transaction_view_from_hash(funding_tx_hash)
            .await
            .expect("get funding tx")
            .output_pts_iter()
            .next()
            .unwrap()
    }

    let outpoint1 = create_channel(&mut node2, &mut node3, 20000000000).await;
    let outpoint2 = create_channel(&mut node2, &mut node3, 40000000000).await;

    // sleep for a while
    tokio::time::sleep(tokio::time::Duration::from_secs(2)).await;

    let source_node = &mut node1;
    let target_pubkey = node3.pubkey;

    let res = source_node
        .send_payment(SendPaymentCommand {
            target_pubkey: Some(target_pubkey),
            amount: Some(30000000000),
            payment_hash: None,
            final_tlc_expiry_delta: None,
            tlc_expiry_limit: None,
            invoice: None,
            timeout: None,
            max_fee_amount: None,
            max_parts: None,
            keysend: Some(true),
            udt_type_script: None,
            allow_self_payment: false,
            hop_hints: Some(vec![
                HopHint {
                    pubkey: node2.pubkey,
                    channel_outpoint: outpoint1,
                    fee_rate: DEFAULT_TLC_FEE_PROPORTIONAL_MILLIONTHS as u64,
                    tlc_expiry_delta: DEFAULT_TLC_EXPIRY_DELTA,
                },
                HopHint {
                    pubkey: node2.pubkey,
                    channel_outpoint: outpoint2,
                    fee_rate: DEFAULT_TLC_FEE_PROPORTIONAL_MILLIONTHS as u64,
                    tlc_expiry_delta: DEFAULT_TLC_EXPIRY_DELTA,
                },
            ]),
            dry_run: false,
            custom_records: None,
        })
        .await;

    assert!(res.is_ok(), "Send payment failed: {:?}", res);
    let res = res.unwrap();
    let payment_hash = res.payment_hash;
    source_node.wait_until_success(payment_hash).await;
}

// TODO: The meaning of hop hints changed after https://github.com/nervosnetwork/fiber/pull/487/
// It no longer forces the route to go through the specified node, but only hints the router to consider the specified node.
// We need to update the test cases accordingly. When RPC like SendToRoute is implemented, we can test this feature more accurately.
// https://lightning.engineering/api-docs/api/lnd/router/send-to-route-v2/
// #[tokio::test]
// async fn test_send_payment_with_route_to_self_with_hop_hints() {
//     init_tracing();
//     let _span = tracing::info_span!("node", node = "test").entered();

//     let (nodes, channels) = create_n_nodes_with_index_and_amounts_with_established_channel(
//         &[
//             (
//                 (0, 1),
//                 (
//                     MIN_RESERVED_CKB + 10000000000,
//                     MIN_RESERVED_CKB + 10000000000,
//                 ),
//             ),
//             (
//                 (1, 2),
//                 (
//                     MIN_RESERVED_CKB + 10000000000,
//                     MIN_RESERVED_CKB + 10000000000,
//                 ),
//             ),
//             (
//                 (2, 0),
//                 (
//                     MIN_RESERVED_CKB + 10000000000,
//                     MIN_RESERVED_CKB + 10000000000,
//                 ),
//             ),
//         ],
//         3,
//         true,
//     )
//     .await;
//     let [mut node_0, node_1, node_2] = nodes.try_into().expect("3 nodes");
//     eprintln!("node_0: {:?}", node_0.pubkey);
//     eprintln!("node_1: {:?}", node_1.pubkey);
//     eprintln!("node_2: {:?}", node_2.pubkey);

//     let node_1_channel0_balance = node_1.get_local_balance_from_channel(channels[0]);
//     let node_1_channel1_balance = node_1.get_local_balance_from_channel(channels[1]);
//     let node_2_channel1_balance = node_2.get_local_balance_from_channel(channels[1]);
//     let node_2_channel2_balance = node_2.get_local_balance_from_channel(channels[2]);

//     let channel_0_funding_tx = node_0.get_channel_funding_tx(&channels[0]).unwrap();

//     // node_0 -> node_0 will be ok if `allow_self_payment` is true
//     // use hop hints to help find_path use node1 -> node0,
//     // then the only valid route will be node0 -> node2 -> node1 -> node0
//     let res = node_0
//         .send_payment(SendPaymentCommand {
//             target_pubkey: Some(node_0.pubkey.clone()),
//             amount: Some(60000000),
//             payment_hash: None,
//             final_tlc_expiry_delta: None,
//             tlc_expiry_limit: None,
//             invoice: None,
//             timeout: None,
//             max_fee_amount: None,
//             max_parts: None,
//             keysend: Some(true),
//             udt_type_script: None,
//             allow_self_payment: true,
//             hop_hints: Some(vec![HopHint {
//                 pubkey: node_0.pubkey.clone(),
//                 channel_funding_tx: channel_0_funding_tx,
//                 inbound: true,
//                 fee_rate: None,
//                 tlc_expiry_delta: None,
//             }]),
//             dry_run: false,
//         })
//         .await;

//     eprintln!("res: {:?}", res);
//     assert!(res.is_ok());

//     let res = res.unwrap();
//     let payment_hash = res.payment_hash;
//     node_0.wait_until_success(payment_hash).await;
//     node_0
//         .assert_payment_status(payment_hash, PaymentSessionStatus::Success, Some(1))
//         .await;

//     let node_0_balance1 = node_0.get_local_balance_from_channel(channels[0]);
//     let node_0_balance2 = node_0.get_local_balance_from_channel(channels[2]);

//     eprintln!("fee: {:?}", res.fee);
//     // for node0 pay to self, only the fee will be deducted
//     assert!(node_0_balance1 + node_0_balance2 == 10000000000 + 10000000000 - res.fee);

//     eprintln!(
//         "node1 left: {:?}, right: {:?}",
//         node_1.get_local_balance_from_channel(channels[0]),
//         node_1.get_local_balance_from_channel(channels[1])
//     );

//     let node_1_new_channel0_balance = node_1.get_local_balance_from_channel(channels[0]);
//     let node_1_new_channel1_balance = node_1.get_local_balance_from_channel(channels[1]);
//     let node_2_new_channel1_balance = node_2.get_local_balance_from_channel(channels[1]);
//     let node_2_new_channel2_balance = node_2.get_local_balance_from_channel(channels[2]);

//     // node0 can only route to self from
//     // node0 -> node2 -> node1 -> node0
//     let node1_fee = (node_1_new_channel1_balance - node_1_channel1_balance)
//         - (node_1_channel0_balance - node_1_new_channel0_balance);

//     assert!(node1_fee > 0);

//     let node2_fee = (node_2_new_channel2_balance - node_2_channel2_balance)
//         - (node_2_channel1_balance - node_2_new_channel1_balance);

//     assert_eq!(node1_fee + node2_fee, res.fee);
// }

// TODO: The meaning of hop hints changed after https://github.com/nervosnetwork/fiber/pull/487/
// It no longer forces the route to go through the specified node, but only hints the router to consider the specified node.
// We need to update the test cases accordingly. When RPC like SendToRoute is implemented, we can test this feature more accurately.
// https://lightning.engineering/api-docs/api/lnd/router/send-to-route-v2/
// #[tokio::test]
// async fn test_send_payment_with_route_to_self_with_outbound_hop_hints() {
//     init_tracing();
//     let _span = tracing::info_span!("node", node = "test").entered();

//     let (nodes, channels) = create_n_nodes_with_index_and_amounts_with_established_channel(
//         &[
//             (
//                 (0, 1),
//                 (
//                     MIN_RESERVED_CKB + 10000000000,
//                     MIN_RESERVED_CKB + 10000000000,
//                 ),
//             ),
//             (
//                 (1, 2),
//                 (
//                     MIN_RESERVED_CKB + 10000000000,
//                     MIN_RESERVED_CKB + 10000000000,
//                 ),
//             ),
//             (
//                 (2, 0),
//                 (
//                     MIN_RESERVED_CKB + 10000000000,
//                     MIN_RESERVED_CKB + 10000000000,
//                 ),
//             ),
//         ],
//         3,
//         true,
//     )
//     .await;
//     let [mut node_0, node_1, node_2] = nodes.try_into().expect("3 nodes");
//     eprintln!("node_0: {:?}", node_0.pubkey);
//     eprintln!("node_1: {:?}", node_1.pubkey);
//     eprintln!("node_2: {:?}", node_2.pubkey);

//     let node_1_channel0_balance = node_1.get_local_balance_from_channel(channels[0]);
//     let node_1_channel1_balance = node_1.get_local_balance_from_channel(channels[1]);
//     let node_2_channel1_balance = node_2.get_local_balance_from_channel(channels[1]);
//     let node_2_channel2_balance = node_2.get_local_balance_from_channel(channels[2]);

//     let channel_0_funding_tx = node_0.get_channel_funding_tx(&channels[0]).unwrap();

//     // node_0 -> node_0 will be ok if `allow_self_payment` is true
//     // use hop hints to help find_path use node0 -> node1,
//     // then the only valid route will be node0 -> node1 -> node2 -> node0
//     let res = node_0
//         .send_payment(SendPaymentCommand {
//             target_pubkey: Some(node_0.pubkey.clone()),
//             amount: Some(60000000),
//             payment_hash: None,
//             final_tlc_expiry_delta: None,
//             tlc_expiry_limit: None,
//             invoice: None,
//             timeout: None,
//             max_fee_amount: None,
//             max_parts: None,
//             keysend: Some(true),
//             udt_type_script: None,
//             allow_self_payment: true,
//             hop_hints: Some(vec![HopHint {
//                 pubkey: node_0.pubkey.clone(),
//                 channel_funding_tx: channel_0_funding_tx,
//                 inbound: false,
//                 fee_rate: None,
//                 tlc_expiry_delta: None,
//             }]),
//             dry_run: false,
//         })
//         .await;

//     eprintln!("res: {:?}", res);
//     assert!(res.is_ok());

//     let res = res.unwrap();
//     let payment_hash = res.payment_hash;
//     node_0.wait_until_success(payment_hash).await;
//     node_0
//         .assert_payment_status(payment_hash, PaymentSessionStatus::Success, Some(1))
//         .await;

//     let node_0_balance1 = node_0.get_local_balance_from_channel(channels[0]);
//     let node_0_balance2 = node_0.get_local_balance_from_channel(channels[2]);

//     eprintln!("fee: {:?}", res.fee);
//     // for node0 pay to self, only the fee will be deducted
//     assert!(node_0_balance1 + node_0_balance2 == 10000000000 + 10000000000 - res.fee);

//     eprintln!(
//         "node1 left: {:?}, right: {:?}",
//         node_1.get_local_balance_from_channel(channels[0]),
//         node_1.get_local_balance_from_channel(channels[1])
//     );

//     let node_1_new_channel0_balance = node_1.get_local_balance_from_channel(channels[0]);
//     let node_1_new_channel1_balance = node_1.get_local_balance_from_channel(channels[1]);
//     let node_2_new_channel1_balance = node_2.get_local_balance_from_channel(channels[1]);
//     let node_2_new_channel2_balance = node_2.get_local_balance_from_channel(channels[2]);

//     // node0 can only route to self from
//     // node0 -> node1 -> node2 -> node0
//     let node1_fee = (node_1_new_channel0_balance - node_1_channel0_balance)
//         - (node_1_channel1_balance - node_1_new_channel1_balance);

//     assert!(node1_fee > 0);

//     let node2_fee = (node_2_new_channel1_balance - node_2_channel1_balance)
//         - (node_2_channel2_balance - node_2_new_channel2_balance);

//     assert_eq!(node1_fee + node2_fee, res.fee);
// }

// TODO: The meaning of hop hints changed after https://github.com/nervosnetwork/fiber/pull/487/
// It no longer forces the route to go through the specified node, but only hints the router to consider the specified node.
// We need to update the test cases accordingly. When RPC like SendToRoute is implemented, we can test this feature more accurately.
// https://lightning.engineering/api-docs/api/lnd/router/send-to-route-v2/
// #[tokio::test]
// async fn test_send_payment_select_channel_with_hop_hints() {
//     init_tracing();
//     let _span = tracing::info_span!("node", node = "test").entered();

//     let (nodes, channels) = create_n_nodes_with_index_and_amounts_with_established_channel(
//         &[
//             ((0, 1), (HUGE_CKB_AMOUNT, HUGE_CKB_AMOUNT)),
//             // there are 3 channels from node1 -> node2
//             ((1, 2), (HUGE_CKB_AMOUNT, HUGE_CKB_AMOUNT)),
//             ((1, 2), (HUGE_CKB_AMOUNT, HUGE_CKB_AMOUNT)),
//             ((1, 2), (HUGE_CKB_AMOUNT, HUGE_CKB_AMOUNT)),
//             ((2, 3), (HUGE_CKB_AMOUNT, HUGE_CKB_AMOUNT)),
//         ],
//         4,
//         true,
//     )
//     .await;
//     let [mut node_0, node_1, node_2, node_3] = nodes.try_into().expect("4 nodes");
//     eprintln!("node_0: {:?}", node_0.pubkey);
//     eprintln!("node_1: {:?}", node_1.pubkey);
//     eprintln!("node_2: {:?}", node_2.pubkey);
//     eprintln!("node_3: {:?}", node_3.pubkey);

//     let channel_3_funding_tx = node_0.get_channel_funding_tx(&channels[3]).unwrap();
//     eprintln!("channel_3_funding_tx: {:?}", channel_3_funding_tx);
//     let res = node_0
//         .send_payment(SendPaymentCommand {
//             target_pubkey: Some(node_3.pubkey.clone()),
//             amount: Some(60000000),
//             payment_hash: None,
//             final_tlc_expiry_delta: None,
//             tlc_expiry_limit: None,
//             invoice: None,
//             timeout: None,
//             max_fee_amount: None,
//             max_parts: None,
//             keysend: Some(true),
//             udt_type_script: None,
//             allow_self_payment: true,
//             // at node_1, we must use channel_3 to reach node_2
//             hop_hints: Some(vec![HopHint {
//                 pubkey: node_2.pubkey.clone(),
//                 channel_funding_tx: channel_3_funding_tx,
//                 inbound: true,
//                 fee_rate: None,
//                 tlc_expiry_delta: None,
//             }]),
//             dry_run: false,
//         })
//         .await;

//     eprintln!("res: {:?}", res);
//     assert!(res.is_ok());
//     let payment_hash = res.unwrap().payment_hash;
//     eprintln!("payment_hash: {:?}", payment_hash);
//     let payment_session = node_0
//         .get_payment_session(payment_hash)
//         .expect("get payment");
//     eprintln!("payment_session: {:?}", payment_session);
//     let used_channels: Vec<Hash256> = payment_session
//         .route
//         .nodes
//         .iter()
//         .map(|x| x.channel_outpoint.tx_hash().into())
//         .collect();
//     eprintln!("used_channels: {:?}", used_channels);
//     assert_eq!(used_channels.len(), 4);
//     assert_eq!(used_channels[1], channel_3_funding_tx);

//     tokio::time::sleep(tokio::time::Duration::from_millis(2500)).await;

//     // try channel_2 with outbound hop hints
//     let channel_2_funding_tx = node_0.get_channel_funding_tx(&channels[2]).unwrap();
//     eprintln!("channel_2_funding_tx: {:?}", channel_2_funding_tx);
//     let res = node_0
//         .send_payment(SendPaymentCommand {
//             target_pubkey: Some(node_3.pubkey.clone()),
//             amount: Some(60000000),
//             payment_hash: None,
//             final_tlc_expiry_delta: None,
//             tlc_expiry_limit: None,
//             invoice: None,
//             timeout: None,
//             max_fee_amount: None,
//             max_parts: None,
//             keysend: Some(true),
//             udt_type_script: None,
//             allow_self_payment: true,
//             // at node_1, we must use channel_2 to reach node_2
//             hop_hints: Some(vec![HopHint {
//                 pubkey: node_1.pubkey.clone(),
//                 channel_funding_tx: channel_2_funding_tx,
//                 inbound: false,
//                 fee_rate: None,
//                 tlc_expiry_delta: None,
//             }]),
//             dry_run: false,
//         })
//         .await;

//     eprintln!("res: {:?}", res);
//     assert!(res.is_ok());
//     let payment_hash = res.unwrap().payment_hash;
//     eprintln!("payment_hash: {:?}", payment_hash);
//     let payment_session = node_0
//         .get_payment_session(payment_hash)
//         .expect("get payment");
//     eprintln!("payment_session: {:?}", payment_session);
//     let used_channels: Vec<Hash256> = payment_session
//         .route
//         .nodes
//         .iter()
//         .map(|x| x.channel_outpoint.tx_hash().into())
//         .collect();
//     eprintln!("used_channels: {:?}", used_channels);
//     assert_eq!(used_channels.len(), 4);
//     assert_eq!(used_channels[1], channel_2_funding_tx);

//     let wrong_channel_hash = Hash256::from([0u8; 32]);
//     // if we specify a wrong funding_tx, the payment will fail
//     let res = node_0
//         .send_payment(SendPaymentCommand {
//             target_pubkey: Some(node_3.pubkey.clone()),
//             amount: Some(60000000),
//             payment_hash: None,
//             final_tlc_expiry_delta: None,
//             tlc_expiry_limit: None,
//             invoice: None,
//             timeout: None,
//             max_fee_amount: None,
//             max_parts: None,
//             keysend: Some(true),
//             udt_type_script: None,
//             allow_self_payment: true,
//             // at node_1, we must use channel_3 to reach node_2
//             hop_hints: Some(vec![HopHint {
//                 pubkey: node_2.pubkey.clone(),
//                 channel_funding_tx: wrong_channel_hash,
//                 inbound: true,
//                 fee_rate: None,
//                 tlc_expiry_delta: None,
//             }]),
//             dry_run: false,
//         })
//         .await;
//     eprintln!("res: {:?}", res);
//     assert!(res
//         .unwrap_err()
//         .to_string()
//         .contains("PathFind error: no path found"));
// }

// TODO: The meaning of hop hints changed after https://github.com/nervosnetwork/fiber/pull/487/
// It no longer forces the route to go through the specified node, but only hints the router to consider the specified node.
// We need to update the test cases accordingly. When RPC like SendToRoute is implemented, we can test this feature more accurately.
// https://lightning.engineering/api-docs/api/lnd/router/send-to-route-v2/
// #[tokio::test]
// async fn test_send_payment_two_nodes_with_hop_hints_and_multiple_channels() {
//     init_tracing();
//     let _span = tracing::info_span!("node", node = "test").entered();

//     let (nodes, channels) = create_n_nodes_with_index_and_amounts_with_established_channel(
//         &[
//             ((0, 1), (HUGE_CKB_AMOUNT, MIN_RESERVED_CKB)),
//             ((0, 1), (HUGE_CKB_AMOUNT, MIN_RESERVED_CKB)),
//             ((1, 0), (HUGE_CKB_AMOUNT, MIN_RESERVED_CKB)),
//             ((1, 0), (HUGE_CKB_AMOUNT, MIN_RESERVED_CKB)),
//         ],
//         2,
//         true,
//     )
//     .await;
//     let [mut node_0, node_1] = nodes.try_into().expect("2 nodes");
//     eprintln!("node_0: {:?}", node_0.pubkey);
//     eprintln!("node_1: {:?}", node_1.pubkey);

//     let channel_1_funding_tx = node_0.get_channel_funding_tx(&channels[1]).unwrap();
//     let channel_3_funding_tx = node_0.get_channel_funding_tx(&channels[3]).unwrap();
//     let old_balance = node_0.get_local_balance_from_channel(channels[1]);
//     let old_node1_balance = node_1.get_local_balance_from_channel(channels[3]);
//     eprintln!("channel_1_funding_tx: {:?}", channel_1_funding_tx);
//     let res = node_0
//         .send_payment(SendPaymentCommand {
//             target_pubkey: Some(node_0.pubkey.clone()),
//             amount: Some(60000000),
//             payment_hash: None,
//             final_tlc_expiry_delta: None,
//             tlc_expiry_limit: None,
//             invoice: None,
//             timeout: None,
//             max_fee_amount: None,
//             max_parts: None,
//             keysend: Some(true),
//             udt_type_script: None,
//             allow_self_payment: true,
//             hop_hints: Some(vec![
//                 // node1 - channel_1 -> node2
//                 HopHint {
//                     pubkey: node_0.pubkey.clone(),
//                     channel_funding_tx: channel_1_funding_tx,
//                     inbound: false,
//                     fee_rate: None,
//                     tlc_expiry_delta: None,
//                 },
//                 // node2 - channel_3 -> node1
//                 HopHint {
//                     pubkey: node_0.pubkey.clone(),
//                     channel_funding_tx: channel_3_funding_tx,
//                     inbound: true,
//                     fee_rate: None,
//                     tlc_expiry_delta: None,
//                 },
//             ]),
//             dry_run: false,
//         })
//         .await
//         .unwrap();

//     let payment_hash = res.payment_hash;
//     eprintln!("payment_hash: {:?}", payment_hash);
//     let payment_session = node_0
//         .get_payment_session(payment_hash)
//         .expect("get payment");
//     eprintln!("payment_session: {:?}", payment_session);
//     let used_channels: Vec<Hash256> = payment_session
//         .route
//         .nodes
//         .iter()
//         .map(|x| x.channel_outpoint.tx_hash().into())
//         .collect();
//     eprintln!("used_channels: {:?}", used_channels);
//     assert_eq!(used_channels.len(), 3);
//     assert_eq!(used_channels[0], channel_1_funding_tx);
//     assert_eq!(used_channels[1], channel_3_funding_tx);

//     tokio::time::sleep(tokio::time::Duration::from_millis(2000)).await;

//     let balance = node_0.get_local_balance_from_channel(channels[1]);
//     assert_eq!(balance, old_balance - 60000000 - res.fee);

//     let node_1_balance = node_1.get_local_balance_from_channel(channels[1]);
//     assert_eq!(node_1_balance, 60000000 + res.fee);

//     let balance = node_0.get_local_balance_from_channel(channels[3]);
//     assert_eq!(balance, 60000000);

//     let node_1_balance = node_1.get_local_balance_from_channel(channels[3]);
//     assert_eq!(node_1_balance, old_node1_balance - 60000000);
// }

#[tokio::test]
async fn test_network_send_payment_randomly_send_each_other() {
    init_tracing();

    let _span = tracing::info_span!("node", node = "test").entered();
    let node_a_funding_amount = 100000000000;
    let node_b_funding_amount = 100000000000;

    let (node_a, node_b, new_channel_id) =
        create_nodes_with_established_channel(node_a_funding_amount, node_b_funding_amount, true)
            .await;
    // Wait for the channel announcement to be broadcasted
    tokio::time::sleep(tokio::time::Duration::from_millis(1000)).await;
    let node_a_old_balance = node_a.get_local_balance_from_channel(new_channel_id);
    let node_b_old_balance = node_b.get_local_balance_from_channel(new_channel_id);

    let node_a_pubkey = node_a.pubkey;
    let node_b_pubkey = node_b.pubkey;

    let mut node_a_sent = 0;
    let mut node_b_sent = 0;
    let mut all_sent = vec![];
    for _i in 1..8 {
        let rand_wait_time = rand::random::<u64>() % 1000;
        tokio::time::sleep(tokio::time::Duration::from_millis(rand_wait_time)).await;

        let rand_num = rand::random::<u64>() % 2;
        let amount = rand::random::<u128>() % 10000 + 1;
        eprintln!("generated amount: {}", amount);
        let (source, target) = if rand_num == 0 {
            (&node_a.network_actor, node_b_pubkey)
        } else {
            (&node_b.network_actor, node_a_pubkey)
        };
        let message = |rpc_reply| -> NetworkActorMessage {
            NetworkActorMessage::Command(NetworkActorCommand::SendPayment(
                SendPaymentCommand {
                    target_pubkey: Some(target),
                    amount: Some(amount),
                    payment_hash: None,
                    final_tlc_expiry_delta: None,
                    tlc_expiry_limit: None,
                    invoice: None,
                    timeout: None,
                    max_fee_amount: None,
                    max_parts: None,
                    keysend: Some(true),
                    udt_type_script: None,
                    allow_self_payment: false,
                    hop_hints: None,
                    dry_run: false,
                    custom_records: None,
                },
                rpc_reply,
            ))
        };

        let res = call!(source, message).expect("node_a alive").unwrap();

        if rand_num == 0 {
            all_sent.push((true, amount, res.payment_hash, res.status));
        } else {
            all_sent.push((false, amount, res.payment_hash, res.status));
        }
    }

    tokio::time::sleep(tokio::time::Duration::from_millis(4000)).await;
    for (a_sent, amount, payment_hash, create_status) in all_sent {
        let message = |rpc_reply| -> NetworkActorMessage {
            NetworkActorMessage::Command(NetworkActorCommand::GetPayment(payment_hash, rpc_reply))
        };
        let network = if a_sent {
            &node_a.network_actor
        } else {
            &node_b.network_actor
        };
        let res = call!(network, message).expect("node_a alive").unwrap();
        if res.status == PaymentSessionStatus::Success {
            assert!(matches!(
                create_status,
                PaymentSessionStatus::Created | PaymentSessionStatus::Inflight
            ));
            eprintln!(
                "{} payment_hash: {:?} success with amount: {} create_status: {:?}",
                if a_sent { "a -> b" } else { "b -> a" },
                payment_hash,
                amount,
                create_status
            );
            if a_sent {
                node_a_sent += amount;
            } else {
                node_b_sent += amount;
            }
        }
    }

    eprintln!(
        "node_a_old_balance: {}, node_b_old_balance: {}",
        node_a_old_balance, node_b_old_balance
    );
    eprintln!("node_a_sent: {}, node_b_sent: {}", node_a_sent, node_b_sent);
    let new_node_a_balance = node_a.get_local_balance_from_channel(new_channel_id);
    let new_node_b_balance = node_b.get_local_balance_from_channel(new_channel_id);

    eprintln!(
        "new_node_a_balance: {}, new_node_b_balance: {}",
        new_node_a_balance, new_node_b_balance
    );

    assert_eq!(
        node_a_old_balance + node_b_old_balance,
        new_node_a_balance + new_node_b_balance
    );
    assert_eq!(
        new_node_a_balance,
        node_a_old_balance - node_a_sent + node_b_sent
    );
    assert_eq!(
        new_node_b_balance,
        node_b_old_balance - node_b_sent + node_a_sent
    );
}

#[tokio::test]
async fn test_network_three_nodes_two_channels_send_each_other() {
    init_tracing();

    let _span = tracing::info_span!("node", node = "test").entered();
    let (nodes, channels) = create_n_nodes_network(
        &[
            ((0, 1), (HUGE_CKB_AMOUNT, HUGE_CKB_AMOUNT)),
            ((1, 2), (HUGE_CKB_AMOUNT, HUGE_CKB_AMOUNT)),
        ],
        3,
    )
    .await;
    let [node_a, node_b, node_c] = nodes.try_into().expect("3 nodes");

    // Wait for the channel announcement to be broadcasted
    tokio::time::sleep(tokio::time::Duration::from_millis(1000)).await;
    let node_b_old_balance_channel_0 = node_b.get_local_balance_from_channel(channels[0]);
    let node_b_old_balance_channel_1 = node_b.get_local_balance_from_channel(channels[1]);

    let amount_a_to_c = 60000;
    let res = node_a
        .send_payment_keysend(&node_c, amount_a_to_c, false)
        .await
        .unwrap();
    let payment_hash1 = res.payment_hash;
    let fee1 = res.fee;
    eprintln!("payment_hash1: {:?}", payment_hash1);

    let amount_c_to_a = 50000;
    let res = node_c
        .send_payment_keysend(&node_a, amount_c_to_a, false)
        .await
        .unwrap();

    let payment_hash2 = res.payment_hash;
    let fee2 = res.fee;
    eprintln!("payment_hash2: {:?}", payment_hash2);

    node_a.wait_until_success(payment_hash1).await;
    node_c.wait_until_success(payment_hash2).await;

    let new_node_b_balance_channel_0 = node_b.get_local_balance_from_channel(channels[0]);
    let new_node_b_balance_channel_1 = node_b.get_local_balance_from_channel(channels[1]);

    let node_b_fee = new_node_b_balance_channel_0 + new_node_b_balance_channel_1
        - node_b_old_balance_channel_0
        - node_b_old_balance_channel_1;

    eprintln!("node_b_fee: {}", node_b_fee);
    eprintln!("fee1: {}, fee2: {}", fee1, fee2);
    assert_eq!(node_b_fee, fee1 + fee2);
}

#[tokio::test]
async fn test_network_three_nodes_send_each_other() {
    init_tracing();

    let _span = tracing::info_span!("node", node = "test").entered();
    let (nodes, channels) = create_n_nodes_network(
        &[
            ((0, 1), (HUGE_CKB_AMOUNT, HUGE_CKB_AMOUNT)),
            ((1, 2), (HUGE_CKB_AMOUNT, HUGE_CKB_AMOUNT)),
            ((2, 1), (HUGE_CKB_AMOUNT, HUGE_CKB_AMOUNT)),
            ((1, 0), (HUGE_CKB_AMOUNT, HUGE_CKB_AMOUNT)),
        ],
        3,
    )
    .await;
    let [node_a, node_b, node_c] = nodes.try_into().expect("3 nodes");

    // Wait for the channel announcement to be broadcasted
    let node_b_old_balance_channel_0 = node_b.get_local_balance_from_channel(channels[0]);
    let node_b_old_balance_channel_1 = node_b.get_local_balance_from_channel(channels[1]);
    let node_b_old_balance_channel_2 = node_b.get_local_balance_from_channel(channels[2]);
    let node_b_old_balance_channel_3 = node_b.get_local_balance_from_channel(channels[3]);

    eprintln!(
        "node_b_old_balance_channel_0: {}, node_b_old_balance_channel_1: {}",
        node_b_old_balance_channel_0, node_b_old_balance_channel_1
    );
    eprintln!(
        "node_b_old_balance_channel_2: {}, node_b_old_balance_channel_3: {}",
        node_b_old_balance_channel_2, node_b_old_balance_channel_3
    );

    let node_a_pubkey = node_a.pubkey;
    let node_c_pubkey = node_c.pubkey;

    let amount_a_to_c = 60000;
    let message = |rpc_reply| -> NetworkActorMessage {
        NetworkActorMessage::Command(NetworkActorCommand::SendPayment(
            SendPaymentCommand {
                target_pubkey: Some(node_c_pubkey),
                amount: Some(amount_a_to_c),
                payment_hash: None,
                final_tlc_expiry_delta: None,
                tlc_expiry_limit: None,
                invoice: None,
                timeout: None,
                max_fee_amount: None,
                max_parts: None,
                keysend: Some(true),
                udt_type_script: None,
                allow_self_payment: false,
                hop_hints: None,
                custom_records: None,
                dry_run: false,
            },
            rpc_reply,
        ))
    };

    let res = call!(node_a.network_actor, message)
        .expect("node_a alive")
        .unwrap();
    let payment_hash1 = res.payment_hash;
    let fee1 = res.fee;
    eprintln!("payment_hash1: {:?}", payment_hash1);

    let amount_c_to_a = 60000;
    let message = |rpc_reply| -> NetworkActorMessage {
        NetworkActorMessage::Command(NetworkActorCommand::SendPayment(
            SendPaymentCommand {
                target_pubkey: Some(node_a_pubkey),
                amount: Some(amount_c_to_a),
                payment_hash: None,
                final_tlc_expiry_delta: None,
                tlc_expiry_limit: None,
                invoice: None,
                timeout: None,
                max_fee_amount: None,
                max_parts: None,
                keysend: Some(true),
                udt_type_script: None,
                allow_self_payment: false,
                hop_hints: None,
                custom_records: None,
                dry_run: false,
            },
            rpc_reply,
        ))
    };

    let res = call!(node_c.network_actor, message)
        .expect("node_a alive")
        .unwrap();

    let payment_hash2 = res.payment_hash;
    let fee2 = res.fee;
    eprintln!("payment_hash2: {:?}", payment_hash2);

    node_a.wait_until_success(payment_hash1).await;
    node_c.wait_until_success(payment_hash2).await;

    let new_node_b_balance_channel_0 = node_b.get_local_balance_from_channel(channels[0]);
    let new_node_b_balance_channel_1 = node_b.get_local_balance_from_channel(channels[1]);
    let new_node_b_balance_channel_2 = node_b.get_local_balance_from_channel(channels[2]);
    let new_node_b_balance_channel_3 = node_b.get_local_balance_from_channel(channels[3]);

    let node_b_fee = new_node_b_balance_channel_0
        + new_node_b_balance_channel_1
        + new_node_b_balance_channel_2
        + new_node_b_balance_channel_3
        - node_b_old_balance_channel_0
        - node_b_old_balance_channel_1
        - node_b_old_balance_channel_2
        - node_b_old_balance_channel_3;

    eprintln!("node_b_fee: {}", node_b_fee);
    assert_eq!(node_b_fee, fee1 + fee2);
}

#[tokio::test]
async fn test_send_payment_bench_test() {
    init_tracing();
    let _span = tracing::info_span!("node", node = "test").entered();
    let (nodes, _channels) = create_n_nodes_network(
        &[
            ((0, 1), (HUGE_CKB_AMOUNT, HUGE_CKB_AMOUNT)),
            ((1, 2), (HUGE_CKB_AMOUNT, HUGE_CKB_AMOUNT)),
        ],
        3,
    )
    .await;
    let [node_0, node_1, node_2] = nodes.try_into().expect("3 nodes");

    tokio::time::sleep(tokio::time::Duration::from_millis(1000)).await;

    let mut all_sent = HashSet::new();

    for i in 1..=10 {
        let payment = node_0
            .send_payment_keysend(&node_2, 1000, false)
            .await
            .unwrap();
        eprintln!("payment: {:?}", payment);
        all_sent.insert(payment.payment_hash);
        eprintln!("send: {} payment_hash: {:?} sent", i, payment.payment_hash);
        tokio::time::sleep(tokio::time::Duration::from_millis(10)).await;
    }

    tokio::time::sleep(tokio::time::Duration::from_millis(1000)).await;

    loop {
        for payment_hash in all_sent.clone().iter() {
            let status = node_0.get_payment_status(*payment_hash).await;
            eprintln!("got payment: {:?} status: {:?}", payment_hash, status);
            if status == PaymentSessionStatus::Success {
                eprintln!("payment_hash: {:?} success", payment_hash);
                all_sent.remove(payment_hash);
            }
            tokio::time::sleep(tokio::time::Duration::from_millis(100)).await;
        }
        let res = node_0.node_info().await;
        eprintln!("node0 node_info: {:?}", res);
        let res = node_1.node_info().await;
        eprintln!("node1 node_info: {:?}", res);
        let res = node_2.node_info().await;
        eprintln!("node2 node_info: {:?}", res);
        if all_sent.is_empty() {
            break;
        }
    }
}

#[tokio::test]
async fn test_send_payment_three_nodes_wait_succ_bench_test() {
    init_tracing();
    let _span = tracing::info_span!("node", node = "test").entered();
    let (nodes, _channels) = create_n_nodes_network(
        &[
            ((0, 1), (HUGE_CKB_AMOUNT, HUGE_CKB_AMOUNT)),
            ((1, 2), (HUGE_CKB_AMOUNT, HUGE_CKB_AMOUNT)),
        ],
        3,
    )
    .await;
    let [node_0, _node_1, node_2] = nodes.try_into().expect("3 nodes");

    tokio::time::sleep(tokio::time::Duration::from_millis(1000)).await;

    let mut all_sent = vec![];

    for i in 1..=10 {
        let payment = node_0
            .send_payment_keysend(&node_2, 1000, false)
            .await
            .unwrap();
        all_sent.push(payment.payment_hash);
        eprintln!(
            "send: {} payment_hash: {:?} sentxx",
            i, payment.payment_hash
        );
        tokio::time::sleep(tokio::time::Duration::from_millis(1)).await;

        node_0.wait_until_success(payment.payment_hash).await;
    }
    tokio::time::sleep(tokio::time::Duration::from_millis(1000)).await;
}

#[tokio::test]
async fn test_send_payment_three_nodes_send_each_other_bench_test() {
    init_tracing();
    let _span = tracing::info_span!("node", node = "test").entered();
    let (nodes, _channels) = create_n_nodes_network(
        &[
            ((0, 1), (HUGE_CKB_AMOUNT, HUGE_CKB_AMOUNT)),
            ((1, 2), (HUGE_CKB_AMOUNT, HUGE_CKB_AMOUNT)),
        ],
        3,
    )
    .await;
    let [node_0, _node_1, node_2] = nodes.try_into().expect("3 nodes");

    tokio::time::sleep(tokio::time::Duration::from_millis(1000)).await;

    let mut all_sent = vec![];

    for i in 1..=5 {
        let payment1 = node_0
            .send_payment_keysend(&node_2, 1000, false)
            .await
            .unwrap();
        all_sent.push(payment1.payment_hash);
        eprintln!("send: {} payment_hash: {:?} sent", i, payment1.payment_hash);

        let payment2 = node_2
            .send_payment_keysend(&node_0, 1000, false)
            .await
            .unwrap();
        all_sent.push(payment2.payment_hash);
        eprintln!("send: {} payment_hash: {:?} sent", i, payment2.payment_hash);
        tokio::time::sleep(tokio::time::Duration::from_millis(10)).await;

        node_0.wait_until_success(payment1.payment_hash).await;
        node_2.wait_until_success(payment2.payment_hash).await;
    }
}

#[tokio::test]
async fn test_send_payment_three_nodes_send_each_other_no_wait() {
    init_tracing();
    let _span = tracing::info_span!("node", node = "test").entered();
    let (nodes, channels) = create_n_nodes_network(
        &[
            ((0, 1), (HUGE_CKB_AMOUNT, HUGE_CKB_AMOUNT)),
            ((1, 2), (HUGE_CKB_AMOUNT, HUGE_CKB_AMOUNT)),
        ],
        3,
    )
    .await;

    let mut all_sent = vec![];
    let node_0_balance = nodes[0].get_local_balance_from_channel(channels[0]);
    let node_2_balance = nodes[2].get_local_balance_from_channel(channels[1]);

    let amount = 100000;
    let mut node_0_sent_fee = 0;
    let mut node_0_sent_amount = 0;
    let mut node_2_sent_fee = 0;
    let mut node_2_sent_amount = 0;
    for _i in 0..4 {
        for _k in 0..3 {
            let payment1 = nodes[0]
                .send_payment_keysend(&nodes[2], amount, false)
                .await
                .unwrap();
            eprintln!(
                "send: {} payment_hash: {:?} sent, fee: {:?}",
                _i, payment1.payment_hash, payment1.fee
            );
            node_0_sent_fee += payment1.fee;
            node_0_sent_amount += amount;
            all_sent.push((0, payment1.payment_hash));
        }

        let payment2 = nodes[2]
            .send_payment_keysend(&nodes[0], amount, false)
            .await
            .unwrap();
        all_sent.push((2, payment2.payment_hash));
        eprintln!(
            "send: {} payment_hash: {:?} sent, fee: {:?}",
            _i, payment2.payment_hash, payment2.fee
        );
        node_2_sent_fee += payment2.fee;
        node_2_sent_amount += amount;
    }

    loop {
        for (node_index, payment_hash) in all_sent.clone().iter() {
            let node = &nodes[*node_index];
            node.wait_until_success(*payment_hash).await;
            all_sent.retain(|x| x.1 != *payment_hash);
        }
        if all_sent.is_empty() {
            break;
        }
    }
    tokio::time::sleep(tokio::time::Duration::from_millis(2000)).await;
    let new_node_0_balance = nodes[0].get_local_balance_from_channel(channels[0]);
    let new_node_2_balance = nodes[2].get_local_balance_from_channel(channels[1]);
    eprintln!(
        "node_0_balance: {}, new_node_0_balance: {}, node_0_sent_amount: {}, node_0_sent_fee: {}",
        node_0_balance, new_node_0_balance, node_0_sent_amount, node_0_sent_fee,
    );
    eprintln!(
        "node_2_balance: {}, new_node_2_balance: {}, node_2_sent_amount: {}, node_2_sent_fee: {}",
        node_2_balance, new_node_2_balance, node_2_sent_amount, node_2_sent_fee
    );
    assert_eq!(
        new_node_0_balance,
        node_0_balance - node_0_sent_fee - 8 * amount
    );
    assert_eq!(
        new_node_2_balance,
        node_2_balance - node_2_sent_fee + 8 * amount
    );
}

#[tokio::test]
async fn test_send_payment_three_nodes_bench_test() {
    init_tracing();
    let _span = tracing::info_span!("node", node = "test").entered();
    let (nodes, channels) = create_n_nodes_network(
        &[
            ((0, 1), (HUGE_CKB_AMOUNT, HUGE_CKB_AMOUNT)),
            ((1, 2), (HUGE_CKB_AMOUNT, HUGE_CKB_AMOUNT)),
        ],
        3,
    )
    .await;

    tokio::time::sleep(tokio::time::Duration::from_millis(1000)).await;

    let mut all_sent = HashSet::new();
    let mut node_2_got_fee = 0;
    let mut node1_got_amount = 0;
    let mut node_1_sent_fee = 0;
    let mut node3_got_amount = 0;
    let mut node_3_sent_fee = 0;
    let mut node_2_ch1_sent_amount = 0;
    let mut node_2_ch2_sent_amount = 0;

    let old_node_1_amount = nodes[0].get_local_balance_from_channel(channels[0]);
    let old_node_2_chnnale1_amount = nodes[1].get_local_balance_from_channel(channels[0]);
    let old_node_2_chnnale2_amount = nodes[1].get_local_balance_from_channel(channels[1]);
    let old_node_3_amount = nodes[2].get_local_balance_from_channel(channels[1]);

    for i in 1..=4 {
        let payment1 = nodes[0]
            .send_payment_keysend(&nodes[2], 1000, false)
            .await
            .unwrap();
        all_sent.insert((1, payment1.payment_hash, payment1.fee));
        eprintln!("send: {} payment_hash: {:?} sent", i, payment1.payment_hash);
        node_1_sent_fee += payment1.fee;
        node_2_got_fee += payment1.fee;

        let payment2 = nodes[1]
            .send_payment_keysend(&nodes[2], 1000, false)
            .await
            .unwrap();
        all_sent.insert((2, payment2.payment_hash, payment2.fee));
        eprintln!("send: {} payment_hash: {:?} sent", i, payment2.payment_hash);
        node_2_ch1_sent_amount += 1000;
        node1_got_amount += 1000;

        let payment3 = nodes[1]
            .send_payment_keysend(&nodes[0], 1000, false)
            .await
            .unwrap();
        all_sent.insert((2, payment3.payment_hash, payment3.fee));
        eprintln!("send: {} payment_hash: {:?} sent", i, payment3.payment_hash);
        node_2_ch2_sent_amount += 1000;
        node3_got_amount += 1000;

        let payment4 = nodes[2]
            .send_payment_keysend(&nodes[0], 1000, false)
            .await
            .unwrap();
        all_sent.insert((3, payment4.payment_hash, payment4.fee));
        eprintln!("send: {} payment_hash: {:?} sent", i, payment4.payment_hash);
        assert!(payment4.fee > 0);
        node_3_sent_fee += payment4.fee;
        node_2_got_fee += payment4.fee;
    }

    loop {
        for (node_index, payment_hash, fee) in all_sent.clone().iter() {
            nodes[*node_index - 1]
                .wait_until_success(*payment_hash)
                .await;
            all_sent.remove(&(*node_index, *payment_hash, *fee));
        }
        let res = nodes[0].node_info().await;
        eprintln!("node1 node_info: {:?}", res);
        let res = nodes[1].node_info().await;
        eprintln!("node2 node_info: {:?}", res);
        let res = nodes[2].node_info().await;
        eprintln!("node3 node_info: {:?}", res);
        if all_sent.is_empty() {
            break;
        }
    }

    eprintln!("node_2_got_fee: {}", node_2_got_fee);
    eprintln!("node1_got_amount: {}", node1_got_amount);
    eprintln!("node3_got_amount: {}", node3_got_amount);

    // node1: sent 4 fee to node2, got 4000 from node2
    // node3: sent 4 fee to node2, got 4000 from node2
    // node2: got 8 from node1 and node3, sent 8000 to node1 and node3

    let node_1_amount = nodes[0].get_local_balance_from_channel(channels[0]);
    let node_2_chnnale1_amount = nodes[1].get_local_balance_from_channel(channels[0]);
    let node_2_chnnale2_amount = nodes[1].get_local_balance_from_channel(channels[1]);
    let node_3_amount = nodes[2].get_local_balance_from_channel(channels[1]);

    let node_1_amount_diff = node_1_amount - old_node_1_amount;
    let node_2_chnnale1_amount_diff = old_node_2_chnnale1_amount - node_2_chnnale1_amount;
    let node_2_chnnale2_amount_diff = old_node_2_chnnale2_amount - node_2_chnnale2_amount;
    let node_3_amount_diff = node_3_amount - old_node_3_amount;

    assert_eq!(node_1_amount_diff, node1_got_amount - node_1_sent_fee);
    // got 3996

    assert_eq!(
        node_2_chnnale1_amount_diff,
        node_2_ch1_sent_amount - node_1_sent_fee
    );
    // sent 3996

    assert_eq!(
        node_2_chnnale2_amount_diff,
        node_2_ch2_sent_amount - node_3_sent_fee
    );
    // sent 3996

    assert_eq!(node_3_amount_diff, node3_got_amount - node_3_sent_fee);
    // got 3996
}

#[tokio::test]
async fn test_send_payment_middle_hop_stopped() {
    init_tracing();
    let _span = tracing::info_span!("node", node = "test").entered();
    let (nodes, _channels) = create_n_nodes_network(
        &[
            ((0, 1), (HUGE_CKB_AMOUNT, HUGE_CKB_AMOUNT)),
            ((1, 2), (HUGE_CKB_AMOUNT, HUGE_CKB_AMOUNT)),
            ((2, 3), (HUGE_CKB_AMOUNT, HUGE_CKB_AMOUNT)),
            ((0, 4), (HUGE_CKB_AMOUNT, HUGE_CKB_AMOUNT)),
            ((4, 3), (HUGE_CKB_AMOUNT, HUGE_CKB_AMOUNT)),
        ],
        5,
    )
    .await;
    let [node_0, _node_1, _node_2, node_3, mut node_4] = nodes.try_into().expect("5 nodes");

    // dry run node_0 -> node_3 will select  0 -> 4 -> 3
    let res = node_0
        .send_payment_keysend(&node_3, 1000, true)
        .await
        .unwrap();
    eprintln!("res: {:?}", res);
    assert_eq!(res.fee, 1);

    // node_4 stopped
    node_4.stop().await;
    tokio::time::sleep(tokio::time::Duration::from_millis(1000)).await;

    // when node_4 stopped, node 0 learned that channel 0 -> 4 was not available
    // so it will try another path 0 -> 1 -> 2 -> 3
    let res = node_0
        .send_payment_keysend(&node_3, 1000, false)
        .await
        .unwrap();
    eprintln!("res: {:?}", res);
    assert_eq!(res.fee, 3);

    node_0.wait_until_success(res.payment_hash).await;
}

#[tokio::test]
async fn test_send_payment_middle_hop_stopped_retry_longer_path() {
    init_tracing();
    let _span = tracing::info_span!("node", node = "test").entered();
    let (nodes, channels) = create_n_nodes_network(
        &[
            ((0, 1), (HUGE_CKB_AMOUNT, HUGE_CKB_AMOUNT)),
            ((1, 2), (HUGE_CKB_AMOUNT, HUGE_CKB_AMOUNT)),
            ((2, 3), (HUGE_CKB_AMOUNT, HUGE_CKB_AMOUNT)),
            ((0, 4), (HUGE_CKB_AMOUNT, HUGE_CKB_AMOUNT)),
            ((4, 5), (HUGE_CKB_AMOUNT, HUGE_CKB_AMOUNT)),
            ((5, 6), (HUGE_CKB_AMOUNT, HUGE_CKB_AMOUNT)),
            ((6, 3), (HUGE_CKB_AMOUNT, HUGE_CKB_AMOUNT)),
        ],
        7,
    )
    .await;
    let [node_0, _node_1, mut node_2, mut node_3, _node_4, _node_5, _node_6] =
        nodes.try_into().expect("7 nodes");

    // dry run node_0 -> node_3 will select  0 -> 1 -> 2 -> 3
    let res = node_0
        .send_payment_keysend(&node_3, 1000, true)
        .await
        .unwrap();
    eprintln!("res: {:?}", res);
    assert_eq!(res.fee, 3);
    node_0.expect_router_used_channel(&res, channels[1]).await;

    // node_2 stopped
    node_2.stop().await;
    tokio::time::sleep(tokio::time::Duration::from_millis(1000)).await;

    let res = node_0
        .send_payment_keysend(&node_3, 1000, true)
        .await
        .unwrap();
    eprintln!("res: {:?}", res);
    // when node_2 stopped, the first try path is still 0 -> 1 -> 2 -> 3
    // so the fee is 3
    assert_eq!(res.fee, 3);
    node_0.expect_router_used_channel(&res, channels[1]).await;

    let res = node_0
        .send_payment_keysend(&node_3, 1000, false)
        .await
        .unwrap();
    eprintln!("res: {:?}", res);
    assert_eq!(res.fee, 3);

    node_0.wait_until_success(res.payment_hash).await;
    let payment = node_0.get_payment_result(res.payment_hash).await;
    eprintln!("payment: {:?}", payment);

    // payment success with a longer path 0 -> 4 -> 5 -> 6 -> 3
    assert_eq!(payment.fee, 5);
    node_0
        .expect_payment_used_channel(res.payment_hash, channels[5])
        .await;

    // node_3 stopped, payment will fail
    node_3.stop().await;
    let res = node_0
        .send_payment_keysend(&node_3, 1000, false)
        .await
        .unwrap();

    eprintln!("res: {:?}", res);
    assert_eq!(res.fee, 5);

    node_0.wait_until_failed(res.payment_hash).await;
}

#[tokio::test]
async fn test_send_payment_max_value_in_flight_in_first_hop() {
    // https://github.com/nervosnetwork/fiber/issues/450

    init_tracing();
    let _span = tracing::info_span!("node", node = "test").entered();
    let nodes = NetworkNode::new_interconnected_nodes(2, false).await;
    let [mut node_0, mut node_1] = nodes.try_into().expect("2 nodes");
    let (_channel_id, _funding_tx_hash) = {
        establish_channel_between_nodes(
            &mut node_0,
            &mut node_1,
            true,
            HUGE_CKB_AMOUNT,
            HUGE_CKB_AMOUNT,
            None,
            Some(100000000),
            None,
            None,
            None,
            None,
            None,
            None,
            None,
            None,
        )
        .await
    };

    tokio::time::sleep(tokio::time::Duration::from_millis(1000)).await;

    let res = node_0
        .send_payment_keysend(&node_1, 100000000 + 1, false)
        .await
        .unwrap();
    eprintln!("res: {:?}", res);
    assert_eq!(res.fee, 0);

    let payment_hash = res.payment_hash;
    node_0.wait_until_failed(payment_hash).await;

    // now we can not send payment with amount 100000000 + 1 with dry_run
    // since there is already payment history data
    let res = node_0
        .send_payment_keysend(&node_1, 100000000 + 1, true)
        .await;
    eprintln!("res: {:?}", res);
    assert!(res.unwrap_err().to_string().contains("no path found"));

    // if we build a nother channel with higher max_value_in_flight
    // we can send payment with amount 100000000 + 1 with this new channel
    let (channel_id, _funding_tx_hash) = {
        establish_channel_between_nodes(
            &mut node_0,
            &mut node_1,
            true,
            HUGE_CKB_AMOUNT,
            HUGE_CKB_AMOUNT,
            None,
            Some(100000000 + 2),
            None,
            None,
            None,
            None,
            None,
            None,
            None,
            None,
        )
        .await
    };

    tokio::time::sleep(tokio::time::Duration::from_millis(1000)).await;

    let res = node_0
        .send_payment_keysend(&node_1, 100000000 + 1, false)
        .await
        .unwrap();

    let payment_hash = res.payment_hash;
    node_0.wait_until_success(payment_hash).await;
    node_0
        .expect_payment_used_channel(payment_hash, channel_id)
        .await;
}

#[tokio::test]
async fn test_send_payment_target_hop_stopped() {
    init_tracing();
    let _span = tracing::info_span!("node", node = "test").entered();
    let (nodes, _channels) = create_n_nodes_network(
        &[
            ((0, 1), (HUGE_CKB_AMOUNT, HUGE_CKB_AMOUNT)),
            ((1, 2), (HUGE_CKB_AMOUNT, HUGE_CKB_AMOUNT)),
            ((2, 3), (HUGE_CKB_AMOUNT, HUGE_CKB_AMOUNT)),
            ((3, 4), (HUGE_CKB_AMOUNT, HUGE_CKB_AMOUNT)),
        ],
        5,
    )
    .await;
    let [node_0, _node_1, _node_2, _node_3, mut node_4] = nodes.try_into().expect("5 nodes");

    // dry run node_0 -> node_4 will select  0 -> 1 -> 2 -> 3 -> 4
    let res = node_0
        .send_payment_keysend(&node_4, 1000, true)
        .await
        .unwrap();
    eprintln!("res: {:?}", res);
    assert_eq!(res.fee, 5);

    // node_4 stopped
    node_4.stop().await;
    tokio::time::sleep(tokio::time::Duration::from_millis(1000)).await;

    let res = node_0
        .send_payment_keysend(&node_4, 1000, false)
        .await
        .unwrap();
    eprintln!("res: {:?}", res);
    // when node_4 stopped, the first try path is still 0 -> 1 -> 2 -> 3 -> 4
    // so the fee is 5
    assert_eq!(res.fee, 5);

    node_0.wait_until_failed(res.payment_hash).await;
}

#[tokio::test]
async fn test_send_payment_middle_hop_balance_is_not_enough() {
    // https://github.com/nervosnetwork/fiber/issues/286
    init_tracing();
    let _span = tracing::info_span!("node", node = "test").entered();
    let (nodes, _channels) = create_n_nodes_network(
        &[
            ((0, 1), (HUGE_CKB_AMOUNT, HUGE_CKB_AMOUNT)),
            ((1, 2), (HUGE_CKB_AMOUNT, HUGE_CKB_AMOUNT)),
            ((2, 3), (MIN_RESERVED_CKB, HUGE_CKB_AMOUNT)),
        ],
        4,
    )
    .await;
    let [node_0, _node_1, _node_2, node_3] = nodes.try_into().expect("3 nodes");

    let res = node_0
        .send_payment_keysend(&node_3, 1000, false)
        .await
        .unwrap();
    eprintln!("res: {:?}", res);

    // path is still 0 -> 1 -> 2 -> 3,
    // 2 -> 3 don't have enough balance
    node_0.wait_until_failed(res.payment_hash).await;
    let result = node_0.get_payment_result(res.payment_hash).await;
    eprintln!("debug result: {:?}", result);
    assert!(result
        .failed_error
        .expect("got error")
        .contains("Failed to build route"));
}

#[tokio::test]
async fn test_send_payment_middle_hop_update_fee_send_payment_failed() {
    init_tracing();
    let _span = tracing::info_span!("node", node = "test").entered();
    let (nodes, channels) = create_n_nodes_network(
        &[
            ((0, 1), (HUGE_CKB_AMOUNT, HUGE_CKB_AMOUNT)),
            ((1, 2), (HUGE_CKB_AMOUNT, HUGE_CKB_AMOUNT)),
            ((2, 3), (HUGE_CKB_AMOUNT, HUGE_CKB_AMOUNT)),
        ],
        4,
    )
    .await;
    let [node_0, _node_1, node_2, node_3] = nodes.try_into().expect("4 nodes");

    // node_2 update fee rate to a higher one, so the payment will fail
    let res = node_0
        .send_payment_keysend(&node_3, 1000, false)
        .await
        .unwrap();
    eprintln!("res: {:?}", res);
    let payment_hash = res.payment_hash;

    node_2
        .update_channel_with_command(
            channels[2],
            UpdateCommand {
                enabled: None,
                tlc_expiry_delta: None,
                tlc_minimum_value: None,
                tlc_fee_proportional_millionths: Some(100000),
            },
        )
        .await;

    node_0.wait_until_failed(payment_hash).await;
}

#[tokio::test]
async fn test_send_payment_middle_hop_update_fee_multiple_payments() {
    // https://github.com/nervosnetwork/fiber/issues/480
    init_tracing();
    let _span = tracing::info_span!("node", node = "test").entered();
    let (nodes, channels) = create_n_nodes_network(
        &[
            ((0, 1), (HUGE_CKB_AMOUNT, HUGE_CKB_AMOUNT)),
            ((1, 2), (HUGE_CKB_AMOUNT, HUGE_CKB_AMOUNT)),
            ((2, 3), (HUGE_CKB_AMOUNT, HUGE_CKB_AMOUNT)),
        ],
        4,
    )
    .await;

    let mut all_sent = HashSet::new();

    for _i in 0..5 {
        let res = nodes[0]
            .send_payment_keysend(&nodes[3], 1000, false)
            .await
            .unwrap();
        all_sent.insert(res.payment_hash);
        tokio::time::sleep(tokio::time::Duration::from_millis(10)).await;
    }

    nodes[2]
        .update_channel_with_command(
            channels[2],
            UpdateCommand {
                enabled: None,
                tlc_expiry_delta: None,
                tlc_minimum_value: None,
                tlc_fee_proportional_millionths: Some(100000),
            },
        )
        .await;

    tokio::time::sleep(tokio::time::Duration::from_millis(1000)).await;

    loop {
        for i in 0..4 {
            assert!(nodes[i].get_triggered_unexpected_events().await.is_empty());
        }

        for payment_hash in all_sent.clone().iter() {
            let status = nodes[0].get_payment_status(*payment_hash).await;
            //eprintln!("got payment: {:?} status: {:?}", payment_hash, status);
            if status == PaymentSessionStatus::Failed || status == PaymentSessionStatus::Success {
                eprintln!("payment_hash: {:?} got status : {:?}", payment_hash, status);
                all_sent.remove(payment_hash);
            }
            tokio::time::sleep(tokio::time::Duration::from_millis(100)).await;
        }
        if all_sent.is_empty() {
            break;
        }
    }
}

#[tokio::test]
async fn test_send_payment_middle_hop_update_fee_should_recovery() {
    // a variant test from
    // https://github.com/nervosnetwork/fiber/issues/480
    // in this test, we will make sure the payment should recovery after the fee is updated by the middle hop
    // there are two channels between node_1 and node_2, they are with the same fee rate
    // path finding will pick the channel with latest time, so channels[2] will be picked
    // but we will update the fee rate of channels[2] to a higher one
    // so the payment will fail, but after the payment failed, the path finding should pick the channels[1] in the next try
    // in the end, all the payments should success
    init_tracing();
    let _span = tracing::info_span!("node", node = "test").entered();
    let (nodes, channels) = create_n_nodes_network(
        &[
            ((0, 1), (HUGE_CKB_AMOUNT, HUGE_CKB_AMOUNT)),
            ((1, 2), (HUGE_CKB_AMOUNT, HUGE_CKB_AMOUNT)),
            ((1, 2), (HUGE_CKB_AMOUNT, HUGE_CKB_AMOUNT)),
            ((2, 3), (HUGE_CKB_AMOUNT, HUGE_CKB_AMOUNT)),
        ],
        4,
    )
    .await;
    let mut all_sent = HashSet::new();

    let tx_count = 6;
    for _i in 0..tx_count {
        let res = nodes[0]
            .send_payment_keysend(&nodes[3], 1000, false)
            .await
            .unwrap();
        all_sent.insert(res.payment_hash);
        tokio::time::sleep(tokio::time::Duration::from_millis(10)).await;
    }

    nodes[1]
        .update_channel_with_command(
            channels[2],
            UpdateCommand {
                enabled: None,
                tlc_expiry_delta: None,
                tlc_minimum_value: None,
                tlc_fee_proportional_millionths: Some(100000),
            },
        )
        .await;

    tokio::time::sleep(tokio::time::Duration::from_millis(1000)).await;

    let mut succ_count = 0;
    loop {
        for i in 0..4 {
            assert!(nodes[i].get_triggered_unexpected_events().await.is_empty());
        }

        for payment_hash in all_sent.clone().iter() {
            let status = nodes[0].get_payment_status(*payment_hash).await;
            if status == PaymentSessionStatus::Success || status == PaymentSessionStatus::Failed {
                eprintln!("payment_hash: {:?} got status : {:?}", payment_hash, status);
                all_sent.remove(payment_hash);
                if status == PaymentSessionStatus::Success {
                    succ_count += 1;
                }
            }

            tokio::time::sleep(tokio::time::Duration::from_millis(100)).await;
        }
        if all_sent.is_empty() {
            break;
        }
    }

    assert_eq!(succ_count, tx_count);
    let channel_state = nodes[0].get_channel_actor_state(channels[0]);
    assert_eq!(channel_state.get_offered_tlc_balance(), 0);
}

async fn run_complex_network_with_params(
    funding_amount: u128,
    payment_amount_gen: impl Fn() -> u128,
) -> Vec<(Hash256, PaymentSessionStatus)> {
    init_tracing();
    let _span = tracing::info_span!("node", node = "test").entered();
    let (nodes, _channels) = create_n_nodes_network(
        &[
            ((0, 1), (funding_amount, funding_amount)),
            ((1, 2), (funding_amount, funding_amount)),
            ((3, 4), (funding_amount, funding_amount)),
            ((4, 5), (funding_amount, funding_amount)),
            ((0, 3), (funding_amount, funding_amount)),
            ((1, 4), (funding_amount, funding_amount)),
            ((2, 5), (funding_amount, funding_amount)),
        ],
        6,
    )
    .await;

    let mut all_sent = HashSet::new();
    for _k in 0..3 {
        for i in 0..6 {
            let payment_amount = payment_amount_gen();
            let res = nodes[i]
                .send_payment_keysend_to_self(payment_amount, false)
                .await;
            if let Ok(res) = res {
                let payment_hash = res.payment_hash;
                all_sent.insert((i, payment_hash));
            }
        }
    }

    let mut result = vec![];
    loop {
        for i in 0..6 {
            let unexpected_events = nodes[i].get_triggered_unexpected_events().await;
            if !unexpected_events.is_empty() {
                eprintln!("node_{} got unexpected events: {:?}", i, unexpected_events);
                unreachable!("unexpected events");
            }
        }

        for (i, payment_hash) in all_sent.clone().into_iter() {
            let status = nodes[i].get_payment_status(payment_hash).await;
            eprintln!("payment_hash: {:?} got status : {:?}", payment_hash, status);
            if matches!(
                status,
                PaymentSessionStatus::Success | PaymentSessionStatus::Failed
            ) {
                result.push((payment_hash, status));
                all_sent.remove(&(i, payment_hash));
            }
            tokio::time::sleep(tokio::time::Duration::from_millis(100)).await;
        }
        if all_sent.is_empty() {
            break;
        }
    }

    // make sure all the channels are still workable with small accounts
    for i in 0..6 {
        if let Ok(res) = nodes[i].send_payment_keysend_to_self(500, false).await {
            nodes[i].wait_until_success(res.payment_hash).await;
        }
    }

    result
}

#[tokio::test]
async fn test_send_payment_complex_network_payself_all_succeed() {
    // from issue 475
    // channel amount is enough, so all payments should success
    let res = run_complex_network_with_params(MIN_RESERVED_CKB + 100000000, || 1000).await;
    let failed_count = res
        .iter()
        .filter(|(_, status)| *status == PaymentSessionStatus::Failed)
        .count();

    assert_eq!(failed_count, 0);
}

#[tokio::test]
async fn test_send_payment_complex_network_payself_amount_exceeded() {
    // variant from issue 475
    // the channel amount is not enough, so payments maybe be failed
    let ckb_unit = 100_000_000;
    let res = run_complex_network_with_params(MIN_RESERVED_CKB + 1000 * ckb_unit, || {
        (400_u128 + (rand::random::<u64>() % 100) as u128) * ckb_unit
    })
    .await;

    // some may failed and some may success
    let failed_count = res
        .iter()
        .filter(|(_, status)| *status == PaymentSessionStatus::Failed)
        .count();
    assert!(failed_count > 0);
    let succ_count = res
        .iter()
        .filter(|(_, status)| *status == PaymentSessionStatus::Success)
        .count();
    assert!(succ_count > 0);
}

#[tokio::test]
async fn test_send_payment_with_one_node_stop() {
    // make sure part of the payments will fail, since the node is stopped
    // TLC forwarding will fail and proper error will be returned
    init_tracing();
    let _span = tracing::info_span!("node", node = "test").entered();
    let (mut nodes, _channels) = create_n_nodes_network(
        &[
            ((0, 1), (HUGE_CKB_AMOUNT, HUGE_CKB_AMOUNT)),
            ((1, 2), (HUGE_CKB_AMOUNT, HUGE_CKB_AMOUNT)),
            ((2, 3), (HUGE_CKB_AMOUNT, HUGE_CKB_AMOUNT)),
        ],
        4,
    )
    .await;

    let mut all_sent = HashSet::new();
    for i in 0..10 {
        let res = nodes[0].send_payment_keysend(&nodes[3], 1000, false).await;
        if let Ok(send_payment_res) = res {
            if i > 5 {
                all_sent.insert(send_payment_res.payment_hash);
            }
        }

        if i == 5 {
            let _ = nodes[3].stop().await;
        }
        tokio::time::sleep(tokio::time::Duration::from_millis(10)).await;
    }

    let mut failed_count = 0;
    let mut check_count = 0;
    while check_count < 100 {
        for payment_hash in all_sent.clone().iter() {
            let res = nodes[0].get_payment_result(*payment_hash).await;
            eprintln!("payment_hash: {:?} status: {:?}", payment_hash, res.status);
            if res.status == PaymentSessionStatus::Failed {
                failed_count += 1;
                all_sent.remove(payment_hash);
            }
            tokio::time::sleep(tokio::time::Duration::from_millis(100)).await;
        }
        tokio::time::sleep(tokio::time::Duration::from_millis(1000)).await;
        check_count += 1;
        if all_sent.is_empty() {
            break;
        }
    }
    assert_eq!(failed_count, 4);
}

#[tokio::test]
async fn test_send_payment_shutdown_with_force() {
    init_tracing();
    let _span = tracing::info_span!("node", node = "test").entered();
    let (nodes, channels) = create_n_nodes_network(
        &[
            ((0, 1), (HUGE_CKB_AMOUNT, HUGE_CKB_AMOUNT)),
            ((1, 2), (HUGE_CKB_AMOUNT, HUGE_CKB_AMOUNT)),
            ((2, 3), (HUGE_CKB_AMOUNT, HUGE_CKB_AMOUNT)),
        ],
        4,
    )
    .await;

    let mut all_sent = HashSet::new();
    for i in 0..10 {
        let res = nodes[0].send_payment_keysend(&nodes[3], 1000, false).await;
        if let Ok(send_payment_res) = res {
            if i > 5 {
                all_sent.insert(send_payment_res.payment_hash);
            }
        }

        if i == 5 {
            let _ = nodes[3].send_shutdown(channels[2], true).await;

            tokio::time::sleep(tokio::time::Duration::from_millis(10)).await;
            nodes[3]
                .send_channel_shutdown_tx_confirmed_event(
                    nodes[2].peer_id.clone(),
                    channels[2],
                    true,
                )
                .await;
            tokio::time::sleep(tokio::time::Duration::from_millis(10)).await;
        }
    }

    // make sure the later payments will fail
    // because network actor will find out the inactive channels and disconnect peers
    // which send shutdown force message
    let mut failed_count = 0;
    let expect_failed_count = all_sent.len();
    while !all_sent.is_empty() {
        for payment_hash in all_sent.clone().iter() {
            let res = nodes[0].get_payment_result(*payment_hash).await;
            eprintln!(
                "payment_hash: {:?} status: {:?} failed_count: {:?}",
                payment_hash, res.status, failed_count
            );
            if res.status == PaymentSessionStatus::Failed {
                failed_count += 1;
                all_sent.remove(payment_hash);
            }

            tokio::time::sleep(tokio::time::Duration::from_millis(100)).await;
        }
    }
    assert!(failed_count >= expect_failed_count);

    let node_3_channel_actor_state = nodes[3].get_channel_actor_state(channels[2]);
    eprintln!(
        "node_3_channel_actor_state: {:?}",
        node_3_channel_actor_state.state
    );
    assert_eq!(
        node_3_channel_actor_state.state,
        ChannelState::Closed(CloseFlags::UNCOOPERATIVE)
    );

    // because node2 didn't receive the shutdown message,
    // so it will still think the channel is ready
    let node_2_channel_actor_state = nodes[2].get_channel_actor_state(channels[2]);
    eprintln!(
        "node_2_channel_actor_state: {:?}",
        node_2_channel_actor_state.state
    );
    assert_eq!(node_2_channel_actor_state.state, ChannelState::ChannelReady);
}

#[tokio::test]
async fn test_send_payment_shutdown_cooperative() {
    init_tracing();
    let _span = tracing::info_span!("node", node = "test").entered();
    let (nodes, channels) = create_n_nodes_network(
        &[
            ((0, 1), (HUGE_CKB_AMOUNT, HUGE_CKB_AMOUNT)),
            ((1, 2), (HUGE_CKB_AMOUNT, HUGE_CKB_AMOUNT)),
            ((2, 3), (HUGE_CKB_AMOUNT, HUGE_CKB_AMOUNT)),
        ],
        4,
    )
    .await;

    let mut all_sent = HashSet::new();
    for i in 0..10 {
        let res = nodes[0].send_payment_keysend(&nodes[3], 1000, false).await;
        if let Ok(send_payment_res) = res {
            if i > 5 {
                all_sent.insert(send_payment_res.payment_hash);
            }
        }

        if i == 5 {
            let _ = nodes[3].send_shutdown(channels[2], false).await;
        }
    }

    let mut failed_count = 0;
    let all_tx_count = all_sent.len();
    while !all_sent.is_empty() {
        for payment_hash in all_sent.clone().iter() {
            let res = nodes[0].get_payment_result(*payment_hash).await;
            eprintln!(
                "payment_hash: {:?} status: {:?} failed_count: {:?}",
                payment_hash, res.status, failed_count
            );
            if res.status == PaymentSessionStatus::Failed
                || res.status == PaymentSessionStatus::Success
            {
                failed_count += 1;
                all_sent.remove(payment_hash);
            }

            tokio::time::sleep(tokio::time::Duration::from_millis(100)).await;
        }
    }
    assert_eq!(failed_count, all_tx_count);

    loop {
        let node_3_channel_actor_state = nodes[3].get_channel_actor_state(channels[2]);
        eprintln!(
            "node_3_channel_actor_state: {:?}",
            node_3_channel_actor_state.state
        );
        let node_2_channel_actor_state = nodes[2].get_channel_actor_state(channels[2]);
        eprintln!(
            "node_2_channel_actor_state: {:?}",
            node_2_channel_actor_state.state
        );
        tokio::time::sleep(tokio::time::Duration::from_millis(1000)).await;
        if !node_2_channel_actor_state.any_tlc_pending()
            && !node_3_channel_actor_state.any_tlc_pending()
        {
            break;
        }
    }

    tokio::time::sleep(tokio::time::Duration::from_millis(1000)).await;

    let node_3_channel_actor_state = nodes[3].get_channel_actor_state(channels[2]);
    assert_eq!(
        node_3_channel_actor_state.state,
        ChannelState::Closed(CloseFlags::COOPERATIVE)
    );
    let node_2_channel_actor_state = nodes[2].get_channel_actor_state(channels[2]);
    assert_eq!(
        node_2_channel_actor_state.state,
        ChannelState::Closed(CloseFlags::COOPERATIVE)
    );
}

#[tokio::test]
async fn test_send_payment_shutdown_under_send_each_other() {
    init_tracing();
    let _span = tracing::info_span!("node", node = "test").entered();
    let (nodes, channels) = create_n_nodes_network(
        &[
            ((0, 1), (HUGE_CKB_AMOUNT, HUGE_CKB_AMOUNT)),
            ((1, 2), (HUGE_CKB_AMOUNT, HUGE_CKB_AMOUNT)),
            ((2, 3), (HUGE_CKB_AMOUNT, HUGE_CKB_AMOUNT)),
        ],
        4,
    )
    .await;

    let mut all_sent = HashSet::new();
    let mut node0_sent_payments = HashSet::new();
    let mut node3_sent_payments = HashSet::new();
    for _i in 0..5 {
        let res = nodes[0].send_payment_keysend(&nodes[3], 1000, false).await;
        if let Ok(send_payment_res) = res {
            all_sent.insert(send_payment_res.payment_hash);
            node0_sent_payments.insert(send_payment_res.payment_hash);
        }
        let res = nodes[3].send_payment_keysend(&nodes[0], 1000, false).await;
        if let Ok(send_payment_res) = res {
            all_sent.insert(send_payment_res.payment_hash);
            node3_sent_payments.insert(send_payment_res.payment_hash);
        }
    }

    tokio::time::sleep(tokio::time::Duration::from_millis(1000)).await;
    let _ = nodes[3].send_shutdown(channels[2], false).await;

    for i in 0..100 {
        let node_2_channel_actor_state = nodes[2].get_channel_actor_state(channels[2]);
        eprintln!(
            "checking {}: node_2_channel_actor_state: {:?} tlc_pending:\n",
            i, node_2_channel_actor_state.state,
        );
        node_2_channel_actor_state.tlc_state.debug();

        let node_3_channel_actor_state = nodes[3].get_channel_actor_state(channels[2]);
        eprintln!(
            "checking { }: node_3_channel_actor_state: {:?} tlc_pending:\n",
            i, node_3_channel_actor_state.state,
        );
        node_3_channel_actor_state.tlc_state.debug();
        tokio::time::sleep(tokio::time::Duration::from_millis(1000)).await;
        if !node_2_channel_actor_state.any_tlc_pending()
            && !node_3_channel_actor_state.any_tlc_pending()
        {
            break;
        }
    }

    tokio::time::sleep(tokio::time::Duration::from_millis(1000)).await;

    let node_3_channel_actor_state = nodes[3].get_channel_actor_state(channels[2]);
    assert_eq!(
        node_3_channel_actor_state.state,
        ChannelState::Closed(CloseFlags::COOPERATIVE)
    );
    let node_2_channel_actor_state = nodes[2].get_channel_actor_state(channels[2]);
    assert_eq!(
        node_2_channel_actor_state.state,
        ChannelState::Closed(CloseFlags::COOPERATIVE)
    );
}

#[tokio::test]
async fn test_send_payment_middle_hop_restart_will_be_ok() {
    async fn inner_run_restart_test(restart_node_index: usize) {
        init_tracing();
        let _span = tracing::info_span!("node", node = "test").entered();
        let funding_amount = MIN_RESERVED_CKB + 1000 * 100_000_000;
        let (mut nodes, _channels) = create_n_nodes_network(
            &[
                ((0, 1), (funding_amount, funding_amount)),
                ((1, 2), (funding_amount, funding_amount)),
                ((2, 3), (funding_amount, funding_amount)),
            ],
            4,
        )
        .await;

        let payment_amount = 10 * 100_000_000;
        let res = nodes[0]
            .send_payment_keysend(&nodes[3], payment_amount, false)
            .await
            .unwrap();

        let payment_hash = res.payment_hash;

        nodes[0].wait_until_success(payment_hash).await;
        let status = nodes[0].get_payment_status(payment_hash).await;
        assert_eq!(status, PaymentSessionStatus::Success);

        nodes[restart_node_index].restart().await;
        tokio::time::sleep(tokio::time::Duration::from_millis(1000)).await;

        let res = nodes[0]
            .send_payment_keysend(&nodes[3], payment_amount, false)
            .await
            .unwrap();
        let payment_hash = res.payment_hash;
        eprintln!("res: {:?}", payment_hash);

        nodes[0].wait_until_success(payment_hash).await;
        let status = nodes[0].get_payment_status(payment_hash).await;
        assert_eq!(status, PaymentSessionStatus::Success);
    }
    for restart_index in 1..=3 {
        let _ = inner_run_restart_test(restart_index).await;
    }
}

#[tokio::test]
async fn test_send_payment_middle_hop_stop_send_payment_then_start() {
    async fn inner_run_restart_test(restart_node_index: usize) {
        init_tracing();
        let _span = tracing::info_span!("node", node = "test").entered();
        let funding_amount = MIN_RESERVED_CKB + 1000 * 100_000_000;
        let (mut nodes, _channels) = create_n_nodes_network(
            &[
                ((0, 1), (funding_amount, funding_amount)),
                ((1, 2), (funding_amount, funding_amount)),
                ((2, 3), (funding_amount, funding_amount)),
            ],
            4,
        )
        .await;

        let payment_amount = 10 * 100_000_000;
        let res = nodes[0]
            .send_payment_keysend(&nodes[3], payment_amount, false)
            .await
            .unwrap();

        let payment_hash = res.payment_hash;

        nodes[0].wait_until_success(payment_hash).await;
        let status = nodes[0].get_payment_status(payment_hash).await;
        assert_eq!(status, PaymentSessionStatus::Success);

        nodes[restart_node_index].stop().await;
        tokio::time::sleep(tokio::time::Duration::from_millis(1000)).await;

        let res = nodes[0]
            .send_payment_keysend(&nodes[3], payment_amount, false)
            .await
            .unwrap();
        let payment_hash = res.payment_hash;
        eprintln!("res: {:?}", payment_hash);

        nodes[0].wait_until_failed(payment_hash).await;
        let status = nodes[0].get_payment_status(payment_hash).await;
        assert_eq!(status, PaymentSessionStatus::Failed);

        tokio::time::sleep(tokio::time::Duration::from_millis(4 * 1000)).await;

        // now we start nodes[2], expect the payment will success
        nodes[restart_node_index].start().await;
        tokio::time::sleep(tokio::time::Duration::from_millis(1000)).await;

        // because the probability of the path is not 100% after the node is restarted
        // send normal payment amount will fail at the beginning
        let normal_payment_amount = 100_000_000;
        let res = nodes[0]
            .send_payment_keysend(&nodes[3], normal_payment_amount, true)
            .await;
        assert!(res.is_err());

        // we can start send payment with small amount
        let payment_amount = 50000000;
        let res = nodes[0]
            .send_payment_keysend(&nodes[3], payment_amount, false)
            .await
            .unwrap();
        let payment_hash = res.payment_hash;
        eprintln!("res: {:?}", payment_hash);

        nodes[0].wait_until_success(payment_hash).await;
        let status = nodes[0].get_payment_status(payment_hash).await;
        assert_eq!(status, PaymentSessionStatus::Success);

        // with time passed, we can send payment with larger amount
        let mut count = 0;
        loop {
            let res = nodes[0]
                .send_payment_keysend(&nodes[3], normal_payment_amount, true)
                .await;

            if res.is_ok() {
                break;
            } else {
                count += 1;
                tokio::time::sleep(tokio::time::Duration::from_millis(1000)).await;
                eprintln!("retry to wait amount increasing: {:?}", count);
            }
        }
    }

    let _ = inner_run_restart_test(2).await;
    let _ = inner_run_restart_test(3).await;
}

#[tokio::test]
async fn test_send_payment_sync_up_new_channel_is_added() {
    init_tracing();
    let _span = tracing::info_span!("node", node = "test").entered();
    // create a network with 4 nodes, but only connect with 2 channels
    // node0 -> node1 -> node2  node3
    let (nodes, _channels) = create_n_nodes_network(
        &[
            ((0, 1), (HUGE_CKB_AMOUNT, HUGE_CKB_AMOUNT)),
            ((1, 2), (HUGE_CKB_AMOUNT, HUGE_CKB_AMOUNT)),
        ],
        4,
    )
    .await;
    let [mut node_0, mut node_1, mut node_2, mut node_3] = nodes.try_into().expect("4 nodes");

    let payment_amount = 10 * 100_000_000;
    let res = node_0
        .send_payment_keysend(&node_3, payment_amount, true)
        .await;

    assert!(res
        .unwrap_err()
        .to_string()
        .contains("Failed to build route"));

    // now add channel for node_2 and node_3
    let (channel_id, funding_tx_hash) = {
        establish_channel_between_nodes(
            &mut node_2,
            &mut node_3,
            true,
            HUGE_CKB_AMOUNT,
            HUGE_CKB_AMOUNT,
            None,
            None,
            None,
            None,
            None,
            None,
            None,
            None,
            None,
            None,
        )
        .await
    };
    let funding_tx = node_2
        .get_transaction_view_from_hash(funding_tx_hash)
        .await
        .expect("get funding tx");

    // all the other nodes submit_tx
    for node in [&mut node_0, &mut node_1, &mut node_2, &mut node_3].into_iter() {
        let res = node.submit_tx(funding_tx.clone()).await;
        assert!(matches!(res, TxStatus::Committed(..)));
        node.add_channel_tx(channel_id, funding_tx_hash);
    }

    tokio::time::sleep(tokio::time::Duration::from_millis(2000)).await;

    let res = node_0
        .send_payment_keysend(&node_3, payment_amount, false)
        .await;

    let payment_hash = res.unwrap().payment_hash;
    node_0.wait_until_success(payment_hash).await;
}

#[tokio::test]
<<<<<<< HEAD
async fn test_send_payment_pending_count_on_find_path() {
    init_tracing();
    let _span = tracing::info_span!("node", node = "test").entered();
    let funding_amount = HUGE_CKB_AMOUNT;
    let (nodes, channels) = create_n_nodes_and_channels_with_index_amounts(
        &[
            ((0, 1), (funding_amount, funding_amount)),
            // we build multiple channels between node_1 and node_2
            ((1, 2), (funding_amount, funding_amount)),
            ((1, 2), (funding_amount, funding_amount)),
            ((1, 2), (funding_amount, funding_amount)),
            ((1, 2), (funding_amount, funding_amount)),
            // node_2 -> node_3
            ((2, 3), (funding_amount, funding_amount)),
        ],
        4,
        true,
    )
    .await;

    let mut payments = HashSet::new();
    let mut channel_stats_map = HashMap::new();
    for i in 0..20 {
        let payment_amount = 10;
        let res = nodes[0]
            .send_payment_keysend(&nodes[3], payment_amount, false)
            .await
            .unwrap();

        let payment_hash = res.payment_hash;
        let second_hop_channel = res.router.nodes[1].channel_outpoint.clone();
        channel_stats_map
            .entry(second_hop_channel)
            .and_modify(|e| *e += 1)
            .or_insert(1);

        eprintln!("i: {:?} payment_hash: {:?}", i, payment_hash);
        payments.insert(payment_hash);
    }

    // assert that the path finding tried all the channels
    for channel in &channels[1..channels.len() - 1] {
        let funding_tx = nodes[0].get_channel_funding_tx(channel).unwrap();
        let channel_outpoint = OutPoint::new(funding_tx.into(), 0);

        let tried_count = channel_stats_map.get(&channel_outpoint).unwrap_or(&0);
        eprintln!(
            "check channel_outpoint: {:?}, count: {:?}",
            channel_outpoint, tried_count
        );
        assert!(*tried_count > 0);
=======
// This test implies a bug when reconnecting a peer under the condition of multiple TLC operation
// skip temporarily until the bug is fixed
#[ignore]
async fn test_send_payment_remove_tlc_with_preimage_will_retry() {
    init_tracing();
    let _span = tracing::info_span!("node", node = "test").entered();
    let (nodes, _channels) = create_n_nodes_network(
        &[
            ((0, 1), (HUGE_CKB_AMOUNT, HUGE_CKB_AMOUNT)),
            ((1, 2), (HUGE_CKB_AMOUNT, HUGE_CKB_AMOUNT)),
            ((2, 3), (HUGE_CKB_AMOUNT, HUGE_CKB_AMOUNT)),
        ],
        4,
    )
    .await;
    let [mut node_0, mut node_1, _node_2, node_3] = nodes.try_into().expect("4 nodes");

    let mut payments = HashSet::new();

    for _i in 0..5 {
        let res = node_0
            .send_payment_keysend(&node_3, 1000, false)
            .await
            .unwrap();
        payments.insert(res.payment_hash);
        node_0.wait_until_created(res.payment_hash).await;
    }

    let node1_id = node_1.peer_id.clone();
    let node0_id = node_0.peer_id.clone();
    node_0
        .network_actor
        .send_message(NetworkActorMessage::new_command(
            NetworkActorCommand::DisconnectPeer(node1_id.clone()),
        ))
        .expect("node_a alive");

    node_1
        .expect_event(|event| match event {
            NetworkServiceEvent::PeerDisConnected(peer_id, _) => {
                assert_eq!(peer_id, &node0_id);
                true
            }
            _ => false,
        })
        .await;

    tokio::time::sleep(tokio::time::Duration::from_millis(500)).await;

    // reconnect node_0 and node_1
    node_0.connect_to_nonblocking(&node_1).await;

    // the CheckChannels in network actor will continue to retry RemoveTlc for tlc already with preimage
    // so all the payments should be succeeded after all
    loop {
        for payment_hash in payments.clone().iter() {
            let status = node_0.get_payment_status(*payment_hash).await;
            eprintln!("payment_hash: {:?} got status : {:?}", payment_hash, status);
            if status == PaymentSessionStatus::Success {
                payments.remove(payment_hash);
            }
            tokio::time::sleep(tokio::time::Duration::from_millis(100)).await;
        }
        if payments.is_empty() {
            break;
        }
>>>>>>> 5e5adde8
    }
}<|MERGE_RESOLUTION|>--- conflicted
+++ resolved
@@ -3023,12 +3023,11 @@
 }
 
 #[tokio::test]
-<<<<<<< HEAD
 async fn test_send_payment_pending_count_on_find_path() {
     init_tracing();
     let _span = tracing::info_span!("node", node = "test").entered();
     let funding_amount = HUGE_CKB_AMOUNT;
-    let (nodes, channels) = create_n_nodes_and_channels_with_index_amounts(
+    let (nodes, channels) = create_n_nodes_network(
         &[
             ((0, 1), (funding_amount, funding_amount)),
             // we build multiple channels between node_1 and node_2
@@ -3040,7 +3039,6 @@
             ((2, 3), (funding_amount, funding_amount)),
         ],
         4,
-        true,
     )
     .await;
 
@@ -3075,7 +3073,10 @@
             channel_outpoint, tried_count
         );
         assert!(*tried_count > 0);
-=======
+    }
+}
+
+#[tokio::test]
 // This test implies a bug when reconnecting a peer under the condition of multiple TLC operation
 // skip temporarily until the bug is fixed
 #[ignore]
@@ -3142,6 +3143,5 @@
         if payments.is_empty() {
             break;
         }
->>>>>>> 5e5adde8
     }
 }