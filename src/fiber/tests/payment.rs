--- conflicted
+++ resolved
@@ -3,7 +3,7 @@
 use crate::fiber::channel::UpdateCommand;
 use crate::fiber::graph::PaymentSessionStatus;
 use crate::fiber::network::HopHint;
-use crate::fiber::network::PaymentCustomRecord;
+use crate::fiber::network::PaymentCustomRecords;
 use crate::fiber::network::SendPaymentCommand;
 use crate::fiber::tests::test_utils::*;
 use crate::fiber::types::Hash256;
@@ -11,12 +11,12 @@
 use crate::fiber::NetworkActorMessage;
 use ckb_jsonrpc_types::Status;
 use ractor::call;
-<<<<<<< HEAD
 use std::collections::HashMap;
+use std::collections::HashSet;
 
 #[tokio::test]
 async fn test_send_payment_custom_records() {
-    let (nodes, _channels) = create_n_nodes_with_index_and_amounts_with_established_channel(
+    let (nodes, _channels) = create_n_nodes_and_channels_with_index_amounts(
         &[
             ((0, 1), (MIN_RESERVED_CKB + 10000000000, MIN_RESERVED_CKB)),
             ((0, 1), (MIN_RESERVED_CKB + 10000000000, MIN_RESERVED_CKB)),
@@ -38,7 +38,7 @@
     ]
     .into_iter()
     .collect();
-    let custom_records = PaymentCustomRecord { data };
+    let custom_records = PaymentCustomRecords { data };
     let res = source_node
         .send_payment(SendPaymentCommand {
             target_pubkey: Some(target_pubkey.clone()),
@@ -77,9 +77,6 @@
         .expect("custom records");
     assert_eq!(got_custom_records, custom_records);
 }
-=======
-use std::collections::HashSet;
->>>>>>> abeefaf9
 
 // This test will send two payments from node_0 to node_1, the first payment will run
 // with dry_run, the second payment will run without dry_run. Both payments will be successful.
@@ -101,25 +98,6 @@
     let source_node = &node_0;
 
     let res = source_node
-<<<<<<< HEAD
-        .send_payment(SendPaymentCommand {
-            target_pubkey: Some(target_pubkey.clone()),
-            amount: Some(10000000000),
-            payment_hash: None,
-            final_tlc_expiry_delta: None,
-            tlc_expiry_limit: None,
-            invoice: None,
-            timeout: None,
-            max_fee_amount: None,
-            max_parts: None,
-            keysend: Some(true),
-            udt_type_script: None,
-            allow_self_payment: false,
-            hop_hints: None,
-            dry_run: true,
-            custom_records: None,
-        })
-=======
         .send_payment_keysend(&node_1, 10000000000, true)
         .await;
 
@@ -128,7 +106,6 @@
 
     let res = source_node
         .send_payment_keysend(&node_1, 10000000000, false)
->>>>>>> abeefaf9
         .await;
 
     eprintln!("res: {:?}", res);
@@ -390,6 +367,7 @@
                 allow_self_payment: false,
                 hop_hints: None,
                 dry_run: false,
+                custom_records: None,
             })
             .await;
 
@@ -432,56 +410,12 @@
     let node_2_channel2_balance = node_2.get_local_balance_from_channel(channels[2]);
 
     // now node_0 -> node_2 will be ok only with node_1, so the fee is larger than 0
-<<<<<<< HEAD
-    let res = node_0
-        .send_payment(SendPaymentCommand {
-            target_pubkey: Some(node_2.pubkey.clone()),
-            amount: Some(60000000),
-            payment_hash: None,
-            final_tlc_expiry_delta: None,
-            tlc_expiry_limit: None,
-            invoice: None,
-            timeout: None,
-            max_fee_amount: None,
-            max_parts: None,
-            keysend: Some(true),
-            udt_type_script: None,
-            allow_self_payment: false,
-            hop_hints: None,
-            dry_run: true,
-            custom_records: None,
-        })
-        .await;
-=======
     let res = node_0.send_payment_keysend(&node_2, 60000000, true).await;
->>>>>>> abeefaf9
 
     assert!(res.unwrap().fee > 0);
 
     // node_0 -> node_0 will be ok for dry_run if `allow_self_payment` is true
-<<<<<<< HEAD
-    let res = node_0
-        .send_payment(SendPaymentCommand {
-            target_pubkey: Some(node_0.pubkey.clone()),
-            amount: Some(60000000),
-            payment_hash: None,
-            final_tlc_expiry_delta: None,
-            tlc_expiry_limit: None,
-            invoice: None,
-            timeout: None,
-            max_fee_amount: None,
-            max_parts: None,
-            keysend: Some(true),
-            udt_type_script: None,
-            allow_self_payment: true,
-            hop_hints: None,
-            dry_run: false,
-            custom_records: None,
-        })
-        .await;
-=======
     let res = node_0.send_payment_keysend_to_self(60000000, false).await;
->>>>>>> abeefaf9
 
     eprintln!("res: {:?}", res);
     assert!(res.is_ok());
@@ -521,29 +455,7 @@
 
     // node_0 -> node_2 will be ok with direct channel2,
     // since after payself this channel now have enough balance, so the fee is 0
-<<<<<<< HEAD
-    let res = node_0
-        .send_payment(SendPaymentCommand {
-            target_pubkey: Some(node_2.pubkey.clone()),
-            amount: Some(60000000),
-            payment_hash: None,
-            final_tlc_expiry_delta: None,
-            tlc_expiry_limit: None,
-            invoice: None,
-            timeout: None,
-            max_fee_amount: None,
-            max_parts: None,
-            keysend: Some(true),
-            udt_type_script: None,
-            allow_self_payment: false,
-            hop_hints: None,
-            dry_run: true,
-            custom_records: None,
-        })
-        .await;
-=======
     let res = node_0.send_payment_keysend(&node_2, 60000000, true).await;
->>>>>>> abeefaf9
 
     eprintln!("res: {:?}", res);
     assert_eq!(res.unwrap().fee, 0);
@@ -570,29 +482,7 @@
     let node_1_channel1_balance = node_1.get_local_balance_from_channel(channels[1]);
 
     // node_0 -> node_0 will be ok for dry_run if `allow_self_payment` is true
-<<<<<<< HEAD
-    let res = node_0
-        .send_payment(SendPaymentCommand {
-            target_pubkey: Some(node_0.pubkey.clone()),
-            amount: Some(60000000),
-            payment_hash: None,
-            final_tlc_expiry_delta: None,
-            tlc_expiry_limit: None,
-            invoice: None,
-            timeout: None,
-            max_fee_amount: None,
-            max_parts: None,
-            keysend: Some(true),
-            udt_type_script: None,
-            allow_self_payment: true,
-            custom_records: None,
-            hop_hints: None,
-            dry_run: false,
-        })
-        .await;
-=======
     let res = node_0.send_payment_keysend_to_self(60000000, false).await;
->>>>>>> abeefaf9
 
     eprintln!("res: {:?}", res);
     assert!(res.is_ok());
@@ -661,29 +551,7 @@
     let node_2_channel2_balance = node_2.get_local_balance_from_channel(channels[2]);
 
     // node_0 -> node_0 will be ok if `allow_self_payment` is true
-<<<<<<< HEAD
-    let res = node_0
-        .send_payment(SendPaymentCommand {
-            target_pubkey: Some(node_0.pubkey.clone()),
-            amount: Some(60000000),
-            payment_hash: None,
-            final_tlc_expiry_delta: None,
-            tlc_expiry_limit: None,
-            invoice: None,
-            timeout: None,
-            max_fee_amount: None,
-            max_parts: None,
-            keysend: Some(true),
-            udt_type_script: None,
-            allow_self_payment: true,
-            custom_records: None,
-            hop_hints: None,
-            dry_run: false,
-        })
-        .await;
-=======
     let res = node_0.send_payment_keysend_to_self(60000000, false).await;
->>>>>>> abeefaf9
 
     eprintln!("res: {:?}", res);
     assert!(res.is_ok());
@@ -1350,74 +1218,18 @@
     let node_b_old_balance_channel_1 = node_b.get_local_balance_from_channel(channels[1]);
 
     let amount_a_to_c = 60000;
-<<<<<<< HEAD
-    let message = |rpc_reply| -> NetworkActorMessage {
-        NetworkActorMessage::Command(NetworkActorCommand::SendPayment(
-            SendPaymentCommand {
-                target_pubkey: Some(node_c_pubkey.clone()),
-                amount: Some(amount_a_to_c),
-                payment_hash: None,
-                final_tlc_expiry_delta: None,
-                tlc_expiry_limit: None,
-                invoice: None,
-                timeout: None,
-                max_fee_amount: None,
-                max_parts: None,
-                keysend: Some(true),
-                udt_type_script: None,
-                allow_self_payment: false,
-                custom_records: None,
-                hop_hints: None,
-                dry_run: false,
-            },
-            rpc_reply,
-        ))
-    };
-
-    let res = call!(node_a.network_actor, message)
-        .expect("node_a alive")
-=======
     let res = node_a
         .send_payment_keysend(&node_c, amount_a_to_c, false)
         .await
->>>>>>> abeefaf9
         .unwrap();
     let payment_hash1 = res.payment_hash;
     let fee1 = res.fee;
     eprintln!("payment_hash1: {:?}", payment_hash1);
 
     let amount_c_to_a = 50000;
-<<<<<<< HEAD
-    let message = |rpc_reply| -> NetworkActorMessage {
-        NetworkActorMessage::Command(NetworkActorCommand::SendPayment(
-            SendPaymentCommand {
-                target_pubkey: Some(node_a_pubkey.clone()),
-                amount: Some(amount_c_to_a),
-                payment_hash: None,
-                final_tlc_expiry_delta: None,
-                tlc_expiry_limit: None,
-                invoice: None,
-                timeout: None,
-                max_fee_amount: None,
-                max_parts: None,
-                keysend: Some(true),
-                udt_type_script: None,
-                allow_self_payment: false,
-                hop_hints: None,
-                custom_records: None,
-                dry_run: false,
-            },
-            rpc_reply,
-        ))
-    };
-
-    let res = call!(node_c.network_actor, message)
-        .expect("node_a alive")
-=======
     let res = node_c
         .send_payment_keysend(&node_a, amount_c_to_a, false)
         .await
->>>>>>> abeefaf9
         .unwrap();
 
     let payment_hash2 = res.payment_hash;
