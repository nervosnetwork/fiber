use crate::ckb::tests::test_utils::get_tx_from_hash;
use crate::ckb::GetTxResponse;
use crate::fiber::channel::ChannelActorState;
use crate::fiber::channel::ChannelActorStateStore;
use crate::fiber::channel::ChannelCommand;
use crate::fiber::channel::ChannelCommandWithId;
use crate::fiber::channel::ReloadParams;
use crate::fiber::channel::UpdateCommand;
use crate::fiber::gossip::get_gossip_actor_name;
use crate::fiber::gossip::GossipActorMessage;
use crate::fiber::graph::NetworkGraphStateStore;
use crate::fiber::graph::PaymentSession;
use crate::fiber::graph::PaymentSessionStatus;
<<<<<<< HEAD
use crate::fiber::network::DebugEvent;
=======
use crate::fiber::network::GossipMessageWithPeerId;
>>>>>>> 939c07ac
use crate::fiber::network::NodeInfoResponse;
use crate::fiber::network::PaymentCustomRecords;
use crate::fiber::network::SendPaymentCommand;
use crate::fiber::network::SendPaymentResponse;
use crate::fiber::types::EcdsaSignature;
use crate::fiber::types::GossipMessage;
use crate::fiber::types::Pubkey;
use crate::invoice::CkbInvoice;
use crate::invoice::CkbInvoiceStatus;
use crate::invoice::InvoiceStore;
use ckb_sdk::core::TransactionBuilder;
use ckb_types::{
    core::{tx_pool::TxStatus, TransactionView},
    packed::{OutPoint, Script},
};
use ractor::{call, Actor, ActorRef};
use rand::distributions::Alphanumeric;
use rand::rngs::OsRng;
use rand::Rng;
use secp256k1::{Message, Secp256k1};
use std::collections::HashMap;
use std::collections::HashSet;
use std::{
    env,
    ffi::OsStr,
    mem::ManuallyDrop,
    path::{Path, PathBuf},
    sync::Arc,
    time::Duration,
};
use tempfile::TempDir as OldTempDir;
use tentacle::{multiaddr::MultiAddr, secio::PeerId};
use tokio::sync::RwLock as TokioRwLock;
use tokio::{
    select,
    sync::{mpsc, OnceCell},
    time::sleep,
};

use crate::fiber::graph::ChannelInfo;
use crate::fiber::graph::NodeInfo;
use crate::fiber::network::{AcceptChannelCommand, OpenChannelCommand};
use crate::fiber::types::Privkey;
use crate::store::Store;
use crate::{
    actors::{RootActor, RootActorMessage},
    ckb::tests::test_utils::{submit_tx, trace_tx, MockChainActor},
    ckb::CkbChainMessage,
    fiber::graph::NetworkGraph,
    fiber::network::{
        NetworkActor, NetworkActorCommand, NetworkActorMessage, NetworkActorStartArguments,
    },
    fiber::types::Hash256,
    tasks::{new_tokio_cancellation_token, new_tokio_task_tracker},
    FiberConfig, NetworkServiceEvent,
};

static RETAIN_VAR: &str = "TEST_TEMP_RETAIN";
pub(crate) const MIN_RESERVED_CKB: u128 = 4200000000;
pub(crate) const HUGE_CKB_AMOUNT: u128 = MIN_RESERVED_CKB + 1000000000000_u128;

#[derive(Debug)]
pub struct TempDir(ManuallyDrop<OldTempDir>);

impl TempDir {
    pub fn new<S: AsRef<OsStr>>(prefix: S) -> Self {
        Self(ManuallyDrop::new(
            OldTempDir::with_prefix(prefix).expect("create temp directory"),
        ))
    }

    pub fn to_str(&self) -> &str {
        self.0.path().to_str().expect("path to str")
    }
}

impl AsRef<Path> for TempDir {
    fn as_ref(&self) -> &Path {
        self.0.path()
    }
}

impl Drop for TempDir {
    fn drop(&mut self) {
        let retain = env::var(RETAIN_VAR);
        if retain.is_ok() {
            println!(
                "Keeping temp directory {:?}, as environment variable {RETAIN_VAR} set",
                self.as_ref()
            );
        } else {
            println!(
                "Deleting temp directory {:?}. To keep this directory, set environment variable {RETAIN_VAR} to anything",
                self.as_ref()
            );
            unsafe {
                ManuallyDrop::drop(&mut self.0);
            }
        }
    }
}

pub fn init_tracing() {
    use std::sync::Once;

    static INIT: Once = Once::new();

    INIT.call_once(|| {
        tracing_subscriber::fmt()
            .with_env_filter(tracing_subscriber::EnvFilter::from_default_env())
            .pretty()
            .init();
    });
}

static ROOT_ACTOR: OnceCell<ActorRef<RootActorMessage>> = OnceCell::const_new();

pub async fn get_test_root_actor() -> ActorRef<RootActorMessage> {
    use futures::FutureExt;
    // Only one actor with the same name can be created.
    ROOT_ACTOR
        .get_or_init(|| {
            Actor::spawn(
                Some("test root actor".to_string()),
                RootActor {},
                (new_tokio_task_tracker(), new_tokio_cancellation_token()),
            )
            .map(|r| r.expect("start test root actor").0)
        })
        .await
        .clone()
}

pub fn get_fiber_config<P: AsRef<Path>>(base_dir: P, node_name: Option<&str>) -> FiberConfig {
    let base_dir = base_dir.as_ref();
    FiberConfig {
        announced_node_name: node_name
            .or(base_dir.file_name().unwrap().to_str())
            .map(Into::into),
        announce_listening_addr: Some(true),
        base_dir: Some(PathBuf::from(base_dir)),
        auto_accept_channel_ckb_funding_amount: Some(0), // Disable auto accept for unit tests
        announce_private_addr: Some(true),               // Announce private address for unit tests
        ..Default::default()
    }
}

// Mock function to create a dummy EcdsaSignature
pub fn mock_ecdsa_signature() -> EcdsaSignature {
    let secp = Secp256k1::new();
    let mut rng = OsRng;
    let (secret_key, _public_key) = secp.generate_keypair(&mut rng);
    let message = Message::from_digest_slice(&[0u8; 32]).expect("32 bytes");
    let signature = secp.sign_ecdsa(&message, &secret_key);
    EcdsaSignature(signature)
}

pub fn generate_store() -> (Store, TempDir) {
    let temp_dir = TempDir::new("test-fnn-node");
    let store = Store::new(temp_dir.as_ref());
    (store.expect("create store"), temp_dir)
}

#[derive(Debug)]
pub struct NetworkNode {
    /// The base directory of the node, will be deleted after this struct dropped.
    pub base_dir: Arc<TempDir>,
    pub node_name: Option<String>,
    pub store: Store,
    pub channels_tx_map: HashMap<Hash256, Hash256>,
    pub fiber_config: FiberConfig,
    pub listening_addrs: Vec<MultiAddr>,
    pub network_actor: ActorRef<NetworkActorMessage>,
    pub ckb_chain_actor: ActorRef<CkbChainMessage>,
    pub network_graph: Arc<TokioRwLock<NetworkGraph<Store>>>,
    pub chain_actor: ActorRef<CkbChainMessage>,
    pub gossip_actor: ActorRef<GossipActorMessage>,
    pub private_key: Privkey,
    pub peer_id: PeerId,
    pub event_emitter: mpsc::Receiver<NetworkServiceEvent>,
    pub pubkey: Pubkey,
    pub unexpected_events: Arc<TokioRwLock<HashSet<String>>>,
    pub triggered_unexpected_events: Arc<TokioRwLock<Vec<String>>>,
}

pub struct NetworkNodeConfig {
    base_dir: Arc<TempDir>,
    node_name: Option<String>,
    store: Store,
    fiber_config: FiberConfig,
}

impl NetworkNodeConfig {
    pub fn builder() -> NetworkNodeConfigBuilder {
        NetworkNodeConfigBuilder::new()
    }
}

pub struct NetworkNodeConfigBuilder {
    base_dir: Option<Arc<TempDir>>,
    node_name: Option<String>,
    // We may generate a FiberConfig based on the base_dir and node_name,
    // but allow user to override it.
    #[allow(clippy::type_complexity)]
    fiber_config_updater: Option<Box<dyn FnOnce(&mut FiberConfig) + 'static>>,
}

impl Default for NetworkNodeConfigBuilder {
    fn default() -> Self {
        Self::new()
    }
}

impl NetworkNodeConfigBuilder {
    pub fn new() -> Self {
        Self {
            base_dir: None,
            node_name: None,
            fiber_config_updater: None,
        }
    }

    pub fn base_dir(mut self, base_dir: Arc<TempDir>) -> Self {
        self.base_dir = Some(base_dir);
        self
    }

    pub fn base_dir_prefix(self, prefix: &str) -> Self {
        self.base_dir(Arc::new(TempDir::new(prefix)))
    }

    pub fn node_name(mut self, node_name: Option<String>) -> Self {
        self.node_name = node_name;
        self
    }

    pub fn fiber_config_updater(
        mut self,
        updater: impl FnOnce(&mut FiberConfig) + 'static,
    ) -> Self {
        self.fiber_config_updater = Some(Box::new(updater));
        self
    }

    pub fn build(self) -> NetworkNodeConfig {
        let base_dir = self
            .base_dir
            .clone()
            .unwrap_or_else(|| Arc::new(TempDir::new("test-fnn-node")));
        let node_name = self.node_name.clone();

        // generate a random string as db name to avoid conflict
        // when build multiple nodes in the same NetworkNodeConfig
        let rand_name: String = rand::thread_rng()
            .sample_iter(&Alphanumeric)
            .take(5)
            .map(char::from)
            .collect();
        let rand_db_dir = Path::new(base_dir.to_str()).join(rand_name);
        let store = Store::new(rand_db_dir).expect("create store");
        let fiber_config = get_fiber_config(base_dir.as_ref(), node_name.as_deref());
        let mut config = NetworkNodeConfig {
            base_dir,
            node_name,
            store,
            fiber_config,
        };
        if let Some(updater) = self.fiber_config_updater {
            updater(&mut config.fiber_config);
        }
        config
    }
}

#[allow(clippy::too_many_arguments)]
pub(crate) async fn establish_channel_between_nodes(
    node_a: &mut NetworkNode,
    node_b: &mut NetworkNode,
    public: bool,
    node_a_funding_amount: u128,
    node_b_funding_amount: u128,
    a_max_tlc_number_in_flight: Option<u64>,
    a_max_tlc_value_in_flight: Option<u128>,
    a_tlc_expiry_delta: Option<u64>,
    a_tlc_min_value: Option<u128>,
    a_tlc_fee_proportional_millionths: Option<u128>,
    b_max_tlc_number_in_flight: Option<u64>,
    b_max_tlc_value_in_flight: Option<u128>,
    b_tlc_expiry_delta: Option<u64>,
    b_tlc_min_value: Option<u128>,
    b_tlc_fee_proportional_millionths: Option<u128>,
) -> (Hash256, Hash256) {
    let message = |rpc_reply| {
        NetworkActorMessage::Command(NetworkActorCommand::OpenChannel(
            OpenChannelCommand {
                peer_id: node_b.peer_id.clone(),
                public,
                shutdown_script: None,
                funding_amount: node_a_funding_amount,
                funding_udt_type_script: None,
                commitment_fee_rate: None,
                commitment_delay_epoch: None,
                funding_fee_rate: None,
                tlc_expiry_delta: a_tlc_expiry_delta,
                tlc_min_value: a_tlc_min_value,
                tlc_fee_proportional_millionths: a_tlc_fee_proportional_millionths,
                max_tlc_number_in_flight: a_max_tlc_number_in_flight,
                max_tlc_value_in_flight: a_max_tlc_value_in_flight,
            },
            rpc_reply,
        ))
    };
    let open_channel_result = call!(node_a.network_actor, message)
        .expect("node_a alive")
        .expect("open channel success");

    node_b
        .expect_event(|event| match event {
            NetworkServiceEvent::ChannelPendingToBeAccepted(peer_id, channel_id) => {
                println!("A channel ({:?}) to {:?} create", &channel_id, peer_id);
                assert_eq!(peer_id, &node_a.peer_id);
                true
            }
            _ => false,
        })
        .await;
    let message = |rpc_reply| {
        NetworkActorMessage::Command(NetworkActorCommand::AcceptChannel(
            AcceptChannelCommand {
                temp_channel_id: open_channel_result.channel_id,
                funding_amount: node_b_funding_amount,
                shutdown_script: None,
                max_tlc_number_in_flight: b_max_tlc_number_in_flight,
                max_tlc_value_in_flight: b_max_tlc_value_in_flight,
                min_tlc_value: b_tlc_min_value,
                tlc_fee_proportional_millionths: b_tlc_fee_proportional_millionths,
                tlc_expiry_delta: b_tlc_expiry_delta,
            },
            rpc_reply,
        ))
    };
    let accept_channel_result = call!(node_b.network_actor, message)
        .expect("node_b alive")
        .expect("accept channel success");
    let new_channel_id = accept_channel_result.new_channel_id;

    let funding_tx_outpoint = node_a
        .expect_to_process_event(|event| match event {
            NetworkServiceEvent::ChannelReady(peer_id, channel_id, funding_tx_outpoint) => {
                println!(
                    "A channel ({:?}) to {:?} is now ready",
                    &channel_id, &peer_id
                );
                assert_eq!(peer_id, &node_b.peer_id);
                assert_eq!(channel_id, &new_channel_id);
                Some(funding_tx_outpoint.clone())
            }
            _ => None,
        })
        .await;

    node_b
        .expect_event(|event| match event {
            NetworkServiceEvent::ChannelReady(peer_id, channel_id, _funding_tx_hash) => {
                println!(
                    "A channel ({:?}) to {:?} is now ready",
                    &channel_id, &peer_id
                );
                assert_eq!(peer_id, &node_a.peer_id);
                assert_eq!(channel_id, &new_channel_id);
                true
            }
            _ => false,
        })
        .await;

    let funding_tx_hash = funding_tx_outpoint.tx_hash().into();
    node_a.add_channel_tx(new_channel_id, funding_tx_hash);
    node_b.add_channel_tx(new_channel_id, funding_tx_hash);

    (new_channel_id, funding_tx_hash)
}

pub(crate) async fn create_nodes_with_established_channel(
    node_a_funding_amount: u128,
    node_b_funding_amount: u128,
    public: bool,
) -> (NetworkNode, NetworkNode, Hash256) {
    let [mut node_a, mut node_b] = NetworkNode::new_n_interconnected_nodes().await;

    let (channel_id, _funding_tx_hash) = establish_channel_between_nodes(
        &mut node_a,
        &mut node_b,
        public,
        node_a_funding_amount,
        node_b_funding_amount,
        None,
        None,
        None,
        None,
        None,
        None,
        None,
        None,
        None,
        None,
    )
    .await;

    (node_a, node_b, channel_id)
}

pub(crate) async fn create_3_nodes_with_established_channel(
    (channel_1_amount_a, channel_1_amount_b): (u128, u128),
    (channel_2_amount_b, channel_2_amount_c): (u128, u128),
    public: bool,
) -> (NetworkNode, NetworkNode, NetworkNode, Hash256, Hash256) {
    let (nodes, channels) = create_n_nodes_with_established_channel(
        &[
            (channel_1_amount_a, channel_1_amount_b),
            (channel_2_amount_b, channel_2_amount_c),
        ],
        3,
        public,
    )
    .await;
    let [node_a, node_b, node_c] = nodes.try_into().expect("3 nodes");
    (node_a, node_b, node_c, channels[0], channels[1])
}

// make a network like A -> B -> C -> D
pub(crate) async fn create_n_nodes_with_established_channel(
    amounts: &[(u128, u128)],
    n: usize,
    public: bool,
) -> (Vec<NetworkNode>, Vec<Hash256>) {
    assert!(n >= 2);
    assert_eq!(amounts.len(), n - 1);

    let nodes_index_map: Vec<((usize, usize), (u128, u128))> = (0..n - 1)
        .map(|i| ((i, i + 1), (amounts[i].0, amounts[i].1)))
        .collect();

    create_n_nodes_and_channels_with_index_amounts(&nodes_index_map, n, public).await
}

#[allow(clippy::type_complexity)]
pub(crate) async fn create_n_nodes_and_channels_with_index_amounts(
    amounts: &[((usize, usize), (u128, u128))],
    n: usize,
    public: bool,
) -> (Vec<NetworkNode>, Vec<Hash256>) {
    assert!(n >= 2);
    let mut nodes = NetworkNode::new_interconnected_nodes(n).await;
    let mut channels = vec![];

    for &((i, j), (node_a_amount, node_b_amount)) in amounts.iter() {
        let (channel_id, funding_tx) = {
            let (node_a, node_b) = {
                // avoid borrow nodes as mutable more than once
                assert_ne!(i, j);
                if i < j {
                    let (left, right) = nodes.split_at_mut(i + 1);
                    (&mut left[i], &mut right[j - i - 1])
                } else {
                    let (left, right) = nodes.split_at_mut(j + 1);
                    (&mut right[i - j - 1], &mut left[j])
                }
            };
            let (channel_id, funding_tx_hash) = establish_channel_between_nodes(
                node_a,
                node_b,
                public,
                node_a_amount,
                node_b_amount,
                None,
                None,
                None,
                None,
                None,
                None,
                None,
                None,
                None,
                None,
            )
            .await;
            let funding_tx = node_a
                .get_transaction_view_from_hash(funding_tx_hash)
                .await
                .expect("get funding tx");

            (channel_id, funding_tx)
        };
        channels.push(channel_id);
        // all the other nodes submit_tx
        for node in nodes.iter_mut() {
            let res = node.submit_tx(funding_tx.clone()).await;
            node.add_channel_tx(channel_id, funding_tx.hash().into());
            assert!(matches!(res, TxStatus::Committed(..)));
        }
    }
    // sleep for a while to make sure network graph is updated
    for _ in 0..50 {
        tokio::time::sleep(tokio::time::Duration::from_millis(500)).await;
        if nodes[0].get_network_graph_channels().await.len() >= amounts.len() {
            break;
        }
    }
    let graph_channels = nodes[0].get_network_graph_channels().await;
    if graph_channels.len() < amounts.len() {
        use tracing::error;
        error!(
            "failed to sync all graph channels, expect {} got {}",
            amounts.len(),
            graph_channels.len()
        );
        for (i, chan) in graph_channels.into_iter().enumerate() {
            error!(">>> channel {}: {:?}", i, chan);
        }
    }
    (nodes, channels)
}

impl NetworkNode {
    pub async fn new() -> Self {
        Self::new_with_node_name_opt(None).await
    }

    pub fn get_private_key(&self) -> &Privkey {
        &self.private_key
    }

    pub fn get_public_key(&self) -> Pubkey {
        self.private_key.pubkey()
    }

    pub fn get_peer_id(&self) -> PeerId {
        self.private_key.pubkey().tentacle_peer_id()
    }

    pub fn get_node_address(&self) -> &MultiAddr {
        &self.listening_addrs[0]
    }

    pub fn get_local_balance_from_channel(&self, channel_id: Hash256) -> u128 {
        self.store
            .get_channel_actor_state(&channel_id)
            .expect("get channel")
            .to_local_amount
    }

    pub fn get_remote_balance_from_channel(&self, channel_id: Hash256) -> u128 {
        self.store
            .get_channel_actor_state(&channel_id)
            .expect("get channel")
            .to_remote_amount
    }

    pub fn get_channel_actor_state(&self, channel_id: Hash256) -> ChannelActorState {
        self.get_channel_actor_state_unchecked(channel_id)
            .expect("get channel")
    }

    pub fn get_channel_actor_state_unchecked(
        &self,
        channel_id: Hash256,
    ) -> Option<ChannelActorState> {
        self.store.get_channel_actor_state(&channel_id)
    }

    pub fn insert_invoice(&mut self, invoice: CkbInvoice, preimage: Option<Hash256>) {
        self.store
            .insert_invoice(invoice, preimage)
            .expect("insert success");
    }

    pub fn get_invoice_status(&mut self, payment_hash: &Hash256) -> Option<CkbInvoiceStatus> {
        self.store.get_invoice_status(payment_hash)
    }

    pub fn cancel_invoice(&mut self, payment_hash: &Hash256) {
        self.store
            .update_invoice_status(payment_hash, CkbInvoiceStatus::Cancelled)
            .expect("cancel success");
    }

    pub async fn send_payment(
        &self,
        command: SendPaymentCommand,
    ) -> std::result::Result<SendPaymentResponse, String> {
        let message = |rpc_reply| -> NetworkActorMessage {
            NetworkActorMessage::Command(NetworkActorCommand::SendPayment(command, rpc_reply))
        };

        let res = call!(self.network_actor, message).expect("source_node alive");
        eprintln!("result: {:?}", res);
        res
    }

<<<<<<< HEAD
    pub async fn send_abandon_channel(&self, channel_id: Hash256) -> Result<(), String> {
        let message = |rpc_reply| -> NetworkActorMessage {
            NetworkActorMessage::Command(NetworkActorCommand::AbandonChannel(channel_id, rpc_reply))
        };
        call!(self.network_actor, message).expect("node_a alive")
=======
    pub async fn send_shutdown(
        &self,
        channel_id: Hash256,
        force: bool,
    ) -> std::result::Result<(), String> {
        use crate::fiber::channel::ShutdownCommand;
        use ckb_types::core::FeeRate;
        let message = |rpc_reply| -> NetworkActorMessage {
            NetworkActorMessage::Command(NetworkActorCommand::ControlFiberChannel(
                ChannelCommandWithId {
                    channel_id,
                    command: ChannelCommand::Shutdown(
                        ShutdownCommand {
                            close_script: Script::default(),
                            fee_rate: FeeRate::from_u64(1000000000),
                            force,
                        },
                        rpc_reply,
                    ),
                },
            ))
        };

        call!(self.network_actor, message).expect("source_node alive")
    }

    pub async fn send_channel_shutdown_tx_confirmed_event(
        &self,
        peer_id: PeerId,
        channel_id: Hash256,
        force: bool,
    ) {
        use crate::fiber::NetworkActorEvent::ClosingTransactionConfirmed;

        let tx_hash = TransactionBuilder::default().build().hash();
        let event = ClosingTransactionConfirmed(peer_id, channel_id, tx_hash, force);
        self.network_actor
            .send_message(NetworkActorMessage::Event(event))
            .expect("network actor alive");
>>>>>>> 939c07ac
    }

    pub async fn send_payment_keysend(
        &self,
        recipient: &NetworkNode,
        amount: u128,
        dry_run: bool,
    ) -> std::result::Result<SendPaymentResponse, String> {
        self.send_payment(SendPaymentCommand {
            target_pubkey: Some(recipient.pubkey),
            amount: Some(amount),
            payment_hash: None,
            final_tlc_expiry_delta: None,
            tlc_expiry_limit: None,
            invoice: None,
            timeout: None,
            max_fee_amount: None,
            max_parts: None,
            keysend: Some(true),
            udt_type_script: None,
            allow_self_payment: false,
            dry_run,
            hop_hints: None,
            custom_records: None,
        })
        .await
    }

    pub async fn send_payment_keysend_to_self(
        &self,
        amount: u128,
        dry_run: bool,
    ) -> std::result::Result<SendPaymentResponse, String> {
        let pubkey = self.pubkey;
        self.send_payment(SendPaymentCommand {
            target_pubkey: Some(pubkey),
            amount: Some(amount),
            payment_hash: None,
            final_tlc_expiry_delta: None,
            tlc_expiry_limit: None,
            invoice: None,
            timeout: None,
            max_fee_amount: None,
            max_parts: None,
            keysend: Some(true),
            udt_type_script: None,
            allow_self_payment: true,
            dry_run,
            hop_hints: None,
            custom_records: None,
        })
        .await
    }

    pub async fn assert_payment_status(
        &self,
        payment_hash: Hash256,
        expected_status: PaymentSessionStatus,
        expected_retried: Option<u32>,
    ) {
        let status = self.get_payment_status(payment_hash).await;
        assert_eq!(status, expected_status);

        if let Some(expected_retried) = expected_retried {
            let payment_session = self.get_payment_session(payment_hash).unwrap();
            assert_eq!(payment_session.retried_times, expected_retried);
        }
    }

    pub async fn get_payment_status(&self, payment_hash: Hash256) -> PaymentSessionStatus {
        self.get_payment_result(payment_hash).await.status
    }

    pub async fn get_payment_result(&self, payment_hash: Hash256) -> SendPaymentResponse {
        let message = |rpc_reply| -> NetworkActorMessage {
            NetworkActorMessage::Command(NetworkActorCommand::GetPayment(payment_hash, rpc_reply))
        };
        call!(self.network_actor, message)
            .expect("node_a alive")
            .unwrap()
    }

    pub async fn expect_payment_used_channel(&self, payment_hash: Hash256, channel_id: Hash256) {
        let payment_result = self.get_payment_result(payment_hash).await;
        self.expect_router_used_channel(&payment_result, channel_id)
            .await;
    }

    pub async fn expect_router_used_channel(
        &self,
        payment_result: &SendPaymentResponse,
        channel_id: Hash256,
    ) {
        let used_channels = payment_result
            .router
            .nodes
            .iter()
            .map(|r| r.channel_outpoint.clone())
            .collect::<Vec<_>>();
        let funding_tx = self
            .get_channel_funding_tx(&channel_id)
            .expect("funding tx");
        let channel_outpoint = OutPoint::new(funding_tx.into(), 0);
        assert!(used_channels.contains(&channel_outpoint));
    }

    pub async fn wait_until_success(&self, payment_hash: Hash256) {
        loop {
            assert!(self.get_triggered_unexpected_events().await.is_empty());
            let status = self.get_payment_status(payment_hash).await;
            if status == PaymentSessionStatus::Success {
                eprintln!("Payment success: {:?}\n\n", payment_hash);
                break;
            } else if status == PaymentSessionStatus::Failed {
                eprintln!("Payment failed: {:?}\n\n", payment_hash);
                // report error
                assert_eq!(status, PaymentSessionStatus::Success);
            }
            tokio::time::sleep(Duration::from_millis(500)).await;
        }
    }

    pub async fn wait_until_failed(&self, payment_hash: Hash256) {
        loop {
            assert!(self.get_triggered_unexpected_events().await.is_empty());
            let status = self.get_payment_status(payment_hash).await;
            if status == PaymentSessionStatus::Failed {
                eprintln!("Payment failed: {:?}\n\n", payment_hash);
                break;
            } else if status == PaymentSessionStatus::Success {
                eprintln!("Payment success: {:?}\n\n", payment_hash);
                // report error
                assert_eq!(status, PaymentSessionStatus::Failed);
            }
            tokio::time::sleep(Duration::from_millis(500)).await;
        }
    }

    pub async fn node_info(&self) -> NodeInfoResponse {
        let message =
            |rpc_reply| NetworkActorMessage::Command(NetworkActorCommand::NodeInfo((), rpc_reply));
        eprintln!("query node_info ...");

        call!(self.network_actor, message)
            .expect("node_a alive")
            .unwrap()
    }

    pub async fn update_channel_actor_state(
        &self,
        state: ChannelActorState,
        reload_params: Option<ReloadParams>,
    ) {
        let channel_id = state.id;
        self.store.insert_channel_actor_state(state);
        self.network_actor
            .send_message(NetworkActorMessage::Command(
                NetworkActorCommand::ControlFiberChannel(ChannelCommandWithId {
                    channel_id,
                    command: ChannelCommand::ReloadState(reload_params.unwrap_or_default()),
                }),
            ))
            .expect("network actor is live");
        tokio::time::sleep(Duration::from_millis(200)).await;
    }

    pub async fn update_channel_local_balance(
        &self,
        channel_id: Hash256,
        new_to_local_amount: u128,
    ) {
        let mut channel_actor_state = self.get_channel_actor_state(channel_id);
        channel_actor_state.to_local_amount = new_to_local_amount;
        self.update_channel_actor_state(channel_actor_state, None)
            .await;
    }

    pub async fn update_channel_remote_balance(
        &self,
        channel_id: Hash256,
        new_to_remote_amount: u128,
    ) {
        let mut channel_actor_state = self.get_channel_actor_state(channel_id);
        channel_actor_state.to_remote_amount = new_to_remote_amount;
        self.update_channel_actor_state(channel_actor_state, None)
            .await;
    }

    pub async fn disable_channel(&mut self, channel_id: Hash256) {
        let mut channel_actor_state = self.get_channel_actor_state(channel_id);
        channel_actor_state.local_tlc_info.enabled = false;
        self.update_channel_actor_state(channel_actor_state, None)
            .await;
    }

    pub async fn disable_channel_stealthy(&self, channel_id: Hash256) {
        let mut channel_actor_state = self.get_channel_actor_state(channel_id);
        channel_actor_state.local_tlc_info.enabled = false;
        self.update_channel_actor_state(
            channel_actor_state,
            Some(ReloadParams {
                notify_changes: false,
            }),
        )
        .await;
    }

    pub async fn update_channel_with_command(&self, channel_id: Hash256, command: UpdateCommand) {
        let message = |rpc_reply| -> NetworkActorMessage {
            NetworkActorMessage::Command(NetworkActorCommand::ControlFiberChannel(
                ChannelCommandWithId {
                    channel_id,
                    command: ChannelCommand::Update(command, rpc_reply),
                },
            ))
        };
        call!(self.network_actor, message)
            .expect("node_a alive")
            .expect("update channel success");
    }

    pub fn get_payment_session(&self, payment_hash: Hash256) -> Option<PaymentSession> {
        self.store.get_payment_session(payment_hash)
    }

    pub fn get_payment_custom_records(
        &self,
        payment_hash: &Hash256,
    ) -> Option<PaymentCustomRecords> {
        self.store.get_payment_custom_records(payment_hash)
    }

    pub async fn new_with_node_name(node_name: &str) -> Self {
        let config = NetworkNodeConfigBuilder::new()
            .node_name(Some(node_name.to_string()))
            .build();
        Self::new_with_config(config).await
    }

    pub async fn new_with_node_name_opt(node_name: Option<String>) -> Self {
        let config = NetworkNodeConfigBuilder::new().node_name(node_name).build();
        Self::new_with_config(config).await
    }

    pub async fn new_with_config(config: NetworkNodeConfig) -> Self {
        let NetworkNodeConfig {
            base_dir,
            node_name,
            store,
            fiber_config,
        } = config;

        let _span = tracing::info_span!("NetworkNode", node_name = &node_name).entered();

        let root = get_test_root_actor().await;
        let (event_sender, mut event_receiver) = mpsc::channel(10000);

        let chain_actor = Actor::spawn_linked(None, MockChainActor::new(), (), root.get_cell())
            .await
            .expect("start mock chain actor")
            .0;

        let secret_key: Privkey = fiber_config
            .read_or_generate_secret_key()
            .expect("must generate key")
            .into();
        let public_key = secret_key.pubkey();

        let network_graph = Arc::new(TokioRwLock::new(NetworkGraph::new(
            store.clone(),
            public_key,
            true,
        )));

        let network_actor = Actor::spawn_linked(
            Some(format!("network actor at {}", base_dir.to_str())),
            NetworkActor::new(
                event_sender,
                chain_actor.clone(),
                store.clone(),
                network_graph.clone(),
            ),
            NetworkActorStartArguments {
                config: fiber_config.clone(),
                tracker: new_tokio_task_tracker(),
                channel_subscribers: Default::default(),
                default_shutdown_script: Default::default(),
            },
            root.get_cell(),
        )
        .await
        .expect("start network actor")
        .0;

        #[allow(clippy::never_loop)]
        let (peer_id, _listening_addr, announced_addrs) = loop {
            select! {
                Some(NetworkServiceEvent::NetworkStarted(peer_id, listening_addr, announced_addrs)) = event_receiver.recv() => {
                    break (peer_id, listening_addr, announced_addrs);
                }
                _ = sleep(Duration::from_secs(5)) => {
                    panic!("Failed to start network actor");
                }
            }
        };

        let mut unexpected_events: HashSet<String> = HashSet::new();

        // Some usual unexpected events that we want to not happened
        // use `assert!(node.get_triggered_unexpected_events().await.is_empty())` to check it
        let default_unexpected_events = vec![
            "Musig2VerifyError",
            "Musig2RoundFinalizeError",
            "InvalidOnionError",
        ];
        for event in default_unexpected_events {
            unexpected_events.insert(event.to_string());
        }

        let unexpected_events = Arc::new(TokioRwLock::new(unexpected_events));
        let triggered_unexpected_events = Arc::new(TokioRwLock::new(Vec::<String>::new()));
        let (self_event_sender, self_event_receiver) = mpsc::channel(10000);
        let unexpected_events_clone = unexpected_events.clone();
        let triggered_unexpected_events_clone = triggered_unexpected_events.clone();
        // spawn a new thread to collect all the events from event_receiver
        tokio::spawn(async move {
            while let Some(event) = event_receiver.recv().await {
                self_event_sender
                    .send(event.clone())
                    .await
                    .expect("send event");
                let unexpected_events = unexpected_events_clone.read().await;
                let event_content = format!("{:?}", event);
                for unexpected_event in unexpected_events.iter() {
                    if event_content.contains(unexpected_event) {
                        triggered_unexpected_events_clone
                            .write()
                            .await
                            .push(unexpected_event.clone());
                    }
                }
            }
        });

        println!(
            "Network node started for peer_id {:?} in directory {:?}",
            &peer_id,
            base_dir.as_ref()
        );

        let gossip_actor = ractor::registry::where_is(get_gossip_actor_name(&peer_id))
            .expect("gossip actor should have been started")
            .into();

        Self {
            base_dir,
            node_name,
            store,
            fiber_config,
            channels_tx_map: Default::default(),
            listening_addrs: announced_addrs,
            network_actor,
            ckb_chain_actor: chain_actor.clone(),
            network_graph,
            chain_actor,
            gossip_actor,
            private_key: secret_key,
            peer_id,
            event_emitter: self_event_receiver,
            pubkey: public_key,
            unexpected_events,
            triggered_unexpected_events,
        }
    }

    pub fn get_node_config(&self) -> NetworkNodeConfig {
        NetworkNodeConfig {
            base_dir: self.base_dir.clone(),
            node_name: self.node_name.clone(),
            store: self.store.clone(),
            fiber_config: self.fiber_config.clone(),
        }
    }

    pub fn send_ckb_chain_message(&self, message: CkbChainMessage) {
        self.ckb_chain_actor
            .send_message(message)
            .expect("send ckb chain message");
    }

    pub async fn add_unexpected_events(&self, events: Vec<String>) {
        let mut unexpected_events = self.unexpected_events.write().await;
        for event in events {
            unexpected_events.insert(event);
        }
    }

    pub async fn get_triggered_unexpected_events(&self) -> Vec<String> {
        self.triggered_unexpected_events.read().await.clone()
    }

    pub async fn get_network_channels(&self) -> Vec<ChannelInfo> {
        self.network_graph
            .read()
            .await
            .get_channels_with_params(1000, None)
    }

    pub async fn get_network_nodes(&self) -> Vec<NodeInfo> {
        self.network_graph
            .read()
            .await
            .get_nodes_with_params(1000, None)
    }

    pub async fn start(&mut self) {
        let config = self.get_node_config();
        let new = Self::new_with_config(config).await;
        *self = new;
    }

    pub async fn stop(&mut self) {
        self.network_actor
            .stop(Some("stopping actor on request".to_string()));
        let my_peer_id = self.peer_id.clone();
        self.expect_event(
            |event| matches!(event, NetworkServiceEvent::NetworkStopped(id) if id == &my_peer_id),
        )
        .await;
    }

    pub async fn restart(&mut self) {
        self.stop().await;
        // Tentacle shutdown may require some time to propagate to other nodes.
        // If we start the node immediately, other nodes may deem our new connection
        // as a duplicate connection and report RepeatedConnection error.
        // And we will receive `ProtocolSelectError` error from tentacle.
        tokio::time::sleep(tokio::time::Duration::from_secs(1)).await;
        tracing::debug!("Node stopped, restarting");
        self.start().await;
    }

    pub async fn new_n_interconnected_nodes<const N: usize>() -> [Self; N] {
        let nodes = Self::new_interconnected_nodes(N).await;
        match nodes.try_into() {
            Ok(nodes) => nodes,
            Err(_) => unreachable!(),
        }
    }

    pub async fn new_interconnected_nodes(n: usize) -> Vec<Self> {
        let mut nodes: Vec<NetworkNode> = Vec::with_capacity(n);
        for i in 0..n {
            let new = Self::new_with_config(
                NetworkNodeConfigBuilder::new()
                    .node_name(Some(format!("node-{}", i)))
                    .base_dir_prefix(&format!("test-fnn-node-{}-", i))
                    .build(),
            )
            .await;
            for node in nodes.iter_mut() {
                node.connect_to(&new).await;
            }
            nodes.push(new);
        }
        #[allow(clippy::useless_conversion)]
        match nodes.try_into() {
            Ok(nodes) => nodes,
            Err(_) => unreachable!(),
        }
    }

    pub async fn new_2_nodes_with_established_channel(
        node_a_funding_amount: u128,
        node_b_funding_amount: u128,
        public: bool,
    ) -> (NetworkNode, NetworkNode, Hash256, TransactionView) {
        let [mut node_a, mut node_b] = NetworkNode::new_n_interconnected_nodes().await;

        let (channel_id, funding_tx_hash) = establish_channel_between_nodes(
            &mut node_a,
            &mut node_b,
            public,
            node_a_funding_amount,
            node_b_funding_amount,
            None,
            None,
            None,
            None,
            None,
            None,
            None,
            None,
            None,
            None,
        )
        .await;
        let funding_tx = node_a
            .get_transaction_view_from_hash(funding_tx_hash)
            .await
            .expect("get funding tx");

        (node_a, node_b, channel_id, funding_tx)
    }

    // Create n nodes and connect them. The config_gen function
    // (function that creates a NetworkNodeConfig from an index)
    // will be called to generate the config for each node.
    pub async fn new_n_interconnected_nodes_with_config(
        n: usize,
        config_gen: impl Fn(usize) -> NetworkNodeConfig,
    ) -> Vec<Self> {
        let mut nodes: Vec<NetworkNode> = Vec::with_capacity(n);
        for i in 0..n {
            let new = Self::new_with_config(config_gen(i)).await;
            for node in nodes.iter_mut() {
                node.connect_to(&new).await;
            }
            nodes.push(new);
        }
        nodes
    }

    pub async fn connect_to_nonblocking(&mut self, other: &Self) {
        let peer_addr = other.listening_addrs[0].clone();
        println!(
            "Trying to connect to {:?} from {:?}",
            other.listening_addrs, &self.listening_addrs
        );

        self.network_actor
            .send_message(NetworkActorMessage::new_command(
                NetworkActorCommand::ConnectPeer(peer_addr.clone()),
            ))
            .expect("self alive");
    }

    pub async fn connect_to(&mut self, other: &Self) {
        self.connect_to_nonblocking(other).await;
        let peer_id = &other.peer_id;
        self.expect_event(
            |event| matches!(event, NetworkServiceEvent::PeerConnected(id, _addr) if id == peer_id),
        )
        .await;
    }

    pub async fn expect_to_process_event<F, T>(&mut self, event_processor: F) -> T
    where
        F: Fn(&NetworkServiceEvent) -> Option<T>,
    {
        loop {
            select! {
                event = self.event_emitter.recv() => {
                    match event {
                        None => panic!("Event emitter unexpectedly stopped"),
                        Some(event) => {
                            println!("Received event when waiting for specific event: {:?}", &event);
                            if let Some(r) = event_processor(&event) {
                                println!("Event ({:?}) matching filter received, exiting waiting for event loop", &event);
                                return r;
                            }
                        }
                    }
                }
                _ = sleep(Duration::from_secs(5)) => {
                    panic!("Waiting for event timeout");
                }
            }
        }
    }

    pub async fn expect_event<F>(&mut self, event_filter: F)
    where
        F: Fn(&NetworkServiceEvent) -> bool,
    {
        self.expect_to_process_event(|event| if event_filter(event) { Some(()) } else { None })
            .await;
    }

<<<<<<< HEAD
    pub async fn expect_debug_event(&mut self, event_message: &str) {
        self
        .expect_event(|event| matches!(event, NetworkServiceEvent::DebugEvent(DebugEvent::Common(message)) if message == event_message))
        .await;
    }

    pub async fn submit_tx(&self, tx: TransactionView) -> ckb_jsonrpc_types::Status {
=======
    pub async fn submit_tx(&self, tx: TransactionView) -> TxStatus {
>>>>>>> 939c07ac
        submit_tx(self.chain_actor.clone(), tx).await
    }

    pub fn add_channel_tx(&mut self, channel_id: Hash256, tx_hash: Hash256) {
        self.channels_tx_map.insert(channel_id, tx_hash);
    }

    pub fn get_channel_funding_tx(&self, channel_id: &Hash256) -> Option<Hash256> {
        self.channels_tx_map.get(channel_id).cloned()
    }

    pub async fn trace_tx(&mut self, tx_hash: Hash256) -> TxStatus {
        trace_tx(self.chain_actor.clone(), tx_hash).await
    }

    pub async fn get_tx_from_hash(
        &mut self,
        tx_hash: Hash256,
    ) -> Result<GetTxResponse, anyhow::Error> {
        get_tx_from_hash(self.chain_actor.clone(), tx_hash)
            .await
            .map_err(Into::into)
    }

    pub async fn get_transaction_view_from_hash(
        &mut self,
        tx_hash: Hash256,
    ) -> Option<TransactionView> {
        self.get_tx_from_hash(tx_hash)
            .await
            .ok()
            .and_then(|response| response.transaction)
    }

    pub fn get_network_graph(&self) -> &Arc<TokioRwLock<NetworkGraph<Store>>> {
        &self.network_graph
    }

    pub async fn with_network_graph<F, T>(&self, f: F) -> T
    where
        F: FnOnce(&NetworkGraph<Store>) -> T,
    {
        let graph = self.get_network_graph().read().await;
        f(&graph)
    }

    pub async fn with_network_graph_mut<F, T>(&self, f: F) -> T
    where
        F: FnOnce(&mut NetworkGraph<Store>) -> T,
    {
        let mut graph = self.get_network_graph().write().await;
        f(&mut graph)
    }

    pub async fn get_network_graph_nodes(&self) -> Vec<NodeInfo> {
        self.with_network_graph(|graph| graph.nodes().cloned().collect())
            .await
    }

    pub async fn get_network_graph_node(&self, pubkey: &Pubkey) -> Option<NodeInfo> {
        self.with_network_graph(|graph| graph.get_node(pubkey).cloned())
            .await
    }

    pub async fn get_network_graph_channels(&self) -> Vec<ChannelInfo> {
        self.with_network_graph(|graph| graph.channels().cloned().collect())
            .await
    }

    pub async fn get_network_graph_channel(&self, channel_id: &OutPoint) -> Option<ChannelInfo> {
        self.with_network_graph(|graph| {
            tracing::debug!("Getting channel info for {:?}", channel_id);
            tracing::debug!("Channels: {:?}", graph.channels().collect::<Vec<_>>());
            graph.get_channel(channel_id).cloned()
        })
        .await
    }

    pub fn send_message_to_gossip_actor(&self, message: GossipActorMessage) {
        self.gossip_actor
            .send_message(message)
            .expect("send message to gossip actor");
    }

    pub fn mock_received_gossip_message_from_peer(&self, peer_id: PeerId, message: GossipMessage) {
        self.send_message_to_gossip_actor(GossipActorMessage::GossipMessageReceived(
            GossipMessageWithPeerId { peer_id, message },
        ));
    }

    pub fn get_store(&self) -> &Store {
        &self.store
    }
}

#[tokio::test]
async fn test_connect_to_other_node() {
    let mut node_a = NetworkNode::new().await;
    let node_b = NetworkNode::new().await;
    node_a.connect_to(&node_b).await;
}

#[tokio::test]
async fn test_restart_network_node() {
    let mut node = NetworkNode::new().await;
    node.restart().await;
}<|MERGE_RESOLUTION|>--- conflicted
+++ resolved
@@ -11,11 +11,8 @@
 use crate::fiber::graph::NetworkGraphStateStore;
 use crate::fiber::graph::PaymentSession;
 use crate::fiber::graph::PaymentSessionStatus;
-<<<<<<< HEAD
 use crate::fiber::network::DebugEvent;
-=======
 use crate::fiber::network::GossipMessageWithPeerId;
->>>>>>> 939c07ac
 use crate::fiber::network::NodeInfoResponse;
 use crate::fiber::network::PaymentCustomRecords;
 use crate::fiber::network::SendPaymentCommand;
@@ -616,13 +613,13 @@
         res
     }
 
-<<<<<<< HEAD
     pub async fn send_abandon_channel(&self, channel_id: Hash256) -> Result<(), String> {
         let message = |rpc_reply| -> NetworkActorMessage {
             NetworkActorMessage::Command(NetworkActorCommand::AbandonChannel(channel_id, rpc_reply))
         };
         call!(self.network_actor, message).expect("node_a alive")
-=======
+    }
+
     pub async fn send_shutdown(
         &self,
         channel_id: Hash256,
@@ -662,7 +659,6 @@
         self.network_actor
             .send_message(NetworkActorMessage::Event(event))
             .expect("network actor alive");
->>>>>>> 939c07ac
     }
 
     pub async fn send_payment_keysend(
@@ -1242,17 +1238,13 @@
             .await;
     }
 
-<<<<<<< HEAD
     pub async fn expect_debug_event(&mut self, event_message: &str) {
         self
         .expect_event(|event| matches!(event, NetworkServiceEvent::DebugEvent(DebugEvent::Common(message)) if message == event_message))
         .await;
     }
 
-    pub async fn submit_tx(&self, tx: TransactionView) -> ckb_jsonrpc_types::Status {
-=======
     pub async fn submit_tx(&self, tx: TransactionView) -> TxStatus {
->>>>>>> 939c07ac
         submit_tx(self.chain_actor.clone(), tx).await
     }
 
