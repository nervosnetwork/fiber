--- conflicted
+++ resolved
@@ -1221,7 +1221,6 @@
             .await;
     }
 
-<<<<<<< HEAD
     pub async fn expect_debug_event(&mut self, message: &str) {
         self.expect_event(|event| {
             matches!(event, NetworkServiceEvent::DebugEvent(DebugEvent::Common(msg)) if msg == message)
@@ -1229,10 +1228,7 @@
         .await;
     }
 
-    pub async fn submit_tx(&self, tx: TransactionView) -> ckb_jsonrpc_types::Status {
-=======
     pub async fn submit_tx(&self, tx: TransactionView) -> TxStatus {
->>>>>>> 939c07ac
         submit_tx(self.chain_actor.clone(), tx).await
     }
 
