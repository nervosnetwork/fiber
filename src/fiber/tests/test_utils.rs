use crate::ckb::tests::test_utils::get_tx_from_hash;
use crate::ckb::GetTxResponse;
use crate::fiber::channel::ChannelActorState;
use crate::fiber::channel::ChannelActorStateStore;
use crate::fiber::channel::ChannelCommand;
use crate::fiber::channel::ChannelCommandWithId;
use crate::fiber::channel::ReloadParams;
use crate::fiber::channel::UpdateCommand;
use crate::fiber::gossip::get_gossip_actor_name;
use crate::fiber::gossip::GossipActorMessage;
use crate::fiber::graph::NetworkGraphStateStore;
use crate::fiber::graph::PaymentSession;
use crate::fiber::graph::PaymentSessionStatus;
use crate::fiber::network::BuildRouterCommand;
use crate::fiber::network::DebugEvent;
use crate::fiber::network::GossipMessageWithPeerId;
use crate::fiber::network::NodeInfoResponse;
use crate::fiber::network::PaymentCustomRecords;
use crate::fiber::network::PaymentRouter;
use crate::fiber::network::SendPaymentCommand;
use crate::fiber::network::SendPaymentResponse;
use crate::fiber::types::EcdsaSignature;
use crate::fiber::types::GossipMessage;
use crate::fiber::types::Pubkey;
use crate::invoice::CkbInvoice;
use crate::invoice::CkbInvoiceStatus;
use crate::invoice::InvoiceStore;
use ckb_sdk::core::TransactionBuilder;
use ckb_types::{
    core::{tx_pool::TxStatus, TransactionView},
    packed::{OutPoint, Script},
};
use ractor::{call, Actor, ActorRef};
use rand::distributions::Alphanumeric;
use rand::rngs::OsRng;
use rand::Rng;
use secp256k1::{Message, Secp256k1};
use std::collections::HashMap;
use std::collections::HashSet;
use std::{
    env,
    ffi::OsStr,
    mem::ManuallyDrop,
    path::{Path, PathBuf},
    sync::Arc,
    time::Duration,
};
use tempfile::TempDir as OldTempDir;
use tentacle::{multiaddr::MultiAddr, secio::PeerId};
use tokio::sync::RwLock as TokioRwLock;
use tokio::{
    select,
    sync::{mpsc, OnceCell},
    time::sleep,
};

use crate::fiber::graph::ChannelInfo;
use crate::fiber::graph::NodeInfo;
use crate::fiber::network::{AcceptChannelCommand, OpenChannelCommand};
use crate::fiber::types::Privkey;
use crate::store::Store;
use crate::{
    actors::{RootActor, RootActorMessage},
    ckb::tests::test_utils::{submit_tx, trace_tx, MockChainActor},
    ckb::CkbChainMessage,
    fiber::graph::NetworkGraph,
    fiber::network::{
        NetworkActor, NetworkActorCommand, NetworkActorMessage, NetworkActorStartArguments,
    },
    fiber::types::Hash256,
    tasks::{new_tokio_cancellation_token, new_tokio_task_tracker},
    FiberConfig, NetworkServiceEvent,
};

static RETAIN_VAR: &str = "TEST_TEMP_RETAIN";
pub(crate) const MIN_RESERVED_CKB: u128 = 4200000000;
pub(crate) const HUGE_CKB_AMOUNT: u128 = MIN_RESERVED_CKB + 1000000000000_u128;

#[derive(Debug)]
pub struct TempDir(ManuallyDrop<OldTempDir>);

impl TempDir {
    pub fn new<S: AsRef<OsStr>>(prefix: S) -> Self {
        Self(ManuallyDrop::new(
            OldTempDir::with_prefix(prefix).expect("create temp directory"),
        ))
    }

    pub fn to_str(&self) -> &str {
        self.0.path().to_str().expect("path to str")
    }
}

impl AsRef<Path> for TempDir {
    fn as_ref(&self) -> &Path {
        self.0.path()
    }
}

impl Drop for TempDir {
    fn drop(&mut self) {
        let retain = env::var(RETAIN_VAR);
        if retain.is_ok() {
            println!(
                "Keeping temp directory {:?}, as environment variable {RETAIN_VAR} set",
                self.as_ref()
            );
        } else {
            println!(
                "Deleting temp directory {:?}. To keep this directory, set environment variable {RETAIN_VAR} to anything",
                self.as_ref()
            );
            unsafe {
                ManuallyDrop::drop(&mut self.0);
            }
        }
    }
}

pub fn init_tracing() {
    use std::sync::Once;

    static INIT: Once = Once::new();

    INIT.call_once(|| {
        tracing_subscriber::fmt()
            .with_env_filter(tracing_subscriber::EnvFilter::from_default_env())
            .pretty()
            .init();
    });
}

static ROOT_ACTOR: OnceCell<ActorRef<RootActorMessage>> = OnceCell::const_new();

pub async fn get_test_root_actor() -> ActorRef<RootActorMessage> {
    use futures::FutureExt;
    // Only one actor with the same name can be created.
    ROOT_ACTOR
        .get_or_init(|| {
            Actor::spawn(
                Some("test root actor".to_string()),
                RootActor {},
                (new_tokio_task_tracker(), new_tokio_cancellation_token()),
            )
            .map(|r| r.expect("start test root actor").0)
        })
        .await
        .clone()
}

pub fn get_fiber_config<P: AsRef<Path>>(base_dir: P, node_name: Option<&str>) -> FiberConfig {
    let base_dir = base_dir.as_ref();
    FiberConfig {
        announced_node_name: node_name
            .or(base_dir.file_name().unwrap().to_str())
            .map(Into::into),
        announce_listening_addr: Some(true),
        base_dir: Some(PathBuf::from(base_dir)),
        auto_accept_channel_ckb_funding_amount: Some(0), // Disable auto accept for unit tests
        announce_private_addr: Some(true),               // Announce private address for unit tests
        ..Default::default()
    }
}

// Mock function to create a dummy EcdsaSignature
pub fn mock_ecdsa_signature() -> EcdsaSignature {
    let secp = Secp256k1::new();
    let mut rng = OsRng;
    let (secret_key, _public_key) = secp.generate_keypair(&mut rng);
    let message = Message::from_digest_slice(&[0u8; 32]).expect("32 bytes");
    let signature = secp.sign_ecdsa(&message, &secret_key);
    EcdsaSignature(signature)
}

pub fn generate_store() -> (Store, TempDir) {
    let temp_dir = TempDir::new("test-fnn-node");
    let store = Store::new(temp_dir.as_ref());
    (store.expect("create store"), temp_dir)
}

#[derive(Debug)]
pub struct NetworkNode {
    /// The base directory of the node, will be deleted after this struct dropped.
    pub base_dir: Arc<TempDir>,
    pub node_name: Option<String>,
    pub store: Store,
    pub channels_tx_map: HashMap<Hash256, Hash256>,
    pub fiber_config: FiberConfig,
    pub listening_addrs: Vec<MultiAddr>,
    pub network_actor: ActorRef<NetworkActorMessage>,
    pub ckb_chain_actor: ActorRef<CkbChainMessage>,
    pub network_graph: Arc<TokioRwLock<NetworkGraph<Store>>>,
    pub chain_actor: ActorRef<CkbChainMessage>,
    pub gossip_actor: ActorRef<GossipActorMessage>,
    pub private_key: Privkey,
    pub peer_id: PeerId,
    pub event_emitter: mpsc::Receiver<NetworkServiceEvent>,
    pub pubkey: Pubkey,
    pub unexpected_events: Arc<TokioRwLock<HashSet<String>>>,
    pub triggered_unexpected_events: Arc<TokioRwLock<Vec<String>>>,
}

pub struct NetworkNodeConfig {
    base_dir: Arc<TempDir>,
    node_name: Option<String>,
    store: Store,
    fiber_config: FiberConfig,
}

impl NetworkNodeConfig {
    pub fn builder() -> NetworkNodeConfigBuilder {
        NetworkNodeConfigBuilder::new()
    }
}

pub struct NetworkNodeConfigBuilder {
    base_dir: Option<Arc<TempDir>>,
    node_name: Option<String>,
    // We may generate a FiberConfig based on the base_dir and node_name,
    // but allow user to override it.
    #[allow(clippy::type_complexity)]
    fiber_config_updater: Option<Box<dyn FnOnce(&mut FiberConfig) + 'static>>,
}

impl Default for NetworkNodeConfigBuilder {
    fn default() -> Self {
        Self::new()
    }
}

impl NetworkNodeConfigBuilder {
    pub fn new() -> Self {
        Self {
            base_dir: None,
            node_name: None,
            fiber_config_updater: None,
        }
    }

    pub fn base_dir(mut self, base_dir: Arc<TempDir>) -> Self {
        self.base_dir = Some(base_dir);
        self
    }

    pub fn base_dir_prefix(self, prefix: &str) -> Self {
        self.base_dir(Arc::new(TempDir::new(prefix)))
    }

    pub fn node_name(mut self, node_name: Option<String>) -> Self {
        self.node_name = node_name;
        self
    }

    pub fn fiber_config_updater(
        mut self,
        updater: impl FnOnce(&mut FiberConfig) + 'static,
    ) -> Self {
        self.fiber_config_updater = Some(Box::new(updater));
        self
    }

    pub fn build(self) -> NetworkNodeConfig {
        let base_dir = self
            .base_dir
            .clone()
            .unwrap_or_else(|| Arc::new(TempDir::new("test-fnn-node")));
        let node_name = self.node_name.clone();

        // generate a random string as db name to avoid conflict
        // when build multiple nodes in the same NetworkNodeConfig
        let rand_name: String = rand::thread_rng()
            .sample_iter(&Alphanumeric)
            .take(5)
            .map(char::from)
            .collect();
        let rand_db_dir = Path::new(base_dir.to_str()).join(rand_name);
        let store = Store::new(rand_db_dir).expect("create store");
        let fiber_config = get_fiber_config(base_dir.as_ref(), node_name.as_deref());
        let mut config = NetworkNodeConfig {
            base_dir,
            node_name,
            store,
            fiber_config,
        };
        if let Some(updater) = self.fiber_config_updater {
            updater(&mut config.fiber_config);
        }
        config
    }
}

#[allow(clippy::too_many_arguments)]
pub(crate) async fn establish_channel_between_nodes(
    node_a: &mut NetworkNode,
    node_b: &mut NetworkNode,
    public: bool,
    node_a_funding_amount: u128,
    node_b_funding_amount: u128,
    a_max_tlc_number_in_flight: Option<u64>,
    a_max_tlc_value_in_flight: Option<u128>,
    a_tlc_expiry_delta: Option<u64>,
    a_tlc_min_value: Option<u128>,
    a_tlc_fee_proportional_millionths: Option<u128>,
    b_max_tlc_number_in_flight: Option<u64>,
    b_max_tlc_value_in_flight: Option<u128>,
    b_tlc_expiry_delta: Option<u64>,
    b_tlc_min_value: Option<u128>,
    b_tlc_fee_proportional_millionths: Option<u128>,
) -> (Hash256, Hash256) {
    let message = |rpc_reply| {
        NetworkActorMessage::Command(NetworkActorCommand::OpenChannel(
            OpenChannelCommand {
                peer_id: node_b.peer_id.clone(),
                public,
                shutdown_script: None,
                funding_amount: node_a_funding_amount,
                funding_udt_type_script: None,
                commitment_fee_rate: None,
                commitment_delay_epoch: None,
                funding_fee_rate: None,
                tlc_expiry_delta: a_tlc_expiry_delta,
                tlc_min_value: a_tlc_min_value,
                tlc_fee_proportional_millionths: a_tlc_fee_proportional_millionths,
                max_tlc_number_in_flight: a_max_tlc_number_in_flight,
                max_tlc_value_in_flight: a_max_tlc_value_in_flight,
            },
            rpc_reply,
        ))
    };
    let open_channel_result = call!(node_a.network_actor, message)
        .expect("node_a alive")
        .expect("open channel success");

    node_b
        .expect_event(|event| match event {
            NetworkServiceEvent::ChannelPendingToBeAccepted(peer_id, channel_id) => {
                println!("A channel ({:?}) to {:?} create", &channel_id, peer_id);
                assert_eq!(peer_id, &node_a.peer_id);
                true
            }
            _ => false,
        })
        .await;
    let message = |rpc_reply| {
        NetworkActorMessage::Command(NetworkActorCommand::AcceptChannel(
            AcceptChannelCommand {
                temp_channel_id: open_channel_result.channel_id,
                funding_amount: node_b_funding_amount,
                shutdown_script: None,
                max_tlc_number_in_flight: b_max_tlc_number_in_flight,
                max_tlc_value_in_flight: b_max_tlc_value_in_flight,
                min_tlc_value: b_tlc_min_value,
                tlc_fee_proportional_millionths: b_tlc_fee_proportional_millionths,
                tlc_expiry_delta: b_tlc_expiry_delta,
            },
            rpc_reply,
        ))
    };
    let accept_channel_result = call!(node_b.network_actor, message)
        .expect("node_b alive")
        .expect("accept channel success");
    let new_channel_id = accept_channel_result.new_channel_id;

    let funding_tx_outpoint = node_a
        .expect_to_process_event(|event| match event {
            NetworkServiceEvent::ChannelReady(peer_id, channel_id, funding_tx_outpoint) => {
                println!(
                    "A channel ({:?}) to {:?} is now ready",
                    &channel_id, &peer_id
                );
                assert_eq!(peer_id, &node_b.peer_id);
                assert_eq!(channel_id, &new_channel_id);
                Some(funding_tx_outpoint.clone())
            }
            _ => None,
        })
        .await;

    node_b
        .expect_event(|event| match event {
            NetworkServiceEvent::ChannelReady(peer_id, channel_id, _funding_tx_hash) => {
                println!(
                    "A channel ({:?}) to {:?} is now ready",
                    &channel_id, &peer_id
                );
                assert_eq!(peer_id, &node_a.peer_id);
                assert_eq!(channel_id, &new_channel_id);
                true
            }
            _ => false,
        })
        .await;

    let funding_tx_hash = funding_tx_outpoint.tx_hash().into();
    node_a.add_channel_tx(new_channel_id, funding_tx_hash);
    node_b.add_channel_tx(new_channel_id, funding_tx_hash);

    (new_channel_id, funding_tx_hash)
}

pub(crate) async fn create_nodes_with_established_channel(
    node_a_funding_amount: u128,
    node_b_funding_amount: u128,
    public: bool,
) -> (NetworkNode, NetworkNode, Hash256) {
    let [mut node_a, mut node_b] = NetworkNode::new_n_interconnected_nodes().await;

    let (channel_id, _funding_tx_hash) = establish_channel_between_nodes(
        &mut node_a,
        &mut node_b,
        public,
        node_a_funding_amount,
        node_b_funding_amount,
        None,
        None,
        None,
        None,
        None,
        None,
        None,
        None,
        None,
        None,
    )
    .await;

    (node_a, node_b, channel_id)
}

pub(crate) async fn create_3_nodes_with_established_channel(
    (channel_1_amount_a, channel_1_amount_b): (u128, u128),
    (channel_2_amount_b, channel_2_amount_c): (u128, u128),
    public: bool,
) -> (NetworkNode, NetworkNode, NetworkNode, Hash256, Hash256) {
    let (nodes, channels) = create_n_nodes_with_established_channel(
        &[
            (channel_1_amount_a, channel_1_amount_b),
            (channel_2_amount_b, channel_2_amount_c),
        ],
        3,
        public,
    )
    .await;
    let [node_a, node_b, node_c] = nodes.try_into().expect("3 nodes");
    (node_a, node_b, node_c, channels[0], channels[1])
}

// make a network like A -> B -> C -> D
pub(crate) async fn create_n_nodes_with_established_channel(
    amounts: &[(u128, u128)],
    n: usize,
    public: bool,
) -> (Vec<NetworkNode>, Vec<Hash256>) {
    assert!(n >= 2);
    assert_eq!(amounts.len(), n - 1);

    let nodes_index_map: Vec<((usize, usize), (u128, u128))> = (0..n - 1)
        .map(|i| ((i, i + 1), (amounts[i].0, amounts[i].1)))
        .collect();

    create_n_nodes_and_channels_with_index_amounts(&nodes_index_map, n, public).await
}

#[allow(clippy::type_complexity)]
pub(crate) async fn create_n_nodes_and_channels_with_index_amounts(
    amounts: &[((usize, usize), (u128, u128))],
    n: usize,
    public: bool,
) -> (Vec<NetworkNode>, Vec<Hash256>) {
    assert!(n >= 2);
    let mut nodes = NetworkNode::new_interconnected_nodes(n).await;
    let mut channels = vec![];

    for &((i, j), (node_a_amount, node_b_amount)) in amounts.iter() {
        let (channel_id, funding_tx) = {
            let (node_a, node_b) = {
                // avoid borrow nodes as mutable more than once
                assert_ne!(i, j);
                if i < j {
                    let (left, right) = nodes.split_at_mut(i + 1);
                    (&mut left[i], &mut right[j - i - 1])
                } else {
                    let (left, right) = nodes.split_at_mut(j + 1);
                    (&mut right[i - j - 1], &mut left[j])
                }
            };
            let (channel_id, funding_tx_hash) = establish_channel_between_nodes(
                node_a,
                node_b,
                public,
                node_a_amount,
                node_b_amount,
                None,
                None,
                None,
                None,
                None,
                None,
                None,
                None,
                None,
                None,
            )
            .await;
            let funding_tx = node_a
                .get_transaction_view_from_hash(funding_tx_hash)
                .await
                .expect("get funding tx");

            (channel_id, funding_tx)
        };
        channels.push(channel_id);
        // all the other nodes submit_tx
        for node in nodes.iter_mut() {
            let res = node.submit_tx(funding_tx.clone()).await;
            node.add_channel_tx(channel_id, funding_tx.hash().into());
            assert!(matches!(res, TxStatus::Committed(..)));
        }
    }
    // sleep for a while to make sure network graph is updated
    for _ in 0..50 {
        tokio::time::sleep(tokio::time::Duration::from_millis(500)).await;
        if nodes[0].get_network_graph_channels().await.len() >= amounts.len() {
            break;
        }
    }
    let graph_channels = nodes[0].get_network_graph_channels().await;
    if graph_channels.len() < amounts.len() {
        use tracing::error;
        error!(
            "failed to sync all graph channels, expect {} got {}",
            amounts.len(),
            graph_channels.len()
        );
        for (i, chan) in graph_channels.into_iter().enumerate() {
            error!(">>> channel {}: {:?}", i, chan);
        }
    }
    (nodes, channels)
}

impl NetworkNode {
    pub async fn new() -> Self {
        Self::new_with_node_name_opt(None).await
    }

    pub fn get_private_key(&self) -> &Privkey {
        &self.private_key
    }

    pub fn get_public_key(&self) -> Pubkey {
        self.private_key.pubkey()
    }

    pub fn get_peer_id(&self) -> PeerId {
        self.private_key.pubkey().tentacle_peer_id()
    }

    pub fn get_node_address(&self) -> &MultiAddr {
        &self.listening_addrs[0]
    }

    pub fn get_local_balance_from_channel(&self, channel_id: Hash256) -> u128 {
        self.store
            .get_channel_actor_state(&channel_id)
            .expect("get channel")
            .to_local_amount
    }

    pub fn get_remote_balance_from_channel(&self, channel_id: Hash256) -> u128 {
        self.store
            .get_channel_actor_state(&channel_id)
            .expect("get channel")
            .to_remote_amount
    }

    pub fn get_channel_actor_state(&self, channel_id: Hash256) -> ChannelActorState {
        self.get_channel_actor_state_unchecked(channel_id)
            .expect("get channel")
    }

    pub fn get_channel_actor_state_unchecked(
        &self,
        channel_id: Hash256,
    ) -> Option<ChannelActorState> {
        self.store.get_channel_actor_state(&channel_id)
    }

    pub fn insert_invoice(&mut self, invoice: CkbInvoice, preimage: Option<Hash256>) {
        self.store
            .insert_invoice(invoice, preimage)
            .expect("insert success");
    }

    pub fn get_invoice_status(&mut self, payment_hash: &Hash256) -> Option<CkbInvoiceStatus> {
        self.store.get_invoice_status(payment_hash)
    }

    pub fn cancel_invoice(&mut self, payment_hash: &Hash256) {
        self.store
            .update_invoice_status(payment_hash, CkbInvoiceStatus::Cancelled)
            .expect("cancel success");
    }

    pub fn get_payment_preimage(&self, payment_hash: &Hash256) -> Option<Hash256> {
        self.store.get_invoice_preimage(payment_hash)
    }

    pub async fn send_payment(
        &self,
        command: SendPaymentCommand,
    ) -> Result<SendPaymentResponse, String> {
        let message = |rpc_reply| -> NetworkActorMessage {
            NetworkActorMessage::Command(NetworkActorCommand::SendPayment(command, rpc_reply))
        };

        let res = call!(self.network_actor, message).expect("source_node alive");
        eprintln!("result: {:?}", res);
        res
    }

<<<<<<< HEAD
    pub async fn build_router(&self, command: BuildRouterCommand) -> Result<PaymentRouter, String> {
        let message = |rpc_reply| -> NetworkActorMessage {
            NetworkActorMessage::Command(NetworkActorCommand::BuildPaymentRouter(
                command, rpc_reply,
            ))
        };

        let res = call!(self.network_actor, message).expect("source_node alive");
        eprintln!("result: {:?}", res);
        res
=======
    pub async fn send_abandon_channel(&self, channel_id: Hash256) -> Result<(), String> {
        let message = |rpc_reply| -> NetworkActorMessage {
            NetworkActorMessage::Command(NetworkActorCommand::AbandonChannel(channel_id, rpc_reply))
        };
        call!(self.network_actor, message).expect("node_a alive")
>>>>>>> 54b33007
    }

    pub async fn send_shutdown(
        &self,
        channel_id: Hash256,
        force: bool,
    ) -> std::result::Result<(), String> {
        use crate::fiber::channel::ShutdownCommand;
        use ckb_types::core::FeeRate;
        let message = |rpc_reply| -> NetworkActorMessage {
            NetworkActorMessage::Command(NetworkActorCommand::ControlFiberChannel(
                ChannelCommandWithId {
                    channel_id,
                    command: ChannelCommand::Shutdown(
                        ShutdownCommand {
                            close_script: Script::default(),
                            fee_rate: FeeRate::from_u64(1000000000),
                            force,
                        },
                        rpc_reply,
                    ),
                },
            ))
        };

        call!(self.network_actor, message).expect("source_node alive")
    }

    pub async fn send_channel_shutdown_tx_confirmed_event(
        &self,
        peer_id: PeerId,
        channel_id: Hash256,
        force: bool,
    ) {
        use crate::fiber::NetworkActorEvent::ClosingTransactionConfirmed;

        let tx_hash = TransactionBuilder::default().build().hash();
        let event = ClosingTransactionConfirmed(peer_id, channel_id, tx_hash, force);
        self.network_actor
            .send_message(NetworkActorMessage::Event(event))
            .expect("network actor alive");
    }

    pub async fn send_payment_keysend(
        &self,
        recipient: &NetworkNode,
        amount: u128,
        dry_run: bool,
    ) -> std::result::Result<SendPaymentResponse, String> {
        self.send_payment(SendPaymentCommand {
            target_pubkey: Some(recipient.pubkey),
            amount: Some(amount),
            keysend: Some(true),
            allow_self_payment: false,
            dry_run,
            ..Default::default()
        })
        .await
    }

    pub async fn send_payment_keysend_to_self(
        &self,
        amount: u128,
        dry_run: bool,
    ) -> std::result::Result<SendPaymentResponse, String> {
        let pubkey = self.pubkey;
        self.send_payment(SendPaymentCommand {
            target_pubkey: Some(pubkey),
            amount: Some(amount),
            keysend: Some(true),
            allow_self_payment: true,
            dry_run,
            ..Default::default()
        })
        .await
    }

    pub async fn assert_payment_status(
        &self,
        payment_hash: Hash256,
        expected_status: PaymentSessionStatus,
        expected_retried: Option<u32>,
    ) {
        let status = self.get_payment_status(payment_hash).await;
        assert_eq!(status, expected_status);

        if let Some(expected_retried) = expected_retried {
            let payment_session = self.get_payment_session(payment_hash).unwrap();
            assert_eq!(payment_session.retried_times, expected_retried);
        }
    }

    pub async fn get_payment_status(&self, payment_hash: Hash256) -> PaymentSessionStatus {
        self.get_payment_result(payment_hash).await.status
    }

    pub async fn get_payment_result(&self, payment_hash: Hash256) -> SendPaymentResponse {
        let message = |rpc_reply| -> NetworkActorMessage {
            NetworkActorMessage::Command(NetworkActorCommand::GetPayment(payment_hash, rpc_reply))
        };
        call!(self.network_actor, message)
            .expect("node_a alive")
            .unwrap()
    }

    pub async fn expect_payment_used_channel(&self, payment_hash: Hash256, channel_id: Hash256) {
        let payment_result = self.get_payment_result(payment_hash).await;
        self.expect_router_used_channel(&payment_result, channel_id)
            .await;
    }

    pub async fn expect_router_used_channel(
        &self,
        payment_result: &SendPaymentResponse,
        channel_id: Hash256,
    ) {
        let used_channels = payment_result
            .router
            .nodes
            .iter()
            .map(|r| r.channel_outpoint.clone())
            .collect::<Vec<_>>();
        let funding_tx = self
            .get_channel_funding_tx(&channel_id)
            .expect("funding tx");
        let channel_outpoint = OutPoint::new(funding_tx.into(), 0);
        assert!(used_channels.contains(&channel_outpoint));
    }

    pub async fn wait_until_success(&self, payment_hash: Hash256) {
        loop {
            assert!(self.get_triggered_unexpected_events().await.is_empty());
            let status = self.get_payment_status(payment_hash).await;
            if status == PaymentSessionStatus::Success {
                eprintln!("Payment success: {:?}\n\n", payment_hash);
                break;
            } else if status == PaymentSessionStatus::Failed {
                eprintln!("Payment failed: {:?}\n\n", payment_hash);
                // report error
                assert_eq!(status, PaymentSessionStatus::Success);
            }
            tokio::time::sleep(Duration::from_millis(500)).await;
        }
    }

    pub async fn wait_until_failed(&self, payment_hash: Hash256) {
        loop {
            assert!(self.get_triggered_unexpected_events().await.is_empty());
            let status = self.get_payment_status(payment_hash).await;
            if status == PaymentSessionStatus::Failed {
                eprintln!("Payment failed: {:?}\n\n", payment_hash);
                break;
            } else if status == PaymentSessionStatus::Success {
                eprintln!("Payment success: {:?}\n\n", payment_hash);
                // report error
                assert_eq!(status, PaymentSessionStatus::Failed);
            }
            tokio::time::sleep(Duration::from_millis(500)).await;
        }
    }

    pub async fn node_info(&self) -> NodeInfoResponse {
        let message =
            |rpc_reply| NetworkActorMessage::Command(NetworkActorCommand::NodeInfo((), rpc_reply));
        eprintln!("query node_info ...");

        call!(self.network_actor, message)
            .expect("node_a alive")
            .unwrap()
    }

    pub async fn update_channel_actor_state(
        &self,
        state: ChannelActorState,
        reload_params: Option<ReloadParams>,
    ) {
        let channel_id = state.id;
        self.store.insert_channel_actor_state(state);
        self.network_actor
            .send_message(NetworkActorMessage::Command(
                NetworkActorCommand::ControlFiberChannel(ChannelCommandWithId {
                    channel_id,
                    command: ChannelCommand::ReloadState(reload_params.unwrap_or_default()),
                }),
            ))
            .expect("network actor is live");
        tokio::time::sleep(Duration::from_millis(200)).await;
    }

    pub async fn update_channel_local_balance(
        &self,
        channel_id: Hash256,
        new_to_local_amount: u128,
    ) {
        let mut channel_actor_state = self.get_channel_actor_state(channel_id);
        channel_actor_state.to_local_amount = new_to_local_amount;
        self.update_channel_actor_state(channel_actor_state, None)
            .await;
    }

    pub async fn update_channel_remote_balance(
        &self,
        channel_id: Hash256,
        new_to_remote_amount: u128,
    ) {
        let mut channel_actor_state = self.get_channel_actor_state(channel_id);
        channel_actor_state.to_remote_amount = new_to_remote_amount;
        self.update_channel_actor_state(channel_actor_state, None)
            .await;
    }

    pub async fn disable_channel(&mut self, channel_id: Hash256) {
        let mut channel_actor_state = self.get_channel_actor_state(channel_id);
        channel_actor_state.local_tlc_info.enabled = false;
        self.update_channel_actor_state(channel_actor_state, None)
            .await;
    }

    pub async fn disable_channel_stealthy(&self, channel_id: Hash256) {
        let mut channel_actor_state = self.get_channel_actor_state(channel_id);
        channel_actor_state.local_tlc_info.enabled = false;
        self.update_channel_actor_state(
            channel_actor_state,
            Some(ReloadParams {
                notify_changes: false,
            }),
        )
        .await;
    }

    pub async fn update_channel_with_command(&self, channel_id: Hash256, command: UpdateCommand) {
        let message = |rpc_reply| -> NetworkActorMessage {
            NetworkActorMessage::Command(NetworkActorCommand::ControlFiberChannel(
                ChannelCommandWithId {
                    channel_id,
                    command: ChannelCommand::Update(command, rpc_reply),
                },
            ))
        };
        call!(self.network_actor, message)
            .expect("node_a alive")
            .expect("update channel success");
    }

    pub fn get_payment_session(&self, payment_hash: Hash256) -> Option<PaymentSession> {
        self.store.get_payment_session(payment_hash)
    }

    pub fn get_payment_custom_records(
        &self,
        payment_hash: &Hash256,
    ) -> Option<PaymentCustomRecords> {
        self.store.get_payment_custom_records(payment_hash)
    }

    pub async fn new_with_node_name(node_name: &str) -> Self {
        let config = NetworkNodeConfigBuilder::new()
            .node_name(Some(node_name.to_string()))
            .build();
        Self::new_with_config(config).await
    }

    pub async fn new_with_node_name_opt(node_name: Option<String>) -> Self {
        let config = NetworkNodeConfigBuilder::new().node_name(node_name).build();
        Self::new_with_config(config).await
    }

    pub async fn new_with_config(config: NetworkNodeConfig) -> Self {
        let NetworkNodeConfig {
            base_dir,
            node_name,
            store,
            fiber_config,
        } = config;

        let _span = tracing::info_span!("NetworkNode", node_name = &node_name).entered();

        let root = get_test_root_actor().await;
        let (event_sender, mut event_receiver) = mpsc::channel(10000);

        let chain_actor = Actor::spawn_linked(None, MockChainActor::new(), (), root.get_cell())
            .await
            .expect("start mock chain actor")
            .0;

        let secret_key: Privkey = fiber_config
            .read_or_generate_secret_key()
            .expect("must generate key")
            .into();
        let public_key = secret_key.pubkey();

        let network_graph = Arc::new(TokioRwLock::new(NetworkGraph::new(
            store.clone(),
            public_key,
            true,
        )));

        let network_actor = Actor::spawn_linked(
            Some(format!("network actor at {}", base_dir.to_str())),
            NetworkActor::new(
                event_sender,
                chain_actor.clone(),
                store.clone(),
                network_graph.clone(),
            ),
            NetworkActorStartArguments {
                config: fiber_config.clone(),
                tracker: new_tokio_task_tracker(),
                channel_subscribers: Default::default(),
                default_shutdown_script: Default::default(),
            },
            root.get_cell(),
        )
        .await
        .expect("start network actor")
        .0;

        #[allow(clippy::never_loop)]
        let (peer_id, _listening_addr, announced_addrs) = loop {
            select! {
                Some(NetworkServiceEvent::NetworkStarted(peer_id, listening_addr, announced_addrs)) = event_receiver.recv() => {
                    break (peer_id, listening_addr, announced_addrs);
                }
                _ = sleep(Duration::from_secs(5)) => {
                    panic!("Failed to start network actor");
                }
            }
        };

        let mut unexpected_events: HashSet<String> = HashSet::new();

        // Some usual unexpected events that we want to not happened
        // use `assert!(node.get_triggered_unexpected_events().await.is_empty())` to check it
        let default_unexpected_events = vec![
            "Musig2VerifyError",
            "Musig2RoundFinalizeError",
            "InvalidOnionError",
        ];
        for event in default_unexpected_events {
            unexpected_events.insert(event.to_string());
        }

        let unexpected_events = Arc::new(TokioRwLock::new(unexpected_events));
        let triggered_unexpected_events = Arc::new(TokioRwLock::new(Vec::<String>::new()));
        let (self_event_sender, self_event_receiver) = mpsc::channel(10000);
        let unexpected_events_clone = unexpected_events.clone();
        let triggered_unexpected_events_clone = triggered_unexpected_events.clone();
        // spawn a new thread to collect all the events from event_receiver
        tokio::spawn(async move {
            while let Some(event) = event_receiver.recv().await {
                self_event_sender
                    .send(event.clone())
                    .await
                    .expect("send event");
                let unexpected_events = unexpected_events_clone.read().await;
                let event_content = format!("{:?}", event);
                for unexpected_event in unexpected_events.iter() {
                    if event_content.contains(unexpected_event) {
                        triggered_unexpected_events_clone
                            .write()
                            .await
                            .push(unexpected_event.clone());
                    }
                }
            }
        });

        println!(
            "Network node started for peer_id {:?} in directory {:?}",
            &peer_id,
            base_dir.as_ref()
        );

        let gossip_actor = ractor::registry::where_is(get_gossip_actor_name(&peer_id))
            .expect("gossip actor should have been started")
            .into();

        Self {
            base_dir,
            node_name,
            store,
            fiber_config,
            channels_tx_map: Default::default(),
            listening_addrs: announced_addrs,
            network_actor,
            ckb_chain_actor: chain_actor.clone(),
            network_graph,
            chain_actor,
            gossip_actor,
            private_key: secret_key,
            peer_id,
            event_emitter: self_event_receiver,
            pubkey: public_key,
            unexpected_events,
            triggered_unexpected_events,
        }
    }

    pub fn get_node_config(&self) -> NetworkNodeConfig {
        NetworkNodeConfig {
            base_dir: self.base_dir.clone(),
            node_name: self.node_name.clone(),
            store: self.store.clone(),
            fiber_config: self.fiber_config.clone(),
        }
    }

    pub fn send_ckb_chain_message(&self, message: CkbChainMessage) {
        self.ckb_chain_actor
            .send_message(message)
            .expect("send ckb chain message");
    }

    pub async fn add_unexpected_events(&self, events: Vec<String>) {
        let mut unexpected_events = self.unexpected_events.write().await;
        for event in events {
            unexpected_events.insert(event);
        }
    }

    pub async fn get_triggered_unexpected_events(&self) -> Vec<String> {
        self.triggered_unexpected_events.read().await.clone()
    }

    pub async fn get_network_channels(&self) -> Vec<ChannelInfo> {
        self.network_graph
            .read()
            .await
            .get_channels_with_params(1000, None)
    }

    pub async fn get_network_nodes(&self) -> Vec<NodeInfo> {
        self.network_graph
            .read()
            .await
            .get_nodes_with_params(1000, None)
    }

    pub async fn start(&mut self) {
        let config = self.get_node_config();
        let new = Self::new_with_config(config).await;
        *self = new;
    }

    pub async fn stop(&mut self) {
        self.network_actor
            .stop(Some("stopping actor on request".to_string()));
        let my_peer_id = self.peer_id.clone();
        self.expect_event(
            |event| matches!(event, NetworkServiceEvent::NetworkStopped(id) if id == &my_peer_id),
        )
        .await;
    }

    pub async fn restart(&mut self) {
        self.stop().await;
        // Tentacle shutdown may require some time to propagate to other nodes.
        // If we start the node immediately, other nodes may deem our new connection
        // as a duplicate connection and report RepeatedConnection error.
        // And we will receive `ProtocolSelectError` error from tentacle.
        tokio::time::sleep(tokio::time::Duration::from_secs(1)).await;
        tracing::debug!("Node stopped, restarting");
        self.start().await;
    }

    pub async fn new_n_interconnected_nodes<const N: usize>() -> [Self; N] {
        let nodes = Self::new_interconnected_nodes(N).await;
        match nodes.try_into() {
            Ok(nodes) => nodes,
            Err(_) => unreachable!(),
        }
    }

    pub async fn new_interconnected_nodes(n: usize) -> Vec<Self> {
        let mut nodes: Vec<NetworkNode> = Vec::with_capacity(n);
        for i in 0..n {
            let new = Self::new_with_config(
                NetworkNodeConfigBuilder::new()
                    .node_name(Some(format!("node-{}", i)))
                    .base_dir_prefix(&format!("test-fnn-node-{}-", i))
                    .build(),
            )
            .await;
            for node in nodes.iter_mut() {
                node.connect_to(&new).await;
            }
            nodes.push(new);
        }
        #[allow(clippy::useless_conversion)]
        match nodes.try_into() {
            Ok(nodes) => nodes,
            Err(_) => unreachable!(),
        }
    }

    pub async fn new_2_nodes_with_established_channel(
        node_a_funding_amount: u128,
        node_b_funding_amount: u128,
        public: bool,
    ) -> (NetworkNode, NetworkNode, Hash256, TransactionView) {
        let [mut node_a, mut node_b] = NetworkNode::new_n_interconnected_nodes().await;

        let (channel_id, funding_tx_hash) = establish_channel_between_nodes(
            &mut node_a,
            &mut node_b,
            public,
            node_a_funding_amount,
            node_b_funding_amount,
            None,
            None,
            None,
            None,
            None,
            None,
            None,
            None,
            None,
            None,
        )
        .await;
        let funding_tx = node_a
            .get_transaction_view_from_hash(funding_tx_hash)
            .await
            .expect("get funding tx");

        (node_a, node_b, channel_id, funding_tx)
    }

    // Create n nodes and connect them. The config_gen function
    // (function that creates a NetworkNodeConfig from an index)
    // will be called to generate the config for each node.
    pub async fn new_n_interconnected_nodes_with_config(
        n: usize,
        config_gen: impl Fn(usize) -> NetworkNodeConfig,
    ) -> Vec<Self> {
        let mut nodes: Vec<NetworkNode> = Vec::with_capacity(n);
        for i in 0..n {
            let new = Self::new_with_config(config_gen(i)).await;
            for node in nodes.iter_mut() {
                node.connect_to(&new).await;
            }
            nodes.push(new);
        }
        nodes
    }

    pub async fn connect_to_nonblocking(&mut self, other: &Self) {
        let peer_addr = other.listening_addrs[0].clone();
        println!(
            "Trying to connect to {:?} from {:?}",
            other.listening_addrs, &self.listening_addrs
        );

        self.network_actor
            .send_message(NetworkActorMessage::new_command(
                NetworkActorCommand::ConnectPeer(peer_addr.clone()),
            ))
            .expect("self alive");
    }

    pub async fn connect_to(&mut self, other: &Self) {
        self.connect_to_nonblocking(other).await;
        let peer_id = &other.peer_id;
        self.expect_event(
            |event| matches!(event, NetworkServiceEvent::PeerConnected(id, _addr) if id == peer_id),
        )
        .await;
    }

    pub async fn expect_to_process_event<F, T>(&mut self, event_processor: F) -> T
    where
        F: Fn(&NetworkServiceEvent) -> Option<T>,
    {
        loop {
            select! {
                event = self.event_emitter.recv() => {
                    match event {
                        None => panic!("Event emitter unexpectedly stopped"),
                        Some(event) => {
                            println!("Received event when waiting for specific event: {:?}", &event);
                            if let Some(r) = event_processor(&event) {
                                println!("Event ({:?}) matching filter received, exiting waiting for event loop", &event);
                                return r;
                            }
                        }
                    }
                }
                _ = sleep(Duration::from_secs(5)) => {
                    panic!("Waiting for event timeout");
                }
            }
        }
    }

    pub async fn expect_event<F>(&mut self, event_filter: F)
    where
        F: Fn(&NetworkServiceEvent) -> bool,
    {
        self.expect_to_process_event(|event| if event_filter(event) { Some(()) } else { None })
            .await;
    }

    pub async fn expect_debug_event(&mut self, message: &str) {
        self.expect_event(|event| {
            matches!(event, NetworkServiceEvent::DebugEvent(DebugEvent::Common(msg)) if msg == message)
        })
        .await;
    }

    pub async fn submit_tx(&self, tx: TransactionView) -> TxStatus {
        submit_tx(self.chain_actor.clone(), tx).await
    }

    pub fn add_channel_tx(&mut self, channel_id: Hash256, tx_hash: Hash256) {
        self.channels_tx_map.insert(channel_id, tx_hash);
    }

    pub fn get_channel_funding_tx(&self, channel_id: &Hash256) -> Option<Hash256> {
        self.channels_tx_map.get(channel_id).cloned()
    }

    pub async fn trace_tx(&mut self, tx_hash: Hash256) -> TxStatus {
        trace_tx(self.chain_actor.clone(), tx_hash).await
    }

    pub async fn get_tx_from_hash(
        &mut self,
        tx_hash: Hash256,
    ) -> Result<GetTxResponse, anyhow::Error> {
        get_tx_from_hash(self.chain_actor.clone(), tx_hash)
            .await
            .map_err(Into::into)
    }

    pub async fn get_transaction_view_from_hash(
        &mut self,
        tx_hash: Hash256,
    ) -> Option<TransactionView> {
        self.get_tx_from_hash(tx_hash)
            .await
            .ok()
            .and_then(|response| response.transaction)
    }

    pub fn get_network_graph(&self) -> &Arc<TokioRwLock<NetworkGraph<Store>>> {
        &self.network_graph
    }

    pub async fn with_network_graph<F, T>(&self, f: F) -> T
    where
        F: FnOnce(&NetworkGraph<Store>) -> T,
    {
        let graph = self.get_network_graph().read().await;
        f(&graph)
    }

    pub async fn with_network_graph_mut<F, T>(&self, f: F) -> T
    where
        F: FnOnce(&mut NetworkGraph<Store>) -> T,
    {
        let mut graph = self.get_network_graph().write().await;
        f(&mut graph)
    }

    pub async fn get_network_graph_nodes(&self) -> Vec<NodeInfo> {
        self.with_network_graph(|graph| graph.nodes().cloned().collect())
            .await
    }

    pub async fn get_network_graph_node(&self, pubkey: &Pubkey) -> Option<NodeInfo> {
        self.with_network_graph(|graph| graph.get_node(pubkey).cloned())
            .await
    }

    pub async fn get_network_graph_channels(&self) -> Vec<ChannelInfo> {
        self.with_network_graph(|graph| graph.channels().cloned().collect())
            .await
    }

    pub async fn get_network_graph_channel(&self, channel_id: &OutPoint) -> Option<ChannelInfo> {
        self.with_network_graph(|graph| {
            tracing::debug!("Getting channel info for {:?}", channel_id);
            tracing::debug!("Channels: {:?}", graph.channels().collect::<Vec<_>>());
            graph.get_channel(channel_id).cloned()
        })
        .await
    }

    pub fn send_message_to_gossip_actor(&self, message: GossipActorMessage) {
        self.gossip_actor
            .send_message(message)
            .expect("send message to gossip actor");
    }

    pub fn mock_received_gossip_message_from_peer(&self, peer_id: PeerId, message: GossipMessage) {
        self.send_message_to_gossip_actor(GossipActorMessage::GossipMessageReceived(
            GossipMessageWithPeerId { peer_id, message },
        ));
    }

    pub fn get_store(&self) -> &Store {
        &self.store
    }
}

#[tokio::test]
async fn test_connect_to_other_node() {
    let mut node_a = NetworkNode::new().await;
    let node_b = NetworkNode::new().await;
    node_a.connect_to(&node_b).await;
}

#[tokio::test]
async fn test_restart_network_node() {
    let mut node = NetworkNode::new().await;
    node.restart().await;
}<|MERGE_RESOLUTION|>--- conflicted
+++ resolved
@@ -5,6 +5,7 @@
 use crate::fiber::channel::ChannelCommand;
 use crate::fiber::channel::ChannelCommandWithId;
 use crate::fiber::channel::ReloadParams;
+use crate::fiber::channel::ShutdownCommand;
 use crate::fiber::channel::UpdateCommand;
 use crate::fiber::gossip::get_gossip_actor_name;
 use crate::fiber::gossip::GossipActorMessage;
@@ -26,6 +27,7 @@
 use crate::invoice::CkbInvoiceStatus;
 use crate::invoice::InvoiceStore;
 use ckb_sdk::core::TransactionBuilder;
+use ckb_types::core::FeeRate;
 use ckb_types::{
     core::{tx_pool::TxStatus, TransactionView},
     packed::{OutPoint, Script},
@@ -619,7 +621,6 @@
         res
     }
 
-<<<<<<< HEAD
     pub async fn build_router(&self, command: BuildRouterCommand) -> Result<PaymentRouter, String> {
         let message = |rpc_reply| -> NetworkActorMessage {
             NetworkActorMessage::Command(NetworkActorCommand::BuildPaymentRouter(
@@ -630,13 +631,13 @@
         let res = call!(self.network_actor, message).expect("source_node alive");
         eprintln!("result: {:?}", res);
         res
-=======
+    }
+
     pub async fn send_abandon_channel(&self, channel_id: Hash256) -> Result<(), String> {
         let message = |rpc_reply| -> NetworkActorMessage {
             NetworkActorMessage::Command(NetworkActorCommand::AbandonChannel(channel_id, rpc_reply))
         };
         call!(self.network_actor, message).expect("node_a alive")
->>>>>>> 54b33007
     }
 
     pub async fn send_shutdown(
@@ -644,8 +645,6 @@
         channel_id: Hash256,
         force: bool,
     ) -> std::result::Result<(), String> {
-        use crate::fiber::channel::ShutdownCommand;
-        use ckb_types::core::FeeRate;
         let message = |rpc_reply| -> NetworkActorMessage {
             NetworkActorMessage::Command(NetworkActorCommand::ControlFiberChannel(
                 ChannelCommandWithId {
