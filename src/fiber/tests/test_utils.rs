use crate::cch::tests::lnd::LndNode;
use crate::cch::CchMessage;
use crate::fiber::channel::ChannelActorState;
use crate::fiber::channel::ChannelActorStateStore;
use crate::fiber::channel::ChannelCommand;
use crate::fiber::channel::ChannelCommandWithId;
use crate::fiber::channel::ReloadParams;
use crate::fiber::channel::UpdateCommand;
use crate::fiber::graph::NetworkGraphStateStore;
use crate::fiber::graph::PaymentSession;
use crate::fiber::graph::PaymentSessionStatus;
use crate::fiber::network::NodeInfoResponse;
use crate::fiber::network::SendPaymentCommand;
use crate::fiber::network::SendPaymentResponse;
use crate::fiber::types::EcdsaSignature;
use crate::fiber::types::Pubkey;
use crate::invoice::settle_invoice;
use crate::invoice::CkbInvoice;
use crate::invoice::CkbInvoiceStatus;
use crate::invoice::InvoiceStore;
use crate::invoice::SettleInvoiceError;
use crate::start_cch;
use crate::store::store::StoreWithHooks;
use crate::store::subscription_impl::SubscriptionImpl;
use crate::CchConfig;
use ckb_jsonrpc_types::Status;
use ckb_types::packed::OutPoint;
use ckb_types::packed::Script;
use ckb_types::{core::TransactionView, packed::Byte32};
use lnd::bitcoind::BitcoinD;
use ractor::{call, Actor, ActorRef};
use rand::rngs::OsRng;
use secp256k1::{Message, Secp256k1};
use std::collections::HashMap;
use std::collections::HashSet;
use std::{
    env,
    ffi::OsStr,
    mem::ManuallyDrop,
    path::{Path, PathBuf},
    sync::Arc,
    time::Duration,
};
use tempfile::TempDir as OldTempDir;
use tentacle::{multiaddr::MultiAddr, secio::PeerId};
use tokio::sync::RwLock as TokioRwLock;
use tokio::{
    select,
    sync::{mpsc, OnceCell},
    time::sleep,
};

use crate::fiber::graph::ChannelInfo;
use crate::fiber::graph::NodeInfo;
use crate::fiber::network::{AcceptChannelCommand, OpenChannelCommand};
use crate::fiber::types::Privkey;
use crate::store::Store;
use crate::{
    actors::{RootActor, RootActorMessage},
    ckb::tests::test_utils::{
        get_tx_from_hash, submit_tx, trace_tx, trace_tx_hash, MockChainActor,
    },
    ckb::CkbChainMessage,
    fiber::graph::NetworkGraph,
    fiber::network::{
        NetworkActor, NetworkActorCommand, NetworkActorMessage, NetworkActorStartArguments,
    },
    fiber::types::Hash256,
    tasks::{new_tokio_cancellation_token, new_tokio_task_tracker},
    FiberConfig, NetworkServiceEvent,
};

static RETAIN_VAR: &str = "TEST_TEMP_RETAIN";
pub(crate) const MIN_RESERVED_CKB: u128 = 4200000000;
pub(crate) const HUGE_CKB_AMOUNT: u128 = MIN_RESERVED_CKB + 1000000000000_u128;

#[derive(Debug)]
pub struct TempDir(ManuallyDrop<OldTempDir>);

impl TempDir {
    pub fn new<S: AsRef<OsStr>>(prefix: S) -> Self {
        Self(ManuallyDrop::new(
            OldTempDir::with_prefix(prefix).expect("create temp directory"),
        ))
    }

    pub fn to_str(&self) -> &str {
        self.0.path().to_str().expect("path to str")
    }
}

impl AsRef<Path> for TempDir {
    fn as_ref(&self) -> &Path {
        self.0.path()
    }
}

impl Drop for TempDir {
    fn drop(&mut self) {
        let retain = env::var(RETAIN_VAR);
        if retain.is_ok() {
            println!(
                "Keeping temp directory {:?}, as environment variable {RETAIN_VAR} set",
                self.as_ref()
            );
        } else {
            println!(
                "Deleting temp directory {:?}. To keep this directory, set environment variable {RETAIN_VAR} to anything",
                self.as_ref()
            );
            unsafe {
                ManuallyDrop::drop(&mut self.0);
            }
        }
    }
}

pub fn init_tracing() {
    use std::sync::Once;

    static INIT: Once = Once::new();

    INIT.call_once(|| {
        tracing_subscriber::fmt()
            .with_env_filter(tracing_subscriber::EnvFilter::from_default_env())
            .pretty()
            .init();
    });
}

static ROOT_ACTOR: OnceCell<ActorRef<RootActorMessage>> = OnceCell::const_new();

pub async fn get_test_root_actor() -> ActorRef<RootActorMessage> {
    use futures::FutureExt;
    // Only one actor with the same name can be created.
    ROOT_ACTOR
        .get_or_init(|| {
            Actor::spawn(
                Some("test root actor".to_string()),
                RootActor {},
                (new_tokio_task_tracker(), new_tokio_cancellation_token()),
            )
            .map(|r| r.expect("start test root actor").0)
        })
        .await
        .clone()
}

pub fn get_fiber_config<P: AsRef<Path>>(base_dir: P, node_name: Option<&str>) -> FiberConfig {
    let base_dir = base_dir.as_ref();
    FiberConfig {
        announced_node_name: node_name
            .or(base_dir.file_name().unwrap().to_str())
            .map(Into::into),
        announce_listening_addr: Some(true),
        base_dir: Some(PathBuf::from(base_dir)),
        // This config is needed for the timely processing of gossip messages.
        // Without this, some tests may fail due to the delay in processing gossip messages.
        gossip_network_maintenance_interval_ms: Some(50),
        // This config is needed for the timely processing of gossip messages.
        // Without this, some tests may fail due to the delay in processing gossip messages.
        gossip_store_maintenance_interval_ms: Some(50),
        auto_accept_channel_ckb_funding_amount: Some(0), // Disable auto accept for unit tests
        announce_private_addr: Some(true),               // Announce private address for unit tests
        ..Default::default()
    }
}

// Mock function to create a dummy EcdsaSignature
pub fn mock_ecdsa_signature() -> EcdsaSignature {
    let secp = Secp256k1::new();
    let mut rng = OsRng;
    let (secret_key, _public_key) = secp.generate_keypair(&mut rng);
    let message = Message::from_digest_slice(&[0u8; 32]).expect("32 bytes");
    let signature = secp.sign_ecdsa(&message, &secret_key);
    EcdsaSignature(signature)
}

pub fn generate_store() -> Store {
    let temp_dir = TempDir::new("test-fnn-node");
    let store = Store::new(temp_dir.as_ref());
    store.expect("create store")
}

#[derive(Debug)]
pub struct NetworkNode {
    /// The base directory of the node, will be deleted after this struct dropped.
    pub base_dir: Arc<TempDir>,
    pub node_name: Option<String>,
    pub fiber_config: FiberConfig,
    pub store: StoreWithHooks,
    pub store_update_subscription: SubscriptionImpl,
    pub channels_tx_map: HashMap<Hash256, Hash256>,
    pub listening_addrs: Vec<MultiAddr>,
    pub network_actor: ActorRef<NetworkActorMessage>,
    pub network_graph: Arc<TokioRwLock<NetworkGraph<StoreWithHooks>>>,
    pub chain_actor: ActorRef<CkbChainMessage>,
    pub cch: Option<Cch>,
    pub private_key: Privkey,
    pub peer_id: PeerId,
    pub event_emitter: mpsc::Receiver<NetworkServiceEvent>,
    pub pubkey: Pubkey,
    pub unexpected_events: Arc<TokioRwLock<HashSet<String>>>,
    pub triggered_unexpected_events: Arc<TokioRwLock<Vec<String>>>,
}

pub struct Cch {
    pub actor: ActorRef<CchMessage>,
    pub config: CchConfig,
    pub lnd_node: Option<LndNode>,
}

impl Cch {
    pub async fn start(
        config: CchConfig,
        should_start_lnd: bool,
        network_actor: ActorRef<NetworkActorMessage>,
        pubkey: Pubkey,
        store_update_subscription: SubscriptionImpl,
    ) -> Self {
        let (config, lnd_node) = if should_start_lnd {
            let lnd_node = LndNode::new(Default::default(), Default::default()).await;
            let mut config = config;
            // Override the lnd config with the lnd node we just created.
            config.lnd_rpc_url = lnd_node.lnd.grpc_url.clone();
            config.lnd_cert_hex = Some(lnd_node.lnd.tls_cert.clone());
            config.lnd_macaroon_hex = Some(lnd_node.lnd.admin_macaroon.clone());
            (config, Some(lnd_node))
        } else {
            (config, None)
        };
        let actor = start_cch(
            config.clone(),
            new_tokio_task_tracker(),
            new_tokio_cancellation_token(),
            network_actor.get_cell(),
            network_actor,
            pubkey,
            store_update_subscription.clone(),
        )
        .await
        .expect("start cch actor");

        Cch {
            actor,
            config,
            lnd_node,
        }
    }

    fn stop_actor(&self) {
        self.actor.stop(Some("stop cch actor".to_string()));
    }
}

impl std::fmt::Debug for Cch {
    fn fmt(&self, f: &mut std::fmt::Formatter<'_>) -> std::fmt::Result {
        f.debug_struct("Cch")
            .field("actor", &self.actor)
            .field("config", &self.config)
            .finish()
    }
}

pub struct NetworkNodeConfig {
    base_dir: Arc<TempDir>,
    node_name: Option<String>,
    fiber_config: FiberConfig,
    should_start_lnd: bool,
    cch_config: Option<CchConfig>,
}

impl NetworkNodeConfig {
    pub fn builder() -> NetworkNodeConfigBuilder {
        NetworkNodeConfigBuilder::new()
    }
}

#[derive(Default)]
pub struct NetworkNodeConfigBuilder {
    base_dir: Option<Arc<TempDir>>,
    node_name: Option<String>,
    should_start_lnd: Option<bool>,
    cch_config: Option<CchConfig>,
    // We may generate a FiberConfig based on the base_dir and node_name,
    // but allow user to override it.
    #[allow(clippy::type_complexity)]
    fiber_config_updater: Option<Box<dyn FnOnce(&mut FiberConfig) + 'static>>,
}

impl Default for NetworkNodeConfigBuilder {
    fn default() -> Self {
        Self::new()
    }
}

impl NetworkNodeConfigBuilder {
    pub fn new() -> Self {
        Self::default()
    }

    pub fn base_dir(mut self, base_dir: Arc<TempDir>) -> Self {
        self.base_dir = Some(base_dir);
        self
    }

    pub fn base_dir_prefix(self, prefix: &str) -> Self {
        self.base_dir(Arc::new(TempDir::new(prefix)))
    }

    pub fn node_name(mut self, node_name: Option<String>) -> Self {
        self.node_name = node_name;
        self
    }

    pub fn fiber_config_updater(
        mut self,
        updater: impl FnOnce(&mut FiberConfig) + 'static,
    ) -> Self {
        self.fiber_config_updater = Some(Box::new(updater));
        self
    }

    pub fn should_start_lnd(mut self, should_start_lnd: bool) -> Self {
        self.should_start_lnd = Some(should_start_lnd);
        self
    }

    pub fn cch_config(mut self, cch_config: CchConfig) -> Self {
        self.cch_config = Some(cch_config);
        self
    }

    pub fn build(self) -> NetworkNodeConfig {
        let base_dir = self
            .base_dir
            .clone()
            .unwrap_or_else(|| Arc::new(TempDir::new("test-fnn-node")));
        let node_name = self.node_name.clone();
        let fiber_config = get_fiber_config(base_dir.as_ref(), node_name.as_deref());
        let mut config = NetworkNodeConfig {
            base_dir,
            node_name,
            fiber_config,
            should_start_lnd: self.should_start_lnd.unwrap_or(false),
            cch_config: self.cch_config,
        };
        if let Some(updater) = self.fiber_config_updater {
            updater(&mut config.fiber_config);
        }
        config
    }
}

<<<<<<< HEAD
pub(crate) async fn establish_udt_channel_between_nodes(
    node_a: &mut NetworkNode,
    node_b: &mut NetworkNode,
    public: bool,
    node_a_funding_amount: u128,
    node_b_funding_amount: u128,
    a_max_tlc_number_in_flight: Option<u64>,
    a_max_tlc_value_in_flight: Option<u128>,
    a_tlc_expiry_delta: Option<u64>,
    a_tlc_min_value: Option<u128>,
    a_tlc_fee_proportional_millionths: Option<u128>,
    b_max_tlc_number_in_flight: Option<u64>,
    b_max_tlc_value_in_flight: Option<u128>,
    b_tlc_expiry_delta: Option<u64>,
    b_tlc_min_value: Option<u128>,
    b_tlc_fee_proportional_millionths: Option<u128>,
    udt_script: Script,
) -> (Hash256, TransactionView) {
    let message = |rpc_reply| {
        NetworkActorMessage::Command(NetworkActorCommand::OpenChannel(
            OpenChannelCommand {
                peer_id: node_b.peer_id.clone(),
                public,
                shutdown_script: None,
                funding_amount: node_a_funding_amount,
                funding_udt_type_script: Some(udt_script),
                commitment_fee_rate: None,
                commitment_delay_epoch: None,
                funding_fee_rate: None,
                tlc_expiry_delta: a_tlc_expiry_delta,
                tlc_min_value: a_tlc_min_value,
                tlc_fee_proportional_millionths: a_tlc_fee_proportional_millionths,
                max_tlc_number_in_flight: a_max_tlc_number_in_flight,
                max_tlc_value_in_flight: a_max_tlc_value_in_flight,
            },
            rpc_reply,
        ))
    };
    let open_channel_result = call!(node_a.network_actor, message)
        .expect("node_a alive")
        .expect("open channel success");

    node_b
        .expect_event(|event| match event {
            NetworkServiceEvent::ChannelPendingToBeAccepted(peer_id, channel_id) => {
                println!("A channel ({:?}) to {:?} create", &channel_id, peer_id);
                assert_eq!(peer_id, &node_a.peer_id);
                true
            }
            _ => false,
        })
        .await;
    let message = |rpc_reply| {
        NetworkActorMessage::Command(NetworkActorCommand::AcceptChannel(
            AcceptChannelCommand {
                temp_channel_id: open_channel_result.channel_id,
                funding_amount: node_b_funding_amount,
                shutdown_script: None,
                max_tlc_number_in_flight: b_max_tlc_number_in_flight,
                max_tlc_value_in_flight: b_max_tlc_value_in_flight,
                min_tlc_value: b_tlc_min_value,
                tlc_fee_proportional_millionths: b_tlc_fee_proportional_millionths,
                tlc_expiry_delta: b_tlc_expiry_delta,
            },
            rpc_reply,
        ))
    };
    let accept_channel_result = call!(node_b.network_actor, message)
        .expect("node_b alive")
        .expect("accept channel success");
    let new_channel_id = accept_channel_result.new_channel_id;

    let funding_tx_outpoint = node_a
        .expect_to_process_event(|event| match event {
            NetworkServiceEvent::ChannelReady(peer_id, channel_id, funding_tx_outpoint) => {
                println!(
                    "A channel ({:?}) to {:?} is now ready",
                    &channel_id, &peer_id
                );
                assert_eq!(peer_id, &node_b.peer_id);
                assert_eq!(channel_id, &new_channel_id);
                Some(funding_tx_outpoint.clone())
            }
            _ => None,
        })
        .await;

    node_b
        .expect_event(|event| match event {
            NetworkServiceEvent::ChannelReady(peer_id, channel_id, _funding_tx_hash) => {
                println!(
                    "A channel ({:?}) to {:?} is now ready",
                    &channel_id, &peer_id
                );
                assert_eq!(peer_id, &node_a.peer_id);
                assert_eq!(channel_id, &new_channel_id);
                true
            }
            _ => false,
        })
        .await;

    let funding_tx = node_a
        .get_tx_from_hash(funding_tx_outpoint.tx_hash())
        .await
        .expect("tx found");

    node_a.add_channel_tx(new_channel_id, funding_tx.clone());
    node_b.add_channel_tx(new_channel_id, funding_tx.clone());

    (new_channel_id, funding_tx)
}

=======
#[allow(clippy::too_many_arguments)]
>>>>>>> 28581515
pub(crate) async fn establish_channel_between_nodes(
    node_a: &mut NetworkNode,
    node_b: &mut NetworkNode,
    public: bool,
    node_a_funding_amount: u128,
    node_b_funding_amount: u128,
    a_max_tlc_number_in_flight: Option<u64>,
    a_max_tlc_value_in_flight: Option<u128>,
    a_tlc_expiry_delta: Option<u64>,
    a_tlc_min_value: Option<u128>,
    a_tlc_fee_proportional_millionths: Option<u128>,
    b_max_tlc_number_in_flight: Option<u64>,
    b_max_tlc_value_in_flight: Option<u128>,
    b_tlc_expiry_delta: Option<u64>,
    b_tlc_min_value: Option<u128>,
    b_tlc_fee_proportional_millionths: Option<u128>,
) -> (Hash256, TransactionView) {
    let message = |rpc_reply| {
        NetworkActorMessage::Command(NetworkActorCommand::OpenChannel(
            OpenChannelCommand {
                peer_id: node_b.peer_id.clone(),
                public,
                shutdown_script: None,
                funding_amount: node_a_funding_amount,
                funding_udt_type_script: None,
                commitment_fee_rate: None,
                commitment_delay_epoch: None,
                funding_fee_rate: None,
                tlc_expiry_delta: a_tlc_expiry_delta,
                tlc_min_value: a_tlc_min_value,
                tlc_fee_proportional_millionths: a_tlc_fee_proportional_millionths,
                max_tlc_number_in_flight: a_max_tlc_number_in_flight,
                max_tlc_value_in_flight: a_max_tlc_value_in_flight,
            },
            rpc_reply,
        ))
    };
    let open_channel_result = call!(node_a.network_actor, message)
        .expect("node_a alive")
        .expect("open channel success");

    node_b
        .expect_event(|event| match event {
            NetworkServiceEvent::ChannelPendingToBeAccepted(peer_id, channel_id) => {
                println!("A channel ({:?}) to {:?} create", &channel_id, peer_id);
                assert_eq!(peer_id, &node_a.peer_id);
                true
            }
            _ => false,
        })
        .await;
    let message = |rpc_reply| {
        NetworkActorMessage::Command(NetworkActorCommand::AcceptChannel(
            AcceptChannelCommand {
                temp_channel_id: open_channel_result.channel_id,
                funding_amount: node_b_funding_amount,
                shutdown_script: None,
                max_tlc_number_in_flight: b_max_tlc_number_in_flight,
                max_tlc_value_in_flight: b_max_tlc_value_in_flight,
                min_tlc_value: b_tlc_min_value,
                tlc_fee_proportional_millionths: b_tlc_fee_proportional_millionths,
                tlc_expiry_delta: b_tlc_expiry_delta,
            },
            rpc_reply,
        ))
    };
    let accept_channel_result = call!(node_b.network_actor, message)
        .expect("node_b alive")
        .expect("accept channel success");
    let new_channel_id = accept_channel_result.new_channel_id;

    let funding_tx_outpoint = node_a
        .expect_to_process_event(|event| match event {
            NetworkServiceEvent::ChannelReady(peer_id, channel_id, funding_tx_outpoint) => {
                println!(
                    "A channel ({:?}) to {:?} is now ready",
                    &channel_id, &peer_id
                );
                assert_eq!(peer_id, &node_b.peer_id);
                assert_eq!(channel_id, &new_channel_id);
                Some(funding_tx_outpoint.clone())
            }
            _ => None,
        })
        .await;

    node_b
        .expect_event(|event| match event {
            NetworkServiceEvent::ChannelReady(peer_id, channel_id, _funding_tx_hash) => {
                println!(
                    "A channel ({:?}) to {:?} is now ready",
                    &channel_id, &peer_id
                );
                assert_eq!(peer_id, &node_a.peer_id);
                assert_eq!(channel_id, &new_channel_id);
                true
            }
            _ => false,
        })
        .await;

    let funding_tx = node_a
        .get_tx_from_hash(funding_tx_outpoint.tx_hash())
        .await
        .expect("tx found");

    node_a.add_channel_tx(new_channel_id, funding_tx.clone());
    node_b.add_channel_tx(new_channel_id, funding_tx.clone());

    (new_channel_id, funding_tx)
}

pub(crate) async fn create_nodes_with_established_channel(
    node_a_funding_amount: u128,
    node_b_funding_amount: u128,
    public: bool,
) -> (NetworkNode, NetworkNode, Hash256) {
    let [mut node_a, mut node_b] = NetworkNode::new_n_interconnected_nodes().await;

    let (channel_id, _funding_tx) = establish_channel_between_nodes(
        &mut node_a,
        &mut node_b,
        public,
        node_a_funding_amount,
        node_b_funding_amount,
        None,
        None,
        None,
        None,
        None,
        None,
        None,
        None,
        None,
        None,
    )
    .await;

    (node_a, node_b, channel_id)
}

pub(crate) async fn create_3_nodes_with_established_channel(
    (channel_1_amount_a, channel_1_amount_b): (u128, u128),
    (channel_2_amount_b, channel_2_amount_c): (u128, u128),
    public: bool,
) -> (NetworkNode, NetworkNode, NetworkNode, Hash256, Hash256) {
    let (nodes, channels) = create_n_nodes_with_established_channel(
        &[
            (channel_1_amount_a, channel_1_amount_b),
            (channel_2_amount_b, channel_2_amount_c),
        ],
        3,
        public,
    )
    .await;
    let [node_a, node_b, node_c] = nodes.try_into().expect("3 nodes");
    (node_a, node_b, node_c, channels[0], channels[1])
}

// make a network like A -> B -> C -> D
pub(crate) async fn create_n_nodes_with_established_channel(
    amounts: &[(u128, u128)],
    n: usize,
    public: bool,
) -> (Vec<NetworkNode>, Vec<Hash256>) {
    assert!(n >= 2);
    assert_eq!(amounts.len(), n - 1);

    let nodes_index_map: Vec<((usize, usize), (u128, u128))> = (0..n - 1)
        .map(|i| ((i, i + 1), (amounts[i].0, amounts[i].1)))
        .collect();

    create_n_nodes_and_channels_with_index_amounts(&nodes_index_map, n, public).await
}

#[allow(clippy::type_complexity)]
pub(crate) async fn create_n_nodes_and_channels_with_index_amounts(
    amounts: &[((usize, usize), (u128, u128))],
    n: usize,
    public: bool,
) -> (Vec<NetworkNode>, Vec<Hash256>) {
    assert!(n >= 2);
    let mut nodes = NetworkNode::new_interconnected_nodes(n).await;
    let mut channels = vec![];

    for &((i, j), (node_a_amount, node_b_amount)) in amounts.iter() {
        let (channel_id, funding_tx) = {
            let (node_a, node_b) = {
                // avoid borrow nodes as mutbale more than once
                assert_ne!(i, j);
                if i < j {
                    let (left, right) = nodes.split_at_mut(i + 1);
                    (&mut left[i], &mut right[j - i - 1])
                } else {
                    let (left, right) = nodes.split_at_mut(j + 1);
                    (&mut right[i - j - 1], &mut left[j])
                }
            };
            establish_channel_between_nodes(
                node_a,
                node_b,
                public,
                node_a_amount,
                node_b_amount,
                None,
                None,
                None,
                None,
                None,
                None,
                None,
                None,
                None,
                None,
            )
            .await
        };
        channels.push(channel_id);
        // all the other nodes submit_tx
        for node in nodes.iter_mut() {
            let res = node.submit_tx(funding_tx.clone()).await;
            node.add_channel_tx(channel_id, funding_tx.clone());
            assert_eq!(res, Status::Committed);
        }
    }
    // sleep for a while to make sure network graph is updated
    tokio::time::sleep(tokio::time::Duration::from_millis(1000)).await;
    (nodes, channels)
}

impl NetworkNode {
    pub async fn new() -> Self {
        Self::new_with_node_name_opt(None).await
    }

    pub fn get_private_key(&self) -> &Privkey {
        &self.private_key
    }

    pub fn get_public_key(&self) -> Pubkey {
        self.private_key.pubkey()
    }

    pub fn get_peer_id(&self) -> PeerId {
        self.private_key.pubkey().tentacle_peer_id()
    }

    pub fn get_node_address(&self) -> &MultiAddr {
        &self.listening_addrs[0]
    }

    pub fn get_local_balance_from_channel(&self, channel_id: Hash256) -> u128 {
        self.get_store()
            .get_channel_actor_state(&channel_id)
            .expect("get channel")
            .to_local_amount
    }

    pub fn get_remote_balance_from_channel(&self, channel_id: Hash256) -> u128 {
        self.get_store()
            .get_channel_actor_state(&channel_id)
            .expect("get channel")
            .to_remote_amount
    }

    pub fn get_channel_actor_state(&self, channel_id: Hash256) -> ChannelActorState {
        self.get_store()
            .get_channel_actor_state(&channel_id)
            .expect("get channel")
    }

    pub fn insert_invoice(&mut self, invoice: CkbInvoice, preimage: Option<Hash256>) {
        self.get_store()
            .insert_invoice(invoice, preimage)
            .expect("insert success");
    }

    pub fn get_invoice_status(&mut self, payment_hash: &Hash256) -> Option<CkbInvoiceStatus> {
        self.get_store().get_invoice_status(payment_hash)
    }

    pub fn cancel_invoice(&mut self, payment_hash: &Hash256) {
        self.get_store()
            .update_invoice_status(payment_hash, CkbInvoiceStatus::Cancelled)
            .expect("cancell success");
    }

    #[allow(private_interfaces)]
    pub fn settle_invoice(
        &self,
        payment_hash: &Hash256,
        preimage: &Hash256,
    ) -> Result<(), SettleInvoiceError> {
        settle_invoice(
            self.get_store(),
            Some(&self.network_actor),
            payment_hash,
            preimage,
        )
    }

    pub async fn send_payment(
        &self,
        command: SendPaymentCommand,
    ) -> std::result::Result<SendPaymentResponse, String> {
        let message = |rpc_reply| -> NetworkActorMessage {
            NetworkActorMessage::Command(NetworkActorCommand::SendPayment(command, rpc_reply))
        };

        let res = call!(self.network_actor, message).expect("source_node alive");
        eprintln!("result: {:?}", res);
        res
    }

    pub async fn send_payment_keysend(
        &self,
        recipient: &NetworkNode,
        amount: u128,
        dry_run: bool,
    ) -> std::result::Result<SendPaymentResponse, String> {
        self.send_payment(SendPaymentCommand {
            target_pubkey: Some(recipient.pubkey),
            amount: Some(amount),
            payment_hash: None,
            final_tlc_expiry_delta: None,
            tlc_expiry_limit: None,
            invoice: None,
            timeout: None,
            max_fee_amount: None,
            max_parts: None,
            keysend: Some(true),
            hold_payment: false,
            udt_type_script: None,
            allow_self_payment: false,
            dry_run,
            hop_hints: None,
        })
        .await
    }

    pub async fn send_payment_keysend_to_self(
        &self,
        amount: u128,
        dry_run: bool,
    ) -> std::result::Result<SendPaymentResponse, String> {
        let pubkey = self.pubkey;
        self.send_payment(SendPaymentCommand {
            target_pubkey: Some(pubkey),
            amount: Some(amount),
            payment_hash: None,
            final_tlc_expiry_delta: None,
            tlc_expiry_limit: None,
            invoice: None,
            timeout: None,
            max_fee_amount: None,
            max_parts: None,
            keysend: Some(true),
            hold_payment: false,
            udt_type_script: None,
            allow_self_payment: true,
            dry_run,
            hop_hints: None,
        })
        .await
    }

    pub async fn assert_payment_status(
        &self,
        payment_hash: Hash256,
        expected_status: PaymentSessionStatus,
        expected_retried: Option<u32>,
    ) {
        let status = self.get_payment_status(payment_hash).await;
        assert_eq!(status, expected_status);

        if let Some(expected_retried) = expected_retried {
            let payment_session = self.get_payment_session(payment_hash).unwrap();
            assert_eq!(payment_session.retried_times, expected_retried);
        }
    }

    pub async fn get_payment_status(&self, payment_hash: Hash256) -> PaymentSessionStatus {
        self.get_payment_result(payment_hash).await.status
    }

    pub async fn get_payment_result(&self, payment_hash: Hash256) -> SendPaymentResponse {
        let message = |rpc_reply| -> NetworkActorMessage {
            NetworkActorMessage::Command(NetworkActorCommand::GetPayment(payment_hash, rpc_reply))
        };
        call!(self.network_actor, message)
            .expect("node_a alive")
            .unwrap()
    }

    pub async fn expect_payment_used_channel(&self, payment_hash: Hash256, channel_id: Hash256) {
        let payment_result = self.get_payment_result(payment_hash).await;
        self.expect_router_used_channel(&payment_result, channel_id)
            .await;
    }

    pub async fn expect_router_used_channel(
        &self,
        payment_result: &SendPaymentResponse,
        channel_id: Hash256,
    ) {
        let used_channes = payment_result
            .router
            .nodes
            .iter()
            .map(|r| r.channel_outpoint.clone())
            .collect::<Vec<_>>();
        let funding_tx = self
            .get_channel_funding_tx(&channel_id)
            .expect("funding tx");
        let channel_outpoint = OutPoint::new(funding_tx.into(), 0);
        assert!(used_channes.contains(&channel_outpoint));
    }

    pub async fn wait_until_success(&self, payment_hash: Hash256) {
        loop {
            assert!(self.get_triggered_unexpected_events().await.is_empty());
            let status = self.get_payment_status(payment_hash).await;
            if status == PaymentSessionStatus::Success {
                eprintln!("Payment success: {:?}\n\n", payment_hash);
                break;
            } else if status == PaymentSessionStatus::Failed {
                eprintln!("Payment failed: {:?}\n\n", payment_hash);
                // report error
                assert_eq!(status, PaymentSessionStatus::Success);
            }
            tokio::time::sleep(Duration::from_millis(500)).await;
        }
    }

    pub async fn wait_until_failed(&self, payment_hash: Hash256) {
        loop {
            assert!(self.get_triggered_unexpected_events().await.is_empty());
            let status = self.get_payment_status(payment_hash).await;
            if status == PaymentSessionStatus::Failed {
                eprintln!("Payment failed: {:?}\n\n", payment_hash);
                break;
            } else if status == PaymentSessionStatus::Success {
                eprintln!("Payment success: {:?}\n\n", payment_hash);
                // report error
                assert_eq!(status, PaymentSessionStatus::Failed);
            }
            tokio::time::sleep(Duration::from_millis(500)).await;
        }
    }

    pub async fn node_info(&self) -> NodeInfoResponse {
        let message =
            |rpc_reply| NetworkActorMessage::Command(NetworkActorCommand::NodeInfo((), rpc_reply));
        eprintln!("query node_info ...");

        call!(self.network_actor, message)
            .expect("node_a alive")
            .unwrap()
    }

    pub async fn update_channel_actor_state(
        &self,
        state: ChannelActorState,
        reload_params: Option<ReloadParams>,
    ) {
<<<<<<< HEAD
        let channel_id = state.id.clone();
        self.get_store().insert_channel_actor_state(state);
=======
        let channel_id = state.id;
        self.store.insert_channel_actor_state(state);
>>>>>>> 28581515
        self.network_actor
            .send_message(NetworkActorMessage::Command(
                NetworkActorCommand::ControlFiberChannel(ChannelCommandWithId {
                    channel_id,
                    command: ChannelCommand::ReloadState(reload_params.unwrap_or_default()),
                }),
            ))
            .expect("network actor is live");
        tokio::time::sleep(Duration::from_millis(200)).await;
    }

    pub async fn update_channel_local_balance(
        &self,
        channel_id: Hash256,
        new_to_local_amount: u128,
    ) {
        let mut channel_actor_state = self.get_channel_actor_state(channel_id);
        channel_actor_state.to_local_amount = new_to_local_amount;
        self.update_channel_actor_state(channel_actor_state, None)
            .await;
    }

    pub async fn update_channel_remote_balance(
        &self,
        channel_id: Hash256,
        new_to_remote_amount: u128,
    ) {
        let mut channel_actor_state = self.get_channel_actor_state(channel_id);
        channel_actor_state.to_remote_amount = new_to_remote_amount;
        self.update_channel_actor_state(channel_actor_state, None)
            .await;
    }

    pub async fn disable_channel(&mut self, channel_id: Hash256) {
        let mut channel_actor_state = self.get_channel_actor_state(channel_id);
        channel_actor_state.local_tlc_info.enabled = false;
        self.update_channel_actor_state(channel_actor_state, None)
            .await;
    }

    pub async fn disable_channel_stealthy(&self, channel_id: Hash256) {
        let mut channel_actor_state = self.get_channel_actor_state(channel_id);
        channel_actor_state.local_tlc_info.enabled = false;
        self.update_channel_actor_state(
            channel_actor_state,
            Some(ReloadParams {
                notify_changes: false,
            }),
        )
        .await;
    }

    pub async fn update_channel_with_command(&self, channel_id: Hash256, command: UpdateCommand) {
        let message = |rpc_reply| -> NetworkActorMessage {
            NetworkActorMessage::Command(NetworkActorCommand::ControlFiberChannel(
                ChannelCommandWithId {
                    channel_id,
                    command: ChannelCommand::Update(command, rpc_reply),
                },
            ))
        };
        call!(self.network_actor, message)
            .expect("node_a alive")
            .expect("update channel success");
    }

    pub fn get_payment_session(&self, payment_hash: Hash256) -> Option<PaymentSession> {
        self.get_store().get_payment_session(payment_hash)
    }

    pub async fn new_with_node_name(node_name: &str) -> Self {
        let config = NetworkNodeConfigBuilder::new()
            .node_name(Some(node_name.to_string()))
            .build();
        Self::new_with_config(config).await
    }

    pub async fn new_with_node_name_opt(node_name: Option<String>) -> Self {
        let config = NetworkNodeConfigBuilder::new().node_name(node_name).build();
        Self::new_with_config(config).await
    }

    pub async fn new_with_config(config: NetworkNodeConfig) -> Self {
        Self::new_with_config_and_store(config, None).await
    }

    pub async fn new_with_config_and_store(
        config: NetworkNodeConfig,
        store: Option<(StoreWithHooks, SubscriptionImpl)>,
    ) -> Self {
        let NetworkNodeConfig {
            base_dir,
            node_name,
            fiber_config,
            should_start_lnd,
            cch_config: config,
        } = config;

        let _span = tracing::info_span!("NetworkNode", node_name = &node_name).entered();

        let (store, store_update_subscription) = match store {
            Some((store, subscription)) => (store, subscription),
            None => StoreWithHooks::new(base_dir.as_ref())
                .await
                .expect("create store"),
        };

        let root_actor = get_test_root_actor().await;
        let (event_sender, mut event_receiver) = mpsc::channel(10000);

        let chain_actor =
            Actor::spawn_linked(None, MockChainActor::new(), (), root_actor.get_cell())
                .await
                .expect("start mock chain actor")
                .0;

        let secret_key: Privkey = fiber_config
            .read_or_generate_secret_key()
            .expect("must generate key")
            .into();
        let public_key = secret_key.pubkey();

        let network_graph = Arc::new(TokioRwLock::new(NetworkGraph::new(
            store.clone(),
            public_key,
            true,
        )));

        let network_actor = Actor::spawn_linked(
            Some(format!("network actor at {}", base_dir.to_str())),
            NetworkActor::new(
                event_sender,
                chain_actor.clone(),
                store.clone(),
                network_graph.clone(),
            ),
            NetworkActorStartArguments {
                config: fiber_config.clone(),
                tracker: new_tokio_task_tracker(),
                default_shutdown_script: Default::default(),
            },
            root_actor.get_cell(),
        )
        .await
        .expect("start network actor")
        .0;

        #[allow(clippy::never_loop)]
        let (peer_id, _listening_addr, announced_addrs) = loop {
            select! {
                Some(NetworkServiceEvent::NetworkStarted(peer_id, listening_addr, announced_addrs)) = event_receiver.recv() => {
                    break (peer_id, listening_addr, announced_addrs);
                }
                _ = sleep(Duration::from_secs(5)) => {
                    panic!("Failed to start network actor");
                }
            }
        };

        let mut unexpected_events: HashSet<String> = HashSet::new();

        // Some usual unexpected events that we want to not happended
        // use `assert!(node.get_triggered_unexpected_events().await.is_empty())` to check it
        let default_unexpected_events = vec![
            "Musig2VerifyError",
            "Musig2RoundFinalizeError",
            "InvalidOnionError",
        ];
        for event in default_unexpected_events {
            unexpected_events.insert(event.to_string());
        }

        let unexpected_events = Arc::new(TokioRwLock::new(unexpected_events));
        let triggered_unexpected_events = Arc::new(TokioRwLock::new(Vec::<String>::new()));
        let (self_event_sender, self_event_receiver) = mpsc::channel(10000);
        let unexpected_events_clone = unexpected_events.clone();
        let triggered_unexpected_events_clone = triggered_unexpected_events.clone();
        // spwan a new thread to collect all the events from event_receiver
        tokio::spawn(async move {
            while let Some(event) = event_receiver.recv().await {
                self_event_sender
                    .send(event.clone())
                    .await
                    .expect("send event");
                let unexpected_events = unexpected_events_clone.read().await;
                let event_content = format!("{:?}", event);
                for unexpected_event in unexpected_events.iter() {
                    if event_content.contains(unexpected_event) {
                        triggered_unexpected_events_clone
                            .write()
                            .await
                            .push(unexpected_event.clone());
                    }
                }
            }
        });

        println!(
            "Network node started for peer_id {:?} in directory {:?}",
            &peer_id,
            base_dir.as_ref()
        );

        let cch = match config {
            Some(config) => Some(
                Cch::start(
                    config,
                    should_start_lnd,
                    network_actor.clone(),
                    public_key,
                    store_update_subscription.clone(),
                )
                .await,
            ),
            None => None,
        };

        Self {
            base_dir,
            node_name,
            store,
            store_update_subscription,
            fiber_config,
            channels_tx_map: Default::default(),
            listening_addrs: announced_addrs,
            network_actor,
            network_graph,
            chain_actor,
<<<<<<< HEAD
            cch,
            private_key: secret_key.into(),
=======
            private_key: secret_key,
>>>>>>> 28581515
            peer_id,
            event_emitter: self_event_receiver,
            pubkey: public_key,
            unexpected_events,
            triggered_unexpected_events,
        }
    }

    pub fn get_node_config(&self) -> NetworkNodeConfig {
        NetworkNodeConfig {
            base_dir: self.base_dir.clone(),
            node_name: self.node_name.clone(),
            fiber_config: self.fiber_config.clone(),
            should_start_lnd: false,
            cch_config: self.cch.as_ref().map(|cch| cch.config.clone()),
        }
    }

<<<<<<< HEAD
    pub fn get_store(&self) -> &StoreWithHooks {
        &self.store
    }

    pub fn get_store_update_subscription(&self) -> &SubscriptionImpl {
        &self.store_update_subscription
=======
    pub async fn add_unexpected_events(&self, events: Vec<String>) {
        let mut unexpected_events = self.unexpected_events.write().await;
        for event in events {
            unexpected_events.insert(event);
        }
    }

    pub async fn get_triggered_unexpected_events(&self) -> Vec<String> {
        self.triggered_unexpected_events.read().await.clone()
>>>>>>> 28581515
    }

    pub async fn get_network_channels(&self) -> Vec<ChannelInfo> {
        self.network_graph
            .read()
            .await
            .get_channels_with_params(1000, None)
    }

    pub async fn get_network_nodes(&self) -> Vec<NodeInfo> {
        self.network_graph
            .read()
            .await
            .get_nodes_with_params(1000, None)
    }

    pub async fn start(&mut self) {
        let config = self.get_node_config();
        // TODO: This is actually different from rerunning the node from scratch.
        // We can't really create a new store from the same directory because some other
        // services are still using rocksdb store. So we may encounter error like
        // IO error: lock hold by current process, acquire time 1739265247 acquiring thread 158410: /tmp/test-fnn-node-0-bnbY8P/LOCK: No locks available
        let store = self.get_store().clone();
        let subscription = self.get_store_update_subscription().clone();
        *self = Self::new_with_config_and_store(config, Some((store, subscription))).await;
    }

    pub async fn stop(&mut self) {
        self.network_actor
            .stop(Some("stopping actor on request".to_string()));
        let my_peer_id = self.peer_id.clone();
        self.expect_event(
            |event| matches!(event, NetworkServiceEvent::NetworkStopped(id) if id == &my_peer_id),
        )
        .await;
        if let Some(cch) = self.cch.as_ref() {
            cch.stop_actor();
        }
    }

    pub async fn restart(&mut self) {
        self.stop().await;
        // Tentacle shutdown may require some time to propagate to other nodes.
        // If we start the node immediately, other nodes may deem our new connection
        // as a duplicate connection and report RepeatedConnection error.
        // And we will receive `ProtocolSelectError` error from tentacle.
        tokio::time::sleep(tokio::time::Duration::from_secs(1)).await;
        tracing::debug!("Node stopped, restarting");
        self.start().await;
    }

    pub async fn new_n_interconnected_nodes<const N: usize>() -> [Self; N] {
        let nodes = Self::new_interconnected_nodes(N).await;
        match nodes.try_into() {
            Ok(nodes) => nodes,
            Err(_) => unreachable!(),
        }
    }

    pub async fn new_interconnected_nodes(n: usize) -> Vec<Self> {
        let mut nodes: Vec<NetworkNode> = Vec::with_capacity(n);
        for i in 0..n {
            let new = Self::new_with_config(
                NetworkNodeConfigBuilder::new()
                    .node_name(Some(format!("node-{}", i)))
                    .base_dir_prefix(&format!("test-fnn-node-{}-", i))
                    .build(),
            )
            .await;
            for node in nodes.iter_mut() {
                node.connect_to(&new).await;
            }
            nodes.push(new);
        }
        #[allow(clippy::useless_conversion)]
        match nodes.try_into() {
            Ok(nodes) => nodes,
            Err(_) => unreachable!(),
        }
    }

    pub async fn new_2_nodes_with_established_channel(
        node_a_funding_amount: u128,
        node_b_funding_amount: u128,
        public: bool,
    ) -> (NetworkNode, NetworkNode, Hash256, TransactionView) {
        let [mut node_a, mut node_b] = NetworkNode::new_n_interconnected_nodes().await;

        let (channel_id, funding_tx) = establish_channel_between_nodes(
            &mut node_a,
            &mut node_b,
            public,
            node_a_funding_amount,
            node_b_funding_amount,
            None,
            None,
            None,
            None,
            None,
            None,
            None,
            None,
            None,
            None,
        )
        .await;

        (node_a, node_b, channel_id, funding_tx)
    }

    // Create n nodes and connect them. The config_gen function
    // (function that creates a NetworkNodeConfig from an index)
    // will be called to generate the config for each node.
    pub async fn new_n_interconnected_nodes_with_config(
        n: usize,
        config_gen: impl Fn(usize) -> NetworkNodeConfig,
    ) -> Vec<Self> {
        let mut nodes: Vec<NetworkNode> = Vec::with_capacity(n);
        for i in 0..n {
            let new = Self::new_with_config(config_gen(i)).await;
            for node in nodes.iter_mut() {
                node.connect_to(&new).await;
            }
            nodes.push(new);
        }
        nodes
    }

    pub async fn connect_to_nonblocking(&mut self, other: &Self) {
        let peer_addr = other.listening_addrs[0].clone();
        println!(
            "Trying to connect to {:?} from {:?}",
            other.listening_addrs, &self.listening_addrs
        );

        self.network_actor
            .send_message(NetworkActorMessage::new_command(
                NetworkActorCommand::ConnectPeer(peer_addr.clone()),
            ))
            .expect("self alive");
    }

    pub async fn connect_to(&mut self, other: &Self) {
        self.connect_to_nonblocking(other).await;
        let peer_id = &other.peer_id;
        self.expect_event(
            |event| matches!(event, NetworkServiceEvent::PeerConnected(id, _addr) if id == peer_id),
        )
        .await;
    }

    pub async fn expect_to_process_event<F, T>(&mut self, event_processor: F) -> T
    where
        F: Fn(&NetworkServiceEvent) -> Option<T>,
    {
        loop {
            select! {
                event = self.event_emitter.recv() => {
                    match event {
                        None => panic!("Event emitter unexpectedly stopped"),
                        Some(event) => {
                            println!("Recevied event when waiting for specific event: {:?}", &event);
                            if let Some(r) = event_processor(&event) {
                                println!("Event ({:?}) matching filter received, exiting waiting for event loop", &event);
                                return r;
                            }
                        }
                    }
                }
                _ = sleep(Duration::from_secs(5)) => {
                    panic!("Waiting for event timeout");
                }
            }
        }
    }

    pub async fn expect_event<F>(&mut self, event_filter: F)
    where
        F: Fn(&NetworkServiceEvent) -> bool,
    {
        self.expect_to_process_event(|event| if event_filter(event) { Some(()) } else { None })
            .await;
    }

    pub async fn submit_tx(&mut self, tx: TransactionView) -> ckb_jsonrpc_types::Status {
        submit_tx(self.chain_actor.clone(), tx).await
    }

    pub fn add_channel_tx(&mut self, channel_id: Hash256, tx: TransactionView) {
        self.channels_tx_map.insert(channel_id, tx.hash().into());
    }

    pub fn get_channel_funding_tx(&self, channel_id: &Hash256) -> Option<Hash256> {
        self.channels_tx_map.get(channel_id).cloned()
    }

    pub async fn trace_tx(&mut self, tx: TransactionView) -> ckb_jsonrpc_types::Status {
        trace_tx(self.chain_actor.clone(), tx).await
    }

    pub async fn trace_tx_hash(&mut self, tx_hash: Byte32) -> ckb_jsonrpc_types::Status {
        trace_tx_hash(self.chain_actor.clone(), tx_hash).await
    }

    pub async fn get_tx_from_hash(
        &mut self,
        tx_hash: Byte32,
    ) -> Result<TransactionView, anyhow::Error> {
        get_tx_from_hash(self.chain_actor.clone(), tx_hash).await
    }

    pub fn get_network_graph(&self) -> &Arc<TokioRwLock<NetworkGraph<StoreWithHooks>>> {
        &self.network_graph
    }

    pub async fn with_network_graph<F, T>(&self, f: F) -> T
    where
        F: FnOnce(&NetworkGraph<StoreWithHooks>) -> T,
    {
        let graph = self.get_network_graph().read().await;
        f(&graph)
    }

    pub async fn with_network_graph_mut<F, T>(&self, f: F) -> T
    where
        F: FnOnce(&mut NetworkGraph<StoreWithHooks>) -> T,
    {
        let mut graph = self.get_network_graph().write().await;
        f(&mut graph)
    }

    pub async fn get_network_graph_nodes(&self) -> Vec<NodeInfo> {
        self.with_network_graph(|graph| graph.nodes().cloned().collect())
            .await
    }

    pub async fn get_network_graph_node(&self, pubkey: &Pubkey) -> Option<NodeInfo> {
        self.with_network_graph(|graph| graph.get_node(pubkey).cloned())
            .await
    }

    pub async fn get_network_graph_channels(&self) -> Vec<ChannelInfo> {
        self.with_network_graph(|graph| graph.channels().cloned().collect())
            .await
    }

    pub async fn get_network_graph_channel(&self, channel_id: &OutPoint) -> Option<ChannelInfo> {
        self.with_network_graph(|graph| {
            tracing::debug!("Getting channel info for {:?}", channel_id);
            tracing::debug!("Channels: {:?}", graph.channels().collect::<Vec<_>>());
            graph.get_channel(channel_id).cloned()
        })
        .await
    }

    pub fn get_cch_actor(&self) -> &ActorRef<CchMessage> {
        &self.cch.as_ref().expect("cch started").actor
    }

    pub fn get_bitcoind(&self) -> Arc<BitcoinD> {
        self.cch
            .as_ref()
            .expect("cch started")
            .lnd_node
            .as_ref()
            .expect("lnd started")
            .bitcoind
            .clone()
    }

    pub fn get_lnd_node_mut(&mut self) -> &mut LndNode {
        self.cch
            .as_mut()
            .expect("cch started")
            .lnd_node
            .as_mut()
            .expect("lnd started")
    }
}

#[tokio::test]
async fn test_connect_to_other_node() {
    let mut node_a = NetworkNode::new().await;
    let node_b = NetworkNode::new().await;
    node_a.connect_to(&node_b).await;
}

#[tokio::test]
async fn test_restart_network_node() {
    let mut node = NetworkNode::new().await;
    node.restart().await;
}

#[cfg_attr(not(feature = "lnd-tests"), ignore)]
#[tokio::test]
async fn test_start_node_with_cch_connected_to_internal_lnd_node() {
    let mut node = NetworkNode::new_with_config(
        NetworkNodeConfigBuilder::new()
            .cch_config(CchConfig::default())
            .should_start_lnd(true)
            .build(),
    )
    .await;
    let cch = node.cch.as_mut().expect("cch started");
    let lnd_node = cch.lnd_node.as_mut().expect("lnd node started");
    println!("lnd_node: {:?}", lnd_node.get_info().await);
}

#[tokio::test]
async fn test_start_node_with_cch_connected_to_external_lnd_node() {
    let mut cch_config = CchConfig::default();
    // The default lnd_rpc_url may actually work, so we need to set it to an invalid value.
    // Let's assume that the following URL is not a valid lnd RPC URL.
    cch_config.lnd_rpc_url = "http://1.1.1.1:1".to_string();
    let mut node = NetworkNode::new_with_config(
        NetworkNodeConfigBuilder::new()
            .cch_config(cch_config)
            .build(),
    )
    .await;
    let cch = node.cch.as_mut().expect("cch started");
    assert!(cch.lnd_node.is_none());
}<|MERGE_RESOLUTION|>--- conflicted
+++ resolved
@@ -288,12 +288,6 @@
     fiber_config_updater: Option<Box<dyn FnOnce(&mut FiberConfig) + 'static>>,
 }
 
-impl Default for NetworkNodeConfigBuilder {
-    fn default() -> Self {
-        Self::new()
-    }
-}
-
 impl NetworkNodeConfigBuilder {
     pub fn new() -> Self {
         Self::default()
@@ -352,7 +346,6 @@
     }
 }
 
-<<<<<<< HEAD
 pub(crate) async fn establish_udt_channel_between_nodes(
     node_a: &mut NetworkNode,
     node_b: &mut NetworkNode,
@@ -466,9 +459,7 @@
     (new_channel_id, funding_tx)
 }
 
-=======
 #[allow(clippy::too_many_arguments)]
->>>>>>> 28581515
 pub(crate) async fn establish_channel_between_nodes(
     node_a: &mut NetworkNode,
     node_b: &mut NetworkNode,
@@ -934,13 +925,8 @@
         state: ChannelActorState,
         reload_params: Option<ReloadParams>,
     ) {
-<<<<<<< HEAD
-        let channel_id = state.id.clone();
-        self.get_store().insert_channel_actor_state(state);
-=======
         let channel_id = state.id;
         self.store.insert_channel_actor_state(state);
->>>>>>> 28581515
         self.network_actor
             .send_message(NetworkActorMessage::Command(
                 NetworkActorCommand::ControlFiberChannel(ChannelCommandWithId {
@@ -1169,12 +1155,8 @@
             network_actor,
             network_graph,
             chain_actor,
-<<<<<<< HEAD
             cch,
-            private_key: secret_key.into(),
-=======
             private_key: secret_key,
->>>>>>> 28581515
             peer_id,
             event_emitter: self_event_receiver,
             pubkey: public_key,
@@ -1193,14 +1175,14 @@
         }
     }
 
-<<<<<<< HEAD
     pub fn get_store(&self) -> &StoreWithHooks {
         &self.store
     }
 
     pub fn get_store_update_subscription(&self) -> &SubscriptionImpl {
         &self.store_update_subscription
-=======
+    }
+
     pub async fn add_unexpected_events(&self, events: Vec<String>) {
         let mut unexpected_events = self.unexpected_events.write().await;
         for event in events {
@@ -1210,7 +1192,6 @@
 
     pub async fn get_triggered_unexpected_events(&self) -> Vec<String> {
         self.triggered_unexpected_events.read().await.clone()
->>>>>>> 28581515
     }
 
     pub async fn get_network_channels(&self) -> Vec<ChannelInfo> {
