--- conflicted
+++ resolved
@@ -1242,16 +1242,10 @@
             .await;
     }
 
-<<<<<<< HEAD
-    pub async fn expect_debug_event(&mut self, event_message: &str) {
-        self
-        .expect_event(|event| matches!(event, NetworkServiceEvent::DebugEvent(DebugEvent::Common(message)) if message == event_message))
-=======
     pub async fn expect_debug_event(&mut self, message: &str) {
         self.expect_event(|event| {
             matches!(event, NetworkServiceEvent::DebugEvent(DebugEvent::Common(msg)) if msg == message)
         })
->>>>>>> 1bb850e2
         .await;
     }
 
