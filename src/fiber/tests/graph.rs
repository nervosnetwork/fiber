--- conflicted
+++ resolved
@@ -1,17 +1,9 @@
-<<<<<<< HEAD
-use super::test_utils::generate_keypair;
-use crate::fiber::graph::SessionRoute;
-use crate::{
-    fiber::{
-        graph::{ChannelInfo, NetworkGraph, NodeInfo, PathEdge, PathFindError},
-        network::{get_chain_hash, SendPaymentData},
-=======
+use crate::fiber::graph::{PathFindError, SessionRoute};
 use crate::fiber::types::Pubkey;
 use crate::{
     fiber::{
-        graph::{ChannelInfo, GraphError, NetworkGraph, NodeInfo, PathEdge},
+        graph::{ChannelInfo, NetworkGraph, NodeInfo, PathEdge},
         network::{get_chain_hash, SendPaymentCommand, SendPaymentData},
->>>>>>> 9d940006
         types::{ChannelAnnouncement, ChannelUpdate, Hash256, NodeAnnouncement},
     },
     store::Store,
@@ -21,6 +13,8 @@
     prelude::Entity,
 };
 use secp256k1::{PublicKey, SecretKey, XOnlyPublicKey};
+
+use super::test_utils::generate_keypair;
 
 fn generate_key_pairs(num: usize) -> Vec<(SecretKey, PublicKey)> {
     let mut keys = vec![];
@@ -206,11 +200,7 @@
         let source = self.keys[source].into();
         let target = self.keys[target].into();
         self.graph
-<<<<<<< HEAD
-            .find_path(source, target, amount, Some(max_fee), None)
-=======
-            .find_route(source, target, amount, Some(max_fee), None, false)
->>>>>>> 9d940006
+            .find_path(source, target, amount, Some(max_fee), None, false)
     }
 
     pub fn find_route_udt(
@@ -223,11 +213,7 @@
     ) -> Result<Vec<PathEdge>, PathFindError> {
         let source = self.keys[source].into();
         let target = self.keys[target].into();
-<<<<<<< HEAD
-        self.graph
-            .find_path(source, target, amount, Some(max_fee), Some(udt_type_script))
-=======
-        self.graph.find_route(
+        self.graph.find_path(
             source,
             target,
             amount,
@@ -238,7 +224,7 @@
     }
 
     pub fn build_route_with_expect(&self, payment_data: &SendPaymentData, expect: Vec<usize>) {
-        let route = self.graph.build_route(payment_data);
+        let route = self.graph.build_route(payment_data.clone());
         assert!(route.is_ok());
         let route = route.unwrap();
         let nodes = route.iter().filter_map(|x| x.next_hop).collect::<Vec<_>>();
@@ -247,7 +233,6 @@
             .map(|x| self.keys[*x].into())
             .collect::<Vec<_>>();
         assert_eq!(nodes, expecptected_nodes);
->>>>>>> 9d940006
     }
 }
 
@@ -542,7 +527,7 @@
     let node2 = network.keys[2];
     let node3 = network.keys[3];
     // Test build route from node1 to node3
-    let route = network.graph.build_route(&SendPaymentData {
+    let route = network.graph.build_route(SendPaymentData {
         target_pubkey: node3.into(),
         amount: 100,
         payment_hash: Hash256::default(),
@@ -580,7 +565,7 @@
     let node3 = network.keys[3];
 
     // Test build route from node1 to node3 with amount exceeding max_htlc_value
-    let route = network.graph.build_route(&SendPaymentData {
+    let route = network.graph.build_route(SendPaymentData {
         target_pubkey: node3.into(),
         amount: 100, // Exceeds max_htlc_value of 50
         payment_hash: Hash256::default(),
@@ -606,7 +591,7 @@
     let node3 = network.keys[3];
 
     // Test build route from node1 to node3 with amount below min_htlc_value
-    let route = network.graph.build_route(&SendPaymentData {
+    let route = network.graph.build_route(SendPaymentData {
         target_pubkey: node3.into(),
         amount: 10, // Below min_htlc_value of 50
         payment_hash: Hash256::default(),
@@ -651,7 +636,7 @@
 
     network.mark_channel_failed(2, 3);
     // Test build route from node1 to node3
-    let route = network.graph.build_route(&SendPaymentData {
+    let route = network.graph.build_route(SendPaymentData {
         target_pubkey: node3.into(),
         amount: 100,
         payment_hash: Hash256::default(),
@@ -671,7 +656,7 @@
     network.add_edge(5, 3, Some(500), Some(2));
 
     // Test build route from node1 to node3
-    let route = network.graph.build_route(&SendPaymentData {
+    let route = network.graph.build_route(SendPaymentData {
         target_pubkey: node3.into(),
         amount: 100,
         payment_hash: Hash256::default(),
@@ -706,13 +691,14 @@
         amount: 100,
         payment_hash: Hash256::default(),
         invoice: None,
-        final_cltv_delta: Some(100),
-        timeout: Some(10),
-        max_fee_amount: Some(1000),
-        max_parts: None,
-        keysend: false,
-        udt_type_script: None,
-        preimage: None,
+        final_htlc_expiry_delta: Some(100),
+        timeout: Some(10),
+        max_fee_amount: Some(1000),
+        max_parts: None,
+        keysend: false,
+        udt_type_script: None,
+        preimage: None,
+        allow_self_payment: false,
     });
     assert!(route.is_ok());
 
@@ -736,7 +722,7 @@
     let node4 = network.keys[4];
 
     // Test build route from node1 to node3
-    let route = network.graph.build_route(&SendPaymentData {
+    let route = network.graph.build_route(SendPaymentData {
         target_pubkey: node3.into(),
         amount: 100,
         payment_hash: Hash256::default(),
@@ -753,7 +739,7 @@
     assert!(route.is_ok());
 
     // Test build route from node1 to node4 should be Ok
-    let route = network.graph.build_route(&SendPaymentData {
+    let route = network.graph.build_route(SendPaymentData {
         target_pubkey: node4.into(),
         amount: 100,
         payment_hash: Hash256::default(),
@@ -772,7 +758,7 @@
     network.mark_node_failed(2);
 
     // Test build route from node1 to node3
-    let route = network.graph.build_route(&SendPaymentData {
+    let route = network.graph.build_route(SendPaymentData {
         target_pubkey: node3.into(),
         amount: 100,
         payment_hash: Hash256::default(),
@@ -789,7 +775,7 @@
     assert!(route.is_err());
 
     // Test build route from node1 to node4
-    let route = network.graph.build_route(&SendPaymentData {
+    let route = network.graph.build_route(SendPaymentData {
         target_pubkey: node4.into(),
         amount: 100,
         payment_hash: Hash256::default(),
@@ -833,7 +819,7 @@
     let error = payment_data.unwrap_err().to_string();
     assert!(error.contains("can not pay self"));
 
-    let route = network.graph.build_route(&SendPaymentData {
+    let route = network.graph.build_route(SendPaymentData {
         target_pubkey: node0.into(),
         amount: 100,
         payment_hash: Hash256::default(),
@@ -908,7 +894,7 @@
     assert!(payment_data.is_ok());
     let payment_data = payment_data.unwrap();
 
-    let route = network.graph.build_route(&payment_data);
+    let route = network.graph.build_route(payment_data);
     assert!(route.is_ok());
 }
 
@@ -937,7 +923,7 @@
         allow_self_payment: true,
     };
     let payment_data = SendPaymentData::new(command, node0.into()).unwrap();
-    let route = network.graph.build_route(&payment_data);
+    let route = network.graph.build_route(payment_data);
     assert!(route.is_ok());
 }
 
@@ -970,7 +956,7 @@
     assert!(payment_data.is_ok());
     let payment_data = payment_data.unwrap();
 
-    let route = network.graph.build_route(&payment_data);
+    let route = network.graph.build_route(payment_data.clone());
     // since we don't have a route to node0, it will fail
     assert!(route.is_err());
 
