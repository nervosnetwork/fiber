use super::test_utils::{init_tracing, NetworkNode};
use crate::fiber::channel::{UpdateCommand, XUDT_COMPATIBLE_WITNESS};
use crate::fiber::config::MAX_PAYMENT_TLC_EXPIRY_LIMIT;
use crate::fiber::graph::{ChannelInfo, PaymentSessionStatus};
use crate::fiber::network::{DebugEvent, SendPaymentCommand};
use crate::fiber::tests::test_utils::*;
use crate::fiber::types::{
    Hash256, PaymentHopData, PeeledOnionPacket, Pubkey, TlcErrorCode, NO_SHARED_SECRET,
};
use crate::invoice::{CkbInvoiceStatus, Currency, InvoiceBuilder};
use crate::{
    ckb::contracts::{get_cell_deps, Contract},
    fiber::{
        channel::{
            derive_private_key, derive_tlc_pubkey, AddTlcCommand, ChannelActorStateStore,
            ChannelCommand, ChannelCommandWithId, InMemorySigner, RemoveTlcCommand,
            ShutdownCommand, DEFAULT_COMMITMENT_FEE_RATE,
        },
        config::DEFAULT_AUTO_ACCEPT_CHANNEL_CKB_FUNDING_AMOUNT,
        hash_algorithm::HashAlgorithm,
        network::{AcceptChannelCommand, OpenChannelCommand},
        tests::test_utils::establish_channel_between_nodes,
        types::{Privkey, RemoveTlcFulfill, RemoveTlcReason},
        NetworkActorCommand, NetworkActorMessage,
    },
    gen_rand_fiber_private_key, gen_rand_fiber_public_key, gen_rand_sha256_hash,
    now_timestamp_as_millis_u64, NetworkServiceEvent,
};
use ckb_jsonrpc_types::Status;
use ckb_types::{
    core::FeeRate,
    packed::{CellInput, Script, Transaction},
    prelude::{AsTransactionBuilder, Builder, Entity, IntoTransactionView, Pack, Unpack},
};
use ractor::call;
use secp256k1::Secp256k1;
use std::collections::HashSet;
use std::time::Duration;

const DEFAULT_EXPIRY_DELTA: u64 = 24 * 60 * 60 * 1000; // 24 hours

#[test]
fn test_per_commitment_point_and_secret_consistency() {
    init_tracing();

    let signer = InMemorySigner::generate_from_seed(&[1; 32]);
    assert_eq!(
        signer.get_commitment_point(0),
        Privkey::from(&signer.get_commitment_secret(0)).pubkey()
    );
}

#[test]
fn test_derive_private_and_public_tlc_keys() {
    let privkey = Privkey::from(&[1; 32]);
    let per_commitment_point = Privkey::from(&[2; 32]).pubkey();
    let derived_privkey = derive_private_key(&privkey, &per_commitment_point);
    let derived_pubkey = derive_tlc_pubkey(&privkey.pubkey(), &per_commitment_point);
    assert_eq!(derived_privkey.pubkey(), derived_pubkey);
}

#[tokio::test]
async fn test_open_channel_to_peer() {
    let [node_a, mut node_b] = NetworkNode::new_n_interconnected_nodes().await;

    let message = |rpc_reply| {
        NetworkActorMessage::Command(NetworkActorCommand::OpenChannel(
            OpenChannelCommand {
                peer_id: node_b.peer_id.clone(),
                public: false,
                shutdown_script: None,
                funding_amount: 100000000000,
                funding_udt_type_script: None,
                commitment_fee_rate: None,
                commitment_delay_epoch: None,
                funding_fee_rate: None,
                tlc_expiry_delta: None,
                tlc_min_value: None,
                tlc_fee_proportional_millionths: None,
                max_tlc_number_in_flight: None,
                max_tlc_value_in_flight: None,
            },
            rpc_reply,
        ))
    };
    let _open_channel_result = call!(node_a.network_actor, message)
        .expect("node_a alive")
        .expect("open channel success");

    node_b
        .expect_event(|event| match event {
            NetworkServiceEvent::ChannelPendingToBeAccepted(peer_id, channel_id) => {
                println!("A channel ({:?}) to {:?} create", channel_id, peer_id);
                assert_eq!(peer_id, &node_a.peer_id);
                true
            }
            _ => false,
        })
        .await;
}

#[tokio::test]
async fn test_open_and_accept_channel() {
    let [node_a, mut node_b] = NetworkNode::new_n_interconnected_nodes().await;

    let message = |rpc_reply| {
        NetworkActorMessage::Command(NetworkActorCommand::OpenChannel(
            OpenChannelCommand {
                peer_id: node_b.peer_id.clone(),
                public: false,
                shutdown_script: None,
                funding_amount: 100000000000,
                funding_udt_type_script: None,
                commitment_fee_rate: None,
                commitment_delay_epoch: None,
                funding_fee_rate: None,
                tlc_expiry_delta: None,
                tlc_min_value: None,
                tlc_fee_proportional_millionths: None,
                max_tlc_number_in_flight: None,
                max_tlc_value_in_flight: None,
            },
            rpc_reply,
        ))
    };
    let open_channel_result = call!(node_a.network_actor, message)
        .expect("node_a alive")
        .expect("open channel success");

    node_b
        .expect_event(|event| match event {
            NetworkServiceEvent::ChannelPendingToBeAccepted(peer_id, channel_id) => {
                println!("A channel ({:?}) to {:?} create", &channel_id, peer_id);
                assert_eq!(peer_id, &node_a.peer_id);
                true
            }
            _ => false,
        })
        .await;

    let message = |rpc_reply| {
        NetworkActorMessage::Command(NetworkActorCommand::AcceptChannel(
            AcceptChannelCommand {
                temp_channel_id: open_channel_result.channel_id,
                funding_amount: DEFAULT_AUTO_ACCEPT_CHANNEL_CKB_FUNDING_AMOUNT as u128,
                shutdown_script: None,
                max_tlc_number_in_flight: None,
                max_tlc_value_in_flight: None,
                min_tlc_value: None,
                tlc_fee_proportional_millionths: None,
                tlc_expiry_delta: None,
            },
            rpc_reply,
        ))
    };

    let _accept_channel_result = call!(node_b.network_actor, message)
        .expect("node_b alive")
        .expect("accept channel success");
}

#[tokio::test]
async fn test_create_private_channel() {
    init_tracing();

    let node_a_funding_amount = 100000000000;
    let node_b_funding_amount = 6200000000;

    let (_node_a, _node_b, _new_channel_id, _) = NetworkNode::new_2_nodes_with_established_channel(
        node_a_funding_amount,
        node_b_funding_amount,
        false,
    )
    .await;
}

#[tokio::test]
async fn test_create_channel_with_remote_tlc_info() {
    async fn test(public: bool) {
        let node_a_funding_amount = 100000000000;
        let node_b_funding_amount = 6200000000;

        let (node_a, node_b, channel_id, _) = NetworkNode::new_2_nodes_with_established_channel(
            node_a_funding_amount,
            node_b_funding_amount,
            public,
        )
        .await;

        tokio::time::sleep(tokio::time::Duration::from_millis(1000)).await;

        let node_a_channel_state = node_a.store.get_channel_actor_state(&channel_id).unwrap();
        let node_b_channel_state = node_b.store.get_channel_actor_state(&channel_id).unwrap();

        assert_eq!(
            Some(node_a_channel_state.local_tlc_info),
            node_b_channel_state.remote_tlc_info
        );
        assert_eq!(
            Some(node_b_channel_state.local_tlc_info),
            node_a_channel_state.remote_tlc_info
        );
    }

    test(true).await;
    test(false).await;
}

#[tokio::test]
async fn test_create_public_channel() {
    init_tracing();

    let node_a_funding_amount = 100000000000;
    let node_b_funding_amount = 6200000000;

    let (_node_a, _node_b, _new_channel_id, _) = NetworkNode::new_2_nodes_with_established_channel(
        node_a_funding_amount,
        node_b_funding_amount,
        true,
    )
    .await;
}

async fn do_test_owned_channel_saved_to_the_owner_graph(public: bool) {
    let node1_funding_amount = 100000000000;
    let node2_funding_amount = 6200000000;

    let (mut node1, mut node2, _new_channel_id, _) =
        NetworkNode::new_2_nodes_with_established_channel(
            node1_funding_amount,
            node2_funding_amount,
            public,
        )
        .await;

    // Wait for the channel announcement to be broadcasted
    tokio::time::sleep(tokio::time::Duration::from_millis(1000)).await;

    let node1_id = node1.peer_id.clone();
    node1.stop().await;
    let node2_id = node2.peer_id.clone();
    node2.stop().await;

    let node1_channels = node1.get_network_graph_channels().await;
    assert_eq!(node1_channels.len(), 1);
    let node1_channel = &node1_channels[0];
    assert_eq!(
        HashSet::from([node1_channel.node1_peerid(), node1_channel.node2_peerid()]),
        HashSet::from([node1_id.clone(), node2_id.clone()])
    );
    assert_ne!(node1_channel.update_of_node1, None);
    assert_ne!(node1_channel.update_of_node2, None);
    let node1_nodes = node1.get_network_graph_nodes().await;
    assert_eq!(node1_nodes.len(), 2);
    for node in node1_nodes {
        assert!(node.node_id == node1_channel.node1() || node.node_id == node1_channel.node2());
    }

    let node2_channels = node2.get_network_graph_channels().await;
    assert_eq!(node2_channels.len(), 1);
    let node2_channel = &node2_channels[0];
    assert_ne!(node2_channel.update_of_node1, None);
    assert_ne!(node2_channel.update_of_node2, None);
    assert_eq!(
        HashSet::from([node2_channel.node1_peerid(), node2_channel.node2_peerid()]),
        HashSet::from([node1_id, node2_id])
    );
    let node2_nodes = node2.get_network_graph_nodes().await;
    assert_eq!(node2_nodes.len(), 2);
    for node in node2_nodes {
        assert!(node.node_id == node2_channel.node1() || node.node_id == node2_channel.node2());
    }
}

#[tokio::test]
async fn test_owned_public_channel_saved_to_the_owner_graph() {
    do_test_owned_channel_saved_to_the_owner_graph(true).await;
}

#[tokio::test]
async fn test_owned_private_channel_saved_to_the_owner_graph() {
    do_test_owned_channel_saved_to_the_owner_graph(false).await;
}

async fn do_test_owned_channel_removed_from_graph_on_disconnected(public: bool) {
    let node1_funding_amount = 100000000000;
    let node2_funding_amount = 6200000000;

    let (mut node1, mut node2, _new_channel_id, _) =
        NetworkNode::new_2_nodes_with_established_channel(
            node1_funding_amount,
            node2_funding_amount,
            public,
        )
        .await;

    let node1_id = node1.peer_id.clone();
    let node2_id = node2.peer_id.clone();

    let node1_channels = node1.get_network_graph_channels().await;
    assert_ne!(node1_channels, vec![]);
    let node2_channels = node2.get_network_graph_channels().await;
    assert_ne!(node2_channels, vec![]);

    node1
        .network_actor
        .send_message(NetworkActorMessage::new_command(
            NetworkActorCommand::DisconnectPeer(node2_id.clone()),
        ))
        .expect("node_a alive");

    node1
        .expect_event(|event| match event {
            NetworkServiceEvent::PeerDisConnected(peer_id, _) => {
                assert_eq!(peer_id, &node2_id);
                true
            }
            _ => false,
        })
        .await;

    node2
        .expect_event(|event| match event {
            NetworkServiceEvent::PeerDisConnected(peer_id, _) => {
                assert_eq!(peer_id, &node1_id);
                true
            }
            _ => false,
        })
        .await;

    tokio::time::sleep(tokio::time::Duration::from_millis(500)).await;
    let node1_channels = node1.get_network_graph_channels().await;
    assert_eq!(node1_channels, vec![]);
    let node2_channels = node2.get_network_graph_channels().await;
    assert_eq!(node2_channels, vec![]);
}

#[tokio::test]
async fn test_owned_channel_removed_from_graph_on_disconnected_public_channel() {
    do_test_owned_channel_removed_from_graph_on_disconnected(true).await;
}

#[tokio::test]
async fn test_owned_channel_removed_from_graph_on_disconnected_private_channel() {
    do_test_owned_channel_removed_from_graph_on_disconnected(false).await;
}

async fn do_test_owned_channel_saved_to_graph_on_reconnected(public: bool) {
    let node1_funding_amount = 100000000000;
    let node2_funding_amount = 6200000000;

    let (mut node1, mut node2, _new_channel_id, _) =
        NetworkNode::new_2_nodes_with_established_channel(
            node1_funding_amount,
            node2_funding_amount,
            public,
        )
        .await;

    let node1_id = node1.peer_id.clone();
    let node2_id = node2.peer_id.clone();

    let node1_channels = node1.get_network_graph_channels().await;
    assert_ne!(node1_channels, vec![]);
    let node2_channels = node2.get_network_graph_channels().await;
    assert_ne!(node2_channels, vec![]);

    node1
        .network_actor
        .send_message(NetworkActorMessage::new_command(
            NetworkActorCommand::DisconnectPeer(node2_id.clone()),
        ))
        .expect("node_a alive");

    node1
        .expect_event(|event| match event {
            NetworkServiceEvent::PeerDisConnected(peer_id, _) => {
                assert_eq!(peer_id, &node2_id);
                true
            }
            _ => false,
        })
        .await;

    node2
        .expect_event(|event| match event {
            NetworkServiceEvent::PeerDisConnected(peer_id, _) => {
                assert_eq!(peer_id, &node1_id);
                true
            }
            _ => false,
        })
        .await;

    tokio::time::sleep(tokio::time::Duration::from_millis(500)).await;
    let node1_channels = node1.get_network_graph_channels().await;
    assert_eq!(node1_channels, vec![]);
    let node2_channels = node2.get_network_graph_channels().await;
    assert_eq!(node2_channels, vec![]);

    // Don't use `connect_to` here as that may consume the `ChannelCreated` event.
    // This is due to tentacle connection is async. We may actually send
    // the `ChannelCreated` event before the `PeerConnected` event.
    node1.connect_to_nonblocking(&node2).await;

    node1
        .expect_event(|event| match event {
            NetworkServiceEvent::ChannelCreated(peer_id, channel_id) => {
                println!("A channel ({:?}) to {:?} create", channel_id, peer_id);
                assert_eq!(peer_id, &node2_id);
                true
            }
            _ => false,
        })
        .await;

    node2
        .expect_event(|event| match event {
            NetworkServiceEvent::ChannelCreated(peer_id, channel_id) => {
                println!("A channel ({:?}) to {:?} create", channel_id, peer_id);
                assert_eq!(peer_id, &node1_id);
                true
            }
            _ => false,
        })
        .await;

    tokio::time::sleep(tokio::time::Duration::from_millis(500)).await;
    let node1_channels = node1.get_network_graph_channels().await;
    assert_ne!(node1_channels, vec![]);
    let node2_channels = node2.get_network_graph_channels().await;
    assert_ne!(node2_channels, vec![]);
}

#[tokio::test]
async fn test_owned_channel_saved_to_graph_on_reconnected_public_channel() {
    do_test_owned_channel_saved_to_graph_on_reconnected(true).await;
}

#[tokio::test]
async fn test_owned_channel_saved_to_graph_on_reconnected_private_channel() {
    do_test_owned_channel_saved_to_graph_on_reconnected(false).await;
}

async fn do_test_update_graph_balance_after_payment(public: bool) {
    init_tracing();

    let _span = tracing::info_span!("node", node = "test").entered();
    let node_a_funding_amount = 100000000000;
    let node_b_funding_amount = 6200000000;

    let (node_a, node_b, new_channel_id) =
        create_nodes_with_established_channel(node_a_funding_amount, node_b_funding_amount, public)
            .await;
    let node_a_pubkey = node_a.pubkey;
    let node_b_pubkey = node_b.pubkey;

    // Wait for the channel announcement to be broadcasted
    tokio::time::sleep(tokio::time::Duration::from_millis(2000)).await;

    let test_channel_info = |channels: Vec<ChannelInfo>,
                             node_a_pubkey: Pubkey,
                             node_b_pubkey: Pubkey,
                             node_a_balance: u128,
                             node_b_balance: u128| {
        assert_eq!(channels.len(), 1);
        let channel = &channels[0];
        assert_ne!(channel.update_of_node1, None);
        assert_ne!(channel.update_of_node2, None);
        assert_ne!(channel.get_channel_update_of(node_a_pubkey), None);
        assert_ne!(channel.get_channel_update_of(node_b_pubkey), None);
        assert_eq!(
            channel
                .get_channel_update_of(node_a_pubkey)
                .unwrap()
                .outbound_liquidity,
            Some(node_a_balance)
        );
        assert_eq!(
            channel
                .get_channel_update_of(node_b_pubkey)
                .unwrap()
                .outbound_liquidity,
            Some(node_b_balance)
        );
    };

    let node_a_old_balance = node_a.get_local_balance_from_channel(new_channel_id);
    let node_b_old_balance = node_b.get_local_balance_from_channel(new_channel_id);
    let node_a_old_channels = node_a.get_network_graph_channels().await;
    let node_b_old_channels = node_b.get_network_graph_channels().await;
    test_channel_info(
        node_a_old_channels,
        node_a_pubkey,
        node_b_pubkey,
        node_a_old_balance,
        node_b_old_balance,
    );
    test_channel_info(
        node_b_old_channels,
        node_a_pubkey,
        node_b_pubkey,
        node_a_old_balance,
        node_b_old_balance,
    );

    let message = |rpc_reply| -> NetworkActorMessage {
        NetworkActorMessage::Command(NetworkActorCommand::SendPayment(
            SendPaymentCommand {
                target_pubkey: Some(node_b_pubkey),
                amount: Some(10000),
                payment_hash: None,
                final_tlc_expiry_delta: None,
                tlc_expiry_limit: None,
                invoice: None,
                timeout: None,
                max_fee_amount: None,
                max_parts: None,
                keysend: Some(true),
                udt_type_script: None,
                allow_self_payment: false,
                hop_hints: None,
                dry_run: false,
            },
            rpc_reply,
        ))
    };
    let res1 = call!(node_a.network_actor, message)
        .expect("node_a alive")
        .unwrap();
    // this is the payment_hash generated by keysend
    assert_eq!(res1.status, PaymentSessionStatus::Created);
    let payment_hash1 = res1.payment_hash;

    // the second payment is send from node_b to node_a
    let message = |rpc_reply| -> NetworkActorMessage {
        NetworkActorMessage::Command(NetworkActorCommand::SendPayment(
            SendPaymentCommand {
                target_pubkey: Some(node_a_pubkey),
                amount: Some(9999),
                payment_hash: None,
                final_tlc_expiry_delta: None,
                invoice: None,
                timeout: None,
                tlc_expiry_limit: None,
                max_fee_amount: None,
                max_parts: None,
                keysend: Some(true),
                udt_type_script: None,
                allow_self_payment: false,
                hop_hints: None,
                dry_run: false,
            },
            rpc_reply,
        ))
    };
    let res2 = call!(node_b.network_actor, message)
        .expect("node_a alive")
        .unwrap();
    // this is the payment_hash generated by keysend
    assert_eq!(res2.status, PaymentSessionStatus::Created);
    let payment_hash2 = res2.payment_hash;

    // sleep for 2 seconds to make sure the payment is processed
    tokio::time::sleep(tokio::time::Duration::from_millis(2000)).await;

    let message = |rpc_reply| -> NetworkActorMessage {
        NetworkActorMessage::Command(NetworkActorCommand::GetPayment(payment_hash1, rpc_reply))
    };
    let res = call!(node_a.network_actor, message)
        .expect("node_a alive")
        .unwrap();
    assert_eq!(res.status, PaymentSessionStatus::Success);
    assert_eq!(res.failed_error, None);

    let message = |rpc_reply| -> NetworkActorMessage {
        NetworkActorMessage::Command(NetworkActorCommand::GetPayment(payment_hash2, rpc_reply))
    };
    let res = call!(node_b.network_actor, message)
        .expect("node_a alive")
        .unwrap();

    assert_eq!(res.status, PaymentSessionStatus::Success);
    assert_eq!(res.failed_error, None);

    let node_a_new_balance = node_a.get_local_balance_from_channel(new_channel_id);
    let node_b_new_balance = node_b.get_local_balance_from_channel(new_channel_id);

    // assert the balance is right,
    // node_a send 10000 to node_b, and node_b send 9999 to node_a
    // so the balance should be node_a_old_balance - 1, node_b_old_balance + 1
    assert_eq!(node_a_new_balance, node_a_old_balance - 1);
    assert_eq!(node_b_new_balance, node_b_old_balance + 1);

    let node_a_new_channels = node_a.get_network_graph_channels().await;
    let node_b_new_channels = node_b.get_network_graph_channels().await;
    test_channel_info(
        node_a_new_channels,
        node_a_pubkey,
        node_b_pubkey,
        node_a_new_balance,
        node_b_new_balance,
    );
    test_channel_info(
        node_b_new_channels,
        node_a_pubkey,
        node_b_pubkey,
        node_a_new_balance,
        node_b_new_balance,
    );
}

#[tokio::test]
async fn test_update_graph_balance_after_payment_public_channel() {
    do_test_update_graph_balance_after_payment(true).await;
}

#[tokio::test]
async fn test_update_graph_balance_after_payment_private_channel() {
    do_test_update_graph_balance_after_payment(false).await;
}

#[tokio::test]
async fn test_public_channel_saved_to_the_other_nodes_graph() {
    init_tracing();

    let node1_funding_amount = 100000000000;
    let node2_funding_amount = 6200000000;

    let [mut node1, mut node2, mut node3] = NetworkNode::new_n_interconnected_nodes().await;
    let (_channel_id, funding_tx) = establish_channel_between_nodes(
        &mut node1,
        &mut node2,
        true,
        node1_funding_amount,
        node2_funding_amount,
        None,
        None,
        None,
        None,
        None,
        None,
        None,
        None,
        None,
        None,
    )
    .await;
    let status = node3.submit_tx(funding_tx).await;
    assert_eq!(status, Status::Committed);

    // Wait for the channel announcement to be broadcasted
    tokio::time::sleep(tokio::time::Duration::from_millis(1000)).await;

    node3.stop().await;
    let channels = node3.get_network_graph_channels().await;
    assert_eq!(channels.len(), 1);
    let channel = &channels[0];
    assert_eq!(
        HashSet::from([channel.node1_peerid(), channel.node2_peerid()]),
        HashSet::from([node1.peer_id.clone(), node2.peer_id.clone()])
    );

    let nodes = node3.get_network_graph_nodes().await;
    let node_pubkeys = nodes
        .iter()
        .map(|node| node.node_id)
        .collect::<HashSet<_>>();
    assert!(node_pubkeys.contains(&channel.node1()));
    assert!(node_pubkeys.contains(&channel.node2()));
}

#[tokio::test]
async fn test_public_channel_with_unconfirmed_funding_tx() {
    init_tracing();

    let node1_funding_amount = 100000000000;
    let node2_funding_amount = 6200000000;

    let [mut node1, mut node2, mut node3] = NetworkNode::new_n_interconnected_nodes().await;
    let (_channel_id, _funding_tx) = establish_channel_between_nodes(
        &mut node1,
        &mut node2,
        true,
        node1_funding_amount,
        node2_funding_amount,
        None,
        None,
        None,
        None,
        None,
        None,
        None,
        None,
        None,
        None,
    )
    .await;

    // We should submit the transaction to node 3's chain actor here.
    // If we don't do that node 3 will deem the funding transaction unconfirmed,
    // thus refusing to save the channel to the graph.

    // Wait for the channel announcement to be broadcasted
    tokio::time::sleep(tokio::time::Duration::from_millis(1000)).await;

    node3.stop().await;
    let channels = node3.get_network_graph_channels().await;
    // No channels here as node 3 didn't think the funding transaction is confirmed.
    assert_eq!(channels.len(), 0);
}

#[tokio::test]
async fn test_network_send_payment_normal_keysend_workflow() {
    init_tracing();

    let _span = tracing::info_span!("node", node = "test").entered();
    let node_a_funding_amount = 100000000000;
    let node_b_funding_amount = 6200000000;

    let (node_a, node_b, channel_id) =
        create_nodes_with_established_channel(node_a_funding_amount, node_b_funding_amount, true)
            .await;

    let node_a_local_balance = node_a.get_local_balance_from_channel(channel_id);
    let node_b_local_balance = node_b.get_local_balance_from_channel(channel_id);

    // Wait for the channel announcement to be broadcasted
    tokio::time::sleep(tokio::time::Duration::from_millis(1000)).await;

    let node_b_pubkey = node_b.pubkey;
    let message = |rpc_reply| -> NetworkActorMessage {
        NetworkActorMessage::Command(NetworkActorCommand::SendPayment(
            SendPaymentCommand {
                target_pubkey: Some(node_b_pubkey),
                amount: Some(10000),
                payment_hash: None,
                final_tlc_expiry_delta: None,
                tlc_expiry_limit: None,
                invoice: None,
                timeout: None,
                max_fee_amount: None,
                max_parts: None,
                keysend: Some(true),
                udt_type_script: None,
                allow_self_payment: false,
                hop_hints: None,
                dry_run: false,
                custom_records: None,
            },
            rpc_reply,
        ))
    };
    let res = call!(node_a.network_actor, message)
        .expect("node_a alive")
        .unwrap();
    // this is the payment_hash generated by keysend
    assert_eq!(res.status, PaymentSessionStatus::Created);
    let payment_hash = res.payment_hash;

    tokio::time::sleep(tokio::time::Duration::from_millis(2000)).await;

    let message = |rpc_reply| -> NetworkActorMessage {
        NetworkActorMessage::Command(NetworkActorCommand::GetPayment(payment_hash, rpc_reply))
    };
    let res = call!(node_a.network_actor, message)
        .expect("node_a alive")
        .unwrap();

    let new_balance_node_a = node_a.get_local_balance_from_channel(channel_id);
    let new_balance_node_b = node_b.get_local_balance_from_channel(channel_id);

    assert_eq!(node_a_local_balance - new_balance_node_a, 10000);
    assert_eq!(new_balance_node_b - node_b_local_balance, 10000);

    tokio::time::sleep(tokio::time::Duration::from_millis(1000)).await;

    assert_eq!(res.status, PaymentSessionStatus::Success);
    assert_eq!(res.failed_error, None);

    // we can make the same payment again, since payment_hash will be generated randomly
    let message = |rpc_reply| -> NetworkActorMessage {
        NetworkActorMessage::Command(NetworkActorCommand::SendPayment(
            SendPaymentCommand {
                target_pubkey: Some(node_b_pubkey),
                amount: Some(10000),
                payment_hash: None,
                final_tlc_expiry_delta: None,
                invoice: None,
                timeout: None,
                tlc_expiry_limit: None,
                max_fee_amount: None,
                max_parts: None,
                keysend: Some(true),
                udt_type_script: None,
                allow_self_payment: false,
                hop_hints: None,
                dry_run: false,
                custom_records: None,
            },
            rpc_reply,
        ))
    };
    let res = call!(node_a.network_actor, message)
        .expect("node_a alive")
        .unwrap();
    // this is the payment_hash generated by keysend
    assert_eq!(res.status, PaymentSessionStatus::Created);
    let payment_hash = res.payment_hash;

    tokio::time::sleep(tokio::time::Duration::from_millis(2000)).await;
    let message = |rpc_reply| -> NetworkActorMessage {
        NetworkActorMessage::Command(NetworkActorCommand::GetPayment(payment_hash, rpc_reply))
    };
    let res = call!(node_a.network_actor, message)
        .expect("node_a alive")
        .unwrap();

    assert_eq!(res.status, PaymentSessionStatus::Success);
    assert_eq!(res.failed_error, None);
}

#[tokio::test]
async fn test_network_send_payment_send_each_other() {
    init_tracing();

    let _span = tracing::info_span!("node", node = "test").entered();
    let node_a_funding_amount = 100000000000;
    let node_b_funding_amount = 6200000000;

    let (node_a, node_b, new_channel_id) =
        create_nodes_with_established_channel(node_a_funding_amount, node_b_funding_amount, true)
            .await;
    // Wait for the channel announcement to be broadcasted
    tokio::time::sleep(tokio::time::Duration::from_millis(1000)).await;
    let node_a_old_balance = node_a.get_local_balance_from_channel(new_channel_id);
    let node_b_old_balance = node_b.get_local_balance_from_channel(new_channel_id);

    let node_a_pubkey = node_a.pubkey;
    let node_b_pubkey = node_b.pubkey;
    let message = |rpc_reply| -> NetworkActorMessage {
        NetworkActorMessage::Command(NetworkActorCommand::SendPayment(
            SendPaymentCommand {
                target_pubkey: Some(node_b_pubkey),
                amount: Some(10000),
                payment_hash: None,
                final_tlc_expiry_delta: None,
                tlc_expiry_limit: None,
                invoice: None,
                timeout: None,
                max_fee_amount: None,
                max_parts: None,
                keysend: Some(true),
                udt_type_script: None,
                allow_self_payment: false,
                hop_hints: None,
                dry_run: false,
                custom_records: None,
            },
            rpc_reply,
        ))
    };
    let res1 = call!(node_a.network_actor, message)
        .expect("node_a alive")
        .unwrap();
    // this is the payment_hash generated by keysend
    assert_eq!(res1.status, PaymentSessionStatus::Created);
    let payment_hash1 = res1.payment_hash;

    // the second payment is send from node_b to node_a
    let message = |rpc_reply| -> NetworkActorMessage {
        NetworkActorMessage::Command(NetworkActorCommand::SendPayment(
            SendPaymentCommand {
                target_pubkey: Some(node_a_pubkey),
                amount: Some(9999),
                payment_hash: None,
                final_tlc_expiry_delta: None,
                invoice: None,
                timeout: None,
                tlc_expiry_limit: None,
                max_fee_amount: None,
                max_parts: None,
                keysend: Some(true),
                udt_type_script: None,
                allow_self_payment: false,
                hop_hints: None,
                dry_run: false,
                custom_records: None,
            },
            rpc_reply,
        ))
    };
    let res2 = call!(node_b.network_actor, message)
        .expect("node_a alive")
        .unwrap();
    // this is the payment_hash generated by keysend
    assert_eq!(res2.status, PaymentSessionStatus::Created);
    let payment_hash2 = res2.payment_hash;

    // sleep for 2 seconds to make sure the payment is processed
    tokio::time::sleep(tokio::time::Duration::from_millis(4000)).await;

    let message = |rpc_reply| -> NetworkActorMessage {
        NetworkActorMessage::Command(NetworkActorCommand::GetPayment(payment_hash1, rpc_reply))
    };
    let res = call!(node_a.network_actor, message)
        .expect("node_a alive")
        .unwrap();
    assert_eq!(res.status, PaymentSessionStatus::Success);
    assert_eq!(res.failed_error, None);

    let message = |rpc_reply| -> NetworkActorMessage {
        NetworkActorMessage::Command(NetworkActorCommand::GetPayment(payment_hash2, rpc_reply))
    };
    let res = call!(node_b.network_actor, message)
        .expect("node_a alive")
        .unwrap();

    assert_eq!(res.status, PaymentSessionStatus::Success);
    assert_eq!(res.failed_error, None);

    let node_a_new_balance = node_a.get_local_balance_from_channel(new_channel_id);
    let node_b_new_balance = node_b.get_local_balance_from_channel(new_channel_id);

    // assert the balance is right,
    // node_a send 10000 to node_b, and node_b send 9999 to node_a
    // so the balance should be node_a_old_balance - 1, node_b_old_balance + 1
    assert_eq!(node_a_new_balance, node_a_old_balance - 1);
    assert_eq!(node_b_new_balance, node_b_old_balance + 1);
}

#[tokio::test]
async fn test_network_send_payment_more_send_each_other() {
    init_tracing();

    // node_a -> node_b  add_tlc 10000
    // node_b -> node_a  add_tlc 9999
    // node_a -> node_b  add_tlc 9999
    // node_b -> node_a  add_tlc 10000
    //
    // all the add_tlc are added at the same time
    // and the final balance should be same as the initial balance

    let _span = tracing::info_span!("node", node = "test").entered();
    let node_a_funding_amount = 100000000000;
    let node_b_funding_amount = 6200000000;

    let (node_a, node_b, new_channel_id) =
        create_nodes_with_established_channel(node_a_funding_amount, node_b_funding_amount, true)
            .await;
    // Wait for the channel announcement to be broadcasted
    tokio::time::sleep(tokio::time::Duration::from_millis(1000)).await;
    let node_a_old_balance = node_a.get_local_balance_from_channel(new_channel_id);
    let node_b_old_balance = node_b.get_local_balance_from_channel(new_channel_id);

    let node_a_pubkey = node_a.pubkey;
    let node_b_pubkey = node_b.pubkey;
    let message = |rpc_reply| -> NetworkActorMessage {
        NetworkActorMessage::Command(NetworkActorCommand::SendPayment(
            SendPaymentCommand {
                target_pubkey: Some(node_b_pubkey),
                amount: Some(10000),
                payment_hash: None,
                final_tlc_expiry_delta: None,
                tlc_expiry_limit: None,
                invoice: None,
                timeout: None,
                max_fee_amount: None,
                max_parts: None,
                keysend: Some(true),
                udt_type_script: None,
                allow_self_payment: false,
                custom_records: None,
                hop_hints: None,
                dry_run: false,
            },
            rpc_reply,
        ))
    };
    let res1 = call!(node_a.network_actor, message)
        .expect("node_a alive")
        .unwrap();
    // this is the payment_hash generated by keysend
    assert_eq!(res1.status, PaymentSessionStatus::Created);
    let payment_hash1 = res1.payment_hash;

    // the second payment is send from node_b to node_a
    let message = |rpc_reply| -> NetworkActorMessage {
        NetworkActorMessage::Command(NetworkActorCommand::SendPayment(
            SendPaymentCommand {
                target_pubkey: Some(node_a_pubkey),
                amount: Some(9999),
                payment_hash: None,
                final_tlc_expiry_delta: None,
                invoice: None,
                timeout: None,
                tlc_expiry_limit: None,
                max_fee_amount: None,
                max_parts: None,
                keysend: Some(true),
                udt_type_script: None,
                allow_self_payment: false,
                custom_records: None,
                hop_hints: None,
                dry_run: false,
            },
            rpc_reply,
        ))
    };
    let res2 = call!(node_b.network_actor, message)
        .expect("node_a alive")
        .unwrap();
    // this is the payment_hash generated by keysend
    assert_eq!(res2.status, PaymentSessionStatus::Created);
    let payment_hash2 = res2.payment_hash;

    let message = |rpc_reply| -> NetworkActorMessage {
        NetworkActorMessage::Command(NetworkActorCommand::SendPayment(
            SendPaymentCommand {
                target_pubkey: Some(node_b_pubkey),
                amount: Some(9999),
                payment_hash: None,
                final_tlc_expiry_delta: None,
                tlc_expiry_limit: None,
                invoice: None,
                timeout: None,
                max_fee_amount: None,
                max_parts: None,
                keysend: Some(true),
                udt_type_script: None,
                allow_self_payment: false,
                custom_records: None,
                hop_hints: None,
                dry_run: false,
            },
            rpc_reply,
        ))
    };
    let res3 = call!(node_a.network_actor, message)
        .expect("node_a alive")
        .unwrap();
    // this is the payment_hash generated by keysend
    assert_eq!(res3.status, PaymentSessionStatus::Created);
    let payment_hash3 = res3.payment_hash;

    // the second payment is send from node_b to node_a
    let message = |rpc_reply| -> NetworkActorMessage {
        NetworkActorMessage::Command(NetworkActorCommand::SendPayment(
            SendPaymentCommand {
                target_pubkey: Some(node_a_pubkey),
                amount: Some(10000),
                payment_hash: None,
                final_tlc_expiry_delta: None,
                invoice: None,
                timeout: None,
                tlc_expiry_limit: None,
                max_fee_amount: None,
                max_parts: None,
                keysend: Some(true),
                udt_type_script: None,
                allow_self_payment: false,
                custom_records: None,
                hop_hints: None,
                dry_run: false,
            },
            rpc_reply,
        ))
    };
    let res4 = call!(node_b.network_actor, message)
        .expect("node_a alive")
        .unwrap();
    // this is the payment_hash generated by keysend
    assert_eq!(res4.status, PaymentSessionStatus::Created);
    let payment_hash4 = res4.payment_hash;

    // sleep for 3 seconds to make sure the payment is processed
    node_a.wait_until_success(payment_hash1).await;
    node_b.wait_until_success(payment_hash2).await;
    node_a.wait_until_success(payment_hash3).await;
    node_b.wait_until_success(payment_hash4).await;

    let node_a_new_balance = node_a.get_local_balance_from_channel(new_channel_id);
    let node_b_new_balance = node_b.get_local_balance_from_channel(new_channel_id);

    // assert the balance is right, the balance should be same as the initial balance
    assert_eq!(node_a_new_balance, node_a_old_balance);
    assert_eq!(node_b_new_balance, node_b_old_balance);
}

#[tokio::test]
async fn test_network_send_payment_send_with_ack() {
    init_tracing();

    let _span = tracing::info_span!("node", node = "test").entered();
    let node_a_funding_amount = 100000000000;
    let node_b_funding_amount = 6200000000;

    let (node_a, node_b, _new_channel_id) =
        create_nodes_with_established_channel(node_a_funding_amount, node_b_funding_amount, true)
            .await;
    // Wait for the channel announcement to be broadcasted
    tokio::time::sleep(tokio::time::Duration::from_millis(1000)).await;

    let node_b_pubkey = node_b.pubkey;
    let message = |rpc_reply| -> NetworkActorMessage {
        NetworkActorMessage::Command(NetworkActorCommand::SendPayment(
            SendPaymentCommand {
                target_pubkey: Some(node_b_pubkey),
                amount: Some(10000),
                payment_hash: None,
                final_tlc_expiry_delta: None,
                tlc_expiry_limit: None,
                invoice: None,
                timeout: None,
                max_fee_amount: None,
                max_parts: None,
                keysend: Some(true),
                udt_type_script: None,
                allow_self_payment: false,
                hop_hints: None,
                dry_run: false,
                custom_records: None,
            },
            rpc_reply,
        ))
    };
    let res1 = call!(node_a.network_actor, message)
        .expect("node_a alive")
        .unwrap();
    // this is the payment_hash generated by keysend
    assert_eq!(res1.status, PaymentSessionStatus::Created);
    let payment_hash1 = res1.payment_hash;

    // DON'T WAIT FOR A MOMENT, so the second payment will meet WaitingTlcAck first
    // but payment session will handle this case

    // we can make the same payment again, since payment_hash will be generated randomly
    let message = |rpc_reply| -> NetworkActorMessage {
        NetworkActorMessage::Command(NetworkActorCommand::SendPayment(
            SendPaymentCommand {
                target_pubkey: Some(node_b_pubkey),
                amount: Some(10000),
                payment_hash: None,
                final_tlc_expiry_delta: None,
                invoice: None,
                timeout: None,
                tlc_expiry_limit: None,
                max_fee_amount: None,
                max_parts: None,
                keysend: Some(true),
                udt_type_script: None,
                allow_self_payment: false,
                hop_hints: None,
                dry_run: false,
                custom_records: None,
            },
            rpc_reply,
        ))
    };
    let res2 = call!(node_a.network_actor, message).expect("node_a alive");
    // the second send_payment will be blocked by WaitingTlcAck, since we didn't wait for a moment
    assert!(res2.is_ok());
    let payment_hash2 = res2.unwrap().payment_hash;

    node_a.wait_until_success(payment_hash1).await;
    node_a.wait_until_success(payment_hash2).await;
}

#[tokio::test]
async fn test_network_send_previous_tlc_error() {
    init_tracing();

    let _span = tracing::info_span!("node", node = "test").entered();
    let node_a_funding_amount = 100000000000;
    let node_b_funding_amount = 6200000000;

    let (node_a, mut node_b, new_channel_id) =
        create_nodes_with_established_channel(node_a_funding_amount, node_b_funding_amount, true)
            .await;
    // Wait for the channel announcement to be broadcasted
    tokio::time::sleep(tokio::time::Duration::from_millis(2000)).await;

    let secp = Secp256k1::new();
    let keys: Vec<Privkey> = std::iter::repeat_with(gen_rand_fiber_private_key)
        .take(1)
        .collect();
    let hops_infos = vec![
        PaymentHopData {
            amount: 2,
            expiry: 3,
            next_hop: Some(keys[0].pubkey()),
            funding_tx_hash: Hash256::default(),
            hash_algorithm: HashAlgorithm::Sha256,
            payment_preimage: None,
            custom_records: None,
        },
        PaymentHopData {
            amount: 8,
            expiry: 9,
            next_hop: None,
            funding_tx_hash: Hash256::default(),
            hash_algorithm: HashAlgorithm::Sha256,
            payment_preimage: None,
            custom_records: None,
        },
    ];
    let generated_payment_hash = gen_rand_sha256_hash();

    let packet = PeeledOnionPacket::create(
        gen_rand_fiber_private_key(),
        hops_infos.clone(),
        Some(generated_payment_hash.as_ref().to_vec()),
        &secp,
    )
    .expect("create peeled packet");

    // step1: try to send a invalid onion_packet with add_tlc
    // ==================================================================================
    let message = |rpc_reply| -> NetworkActorMessage {
        NetworkActorMessage::Command(NetworkActorCommand::ControlFiberChannel(
            ChannelCommandWithId {
                channel_id: new_channel_id,
                command: ChannelCommand::AddTlc(
                    AddTlcCommand {
                        amount: 10000,
                        payment_hash: generated_payment_hash,
                        expiry: DEFAULT_EXPIRY_DELTA + now_timestamp_as_millis_u64(),
                        hash_algorithm: HashAlgorithm::Sha256,
                        // invalid onion packet
                        onion_packet: packet.next.clone(),
                        shared_secret: packet.shared_secret,
                        previous_tlc: None,
                    },
                    rpc_reply,
                ),
            },
        ))
    };

    let res = call!(node_a.network_actor, message).expect("node_a alive");
    assert!(res.is_ok());
    let node_b_peer_id = node_b.peer_id.clone();
    node_b
        .expect_event(|event| match event {
            NetworkServiceEvent::DebugEvent(DebugEvent::AddTlcFailed(
                peer_id,
                payment_hash,
                err,
            )) => {
                assert_eq!(peer_id, &node_b_peer_id);
                assert_eq!(payment_hash, &generated_payment_hash);
                assert_eq!(err.error_code, TlcErrorCode::InvalidOnionPayload);
                true
            }
            _ => false,
        })
        .await;
    // sleep 2 seconds to make sure node_b processed handle_add_tlc_peer_message
    tokio::time::sleep(tokio::time::Duration::from_secs(1)).await;

    // XXXXXXXXXXXXXXXXXXXXXXXXXXXXXXXXXXXXXXXXXXXXXXXXXXXXXXXXXXXXXXXXXXXXXXXXXXXXXXXXX

    // step2: try to send the second valid payment, expect it to success
    let message = |rpc_reply| -> NetworkActorMessage {
        NetworkActorMessage::Command(NetworkActorCommand::SendPayment(
            SendPaymentCommand {
                target_pubkey: Some(node_b.pubkey),
                amount: Some(10000),
                payment_hash: None,
                final_tlc_expiry_delta: None,
                invoice: None,
                timeout: None,
                max_fee_amount: None,
                max_parts: None,
                keysend: Some(true),
                udt_type_script: None,
                allow_self_payment: false,
                hop_hints: None,
                dry_run: false,
                custom_records: None,
                tlc_expiry_limit: None,
            },
            rpc_reply,
        ))
    };

    let res = call!(node_a.network_actor, message).expect("node_a alive");
    assert!(res.is_ok());
    let payment_hash = res.unwrap().payment_hash;

    node_a.wait_until_success(payment_hash).await;
}

#[tokio::test]
async fn test_network_send_payment_keysend_with_payment_hash() {
    init_tracing();

    let _span = tracing::info_span!("node", node = "test").entered();
    let node_a_funding_amount = 100000000000;
    let node_b_funding_amount = 6200000000;

    let (node_a, node_b, _new_channel_id) =
        create_nodes_with_established_channel(node_a_funding_amount, node_b_funding_amount, true)
            .await;
    // Wait for the channel announcement to be broadcasted
    tokio::time::sleep(tokio::time::Duration::from_millis(1000)).await;

    let node_b_pubkey = node_b.pubkey;
    let payment_hash = gen_rand_sha256_hash();

    // This payment request is without an invoice, the receiver will return an error `IncorrectOrUnknownPaymentDetails`
    let message = |rpc_reply| -> NetworkActorMessage {
        NetworkActorMessage::Command(NetworkActorCommand::SendPayment(
            SendPaymentCommand {
                target_pubkey: Some(node_b_pubkey),
                amount: Some(10000),
                payment_hash: Some(payment_hash),
                final_tlc_expiry_delta: None,
                tlc_expiry_limit: None,

                invoice: None,
                timeout: None,
                max_fee_amount: None,
                max_parts: None,
                keysend: Some(true),
                udt_type_script: None,
                allow_self_payment: false,
                hop_hints: None,
                dry_run: false,
                custom_records: None,
            },
            rpc_reply,
        ))
    };
    let res = call!(node_a.network_actor, message).expect("node_a alive");
    assert!(res
        .err()
        .unwrap()
        .contains("keysend payment should not have payment_hash"));
}

#[tokio::test]
async fn test_network_send_payment_final_incorrect_hash() {
    init_tracing();

    let _span = tracing::info_span!("node", node = "test").entered();
    let node_a_funding_amount = 100000000000;
    let node_b_funding_amount = 6200000000;

    let (node_a, node_b, channel_id) =
        create_nodes_with_established_channel(node_a_funding_amount, node_b_funding_amount, true)
            .await;
    // Wait for the channel announcement to be broadcasted
    tokio::time::sleep(tokio::time::Duration::from_millis(1000)).await;

    let node_a_local_balance = node_a.get_local_balance_from_channel(channel_id);
    let node_b_local_balance = node_b.get_local_balance_from_channel(channel_id);

    let node_b_pubkey = node_b.pubkey;
    let payment_hash = gen_rand_sha256_hash();

    // This payment request is without an invoice, the receiver will return an error `IncorrectOrUnknownPaymentDetails`
    let message = |rpc_reply| -> NetworkActorMessage {
        NetworkActorMessage::Command(NetworkActorCommand::SendPayment(
            SendPaymentCommand {
                target_pubkey: Some(node_b_pubkey),
                amount: Some(10000),
                payment_hash: Some(payment_hash),
                final_tlc_expiry_delta: None,
                tlc_expiry_limit: None,
                invoice: None,
                timeout: None,
                max_fee_amount: None,
                max_parts: None,
                keysend: None,
                udt_type_script: None,
                allow_self_payment: false,
                hop_hints: None,
                dry_run: false,
                custom_records: None,
            },
            rpc_reply,
        ))
    };
    let res = call!(node_a.network_actor, message).expect("node_a alive");
    assert!(res.is_ok());

    let message = |rpc_reply| -> NetworkActorMessage {
        NetworkActorMessage::Command(NetworkActorCommand::GetPayment(payment_hash, rpc_reply))
    };
    let res = call!(node_a.network_actor, message).expect("node_a alive");
    assert!(res.is_ok());
    assert_eq!(res.unwrap().status, PaymentSessionStatus::Inflight);

    tokio::time::sleep(tokio::time::Duration::from_millis(2000)).await;

    let message = |rpc_reply| -> NetworkActorMessage {
        NetworkActorMessage::Command(NetworkActorCommand::GetPayment(payment_hash, rpc_reply))
    };
    let res = call!(node_a.network_actor, message).expect("node_a alive");
    let res = res.unwrap();
    assert_eq!(res.status, PaymentSessionStatus::Failed);
    assert_eq!(
        res.failed_error,
        Some("IncorrectOrUnknownPaymentDetails".to_string())
    );

    let new_balance_node_a = node_a.get_local_balance_from_channel(channel_id);
    let new_balance_node_b = node_b.get_local_balance_from_channel(channel_id);

    assert_eq!(node_a_local_balance - new_balance_node_a, 0);
    assert_eq!(new_balance_node_b - node_b_local_balance, 0);
}

#[tokio::test]
async fn test_network_send_payment_target_not_found() {
    init_tracing();

    let _span = tracing::info_span!("node", node = "test").entered();
    let node_a_funding_amount = 100000000000;
    let node_b_funding_amount = 6200000000;

    let (node_a, _node_b, _new_channel_id) =
        create_nodes_with_established_channel(node_a_funding_amount, node_b_funding_amount, true)
            .await;
    // Wait for the channel announcement to be broadcasted
    tokio::time::sleep(tokio::time::Duration::from_millis(1000)).await;

    let node_b_pubkey = gen_rand_fiber_public_key();
    let message = |rpc_reply| -> NetworkActorMessage {
        NetworkActorMessage::Command(NetworkActorCommand::SendPayment(
            SendPaymentCommand {
                target_pubkey: Some(node_b_pubkey),
                amount: Some(10000),
                payment_hash: Some(gen_rand_sha256_hash()),
                final_tlc_expiry_delta: None,
                tlc_expiry_limit: None,
                invoice: None,
                timeout: None,
                max_fee_amount: None,
                max_parts: None,
                keysend: None,
                udt_type_script: None,
                allow_self_payment: false,
                hop_hints: None,
                dry_run: false,
                custom_records: None,
            },
            rpc_reply,
        ))
    };
    let res = call!(node_a.network_actor, message).expect("node_a alive");
    assert!(res.is_err());
    assert!(res.err().unwrap().contains("no path found"));
}

#[tokio::test]
async fn test_network_send_payment_amount_is_too_large() {
    init_tracing();

    let _span = tracing::info_span!("node", node = "test").entered();
    let node_a_funding_amount = 100000000000 + MIN_RESERVED_CKB;
    let node_b_funding_amount = MIN_RESERVED_CKB + 2;

    let (node_a, node_b, _new_channel_id) =
        create_nodes_with_established_channel(node_a_funding_amount, node_b_funding_amount, true)
            .await;
    // Wait for the channel announcement to be broadcasted
    tokio::time::sleep(tokio::time::Duration::from_millis(1000)).await;

    let node_b_pubkey = node_b.pubkey;
    let message = |rpc_reply| -> NetworkActorMessage {
        NetworkActorMessage::Command(NetworkActorCommand::SendPayment(
            SendPaymentCommand {
                target_pubkey: Some(node_b_pubkey),
                amount: Some(100000000000 + 5),
                payment_hash: Some(gen_rand_sha256_hash()),
                final_tlc_expiry_delta: None,
                tlc_expiry_limit: None,
                invoice: None,
                timeout: None,
                max_fee_amount: None,
                max_parts: None,
                keysend: None,
                udt_type_script: None,
                allow_self_payment: false,
                hop_hints: None,
                dry_run: false,
                custom_records: None,
            },
            rpc_reply,
        ))
    };
    let res = call!(node_a.network_actor, message).expect("node_a alive");

    assert!(res.is_err());
    // because the amount is too large, we will consider balance for direct channel
    // so fail to build a path
    assert!(res.err().unwrap().contains("no path found"));
}

// FIXME: this is the case send_payment with direct channels, we should handle this case
#[tokio::test]
async fn test_network_send_payment_with_dry_run() {
    init_tracing();

    let _span = tracing::info_span!("node", node = "test").entered();
    let node_a_funding_amount = 100000000000;
    let node_b_funding_amount = 62000000000;

    let (node_a, node_b, _new_channel_id) =
        create_nodes_with_established_channel(node_a_funding_amount, node_b_funding_amount, true)
            .await;
    // Wait for the channel announcement to be broadcasted
    tokio::time::sleep(tokio::time::Duration::from_millis(1000)).await;

    let node_b_pubkey = node_b.pubkey;
    let message = |rpc_reply| -> NetworkActorMessage {
        NetworkActorMessage::Command(NetworkActorCommand::SendPayment(
            SendPaymentCommand {
                target_pubkey: Some(node_b_pubkey),
                amount: Some(100000),
                payment_hash: Some(gen_rand_sha256_hash()),
                final_tlc_expiry_delta: None,
                invoice: None,
                timeout: None,
                max_fee_amount: None,
                tlc_expiry_limit: None,
                max_parts: None,
                keysend: None,
                udt_type_script: None,
                allow_self_payment: false,
                hop_hints: None,
                dry_run: true,
                custom_records: None,
            },
            rpc_reply,
        ))
    };
    let res = call!(node_a.network_actor, message).expect("node_a alive");
    assert!(res.is_ok());
    let res = res.unwrap();
    assert_eq!(res.status, PaymentSessionStatus::Created);
    // since there are only sender and receiver in the router, fee will be 0
    assert_eq!(res.fee, 0);

    let message = |rpc_reply| -> NetworkActorMessage {
        NetworkActorMessage::Command(NetworkActorCommand::SendPayment(
            SendPaymentCommand {
                target_pubkey: Some(gen_rand_fiber_public_key()),
                amount: Some(1000 + 5),
                payment_hash: Some(gen_rand_sha256_hash()),
                final_tlc_expiry_delta: None,
                invoice: None,
                timeout: None,
                max_fee_amount: None,
                tlc_expiry_limit: None,
                max_parts: None,
                keysend: None,
                udt_type_script: None,
                allow_self_payment: false,
                hop_hints: None,
                dry_run: true,
                custom_records: None,
            },
            rpc_reply,
        ))
    };
    let res = call!(node_a.network_actor, message).expect("node_a alive");
    // since the target is not valid, the payment check will fail
    assert!(res.is_err());
}

#[tokio::test]
async fn test_send_payment_with_3_nodes() {
    init_tracing();
    let _span = tracing::info_span!("node", node = "test").entered();
    let (node_a, node_b, node_c, channel_1, channel_2) = create_3_nodes_with_established_channel(
        (100000000000, 100000000000),
        (100000000000, 100000000000),
        true,
    )
    .await;
    let node_a_local = node_a.get_local_balance_from_channel(channel_1);
    let node_b_local_left = node_b.get_local_balance_from_channel(channel_1);
    let node_b_local_right = node_b.get_local_balance_from_channel(channel_2);
    let node_c_local = node_c.get_local_balance_from_channel(channel_2);

    // sleep for 2 seconds to make sure the channel is established
    tokio::time::sleep(tokio::time::Duration::from_millis(1000)).await;
    let sent_amount = 1000000 + 5;
    let node_c_pubkey = node_c.pubkey;
    let message = |rpc_reply| -> NetworkActorMessage {
        NetworkActorMessage::Command(NetworkActorCommand::SendPayment(
            SendPaymentCommand {
                target_pubkey: Some(node_c_pubkey),
                amount: Some(sent_amount),
                payment_hash: None,
                final_tlc_expiry_delta: None,
                invoice: None,
                timeout: None,
                max_fee_amount: None,
                tlc_expiry_limit: None,
                max_parts: None,
                keysend: Some(true),
                udt_type_script: None,
                allow_self_payment: false,
                hop_hints: None,
                dry_run: false,
                custom_records: None,
            },
            rpc_reply,
        ))
    };
    let res = call!(node_a.network_actor, message).expect("node_a alive");
    assert!(res.is_ok());
    let res = res.unwrap();
    assert_eq!(res.status, PaymentSessionStatus::Created);
    assert!(res.fee > 0);
    // sleep for 2 seconds to make sure the payment is sent
    tokio::time::sleep(tokio::time::Duration::from_millis(2000)).await;
    let message = |rpc_reply| -> NetworkActorMessage {
        NetworkActorMessage::Command(NetworkActorCommand::GetPayment(res.payment_hash, rpc_reply))
    };
    let res = call!(node_a.network_actor, message)
        .expect("node_a alive")
        .unwrap();
    assert_eq!(res.status, PaymentSessionStatus::Success);
    assert_eq!(res.failed_error, None);

    let new_node_a_local = node_a.get_local_balance_from_channel(channel_1);
    let new_node_b_left = node_b.get_local_balance_from_channel(channel_1);
    let new_node_b_right = node_b.get_local_balance_from_channel(channel_2);
    let new_node_c_local = node_c.get_local_balance_from_channel(channel_2);

    let node_a_sent = node_a_local - new_node_a_local;
    assert_eq!(node_a_sent, sent_amount + res.fee);
    let node_b_sent = node_b_local_right - new_node_b_right;
    let node_b_received = new_node_b_left - node_b_local_left;
    let node_b_got = node_b_received - node_b_sent;
    assert_eq!(node_b_got, res.fee);
    let node_c_got = new_node_c_local - node_c_local;
    assert_eq!(node_c_got, sent_amount);
}

#[tokio::test]
async fn test_send_payment_with_rev_3_nodes() {
    init_tracing();
    let _span = tracing::info_span!("node", node = "test").entered();
    let (nodes, channels) = create_n_nodes_and_channels_with_index_amounts(
        vec![
            ((2, 1), (100000000000, 100000000000)),
            ((1, 0), (100000000000, 100000000000)),
        ]
        .as_slice(),
        3,
        true,
    )
    .await;

    let [node_a, node_b, node_c] = nodes.try_into().expect("3 nodes");
    let [channel_1, channel_2] = channels.try_into().expect("2 channels");

    let node_c_local = node_c.get_local_balance_from_channel(channel_1);
    let node_b_local_right = node_b.get_local_balance_from_channel(channel_1);
    let node_b_local_left = node_b.get_local_balance_from_channel(channel_2);
    let node_a_local = node_a.get_local_balance_from_channel(channel_2);

    let sent_amount = 1000000 + 5;
    let node_a_pubkey = node_a.pubkey;
    let message = |rpc_reply| -> NetworkActorMessage {
        NetworkActorMessage::Command(NetworkActorCommand::SendPayment(
            SendPaymentCommand {
                target_pubkey: Some(node_a_pubkey),
                amount: Some(sent_amount),
                payment_hash: None,
                final_tlc_expiry_delta: None,
                invoice: None,
                timeout: None,
                max_fee_amount: None,
                tlc_expiry_limit: None,
                max_parts: None,
                keysend: Some(true),
                udt_type_script: None,
                allow_self_payment: false,
                hop_hints: None,
                dry_run: false,
                custom_records: None,
            },
            rpc_reply,
        ))
    };
    let res = call!(node_c.network_actor, message).expect("node_a alive");
    assert!(res.is_ok());
    let res = res.unwrap();
    assert_eq!(res.status, PaymentSessionStatus::Created);
    assert!(res.fee > 0);
    // sleep for 2 seconds to make sure the payment is sent
    tokio::time::sleep(tokio::time::Duration::from_millis(2000)).await;
    let message = |rpc_reply| -> NetworkActorMessage {
        NetworkActorMessage::Command(NetworkActorCommand::GetPayment(res.payment_hash, rpc_reply))
    };
    let res = call!(node_c.network_actor, message)
        .expect("node_a alive")
        .unwrap();
    assert_eq!(res.status, PaymentSessionStatus::Success);
    assert_eq!(res.failed_error, None);

    let new_node_c_local = node_c.get_local_balance_from_channel(channel_1);
    let new_node_b_right = node_b.get_local_balance_from_channel(channel_1);
    let new_node_b_left = node_b.get_local_balance_from_channel(channel_2);
    let new_node_a_local = node_a.get_local_balance_from_channel(channel_2);

    let node_c_sent = node_c_local - new_node_c_local;
    assert_eq!(node_c_sent, sent_amount + res.fee);
    let node_b_sent = node_b_local_left - new_node_b_left;
    let node_b_received = new_node_b_right - node_b_local_right;
    let node_b_got = node_b_received - node_b_sent;
    assert_eq!(node_b_got, res.fee);
    let node_a_got = new_node_a_local - node_a_local;
    assert_eq!(node_a_got, sent_amount);
}

#[tokio::test]
async fn test_send_payment_with_max_nodes() {
    init_tracing();
    let _span = tracing::info_span!("node", node = "test").entered();
    let nodes_num = 15;
    let last = nodes_num - 1;
    let amounts = vec![(100000000000, 100000000000); nodes_num - 1];
    let (nodes, channels) =
        create_n_nodes_with_established_channel(&amounts, nodes_num, true).await;
    let source_node = &nodes[0];
    let target_pubkey = nodes[last].pubkey;

    let sender_local = nodes[0].get_local_balance_from_channel(channels[0]);
    let receiver_local = nodes[last].get_local_balance_from_channel(channels[last - 1]);

    // sleep for seconds to make sure the channel is established
    tokio::time::sleep(tokio::time::Duration::from_millis(500)).await;
    let sent_amount = 1000000 + 5;

    let message = |rpc_reply| -> NetworkActorMessage {
        NetworkActorMessage::Command(NetworkActorCommand::SendPayment(
            SendPaymentCommand {
                target_pubkey: Some(target_pubkey),
                amount: Some(sent_amount),
                payment_hash: None,
                final_tlc_expiry_delta: None,
                invoice: None,
                timeout: None,
                max_fee_amount: None,
                tlc_expiry_limit: None,
                max_parts: None,
                keysend: Some(true),
                udt_type_script: None,
                allow_self_payment: false,
                hop_hints: None,
                dry_run: true,
                custom_records: None,
            },
            rpc_reply,
        ))
    };
    let res = call!(source_node.network_actor, message).expect("node_a alive");
    assert!(res.is_ok());

    let message = |rpc_reply| -> NetworkActorMessage {
        NetworkActorMessage::Command(NetworkActorCommand::SendPayment(
            SendPaymentCommand {
                target_pubkey: Some(target_pubkey),
                amount: Some(sent_amount),
                payment_hash: None,
                final_tlc_expiry_delta: None,
                invoice: None,
                timeout: None,
                max_fee_amount: None,
                tlc_expiry_limit: None,
                max_parts: None,
                keysend: Some(true),
                udt_type_script: None,
                allow_self_payment: false,
                hop_hints: None,
                dry_run: false,
                custom_records: None,
            },
            rpc_reply,
        ))
    };
    let source_node = &nodes[0];
    let res = call!(source_node.network_actor, message).expect("node_a alive");
    assert!(res.is_ok());
    let res = res.unwrap();
    assert_eq!(res.status, PaymentSessionStatus::Created);
    assert!(res.fee > 0);

    // sleep for 8 seconds to make sure the payment is sent
    tokio::time::sleep(tokio::time::Duration::from_millis(8000)).await;

    let message = |rpc_reply| -> NetworkActorMessage {
        NetworkActorMessage::Command(NetworkActorCommand::GetPayment(res.payment_hash, rpc_reply))
    };
    let res = call!(nodes[0].network_actor, message)
        .expect("node_a alive")
        .unwrap();
    assert_eq!(res.status, PaymentSessionStatus::Success);
    assert_eq!(res.failed_error, None);
    nodes[0].wait_until_success(res.payment_hash).await;

    let sender_local_new = nodes[0].get_local_balance_from_channel(channels[0]);
    let receiver_local_new = nodes[last].get_local_balance_from_channel(channels[last - 1]);

    let sender_sent = sender_local - sender_local_new;
    let receiver_received = receiver_local_new - receiver_local;

    assert_eq!(sender_sent, sent_amount + res.fee);
    assert_eq!(receiver_received, sent_amount);
}

#[tokio::test]
async fn test_send_payment_with_3_nodes_overflow() {
    // Fix issue #361

    init_tracing();
    let _span = tracing::info_span!("node", node = "test").entered();
    let (node_a, _node_b, node_c, ..) = create_3_nodes_with_established_channel(
        (1000000000 * 100000000, 1000000000 * 100000000),
        (1000000000 * 100000000, 1000000000 * 100000000),
        true,
    )
    .await;

    // sleep for 2 seconds to make sure the channel is established
    tokio::time::sleep(tokio::time::Duration::from_millis(1000)).await;
    let sent_amount = 0xfffffffffffffffffffffffffffffff;
    let node_c_pubkey = node_c.pubkey;
    let message = |rpc_reply| -> NetworkActorMessage {
        NetworkActorMessage::Command(NetworkActorCommand::SendPayment(
            SendPaymentCommand {
                target_pubkey: Some(node_c_pubkey),
                amount: Some(sent_amount),
                payment_hash: None,
                final_tlc_expiry_delta: None,
                invoice: None,
                timeout: None,
                max_fee_amount: None,
                tlc_expiry_limit: None,
                max_parts: None,
                keysend: Some(true),
                udt_type_script: None,
                allow_self_payment: false,
                hop_hints: None,
                dry_run: false,
                custom_records: None,
            },
            rpc_reply,
        ))
    };
    let res = call!(node_a.network_actor, message).expect("node_a alive");
    assert!(res.is_err());
    assert!(res
        .err()
        .unwrap()
        .contains("The payment amount (21267647932558653966460912964485513215) should be less than 1844674407370955161"));
}

#[tokio::test]
async fn test_send_payment_fail_with_3_nodes_invalid_hash() {
    init_tracing();
    let _span = tracing::info_span!("node", node = "test").entered();

    let (node_a, node_b, node_c, channel_1, channel_2) = create_3_nodes_with_established_channel(
        (100000000000, 100000000000),
        (100000000000, 100000000000),
        true,
    )
    .await;

    let node_a_local = node_a.get_local_balance_from_channel(channel_1);
    let node_b_local_left = node_b.get_local_balance_from_channel(channel_1);
    let node_b_local_right = node_b.get_local_balance_from_channel(channel_2);
    let node_c_local = node_c.get_local_balance_from_channel(channel_2);

    // sleep for 2 seconds to make sure the channel is established
    tokio::time::sleep(tokio::time::Duration::from_millis(1000)).await;
    let node_c_pubkey = node_c.pubkey;
    let message = |rpc_reply| -> NetworkActorMessage {
        NetworkActorMessage::Command(NetworkActorCommand::SendPayment(
            SendPaymentCommand {
                target_pubkey: Some(node_c_pubkey),
                amount: Some(1000000 + 5),
                payment_hash: Some(gen_rand_sha256_hash()), // this payment hash is not from node_c
                final_tlc_expiry_delta: None,
                invoice: None,
                timeout: None,
                max_fee_amount: None,
                tlc_expiry_limit: None,
                max_parts: None,
                keysend: None,
                udt_type_script: None,
                allow_self_payment: false,
                hop_hints: None,
                dry_run: false,
                custom_records: None,
            },
            rpc_reply,
        ))
    };
    let res = call!(node_a.network_actor, message).expect("node_a alive");
    assert!(res.is_ok());
    let res = res.unwrap();
    assert_eq!(res.status, PaymentSessionStatus::Created);
    assert!(res.fee > 0);
    // sleep for 2 seconds to make sure the payment is sent
    tokio::time::sleep(tokio::time::Duration::from_millis(2000)).await;
    let message = |rpc_reply| -> NetworkActorMessage {
        NetworkActorMessage::Command(NetworkActorCommand::GetPayment(res.payment_hash, rpc_reply))
    };
    let res = call!(node_a.network_actor, message)
        .expect("node_a alive")
        .unwrap();
    assert_eq!(res.status, PaymentSessionStatus::Failed);
    assert_eq!(
        res.failed_error,
        Some("IncorrectOrUnknownPaymentDetails".to_string())
    );

    let new_node_a_local = node_a.get_local_balance_from_channel(channel_1);
    let new_node_b_left = node_b.get_local_balance_from_channel(channel_1);
    let new_node_b_right = node_b.get_local_balance_from_channel(channel_2);
    let new_node_c_local = node_c.get_local_balance_from_channel(channel_2);

    let node_a_sent = node_a_local - new_node_a_local;
    assert_eq!(node_a_sent, 0);
    let node_b_sent = node_b_local_right - new_node_b_right;
    let node_b_received = new_node_b_left - node_b_local_left;
    let node_b_got = node_b_received - node_b_sent;
    assert_eq!(node_b_got, 0);
    let node_c_got = new_node_c_local - node_c_local;
    assert_eq!(node_c_got, 0);
}

#[tokio::test]
async fn test_send_payment_fail_with_3_nodes_final_tlc_expiry_delta() {
    // Fix issue #367, we should check the final_tlc_expiry_delta

    init_tracing();
    let _span = tracing::info_span!("node", node = "test").entered();

    let (node_a, _node_b, node_c, ..) = create_3_nodes_with_established_channel(
        (100000000000, 100000000000),
        (100000000000, 100000000000),
        true,
    )
    .await;

    // sleep for 2 seconds to make sure the channel is established
    tokio::time::sleep(tokio::time::Duration::from_millis(1000)).await;
    let node_c_pubkey = node_c.pubkey;
    let message = |rpc_reply| -> NetworkActorMessage {
        NetworkActorMessage::Command(NetworkActorCommand::SendPayment(
            SendPaymentCommand {
                target_pubkey: Some(node_c_pubkey),
                amount: Some(1000000000),
                payment_hash: None,
                final_tlc_expiry_delta: Some(86400000 + 100), // should be in normal range
                invoice: None,
                timeout: None,
                max_fee_amount: None,
                tlc_expiry_limit: None,
                max_parts: None,
                keysend: Some(true),
                udt_type_script: None,
                allow_self_payment: false,
                hop_hints: None,
                dry_run: false,
                custom_records: None,
            },
            rpc_reply,
        ))
    };
    let res = call!(node_a.network_actor, message).expect("node_a alive");
    assert!(res.is_ok());
    let res = res.unwrap();
    assert_eq!(res.status, PaymentSessionStatus::Created);

    let node_c_pubkey = node_c.pubkey;
    let message = |rpc_reply| -> NetworkActorMessage {
        NetworkActorMessage::Command(NetworkActorCommand::SendPayment(
            SendPaymentCommand {
                target_pubkey: Some(node_c_pubkey),
                amount: Some(1000000000),
                payment_hash: None,
                final_tlc_expiry_delta: Some(14 * 24 * 60 * 60 * 1000 + 1), // 14 days + 1 ms
                invoice: None,
                timeout: None,
                max_fee_amount: None,
                tlc_expiry_limit: None,
                max_parts: None,
                keysend: Some(true),
                udt_type_script: None,
                allow_self_payment: false,
                hop_hints: None,
                dry_run: false,
                custom_records: None,
            },
            rpc_reply,
        ))
    };
    let res = call!(node_a.network_actor, message).expect("node_a alive");
    assert!(res.is_err());
    assert!(res.unwrap_err().contains("invalid final_tlc_expiry_delta"));

    let node_c_pubkey = node_c.pubkey;
    let message = |rpc_reply| -> NetworkActorMessage {
        NetworkActorMessage::Command(NetworkActorCommand::SendPayment(
            SendPaymentCommand {
                target_pubkey: Some(node_c_pubkey),
                amount: Some(1000000000),
                payment_hash: None,
                final_tlc_expiry_delta: Some(14 * 24 * 60 * 60 * 1000 - 100), // 14 days - 100, will not find a path
                invoice: None,
                timeout: None,
                max_fee_amount: None,
                tlc_expiry_limit: None,
                max_parts: None,
                keysend: Some(true),
                udt_type_script: None,
                allow_self_payment: false,
                hop_hints: None,
                dry_run: false,
                custom_records: None,
            },
            rpc_reply,
        ))
    };
    let res = call!(node_a.network_actor, message).expect("node_a alive");
    assert!(res.is_err());
    assert!(res.unwrap_err().contains("no path found"));
}

#[tokio::test]
async fn test_send_payment_fail_with_3_nodes_dry_run_fee() {
    // Fix issue #360, dryrun option should get correct fee

    init_tracing();
    let _span = tracing::info_span!("node", node = "test").entered();

    let (node_a, _node_b, node_c, ..) = create_3_nodes_with_established_channel(
        (100000000000, 100000000000),
        (100000000000, 100000000000),
        true,
    )
    .await;

    // sleep for 2 seconds to make sure the channel is established
    tokio::time::sleep(tokio::time::Duration::from_millis(2000)).await;
    let node_c_pubkey = node_c.pubkey;
    let message = |rpc_reply| -> NetworkActorMessage {
        NetworkActorMessage::Command(NetworkActorCommand::SendPayment(
            SendPaymentCommand {
                target_pubkey: Some(node_c_pubkey),
                amount: Some(2000000000),
                payment_hash: None,
                final_tlc_expiry_delta: None,
                invoice: None,
                timeout: None,
                max_fee_amount: None,
                tlc_expiry_limit: None,
                max_parts: None,
                keysend: Some(true),
                udt_type_script: None,
                allow_self_payment: false,
                hop_hints: None,
                dry_run: true,
                custom_records: None,
            },
            rpc_reply,
        ))
    };
    let res = call!(node_a.network_actor, message).expect("node_a alive");
    assert!(res.is_ok());
    let res = res.unwrap();
    assert_eq!(res.fee, 2000000);

    let message = |rpc_reply| -> NetworkActorMessage {
        NetworkActorMessage::Command(NetworkActorCommand::SendPayment(
            SendPaymentCommand {
                target_pubkey: Some(node_c_pubkey),
                amount: Some(1000000000),
                payment_hash: None,
                final_tlc_expiry_delta: None,
                invoice: None,
                timeout: None,
                max_fee_amount: None,
                tlc_expiry_limit: None,
                max_parts: None,
                keysend: Some(true),
                udt_type_script: None,
                allow_self_payment: false,
                hop_hints: None,
                dry_run: true,
                custom_records: None,
            },
            rpc_reply,
        ))
    };
    let res = call!(node_a.network_actor, message).expect("node_a alive");
    assert!(res.is_ok());
    let res = res.unwrap();
    // expect smaller fee since amount is smaller
    assert_eq!(res.fee, 1000000);

    let node_c_pubkey = node_c.pubkey;
    let message = |rpc_reply| -> NetworkActorMessage {
        NetworkActorMessage::Command(NetworkActorCommand::SendPayment(
            SendPaymentCommand {
                target_pubkey: Some(node_c_pubkey),
                amount: Some(1000000000),
                payment_hash: None,
                final_tlc_expiry_delta: None,
                invoice: None,
                timeout: None,
                max_fee_amount: Some(res.fee), // exact the same fee limit
                tlc_expiry_limit: None,
                max_parts: None,
                keysend: Some(true),
                udt_type_script: None,
                allow_self_payment: false,
                hop_hints: None,
                dry_run: false,
                custom_records: None,
            },
            rpc_reply,
        ))
    };
    let res = call!(node_a.network_actor, message).expect("node_a alive");
    assert!(res.is_ok());
    let res = res.unwrap();
    assert_eq!(res.fee, 1000000);

    let node_c_pubkey = node_c.pubkey;
    let message = |rpc_reply| -> NetworkActorMessage {
        NetworkActorMessage::Command(NetworkActorCommand::SendPayment(
            SendPaymentCommand {
                target_pubkey: Some(node_c_pubkey),
                amount: Some(1000000000),
                payment_hash: None,
                final_tlc_expiry_delta: None,
                invoice: None,
                timeout: None,
                max_fee_amount: Some(res.fee - 1), // set a smaller fee limit, path find will fail
                tlc_expiry_limit: None,
                max_parts: None,
                keysend: Some(true),
                udt_type_script: None,
                allow_self_payment: false,
                hop_hints: None,
                dry_run: false,
                custom_records: None,
            },
            rpc_reply,
        ))
    };
    let res = call!(node_a.network_actor, message).expect("node_a alive");
    assert!(res.is_err());
}

#[tokio::test]
async fn test_network_send_payment_dry_run_can_still_query() {
    init_tracing();

    let _span = tracing::info_span!("node", node = "test").entered();
    let node_a_funding_amount = 100000000000;
    let node_b_funding_amount = 6200000000;

    let (node_a, node_b, _new_channel_id) =
        create_nodes_with_established_channel(node_a_funding_amount, node_b_funding_amount, true)
            .await;
    // Wait for the channel announcement to be broadcasted
    tokio::time::sleep(tokio::time::Duration::from_millis(2000)).await;

    let payment_hash = gen_rand_sha256_hash();
    let node_b_pubkey = node_b.pubkey;
    let message = |rpc_reply| -> NetworkActorMessage {
        NetworkActorMessage::Command(NetworkActorCommand::SendPayment(
            SendPaymentCommand {
                target_pubkey: Some(node_b_pubkey),
                amount: Some(10000),
                payment_hash: Some(payment_hash),
                final_tlc_expiry_delta: None,
                invoice: None,
                timeout: None,
                max_fee_amount: None,
                tlc_expiry_limit: None,
                max_parts: None,
                keysend: None,
                udt_type_script: None,
                allow_self_payment: false,
                hop_hints: None,
                dry_run: false,
                custom_records: None,
            },
            rpc_reply,
        ))
    };
    let res = call!(node_a.network_actor, message).expect("node_a alive");
    assert!(res.is_ok());

    // sleep for a while to make sure the payment session is created
    tokio::time::sleep(tokio::time::Duration::from_millis(500)).await;
    let message = |rpc_reply| -> NetworkActorMessage {
        NetworkActorMessage::Command(NetworkActorCommand::SendPayment(
            SendPaymentCommand {
                target_pubkey: Some(node_b_pubkey),
                amount: Some(10000),
                payment_hash: Some(payment_hash),
                final_tlc_expiry_delta: None,
                invoice: None,
                timeout: None,
                max_fee_amount: None,
                tlc_expiry_limit: None,
                max_parts: None,
                keysend: None,
                udt_type_script: None,
                allow_self_payment: false,
                hop_hints: None,
                dry_run: true,
                custom_records: None,
            },
            rpc_reply,
        ))
    };
    let res = call!(node_a.network_actor, message).expect("node_a alive");
    assert!(res.is_ok());
}

#[tokio::test]
async fn test_network_send_payment_dry_run_will_not_create_payment_session() {
    init_tracing();

    let _span = tracing::info_span!("node", node = "test").entered();
    let node_a_funding_amount = 100000000000;
    let node_b_funding_amount = 6200000000;

    let (node_a, node_b, _new_channel_id) =
        create_nodes_with_established_channel(node_a_funding_amount, node_b_funding_amount, true)
            .await;
    // Wait for the channel announcement to be broadcasted
    tokio::time::sleep(tokio::time::Duration::from_millis(2000)).await;

    let payment_hash = gen_rand_sha256_hash();
    let node_b_pubkey = node_b.pubkey;
    let message = |rpc_reply| -> NetworkActorMessage {
        NetworkActorMessage::Command(NetworkActorCommand::SendPayment(
            SendPaymentCommand {
                target_pubkey: Some(node_b_pubkey),
                amount: Some(10000),
                payment_hash: Some(payment_hash),
                final_tlc_expiry_delta: None,
                invoice: None,
                timeout: None,
                max_fee_amount: None,
                tlc_expiry_limit: None,
                max_parts: None,
                keysend: None,
                udt_type_script: None,
                allow_self_payment: false,
                hop_hints: None,
                dry_run: true,
                custom_records: None,
            },
            rpc_reply,
        ))
    };
    let res = call!(node_a.network_actor, message).expect("node_a alive");
    dbg!(&res);
    assert!(res.is_ok());

    // make sure we can send the same payment after dry run query
    tokio::time::sleep(tokio::time::Duration::from_millis(500)).await;
    let message = |rpc_reply| -> NetworkActorMessage {
        NetworkActorMessage::Command(NetworkActorCommand::SendPayment(
            SendPaymentCommand {
                target_pubkey: Some(node_b_pubkey),
                amount: Some(10000),
                payment_hash: Some(payment_hash),
                final_tlc_expiry_delta: None,
                invoice: None,
                timeout: None,
                max_fee_amount: None,
                tlc_expiry_limit: None,
                max_parts: None,
                keysend: None,
                udt_type_script: None,
                allow_self_payment: false,
                hop_hints: None,
                dry_run: false,
                custom_records: None,
            },
            rpc_reply,
        ))
    };
    let res = call!(node_a.network_actor, message).expect("node_a alive");
    assert!(res.is_ok());
}

#[tokio::test]
async fn test_stash_broadcast_messages() {
    init_tracing();

    let _span = tracing::info_span!("node", node = "test").entered();

    let node_a_funding_amount = 100000000000;
    let node_b_funding_amount = 6200000000;

    let (_node_a, _node_b, _new_channel_id, _) = NetworkNode::new_2_nodes_with_established_channel(
        node_a_funding_amount,
        node_b_funding_amount,
        true,
    )
    .await;

    // Wait for the channel announcement to be broadcasted
    tokio::time::sleep(tokio::time::Duration::from_millis(1000)).await;
}

async fn do_test_channel_commitment_tx_after_add_tlc(algorithm: HashAlgorithm) {
    let [mut node_a, mut node_b] = NetworkNode::new_n_interconnected_nodes().await;

    let node_a_funding_amount = 100000000000;
    let node_b_funidng_amount = 6200000000;

    let message = |rpc_reply| {
        NetworkActorMessage::Command(NetworkActorCommand::OpenChannel(
            OpenChannelCommand {
                peer_id: node_b.peer_id.clone(),
                public: false,
                shutdown_script: None,
                funding_amount: node_a_funding_amount,
                funding_udt_type_script: None,
                commitment_fee_rate: None,
                commitment_delay_epoch: None,
                funding_fee_rate: None,
                tlc_expiry_delta: None,
                tlc_min_value: None,
                tlc_fee_proportional_millionths: None,
                max_tlc_number_in_flight: None,
                max_tlc_value_in_flight: None,
            },
            rpc_reply,
        ))
    };
    let open_channel_result = call!(node_a.network_actor, message)
        .expect("node_a alive")
        .expect("open channel success");

    node_b
        .expect_event(|event| match event {
            NetworkServiceEvent::ChannelPendingToBeAccepted(peer_id, channel_id) => {
                println!("A channel ({:?}) to {:?} create", &channel_id, peer_id);
                assert_eq!(peer_id, &node_a.peer_id);
                true
            }
            _ => false,
        })
        .await;
    let message = |rpc_reply| {
        NetworkActorMessage::Command(NetworkActorCommand::AcceptChannel(
            AcceptChannelCommand {
                temp_channel_id: open_channel_result.channel_id,
                funding_amount: node_b_funidng_amount,
                shutdown_script: None,
                max_tlc_number_in_flight: None,
                max_tlc_value_in_flight: None,
                min_tlc_value: None,
                tlc_fee_proportional_millionths: None,
                tlc_expiry_delta: None,
            },
            rpc_reply,
        ))
    };
    let accept_channel_result = call!(node_b.network_actor, message)
        .expect("node_b alive")
        .expect("accept channel success");
    let new_channel_id = accept_channel_result.new_channel_id;

    node_a
        .expect_event(|event| match event {
            NetworkServiceEvent::ChannelReady(peer_id, channel_id, _funding_tx_hash) => {
                println!(
                    "A channel ({:?}) to {:?} is now ready",
                    &channel_id, &peer_id
                );
                assert_eq!(peer_id, &node_b.peer_id);
                assert_eq!(channel_id, &new_channel_id);
                true
            }
            _ => false,
        })
        .await;

    node_b
        .expect_event(|event| match event {
            NetworkServiceEvent::ChannelReady(peer_id, channel_id, _funding_tx_hash) => {
                println!(
                    "A channel ({:?}) to {:?} is now ready",
                    &channel_id, &peer_id
                );
                assert_eq!(peer_id, &node_a.peer_id);
                assert_eq!(channel_id, &new_channel_id);
                true
            }
            _ => false,
        })
        .await;

    let preimage = [1; 32];
    let digest = algorithm.hash(preimage);
    let tlc_amount = 1000000000;

    let add_tlc_result = call!(node_a.network_actor, |rpc_reply| {
        NetworkActorMessage::Command(NetworkActorCommand::ControlFiberChannel(
            ChannelCommandWithId {
                channel_id: new_channel_id,
                command: ChannelCommand::AddTlc(
                    AddTlcCommand {
                        amount: tlc_amount,
                        hash_algorithm: algorithm,
                        payment_hash: digest.into(),
                        expiry: now_timestamp_as_millis_u64() + DEFAULT_EXPIRY_DELTA,
                        onion_packet: None,
                        shared_secret: NO_SHARED_SECRET,
                        previous_tlc: None,
                    },
                    rpc_reply,
                ),
            },
        ))
    })
    .expect("node_b alive")
    .expect("successfully added tlc");

    dbg!(&add_tlc_result);

    // Since we currently automatically send a `CommitmentSigned` message
    // after sending a `AddTlc` message, we can expect the `RemoteCommitmentSigned`
    // to be received by node b.
    let node_b_commitment_tx = node_b
        .expect_to_process_event(|event| match event {
            NetworkServiceEvent::RemoteCommitmentSigned(peer_id, channel_id, tx, _) => {
                println!(
                    "Commitment tx {:?} from {:?} for channel {:?} received",
                    &tx, peer_id, channel_id
                );
                assert_eq!(peer_id, &node_a.peer_id);
                assert_eq!(channel_id, &new_channel_id);
                Some(tx.clone())
            }
            _ => None,
        })
        .await;

    tokio::time::sleep(tokio::time::Duration::from_millis(1000)).await;

    call!(node_b.network_actor, |rpc_reply| {
        NetworkActorMessage::Command(NetworkActorCommand::ControlFiberChannel(
            ChannelCommandWithId {
                channel_id: new_channel_id,
                command: ChannelCommand::RemoveTlc(
                    RemoveTlcCommand {
                        id: add_tlc_result.tlc_id,
                        reason: RemoveTlcReason::RemoveTlcFulfill(RemoveTlcFulfill {
                            payment_preimage: preimage.into(),
                        }),
                    },
                    rpc_reply,
                ),
            },
        ))
    })
    .expect("node_b alive")
    .expect("successfully removed tlc");

    // Since we currently automatically send a `CommitmentSigned` message
    // after sending a `RemoveTlc` message, we can expect the `RemoteCommitmentSigned`
    // to be received by node a.
    let node_a_commitment_tx = node_a
        .expect_to_process_event(|event| match event {
            NetworkServiceEvent::RemoteCommitmentSigned(peer_id, channel_id, tx, _) => {
                println!(
                    "Commitment tx {:?} from {:?} for channel {:?} received",
                    &tx, peer_id, channel_id
                );
                assert_eq!(peer_id, &node_b.peer_id);
                assert_eq!(channel_id, &new_channel_id);
                Some(tx.clone())
            }
            _ => None,
        })
        .await;

    assert_eq!(
        node_a.submit_tx(node_a_commitment_tx.clone()).await,
        Status::Committed
    );

    assert_eq!(
        node_b.submit_tx(node_b_commitment_tx.clone()).await,
        Status::Committed
    );
}

#[tokio::test]
async fn test_channel_commitment_tx_after_add_tlc_ckbhash() {
    do_test_channel_commitment_tx_after_add_tlc(HashAlgorithm::CkbHash).await
}

#[tokio::test]
async fn test_channel_commitment_tx_after_add_tlc_sha256() {
    do_test_channel_commitment_tx_after_add_tlc(HashAlgorithm::Sha256).await
}

async fn do_test_remove_tlc_with_wrong_hash_algorithm(
    correct_algorithm: HashAlgorithm,
    wrong_algorithm: HashAlgorithm,
) {
    let node_a_funding_amount = 100000000000;
    let node_b_funding_amount = 6200000000;

    let (node_a, node_b, new_channel_id, _) = NetworkNode::new_2_nodes_with_established_channel(
        node_a_funding_amount,
        node_b_funding_amount,
        false,
    )
    .await;

    let preimage = [1; 32];
    let digest = correct_algorithm.hash(preimage);
    let tlc_amount = 1000000000;

    let add_tlc_result = call!(node_a.network_actor, |rpc_reply| {
        NetworkActorMessage::Command(NetworkActorCommand::ControlFiberChannel(
            ChannelCommandWithId {
                channel_id: new_channel_id,
                command: ChannelCommand::AddTlc(
                    AddTlcCommand {
                        amount: tlc_amount,
                        hash_algorithm: correct_algorithm,
                        payment_hash: digest.into(),
                        expiry: now_timestamp_as_millis_u64() + DEFAULT_EXPIRY_DELTA,
                        onion_packet: None,
                        shared_secret: NO_SHARED_SECRET,
                        previous_tlc: None,
                    },
                    rpc_reply,
                ),
            },
        ))
    })
    .expect("node_b alive")
    .expect("successfully added tlc");

    dbg!(&add_tlc_result);

    dbg!("Sleeping for some time to wait for the AddTlc processed by both party");
    tokio::time::sleep(tokio::time::Duration::from_secs(1)).await;

    call!(node_b.network_actor, |rpc_reply| {
        NetworkActorMessage::Command(NetworkActorCommand::ControlFiberChannel(
            ChannelCommandWithId {
                channel_id: new_channel_id,
                command: ChannelCommand::RemoveTlc(
                    RemoveTlcCommand {
                        id: add_tlc_result.tlc_id,
                        reason: RemoveTlcReason::RemoveTlcFulfill(RemoveTlcFulfill {
                            payment_preimage: preimage.into(),
                        }),
                    },
                    rpc_reply,
                ),
            },
        ))
    })
    .expect("node_b alive")
    .expect("successfully removed tlc");

    dbg!("Sleeping for some time to wait for the RemoveTlc processed by both party");
    tokio::time::sleep(tokio::time::Duration::from_secs(1)).await;

    let preimage = [2; 32];
    // create a new payment hash
    let digest = correct_algorithm.hash(preimage);
    let add_tlc_result = call!(node_a.network_actor, |rpc_reply| {
        NetworkActorMessage::Command(NetworkActorCommand::ControlFiberChannel(
            ChannelCommandWithId {
                channel_id: new_channel_id,
                command: ChannelCommand::AddTlc(
                    AddTlcCommand {
                        amount: tlc_amount,
                        hash_algorithm: wrong_algorithm,
                        payment_hash: digest.into(),
                        expiry: now_timestamp_as_millis_u64() + DEFAULT_EXPIRY_DELTA,
                        onion_packet: None,
                        shared_secret: NO_SHARED_SECRET,
                        previous_tlc: None,
                    },
                    rpc_reply,
                ),
            },
        ))
    })
    .expect("node_b alive")
    .expect("successfully added tlc");

    dbg!(&add_tlc_result);

    dbg!("Sleeping for some time to wait for the AddTlc processed by both party");
    tokio::time::sleep(tokio::time::Duration::from_secs(1)).await;

    let remove_tlc_result = call!(node_b.network_actor, |rpc_reply| {
        NetworkActorMessage::Command(NetworkActorCommand::ControlFiberChannel(
            ChannelCommandWithId {
                channel_id: new_channel_id,
                command: ChannelCommand::RemoveTlc(
                    RemoveTlcCommand {
                        id: add_tlc_result.tlc_id,
                        reason: RemoveTlcReason::RemoveTlcFulfill(RemoveTlcFulfill {
                            payment_preimage: preimage.into(),
                        }),
                    },
                    rpc_reply,
                ),
            },
        ))
    })
    .expect("node_b alive");

    dbg!(&remove_tlc_result);
    assert!(remove_tlc_result.is_err());
}

#[tokio::test]
async fn do_test_channel_remote_commitment_error() {
    // https://github.com/nervosnetwork/fiber/issues/447
    let node_a_funding_amount = 100000000000;
    let node_b_funding_amount = 100000000000;

    let tlc_number_in_flight_limit = 5;
    let [mut node_a, mut node_b] = NetworkNode::new_n_interconnected_nodes().await;

    let (new_channel_id, _funding_tx) = establish_channel_between_nodes(
        &mut node_a,
        &mut node_b,
        false,
        node_a_funding_amount,
        node_b_funding_amount,
        Some(tlc_number_in_flight_limit as u64),
        None,
        None,
        None,
        None,
        Some(tlc_number_in_flight_limit as u64),
        None,
        None,
        None,
        None,
    )
    .await;

    let mut all_sent = vec![];
    let mut batch_remove_count = 0;
    while batch_remove_count <= 3 {
        let preimage: [u8; 32] = gen_rand_sha256_hash().as_ref().try_into().unwrap();

        // create a new payment hash
        let hash_algorithm = HashAlgorithm::Sha256;
        let digest = hash_algorithm.hash(preimage);
        if let Ok(add_tlc_result) = call!(node_a.network_actor, |rpc_reply| {
            NetworkActorMessage::Command(NetworkActorCommand::ControlFiberChannel(
                ChannelCommandWithId {
                    channel_id: new_channel_id,
                    command: ChannelCommand::AddTlc(
                        AddTlcCommand {
                            amount: 1000,
                            hash_algorithm,
                            payment_hash: digest.into(),
                            expiry: now_timestamp_as_millis_u64() + DEFAULT_EXPIRY_DELTA,
                            onion_packet: None,
                            shared_secret: NO_SHARED_SECRET,
                            previous_tlc: None,
                        },
                        rpc_reply,
                    ),
                },
            ))
        })
        .expect("node_b alive")
        {
            dbg!(&add_tlc_result);
            all_sent.push((preimage, add_tlc_result.tlc_id));
        }
        tokio::time::sleep(tokio::time::Duration::from_millis(10)).await;
        if all_sent.len() >= tlc_number_in_flight_limit {
            while all_sent.len() > tlc_number_in_flight_limit - 2 {
                if let Some((preimage, tlc_id)) = all_sent.first().cloned() {
                    let remove_tlc_result = call!(node_b.network_actor, |rpc_reply| {
                        NetworkActorMessage::Command(NetworkActorCommand::ControlFiberChannel(
                            ChannelCommandWithId {
                                channel_id: new_channel_id,
                                command: ChannelCommand::RemoveTlc(
                                    RemoveTlcCommand {
                                        id: tlc_id,
                                        reason: RemoveTlcReason::RemoveTlcFulfill(
                                            RemoveTlcFulfill {
                                                payment_preimage: Hash256::from(preimage),
                                            },
                                        ),
                                    },
                                    rpc_reply,
                                ),
                            },
                        ))
                    })
                    .expect("node_b alive");
                    dbg!(&remove_tlc_result);
                    if remove_tlc_result.is_ok()
                        || remove_tlc_result
                            .unwrap_err()
                            .to_string()
                            .contains("Trying to remove non-existing tlc")
                    {
                        all_sent.remove(0);
                    }
                }
            }
            batch_remove_count += 1;
        }
    }
}

#[tokio::test]
async fn test_network_add_two_tlcs_remove_one() {
    let _span = tracing::info_span!("node", node = "test").entered();
    let node_a_funding_amount = 100000000000;
    let node_b_funding_amount = 100000000000;

    let (node_a, node_b, channel_id) =
        create_nodes_with_established_channel(node_a_funding_amount, node_b_funding_amount, true)
            .await;
    // Wait for the channel announcement to be broadcasted

    let old_a_balance = node_a.get_local_balance_from_channel(channel_id);
    let old_b_balance = node_b.get_local_balance_from_channel(channel_id);

    tokio::time::sleep(tokio::time::Duration::from_millis(1000)).await;

    let preimage_a = [1; 32];
    let algorithm = HashAlgorithm::Sha256;
    let digest = algorithm.hash(preimage_a);

    let add_tlc_result_a = call!(node_a.network_actor, |rpc_reply| {
        NetworkActorMessage::Command(NetworkActorCommand::ControlFiberChannel(
            ChannelCommandWithId {
                channel_id,
                command: ChannelCommand::AddTlc(
                    AddTlcCommand {
                        amount: 1000,
                        hash_algorithm: algorithm,
                        payment_hash: digest.into(),
                        expiry: now_timestamp_as_millis_u64() + DEFAULT_EXPIRY_DELTA,
                        onion_packet: None,
                        shared_secret: NO_SHARED_SECRET,
                        previous_tlc: None,
                    },
                    rpc_reply,
                ),
            },
        ))
    })
    .expect("node_a alive")
    .expect("successfully added tlc");
    eprintln!("add_tlc_result: {:?}", add_tlc_result_a);

    // if we don't wait for a while, the next add_tlc will fail with temporary failure
    let preimage_b = [2; 32];
    let algorithm = HashAlgorithm::Sha256;
    let digest = algorithm.hash(preimage_b);
    let add_tlc_result = call!(node_a.network_actor, |rpc_reply| {
        NetworkActorMessage::Command(NetworkActorCommand::ControlFiberChannel(
            ChannelCommandWithId {
                channel_id,
                command: ChannelCommand::AddTlc(
                    AddTlcCommand {
                        amount: 2000,
                        hash_algorithm: algorithm,
                        payment_hash: digest.into(),
                        expiry: now_timestamp_as_millis_u64() + DEFAULT_EXPIRY_DELTA,
                        onion_packet: None,
                        shared_secret: NO_SHARED_SECRET,
                        previous_tlc: None,
                    },
                    rpc_reply,
                ),
            },
        ))
    })
    .expect("node_b alive");
    assert!(add_tlc_result.is_err());

    // now wait for a while, then add a tlc again, it will success
    tokio::time::sleep(tokio::time::Duration::from_millis(200)).await;
    let add_tlc_result_b = call!(node_a.network_actor, |rpc_reply| {
        NetworkActorMessage::Command(NetworkActorCommand::ControlFiberChannel(
            ChannelCommandWithId {
                channel_id,
                command: ChannelCommand::AddTlc(
                    AddTlcCommand {
                        amount: 2000,
                        hash_algorithm: algorithm,
                        payment_hash: digest.into(),
                        expiry: now_timestamp_as_millis_u64() + DEFAULT_EXPIRY_DELTA,
                        onion_packet: None,
                        shared_secret: NO_SHARED_SECRET,
                        previous_tlc: None,
                    },
                    rpc_reply,
                ),
            },
        ))
    })
    .expect("node_b alive");
    assert!(add_tlc_result_b.is_ok());

    eprintln!("add_tlc_result: {:?}", add_tlc_result_b);

    tokio::time::sleep(tokio::time::Duration::from_millis(500)).await;
    // remove tlc from node_b
    call!(node_b.network_actor, |rpc_reply| {
        NetworkActorMessage::Command(NetworkActorCommand::ControlFiberChannel(
            ChannelCommandWithId {
                channel_id,
                command: ChannelCommand::RemoveTlc(
                    RemoveTlcCommand {
                        id: add_tlc_result_a.tlc_id,
                        reason: RemoveTlcReason::RemoveTlcFulfill(RemoveTlcFulfill {
                            payment_preimage: preimage_a.into(),
                        }),
                    },
                    rpc_reply,
                ),
            },
        ))
    })
    .expect("node_b alive")
    .expect("successfully removed tlc");
    eprintln!("remove tlc result: {:?}", ());
    tokio::time::sleep(tokio::time::Duration::from_millis(500)).await;

    let new_a_balance = node_a.get_local_balance_from_channel(channel_id);
    let new_b_balance = node_b.get_local_balance_from_channel(channel_id);
    eprintln!(
        "old_a_balance: {}, new_a_balance: {}, old_b_balance: {}, new_b_balance: {}",
        old_a_balance, new_a_balance, old_b_balance, new_b_balance
    );
    assert_eq!(new_a_balance, old_a_balance - 1000);
    assert_eq!(new_b_balance, old_b_balance + 1000);

    tokio::time::sleep(tokio::time::Duration::from_millis(500)).await;
    // remove the later tlc from node_b
    call!(node_b.network_actor, |rpc_reply| {
        NetworkActorMessage::Command(NetworkActorCommand::ControlFiberChannel(
            ChannelCommandWithId {
                channel_id,
                command: ChannelCommand::RemoveTlc(
                    RemoveTlcCommand {
                        id: add_tlc_result_b.unwrap().tlc_id,
                        reason: RemoveTlcReason::RemoveTlcFulfill(RemoveTlcFulfill {
                            payment_preimage: preimage_b.into(),
                        }),
                    },
                    rpc_reply,
                ),
            },
        ))
    })
    .expect("node_b alive")
    .expect("successfully removed tlc");
    eprintln!("remove tlc result: {:?}", ());
    tokio::time::sleep(tokio::time::Duration::from_millis(400)).await;

    let new_a_balance = node_a.get_local_balance_from_channel(channel_id);
    let new_b_balance = node_b.get_local_balance_from_channel(channel_id);
    eprintln!(
        "old_a_balance: {}, new_a_balance: {}, old_b_balance: {}, new_b_balance: {}",
        old_a_balance, new_a_balance, old_b_balance, new_b_balance
    );
    assert_eq!(new_a_balance, old_a_balance - 3000);
    assert_eq!(new_b_balance, old_b_balance + 3000);
}

#[tokio::test]
async fn test_remove_tlc_with_expiry_error() {
    let node_a_funding_amount = 100000000000;
    let node_b_funding_amount = 6200000000;

    let (node_a, _node_b, new_channel_id) =
        create_nodes_with_established_channel(node_a_funding_amount, node_b_funding_amount, false)
            .await;

    let preimage = [1; 32];
    let digest = HashAlgorithm::CkbHash.hash(preimage);
    let tlc_amount = 1000000000;

    // add tlc command with expiry soon
    let add_tlc_command = AddTlcCommand {
        amount: tlc_amount,
        hash_algorithm: HashAlgorithm::CkbHash,
        payment_hash: digest.into(),
        expiry: now_timestamp_as_millis_u64() + 10,
        onion_packet: None,
        shared_secret: NO_SHARED_SECRET,
        previous_tlc: None,
    };

    std::thread::sleep(std::time::Duration::from_millis(400));
    let add_tlc_result = call!(node_a.network_actor, |rpc_reply| {
        NetworkActorMessage::Command(NetworkActorCommand::ControlFiberChannel(
            ChannelCommandWithId {
                channel_id: new_channel_id,
                command: ChannelCommand::AddTlc(add_tlc_command, rpc_reply),
            },
        ))
    })
    .expect("node_b alive");
    assert!(add_tlc_result.is_err());

    // add tlc command with expiry in the future too long
    let add_tlc_command = AddTlcCommand {
        amount: tlc_amount,
        hash_algorithm: HashAlgorithm::CkbHash,
        payment_hash: digest.into(),
        expiry: now_timestamp_as_millis_u64() + MAX_PAYMENT_TLC_EXPIRY_LIMIT + 20 * 1000,
        onion_packet: None,
        shared_secret: NO_SHARED_SECRET,
        previous_tlc: None,
    };

    let add_tlc_result = call!(node_a.network_actor, |rpc_reply| {
        NetworkActorMessage::Command(NetworkActorCommand::ControlFiberChannel(
            ChannelCommandWithId {
                channel_id: new_channel_id,
                command: ChannelCommand::AddTlc(add_tlc_command, rpc_reply),
            },
        ))
    })
    .expect("node_b alive");

    assert!(add_tlc_result.is_err());
}

#[tokio::test]
async fn do_test_add_tlc_duplicated() {
    let node_a_funding_amount = 100000000000;
    let node_b_funding_amount = 6200000000;

    let (node_a, _node_b, new_channel_id) =
        create_nodes_with_established_channel(node_a_funding_amount, node_b_funding_amount, false)
            .await;

    let preimage = [1; 32];
    let digest = HashAlgorithm::CkbHash.hash(preimage);
    let tlc_amount = 1000000000;

    for i in 1..=2 {
        std::thread::sleep(std::time::Duration::from_millis(400));
        // add tlc command with expiry soon
        let add_tlc_command = AddTlcCommand {
            amount: tlc_amount,
            hash_algorithm: HashAlgorithm::CkbHash,
            payment_hash: digest.into(),
            expiry: now_timestamp_as_millis_u64() + 10,
            onion_packet: None,
            shared_secret: NO_SHARED_SECRET,
            previous_tlc: None,
        };
        let add_tlc_result = call!(node_a.network_actor, |rpc_reply| {
            NetworkActorMessage::Command(NetworkActorCommand::ControlFiberChannel(
                ChannelCommandWithId {
                    channel_id: new_channel_id,
                    command: ChannelCommand::AddTlc(add_tlc_command, rpc_reply),
                },
            ))
        })
        .expect("node_b alive");
        if i == 1 {
            assert!(add_tlc_result.is_ok());
        }
        if i == 2 {
            assert!(add_tlc_result.is_err());
        }
    }
}

#[tokio::test]
async fn do_test_add_tlc_waiting_ack() {
    let node_a_funding_amount = 100000000000;
    let node_b_funding_amount = 6200000000;

    let (node_a, node_b, new_channel_id) =
        create_nodes_with_established_channel(node_a_funding_amount, node_b_funding_amount, false)
            .await;

    let tlc_amount = 1000000000;

    for i in 1..=2 {
        let add_tlc_command = AddTlcCommand {
            amount: tlc_amount,
            hash_algorithm: HashAlgorithm::CkbHash,
            payment_hash: gen_rand_sha256_hash(),
            expiry: now_timestamp_as_millis_u64() + 100000000,
            onion_packet: None,
            shared_secret: NO_SHARED_SECRET,
            previous_tlc: None,
        };
        let add_tlc_result = call!(node_a.network_actor, |rpc_reply| {
            NetworkActorMessage::Command(NetworkActorCommand::ControlFiberChannel(
                ChannelCommandWithId {
                    channel_id: new_channel_id,
                    command: ChannelCommand::AddTlc(add_tlc_command, rpc_reply),
                },
            ))
        })
        .expect("node_b alive");
        if i == 2 {
            // we are sending AddTlc constantly, so we should get a WaitingTlcAck
            assert!(add_tlc_result.is_err());
            let code = add_tlc_result.unwrap_err();
            assert_eq!(code.error_code, TlcErrorCode::TemporaryChannelFailure);
        } else {
            assert!(add_tlc_result.is_ok());
        }
    }

    tokio::time::sleep(tokio::time::Duration::from_millis(500)).await;
    // send from b to a
    for i in 1..=2 {
        let add_tlc_command = AddTlcCommand {
            amount: tlc_amount,
            hash_algorithm: HashAlgorithm::CkbHash,
            payment_hash: gen_rand_sha256_hash(),
            expiry: now_timestamp_as_millis_u64() + 100000000,
            onion_packet: None,
            previous_tlc: None,
            shared_secret: NO_SHARED_SECRET,
        };
        let add_tlc_result = call!(node_b.network_actor, |rpc_reply| {
            NetworkActorMessage::Command(NetworkActorCommand::ControlFiberChannel(
                ChannelCommandWithId {
                    channel_id: new_channel_id,
                    command: ChannelCommand::AddTlc(add_tlc_command, rpc_reply),
                },
            ))
        })
        .expect("node_b alive");
        if i == 2 {
            // we are sending AddTlc constantly, so we should get a WaitingTlcAck
            assert!(add_tlc_result.is_err());
            let code = add_tlc_result.unwrap_err();
            assert_eq!(code.error_code, TlcErrorCode::TemporaryChannelFailure);
        } else {
            eprintln!("add_tlc_result: {:?}", add_tlc_result);
            assert!(add_tlc_result.is_ok());
        }
    }
}

#[tokio::test]
async fn do_test_add_tlc_with_number_limit() {
    let node_a_funding_amount = 100000000000;
    let node_b_funding_amount = 100000000000;

    let [mut node_a, mut node_b] = NetworkNode::new_n_interconnected_nodes().await;

    let node_a_max_tlc_number = 2;
    let (new_channel_id, _funding_tx) = establish_channel_between_nodes(
        &mut node_a,
        &mut node_b,
        true,
        node_a_funding_amount,
        node_b_funding_amount,
        Some(node_a_max_tlc_number),
        None,
        None,
        None,
        None,
        None,
        None,
        None,
        None,
        None,
    )
    .await;

    let tlc_amount = 1000000000;

    // A -> B will have tlc number limit 2
    for i in 1..=node_a_max_tlc_number + 1 {
        let add_tlc_command = AddTlcCommand {
            amount: tlc_amount,
            hash_algorithm: HashAlgorithm::CkbHash,
            payment_hash: gen_rand_sha256_hash(),
            expiry: now_timestamp_as_millis_u64() + 100000000,
            onion_packet: None,
            shared_secret: NO_SHARED_SECRET,
            previous_tlc: None,
        };
        let add_tlc_result = call!(node_a.network_actor, |rpc_reply| {
            NetworkActorMessage::Command(NetworkActorCommand::ControlFiberChannel(
                ChannelCommandWithId {
                    channel_id: new_channel_id,
                    command: ChannelCommand::AddTlc(add_tlc_command, rpc_reply),
                },
            ))
        })
        .expect("source node alive");
        tokio::time::sleep(tokio::time::Duration::from_millis(300)).await;
        if i == node_a_max_tlc_number + 1 {
            assert!(add_tlc_result.is_err());
            let code = add_tlc_result.unwrap_err();
            assert_eq!(code.error_code, TlcErrorCode::TemporaryChannelFailure);
        } else {
            dbg!(&add_tlc_result);
            assert!(add_tlc_result.is_ok());
        }
    }

    // B -> A can still add tlc
    for _ in 1..=node_a_max_tlc_number + 1 {
        let add_tlc_command = AddTlcCommand {
            amount: tlc_amount,
            hash_algorithm: HashAlgorithm::CkbHash,
            payment_hash: gen_rand_sha256_hash(),
            expiry: now_timestamp_as_millis_u64() + 100000000,
            onion_packet: None,
            shared_secret: NO_SHARED_SECRET,
            previous_tlc: None,
        };
        let add_tlc_result = call!(node_b.network_actor, |rpc_reply| {
            NetworkActorMessage::Command(NetworkActorCommand::ControlFiberChannel(
                ChannelCommandWithId {
                    channel_id: new_channel_id,
                    command: ChannelCommand::AddTlc(add_tlc_command, rpc_reply),
                },
            ))
        })
        .expect("source node alive");
        tokio::time::sleep(tokio::time::Duration::from_millis(300)).await;
        dbg!(&add_tlc_result);
        assert!(add_tlc_result.is_ok());
    }
}

#[tokio::test]
async fn do_test_add_tlc_number_limit_reverse() {
    let node_a_funding_amount = 100000000000;
    let node_b_funding_amount = 100000000000;

    let [mut node_a, mut node_b] = NetworkNode::new_n_interconnected_nodes().await;

    let node_b_max_tlc_number = 2;
    let (new_channel_id, _funding_tx) = establish_channel_between_nodes(
        &mut node_a,
        &mut node_b,
        true,
        node_a_funding_amount,
        node_b_funding_amount,
        None,
        None,
        None,
        None,
        None,
        Some(node_b_max_tlc_number),
        None,
        None,
        None,
        None,
    )
    .await;

    let tlc_amount = 1000000000;
    // B -> A will have tlc number limit 2
    for i in 1..=node_b_max_tlc_number + 1 {
        let add_tlc_command = AddTlcCommand {
            amount: tlc_amount,
            hash_algorithm: HashAlgorithm::CkbHash,
            payment_hash: gen_rand_sha256_hash(),
            expiry: now_timestamp_as_millis_u64() + 100000000,
            onion_packet: None,
            shared_secret: NO_SHARED_SECRET,
            previous_tlc: None,
        };
        let add_tlc_result = call!(node_b.network_actor, |rpc_reply| {
            NetworkActorMessage::Command(NetworkActorCommand::ControlFiberChannel(
                ChannelCommandWithId {
                    channel_id: new_channel_id,
                    command: ChannelCommand::AddTlc(add_tlc_command, rpc_reply),
                },
            ))
        })
        .expect("source node alive");
        tokio::time::sleep(tokio::time::Duration::from_millis(300)).await;
        if i == node_b_max_tlc_number + 1 {
            assert!(add_tlc_result.is_err());
            let code = add_tlc_result.unwrap_err();
            assert_eq!(code.error_code, TlcErrorCode::TemporaryChannelFailure);
        } else {
            dbg!(&add_tlc_result);
            assert!(add_tlc_result.is_ok());
        }
    }

    // A -> B can still add tlc
    for _ in 1..=node_b_max_tlc_number + 1 {
        let add_tlc_command = AddTlcCommand {
            amount: tlc_amount,
            hash_algorithm: HashAlgorithm::CkbHash,
            payment_hash: gen_rand_sha256_hash(),
            expiry: now_timestamp_as_millis_u64() + 100000000,
            onion_packet: None,
            shared_secret: NO_SHARED_SECRET,
            previous_tlc: None,
        };
        let add_tlc_result = call!(node_a.network_actor, |rpc_reply| {
            NetworkActorMessage::Command(NetworkActorCommand::ControlFiberChannel(
                ChannelCommandWithId {
                    channel_id: new_channel_id,
                    command: ChannelCommand::AddTlc(add_tlc_command, rpc_reply),
                },
            ))
        })
        .expect("source node alive");
        tokio::time::sleep(tokio::time::Duration::from_millis(300)).await;
        dbg!(&add_tlc_result);
        assert!(add_tlc_result.is_ok());
    }
}

#[tokio::test]
async fn do_test_add_tlc_value_limit() {
    let node_a_funding_amount = 100000000000;
    let node_b_funding_amount = 100000000000;

    let [mut node_a, mut node_b] = NetworkNode::new_n_interconnected_nodes().await;

    let max_tlc_number = 3;
    let (new_channel_id, _funding_tx) = establish_channel_between_nodes(
        &mut node_a,
        &mut node_b,
        true,
        node_a_funding_amount,
        node_b_funding_amount,
        None,
        Some(3000000000),
        None,
        None,
        None,
        None,
        None,
        None,
        None,
        None,
    )
    .await;

    let tlc_amount = 1000000000;

    // A -> B have tlc value limit 3_000_000_000
    for i in 1..=max_tlc_number + 1 {
        let add_tlc_command = AddTlcCommand {
            amount: tlc_amount,
            hash_algorithm: HashAlgorithm::CkbHash,
            payment_hash: gen_rand_sha256_hash(),
            expiry: now_timestamp_as_millis_u64() + 100000000,
            onion_packet: None,
            shared_secret: NO_SHARED_SECRET,
            previous_tlc: None,
        };
        let add_tlc_result = call!(node_a.network_actor, |rpc_reply| {
            NetworkActorMessage::Command(NetworkActorCommand::ControlFiberChannel(
                ChannelCommandWithId {
                    channel_id: new_channel_id,
                    command: ChannelCommand::AddTlc(add_tlc_command, rpc_reply),
                },
            ))
        })
        .expect("node_b alive");
        // sleep for a while to make sure the AddTlc processed by both party
        tokio::time::sleep(tokio::time::Duration::from_millis(300)).await;
        if i == max_tlc_number + 1 {
            assert!(add_tlc_result.is_err());
            let code = add_tlc_result.unwrap_err();

            assert_eq!(code.error_code, TlcErrorCode::TemporaryChannelFailure);
        } else {
            assert!(add_tlc_result.is_ok());
        }
    }

    // B -> A can still add tlc
    for _ in 1..=max_tlc_number + 1 {
        let add_tlc_command = AddTlcCommand {
            amount: tlc_amount,
            hash_algorithm: HashAlgorithm::CkbHash,
            payment_hash: gen_rand_sha256_hash(),
            expiry: now_timestamp_as_millis_u64() + 100000000,
            onion_packet: None,
            shared_secret: NO_SHARED_SECRET,
            previous_tlc: None,
        };
        let add_tlc_result = call!(node_b.network_actor, |rpc_reply| {
            NetworkActorMessage::Command(NetworkActorCommand::ControlFiberChannel(
                ChannelCommandWithId {
                    channel_id: new_channel_id,
                    command: ChannelCommand::AddTlc(add_tlc_command, rpc_reply),
                },
            ))
        })
        .expect("node_b alive");
        // sleep for a while to make sure the AddTlc processed by both party
        tokio::time::sleep(tokio::time::Duration::from_millis(300)).await;
        assert!(add_tlc_result.is_ok());
    }
}

#[tokio::test]
async fn do_test_add_tlc_min_tlc_value_limit() {
    let node_a_funding_amount = 100000000000;
    let node_b_funding_amount = 6200000000;

    let [mut node_a, mut node_b] = NetworkNode::new_n_interconnected_nodes().await;

    let (new_channel_id, _funding_tx) = establish_channel_between_nodes(
        &mut node_a,
        &mut node_b,
        true,
        node_a_funding_amount,
        node_b_funding_amount,
        None,
        None,
        None,
        Some(100),
        None,
        None,
        None,
        None,
        None,
        None,
    )
    .await;
    tokio::time::sleep(tokio::time::Duration::from_millis(1000)).await;

    // A -> B will be no limit
    let tlc_amount = 200;
    let add_tlc_command = AddTlcCommand {
        amount: tlc_amount,
        hash_algorithm: HashAlgorithm::CkbHash,
        payment_hash: gen_rand_sha256_hash(),
        expiry: now_timestamp_as_millis_u64() + 100000000,
        onion_packet: None,
        previous_tlc: None,
        shared_secret: NO_SHARED_SECRET,
    };
    let add_tlc_result = call!(node_a.network_actor, |rpc_reply| {
        NetworkActorMessage::Command(NetworkActorCommand::ControlFiberChannel(
            ChannelCommandWithId {
                channel_id: new_channel_id,
                command: ChannelCommand::AddTlc(add_tlc_command, rpc_reply),
            },
        ))
    })
    .expect("node_b alive");
    tokio::time::sleep(tokio::time::Duration::from_millis(1000)).await;
    assert!(add_tlc_result.is_ok());

    // B -> A can still able to send amount less than 100
    // since it's not under the tlc relay context
    let tlc_amount = 99;
    let add_tlc_command = AddTlcCommand {
        amount: tlc_amount,
        hash_algorithm: HashAlgorithm::CkbHash,
        payment_hash: gen_rand_sha256_hash(),
        expiry: now_timestamp_as_millis_u64() + 100000000,
        onion_packet: None,
        previous_tlc: None,
        shared_secret: NO_SHARED_SECRET,
    };
    let add_tlc_result = call!(node_b.network_actor, |rpc_reply| {
        NetworkActorMessage::Command(NetworkActorCommand::ControlFiberChannel(
            ChannelCommandWithId {
                channel_id: new_channel_id,
                command: ChannelCommand::AddTlc(add_tlc_command, rpc_reply),
            },
        ))
    })
    .expect("node_b alive");
    assert!(add_tlc_result.is_ok());
    // sleep for a while to make sure the AddTlc processed by both party
    tokio::time::sleep(tokio::time::Duration::from_millis(1000)).await;

    // B -> A can send at least 100
    let tlc_amount = 100;
    let add_tlc_command = AddTlcCommand {
        amount: tlc_amount,
        hash_algorithm: HashAlgorithm::CkbHash,
        payment_hash: gen_rand_sha256_hash(),
        expiry: now_timestamp_as_millis_u64() + 100000000,
        onion_packet: None,
        previous_tlc: None,
        shared_secret: NO_SHARED_SECRET,
    };
    let add_tlc_result = call!(node_b.network_actor, |rpc_reply| {
        NetworkActorMessage::Command(NetworkActorCommand::ControlFiberChannel(
            ChannelCommandWithId {
                channel_id: new_channel_id,
                command: ChannelCommand::AddTlc(add_tlc_command, rpc_reply),
            },
        ))
    })
    .expect("node_b alive");
    eprintln!("add_local_tlc_result: {:?}", add_tlc_result);
    assert!(add_tlc_result.is_ok());
}

#[tokio::test]
async fn test_channel_update_tlc_expiry() {
    let node_a_funding_amount = 100000000000;
    let node_b_funding_amount = 6200000000;

    let [mut node_a, mut node_b] = NetworkNode::new_n_interconnected_nodes().await;

    let (new_channel_id, _funding_tx) = establish_channel_between_nodes(
        &mut node_a,
        &mut node_b,
        true,
        node_a_funding_amount,
        node_b_funding_amount,
        None,
        None,
        None,
        None,
        None,
        None,
        None,
        None,
        None,
        None,
    )
    .await;

    // update channel with new tlc_expiry_delta which is too small
    let update_result = call!(node_b.network_actor, |rpc_reply| {
        NetworkActorMessage::Command(NetworkActorCommand::ControlFiberChannel(
            ChannelCommandWithId {
                channel_id: new_channel_id,
                command: ChannelCommand::Update(
                    UpdateCommand {
                        enabled: Some(true),
                        tlc_expiry_delta: Some(1000),
                        tlc_minimum_value: None,
                        tlc_fee_proportional_millionths: None,
                    },
                    rpc_reply,
                ),
            },
        ))
    })
    .unwrap();
    assert!(update_result.is_err());
    assert!(update_result
        .unwrap_err()
        .to_string()
        .contains("TLC expiry delta is too small"));

    // update channel with new tlc_expiry_delta which is ok
    let update_result = call!(node_b.network_actor, |rpc_reply| {
        NetworkActorMessage::Command(NetworkActorCommand::ControlFiberChannel(
            ChannelCommandWithId {
                channel_id: new_channel_id,
                command: ChannelCommand::Update(
                    UpdateCommand {
                        enabled: Some(true),
                        tlc_expiry_delta: Some(900000),
                        tlc_minimum_value: None,
                        tlc_fee_proportional_millionths: None,
                    },
                    rpc_reply,
                ),
            },
        ))
    })
    .unwrap();
    assert!(update_result.is_ok());
}

#[tokio::test]
async fn test_forward_payment_channel_disabled() {
    let (nodes, channels) = create_n_nodes_and_channels_with_index_amounts(
        &[
            ((0, 1), (HUGE_CKB_AMOUNT, HUGE_CKB_AMOUNT)),
            ((1, 2), (HUGE_CKB_AMOUNT, HUGE_CKB_AMOUNT)),
        ],
        3,
        true,
    )
    .await;
    let [node_a, node_b, node_c] = nodes.try_into().expect("3 nodes");
    let [_channel_a_b, channel_b_c] = channels.try_into().expect("2 channels");

    tokio::time::sleep(tokio::time::Duration::from_millis(1000)).await;

    let res = node_a
        .send_payment_keysend(&node_c, 10_000_000, false)
        .await;
    assert!(res.is_ok(), "Send payment failed: {:?}", res);
    let res = res.unwrap();
    let payment_hash = res.payment_hash;
    node_a.wait_until_success(payment_hash).await;

    let res = node_b
        .send_payment_keysend(&node_c, 10_000_000, false)
        .await;
    assert!(res.is_ok(), "Send payment failed: {:?}", res);
    let res = res.unwrap();
    let payment_hash = res.payment_hash;
    node_b.wait_until_success(payment_hash).await;

    let res = node_c
        .send_payment_keysend(&node_a, 10_000_000, false)
        .await;
    assert!(res.is_ok(), "Send payment failed: {:?}", res);
    let res = res.unwrap();
    let payment_hash = res.payment_hash;
    node_c.wait_until_success(payment_hash).await;

    let res = node_b
        .send_payment_keysend(&node_a, 10_000_000, false)
        .await;
    assert!(res.is_ok(), "Send payment failed: {:?}", res);
    let res = res.unwrap();
    let payment_hash = res.payment_hash;
    node_b.wait_until_success(payment_hash).await;

    // update channel to disable it from node_b
    let update_result = call!(node_b.network_actor, |rpc_reply| {
        NetworkActorMessage::Command(NetworkActorCommand::ControlFiberChannel(
            ChannelCommandWithId {
                channel_id: channel_b_c,
                command: ChannelCommand::Update(
                    UpdateCommand {
                        enabled: Some(false),
                        tlc_expiry_delta: None,
                        tlc_minimum_value: None,
                        tlc_fee_proportional_millionths: None,
                    },
                    rpc_reply,
                ),
            },
        ))
    })
    .unwrap();
    assert!(update_result.is_ok());
    tokio::time::sleep(tokio::time::Duration::from_millis(1000)).await;

    let res = node_a
        .send_payment_keysend(&node_c, 10_000_000, false)
        .await;
    assert!(res.is_err(), "Send payment should fail: {:?}", res);

    let res = node_b
        .send_payment_keysend(&node_c, 10_000_000, false)
        .await;
    assert!(res.is_err(), "Send payment should fail: {:?}", res);

    let res = node_c
        .send_payment_keysend(&node_b, 10_000_000, false)
        .await;
    assert!(res.is_ok(), "Send payment failed: {:?}", res);
    let res = res.unwrap();
    let payment_hash = res.payment_hash;
    node_c.wait_until_success(payment_hash).await;

    let res = node_c
        .send_payment_keysend(&node_a, 80_000_000, false)
        .await;
    assert!(res.is_ok(), "Send payment failed: {:?}", res);
    let res = res.unwrap();
    let payment_hash = res.payment_hash;
    node_c.wait_until_success(payment_hash).await;
}

#[tokio::test]
async fn test_forward_payment_tlc_minimum_value() {
    let (nodes, channels) = create_n_nodes_and_channels_with_index_amounts(
        &[
            ((0, 1), (HUGE_CKB_AMOUNT, HUGE_CKB_AMOUNT)),
            ((1, 2), (HUGE_CKB_AMOUNT, HUGE_CKB_AMOUNT)),
        ],
        3,
        true,
    )
    .await;
    let [node_a, node_b, node_c] = nodes.try_into().expect("3 nodes");
    let [channel_a_b, channel_b_c] = channels.try_into().expect("2 channels");

    let node_c_pubkey = node_c.pubkey;
    let node_b_pubkey = node_b.pubkey;
    let tlc_amount = 99;

    // update B's ChannelUpdate in channel_b_c with tlc_minimum_value set to our tlc_amount
    // this is used to override the default tlc_minimum_value value.
    let update_result = call!(node_b.network_actor, |rpc_reply| {
        NetworkActorMessage::Command(NetworkActorCommand::ControlFiberChannel(
            ChannelCommandWithId {
                channel_id: channel_b_c,
                command: ChannelCommand::Update(
                    UpdateCommand {
                        enabled: Some(true),
                        tlc_expiry_delta: None,
                        tlc_minimum_value: Some(tlc_amount),
                        tlc_fee_proportional_millionths: None,
                    },
                    rpc_reply,
                ),
            },
        ))
    })
    .unwrap();
    assert!(update_result.is_ok());
    // sleep for a while to make sure the Update processed by both party
    tokio::time::sleep(tokio::time::Duration::from_millis(1000)).await;

    // A -> C now will be with no limit
    let message = |rpc_reply| -> NetworkActorMessage {
        NetworkActorMessage::Command(NetworkActorCommand::SendPayment(
            SendPaymentCommand {
                target_pubkey: Some(node_c_pubkey),
                amount: Some(tlc_amount),
                payment_hash: None,
                final_tlc_expiry_delta: None,
                tlc_expiry_limit: None,
                invoice: None,
                timeout: None,
                max_fee_amount: None,
                max_parts: None,
                keysend: Some(true),
                udt_type_script: None,
                allow_self_payment: false,
                hop_hints: None,
                dry_run: false,
                custom_records: None,
            },
            rpc_reply,
        ))
    };
    let res = call!(node_a.network_actor, message)
        .expect("node_a alive")
        .unwrap();
    // this is the payment_hash generated by keysend
    assert_eq!(res.status, PaymentSessionStatus::Created);
    tokio::time::sleep(tokio::time::Duration::from_millis(1000)).await;

    // update B's ChannelUpdate in channel_b_c with new tlc_minimum_value
    let update_result = call!(node_b.network_actor, |rpc_reply| {
        NetworkActorMessage::Command(NetworkActorCommand::ControlFiberChannel(
            ChannelCommandWithId {
                channel_id: channel_b_c,
                command: ChannelCommand::Update(
                    UpdateCommand {
                        enabled: Some(true),
                        tlc_expiry_delta: None,
                        tlc_minimum_value: Some(100),
                        tlc_fee_proportional_millionths: None,
                    },
                    rpc_reply,
                ),
            },
        ))
    })
    .unwrap();
    assert!(update_result.is_ok());
    // sleep for a while to make sure the Update processed by both party
    tokio::time::sleep(tokio::time::Duration::from_millis(1000)).await;

    // AddTlc from A to B is OK because we didn't update the channel
    let tlc_amount = 99;
    let add_tlc_command = AddTlcCommand {
        amount: tlc_amount,
        hash_algorithm: HashAlgorithm::CkbHash,
        payment_hash: gen_rand_sha256_hash(),
        expiry: now_timestamp_as_millis_u64() + 100000000,
        onion_packet: None,
        previous_tlc: None,
        shared_secret: NO_SHARED_SECRET,
    };
    let add_tlc_result = call!(node_a.network_actor, |rpc_reply| {
        NetworkActorMessage::Command(NetworkActorCommand::ControlFiberChannel(
            ChannelCommandWithId {
                channel_id: channel_a_b,
                command: ChannelCommand::AddTlc(add_tlc_command.clone(), rpc_reply),
            },
        ))
    })
    .expect("node_b alive");
    assert!(add_tlc_result.is_ok());
    // sleep for a while to make sure the AddTlc processed by both party
    tokio::time::sleep(tokio::time::Duration::from_millis(1000)).await;

    // AddTlc from B to C is not OK because the forwarding value is too small
    let add_tlc_result = call!(node_b.network_actor, |rpc_reply| {
        NetworkActorMessage::Command(NetworkActorCommand::ControlFiberChannel(
            ChannelCommandWithId {
                channel_id: channel_b_c,
                command: ChannelCommand::AddTlc(add_tlc_command.clone(), rpc_reply),
            },
        ))
    })
    .expect("node_b alive");
    assert!(add_tlc_result.is_err());
    // sleep for a while to make sure the AddTlc processed by both party
    tokio::time::sleep(tokio::time::Duration::from_millis(1000)).await;

    // sending payment from A to B is OK because this has nothing to do with the channel_a_b.
    let message = |rpc_reply| -> NetworkActorMessage {
        NetworkActorMessage::Command(NetworkActorCommand::SendPayment(
            SendPaymentCommand {
                target_pubkey: Some(node_b_pubkey),
                amount: Some(tlc_amount),
                payment_hash: None,
                final_tlc_expiry_delta: None,
                tlc_expiry_limit: None,
                invoice: None,
                timeout: None,
                max_fee_amount: None,
                max_parts: None,
                keysend: Some(true),
                udt_type_script: None,
                allow_self_payment: false,
                hop_hints: None,
                dry_run: false,
                custom_records: None,
            },
            rpc_reply,
        ))
    };
    let res = call!(node_a.network_actor, message).expect("node_b alive");
    assert!(res.is_ok());
    tokio::time::sleep(tokio::time::Duration::from_millis(1000)).await;

    // sending payment from B to C is not OK because the forwarding value is too small
    let message = |rpc_reply| -> NetworkActorMessage {
        NetworkActorMessage::Command(NetworkActorCommand::SendPayment(
            SendPaymentCommand {
                target_pubkey: Some(node_c_pubkey),
                amount: Some(tlc_amount),
                payment_hash: None,
                final_tlc_expiry_delta: None,
                tlc_expiry_limit: None,
                invoice: None,
                timeout: None,
                max_fee_amount: None,
                max_parts: None,
                keysend: Some(true),
                udt_type_script: None,
                allow_self_payment: false,
                hop_hints: None,
                dry_run: false,
            },
            rpc_reply,
        ))
    };
    let res = call!(node_b.network_actor, message).expect("node_b alive");
    assert!(res.is_err());
    tokio::time::sleep(tokio::time::Duration::from_millis(1000)).await;

    // sending payment from A to C should fail because the forwarding value is too small
    let message = |rpc_reply| -> NetworkActorMessage {
        NetworkActorMessage::Command(NetworkActorCommand::SendPayment(
            SendPaymentCommand {
                target_pubkey: Some(node_c_pubkey),
                amount: Some(tlc_amount),
                payment_hash: None,
                final_tlc_expiry_delta: None,
                tlc_expiry_limit: None,
                invoice: None,
                timeout: None,
                max_fee_amount: None,
                max_parts: None,
                keysend: Some(true),
                udt_type_script: None,
                allow_self_payment: false,
                hop_hints: None,
                dry_run: false,
                custom_records: None,
            },
            rpc_reply,
        ))
    };
    let res = call!(node_a.network_actor, message).expect("node_a alive");
    assert!(res.is_err());
    assert!(res
        .unwrap_err()
        .to_string()
        .contains("Failed to build route, PathFind error: no path found"));
    tokio::time::sleep(tokio::time::Duration::from_millis(1000)).await;
}

#[tokio::test]
async fn test_send_payment_with_outdated_fee_rate() {
    init_tracing();
    let (nodes, _) = create_n_nodes_and_channels_with_index_amounts(
        &[
            ((0, 1), (HUGE_CKB_AMOUNT, HUGE_CKB_AMOUNT)),
            ((1, 2), (HUGE_CKB_AMOUNT, HUGE_CKB_AMOUNT)),
        ],
        3,
        true,
    )
    .await;
    let [node_a, node_b, node_c] = nodes.try_into().expect("3 nodes");

    let node_b_pubkey = node_b.pubkey;
    let node_c_pubkey = node_c.pubkey;
    let hash_set: HashSet<_> = [node_b_pubkey, node_c_pubkey].into_iter().collect();

    tokio::time::sleep(tokio::time::Duration::from_millis(1000)).await;

    node_a
        .with_network_graph_mut(|graph| {
            for channel in graph.channels.values_mut() {
                tracing::debug!("channel: {:?}", channel);
                if hash_set.contains(&channel.node1()) && hash_set.contains(&channel.node2()) {
                    let channel_update = if channel.node1() == node_b_pubkey {
                        channel.update_of_node1.as_mut().unwrap()
                    } else {
                        channel.update_of_node2.as_mut().unwrap()
                    };
                    tracing::debug!("channel_update: {:?}", channel_update);
                    channel_update.fee_rate = 0;
                }
            }
        })
        .await;

    // sending payment from A to C should fail because the forwarding value is too small
    let message = |rpc_reply| -> NetworkActorMessage {
        NetworkActorMessage::Command(NetworkActorCommand::SendPayment(
            SendPaymentCommand {
                target_pubkey: Some(node_c_pubkey),
                amount: Some(10000000000),
                payment_hash: None,
                final_tlc_expiry_delta: None,
                tlc_expiry_limit: None,
                invoice: None,
                timeout: None,
                max_fee_amount: None,
                max_parts: None,
                keysend: Some(true),
                udt_type_script: None,
                allow_self_payment: false,
                hop_hints: None,
                dry_run: false,
                custom_records: None,
            },
            rpc_reply,
        ))
    };
    let res = call!(node_a.network_actor, message).expect("node_a alive");
    assert!(
        res.is_ok(),
        "Send payment should be ok because we can find path: {:?}",
        res
    );
    let res = res.unwrap();
    let payment_hash = res.payment_hash;
    // The payment should fail because our fee rate is too low.
    node_a.wait_until_failed(payment_hash).await;
}

#[tokio::test]
async fn test_remove_tlc_with_wrong_hash_algorithm() {
    let supported_algorithms = HashAlgorithm::supported_algorithms();
    for algorithm1 in &supported_algorithms {
        for algorithm2 in &supported_algorithms {
            if algorithm2 == algorithm1 {
                continue;
            }
            do_test_remove_tlc_with_wrong_hash_algorithm(*algorithm1, *algorithm2).await;
        }
    }
}

async fn do_test_channel_with_simple_update_operation(algorithm: HashAlgorithm) {
    let node_a_funding_amount = 100000000000;
    let node_b_funding_amount = 6200000000;

    let (mut node_a, mut node_b, new_channel_id, _) =
        NetworkNode::new_2_nodes_with_established_channel(
            node_a_funding_amount,
            node_b_funding_amount,
            false,
        )
        .await;

    let preimage = [1; 32];
    let digest = algorithm.hash(preimage);
    let tlc_amount = 1000000000;

    let add_tlc_result = call!(node_a.network_actor, |rpc_reply| {
        NetworkActorMessage::Command(NetworkActorCommand::ControlFiberChannel(
            ChannelCommandWithId {
                channel_id: new_channel_id,
                command: ChannelCommand::AddTlc(
                    AddTlcCommand {
                        amount: tlc_amount,
                        hash_algorithm: algorithm,
                        payment_hash: digest.into(),
                        expiry: now_timestamp_as_millis_u64() + DEFAULT_EXPIRY_DELTA,
                        onion_packet: None,
                        shared_secret: NO_SHARED_SECRET,
                        previous_tlc: None,
                    },
                    rpc_reply,
                ),
            },
        ))
    })
    .expect("node_b alive")
    .expect("successfully added tlc");

    dbg!(&add_tlc_result);

    dbg!("Sleeping for some time to wait for the AddTlc processed by both party");
    tokio::time::sleep(tokio::time::Duration::from_secs(1)).await;

    call!(node_b.network_actor, |rpc_reply| {
        NetworkActorMessage::Command(NetworkActorCommand::ControlFiberChannel(
            ChannelCommandWithId {
                channel_id: new_channel_id,
                command: ChannelCommand::RemoveTlc(
                    RemoveTlcCommand {
                        id: add_tlc_result.tlc_id,
                        reason: RemoveTlcReason::RemoveTlcFulfill(RemoveTlcFulfill {
                            payment_preimage: preimage.into(),
                        }),
                    },
                    rpc_reply,
                ),
            },
        ))
    })
    .expect("node_b alive")
    .expect("successfully removed tlc");

    let fee_rate = FeeRate::from_u64(DEFAULT_COMMITMENT_FEE_RATE);
    call!(node_b.network_actor, |rpc_reply| {
        NetworkActorMessage::Command(NetworkActorCommand::ControlFiberChannel(
            ChannelCommandWithId {
                channel_id: new_channel_id,
                command: ChannelCommand::Shutdown(
                    ShutdownCommand {
                        close_script: Script::default().as_builder().build(),
                        fee_rate,
                        force: false,
                    },
                    rpc_reply,
                ),
            },
        ))
    })
    .expect("node_b alive")
    .expect("successfully shutdown channel");

    let node_a_shutdown_tx_hash = node_a
        .expect_to_process_event(|event| match event {
            NetworkServiceEvent::ChannelClosed(peer_id, channel_id, tx_hash) => {
                println!(
                    "Shutdown tx ({:?}) from {:?} for channel {:?} received",
                    &tx_hash, &peer_id, channel_id
                );
                assert_eq!(peer_id, &node_b.peer_id);
                assert_eq!(channel_id, &new_channel_id);
                Some(tx_hash.clone())
            }
            _ => None,
        })
        .await;

    dbg!(&node_a_shutdown_tx_hash);

    let node_b_shutdown_tx_hash = node_b
        .expect_to_process_event(|event| match event {
            NetworkServiceEvent::ChannelClosed(peer_id, channel_id, tx_hash) => {
                println!(
                    "Shutdown tx ({:?}) from {:?} for channel {:?} received",
                    &tx_hash, &peer_id, channel_id
                );
                assert_eq!(peer_id, &node_a.peer_id);
                assert_eq!(channel_id, &new_channel_id);
                Some(tx_hash.clone())
            }
            _ => None,
        })
        .await;

    dbg!(&node_b_shutdown_tx_hash);

    assert_eq!(node_a_shutdown_tx_hash, node_b_shutdown_tx_hash);

    assert_eq!(
        node_a.trace_tx_hash(node_a_shutdown_tx_hash.clone()).await,
        Status::Committed
    );
    assert_eq!(
        node_b.trace_tx_hash(node_b_shutdown_tx_hash.clone()).await,
        Status::Committed
    );

    // TODO: maybe also check shutdown tx outputs and output balances here.
}

#[tokio::test]
async fn test_open_channel_with_invalid_ckb_amount_range() {
    init_tracing();

    let [node_a, node_b] = NetworkNode::new_n_interconnected_nodes().await;
    let message = |rpc_reply| {
        NetworkActorMessage::Command(NetworkActorCommand::OpenChannel(
            OpenChannelCommand {
                peer_id: node_b.peer_id.clone(),
                public: true,
                shutdown_script: None,
                funding_amount: 0xfffffffffffffffffffffffffffffff,
                funding_udt_type_script: None,
                commitment_fee_rate: None,
                commitment_delay_epoch: None,
                funding_fee_rate: None,
                tlc_expiry_delta: None,
                tlc_min_value: None,
                tlc_fee_proportional_millionths: None,
                max_tlc_number_in_flight: None,
                max_tlc_value_in_flight: None,
            },
            rpc_reply,
        ))
    };
    let open_channel_result = call!(node_a.network_actor, message).expect("node_a alive");
    assert!(open_channel_result
        .err()
        .unwrap()
        .contains("The funding amount (21267647932558653966460912964485513215) should be less than 18446744073709551615"));
}

#[tokio::test]
async fn test_revoke_old_commitment_transaction() {
    init_tracing();

    let [mut node_a, mut node_b] = NetworkNode::new_n_interconnected_nodes().await;

    let message = |rpc_reply| {
        NetworkActorMessage::Command(NetworkActorCommand::OpenChannel(
            OpenChannelCommand {
                peer_id: node_b.peer_id.clone(),
                public: false,
                shutdown_script: None,
                funding_amount: 100000000000,
                funding_udt_type_script: None,
                commitment_fee_rate: None,
                commitment_delay_epoch: None,
                funding_fee_rate: None,
                tlc_expiry_delta: None,
                tlc_min_value: None,
                tlc_fee_proportional_millionths: None,
                max_tlc_number_in_flight: None,
                max_tlc_value_in_flight: None,
            },
            rpc_reply,
        ))
    };
    let open_channel_result = call!(node_a.network_actor, message)
        .expect("node_a alive")
        .expect("open channel success");

    node_b
        .expect_event(|event| match event {
            NetworkServiceEvent::ChannelPendingToBeAccepted(peer_id, channel_id) => {
                println!("A channel ({:?}) to {:?} create", &channel_id, peer_id);
                assert_eq!(peer_id, &node_a.peer_id);
                true
            }
            _ => false,
        })
        .await;
    let message = |rpc_reply| {
        NetworkActorMessage::Command(NetworkActorCommand::AcceptChannel(
            AcceptChannelCommand {
                temp_channel_id: open_channel_result.channel_id,
                funding_amount: 6200000000,
                shutdown_script: None,
                max_tlc_number_in_flight: None,
                max_tlc_value_in_flight: None,
                min_tlc_value: None,
                tlc_fee_proportional_millionths: None,
                tlc_expiry_delta: None,
            },
            rpc_reply,
        ))
    };
    let accept_channel_result = call!(node_b.network_actor, message)
        .expect("node_b alive")
        .expect("accept channel success");
    let new_channel_id = accept_channel_result.new_channel_id;

    let commitment_tx = node_b
        .expect_to_process_event(|event| match event {
            NetworkServiceEvent::RemoteCommitmentSigned(peer_id, channel_id, tx, _) => {
                println!(
                    "Commitment tx {:?} from {:?} for channel {:?} received",
                    &tx, peer_id, channel_id
                );
                assert_eq!(peer_id, &node_a.peer_id);
                assert_eq!(channel_id, &new_channel_id);
                Some(tx.clone())
            }
            _ => None,
        })
        .await;

    node_a
        .expect_event(|event| match event {
            NetworkServiceEvent::ChannelReady(peer_id, channel_id, _funding_tx_hash) => {
                println!(
                    "A channel ({:?}) to {:?} is now ready",
                    &channel_id, &peer_id
                );
                assert_eq!(peer_id, &node_b.peer_id);
                assert_eq!(channel_id, &new_channel_id);
                true
            }
            _ => false,
        })
        .await;

    node_b
        .expect_event(|event| match event {
            NetworkServiceEvent::ChannelReady(peer_id, channel_id, _funding_tx_hash) => {
                println!(
                    "A channel ({:?}) to {:?} is now ready",
                    &channel_id, &peer_id
                );
                assert_eq!(peer_id, &node_a.peer_id);
                assert_eq!(channel_id, &new_channel_id);
                true
            }
            _ => false,
        })
        .await;

    node_a
        .network_actor
        .send_message(NetworkActorMessage::Command(
            NetworkActorCommand::ControlFiberChannel(ChannelCommandWithId {
                channel_id: new_channel_id,
                command: ChannelCommand::CommitmentSigned(),
            }),
        ))
        .expect("node_a alive");

    let revocation_data = node_a
        .expect_to_process_event(|event| match event {
            NetworkServiceEvent::RevokeAndAckReceived(
                peer_id,
                channel_id,
                revocation_data,
                _settlement_data,
            ) => {
                assert_eq!(peer_id, &node_b.peer_id);
                assert_eq!(channel_id, &new_channel_id);
                assert_eq!(revocation_data.commitment_number, 0u64);
                Some(revocation_data.clone())
            }
            _ => None,
        })
        .await;

    assert_eq!(
        node_a.submit_tx(commitment_tx.clone()).await,
        Status::Committed
    );

    println!("commitment_tx: {:?}", commitment_tx);

    let tx = Transaction::default()
        .as_advanced_builder()
        .cell_deps(get_cell_deps(vec![Contract::CommitmentLock], &None))
        .input(
            CellInput::new_builder()
                .previous_output(commitment_tx.output_pts().first().unwrap().clone())
                .build(),
        )
        .output(revocation_data.output)
        .output_data(revocation_data.output_data)
        .build();

    let witness = [
        XUDT_COMPATIBLE_WITNESS.to_vec(),
        vec![0xFF],
        revocation_data.commitment_number.to_be_bytes().to_vec(),
        revocation_data.x_only_aggregated_pubkey.to_vec(),
        revocation_data.aggregated_signature.serialize().to_vec(),
    ]
    .concat();

    let revocation_tx = tx.as_advanced_builder().witness(witness.pack()).build();

    assert_eq!(
        node_a.submit_tx(revocation_tx.clone()).await,
        Status::Committed
    );
}

#[tokio::test]
async fn test_channel_with_simple_update_operation() {
    for algorithm in HashAlgorithm::supported_algorithms() {
        do_test_channel_with_simple_update_operation(algorithm).await
    }
}

#[tokio::test]
async fn test_create_channel() {
    init_tracing();
    let [mut node_a, mut node_b] = NetworkNode::new_n_interconnected_nodes().await;

    let message = |rpc_reply| {
        NetworkActorMessage::Command(NetworkActorCommand::OpenChannel(
            OpenChannelCommand {
                peer_id: node_b.peer_id.clone(),
                public: false,
                shutdown_script: None,
                funding_amount: 100000000000,
                funding_udt_type_script: None,
                commitment_fee_rate: None,
                commitment_delay_epoch: None,
                funding_fee_rate: None,
                tlc_expiry_delta: None,
                tlc_min_value: None,
                tlc_fee_proportional_millionths: None,
                max_tlc_number_in_flight: None,
                max_tlc_value_in_flight: None,
            },
            rpc_reply,
        ))
    };
    let open_channel_result = call!(node_a.network_actor, message)
        .expect("node_a alive")
        .expect("open channel success");

    node_b
        .expect_event(|event| match event {
            NetworkServiceEvent::ChannelPendingToBeAccepted(peer_id, channel_id) => {
                println!("A channel ({:?}) to {:?} create", &channel_id, peer_id);
                assert_eq!(peer_id, &node_a.peer_id);
                true
            }
            _ => false,
        })
        .await;
    let message = |rpc_reply| {
        NetworkActorMessage::Command(NetworkActorCommand::AcceptChannel(
            AcceptChannelCommand {
                temp_channel_id: open_channel_result.channel_id,
                funding_amount: 6200000000,
                shutdown_script: None,
                max_tlc_number_in_flight: None,
                max_tlc_value_in_flight: None,
                min_tlc_value: None,
                tlc_fee_proportional_millionths: None,
                tlc_expiry_delta: None,
            },
            rpc_reply,
        ))
    };
    let accept_channel_result = call!(node_b.network_actor, message)
        .expect("node_b alive")
        .expect("accept channel success");
    let new_channel_id = accept_channel_result.new_channel_id;

    let node_a_commitment_tx = node_a
        .expect_to_process_event(|event| match event {
            NetworkServiceEvent::RemoteCommitmentSigned(peer_id, channel_id, tx, _) => {
                println!(
                    "Commitment tx {:?} from {:?} for channel {:?} received",
                    &tx, peer_id, channel_id
                );
                assert_eq!(peer_id, &node_b.peer_id);
                assert_eq!(channel_id, &new_channel_id);
                Some(tx.clone())
            }
            _ => None,
        })
        .await;

    let node_b_commitment_tx = node_b
        .expect_to_process_event(|event| match event {
            NetworkServiceEvent::RemoteCommitmentSigned(peer_id, channel_id, tx, _) => {
                println!(
                    "Commitment tx {:?} from {:?} for channel {:?} received",
                    &tx, peer_id, channel_id
                );
                assert_eq!(peer_id, &node_a.peer_id);
                assert_eq!(channel_id, &new_channel_id);
                Some(tx.clone())
            }
            _ => None,
        })
        .await;

    node_a
        .expect_event(|event| match event {
            NetworkServiceEvent::ChannelReady(peer_id, channel_id, _funding_tx_hash) => {
                println!(
                    "A channel ({:?}) to {:?} is now ready",
                    &channel_id, &peer_id
                );
                assert_eq!(peer_id, &node_b.peer_id);
                assert_eq!(channel_id, &new_channel_id);
                true
            }
            _ => false,
        })
        .await;

    node_b
        .expect_event(|event| match event {
            NetworkServiceEvent::ChannelReady(peer_id, channel_id, _funding_tx_hash) => {
                println!(
                    "A channel ({:?}) to {:?} is now ready",
                    &channel_id, &peer_id
                );
                assert_eq!(peer_id, &node_a.peer_id);
                assert_eq!(channel_id, &new_channel_id);
                true
            }
            _ => false,
        })
        .await;

    // We can submit the commitment txs to the chain now.
    assert_eq!(
        node_a.submit_tx(node_a_commitment_tx.clone()).await,
        Status::Committed
    );
    assert_eq!(
        node_b.submit_tx(node_b_commitment_tx.clone()).await,
        Status::Committed
    );
}

#[tokio::test]
async fn test_reestablish_channel() {
    let [mut node_a, mut node_b] = NetworkNode::new_n_interconnected_nodes().await;

    let message = |rpc_reply| {
        NetworkActorMessage::Command(NetworkActorCommand::OpenChannel(
            OpenChannelCommand {
                peer_id: node_b.peer_id.clone(),
                public: false,
                shutdown_script: None,
                funding_amount: 100000000000,
                funding_udt_type_script: None,
                commitment_fee_rate: None,
                commitment_delay_epoch: None,
                funding_fee_rate: None,
                tlc_expiry_delta: None,
                tlc_min_value: None,
                tlc_fee_proportional_millionths: None,
                max_tlc_number_in_flight: None,
                max_tlc_value_in_flight: None,
            },
            rpc_reply,
        ))
    };
    let open_channel_result = call!(node_a.network_actor, message)
        .expect("node_a alive")
        .expect("open channel success");

    node_b
        .expect_event(|event| match event {
            NetworkServiceEvent::ChannelPendingToBeAccepted(peer_id, channel_id) => {
                println!("A channel ({:?}) to {:?} create", &channel_id, peer_id);
                assert_eq!(peer_id, &node_a.peer_id);
                true
            }
            _ => false,
        })
        .await;

    let message = |rpc_reply| {
        NetworkActorMessage::Command(NetworkActorCommand::AcceptChannel(
            AcceptChannelCommand {
                temp_channel_id: open_channel_result.channel_id,
                funding_amount: 6200000000,
                shutdown_script: None,
                max_tlc_number_in_flight: None,
                max_tlc_value_in_flight: None,
                min_tlc_value: None,
                tlc_fee_proportional_millionths: None,
                tlc_expiry_delta: None,
            },
            rpc_reply,
        ))
    };
    let _accept_channel_result = call!(node_b.network_actor, message)
        .expect("node_b alive")
        .expect("accept channel success");

    node_a
        .expect_event(|event| match event {
            NetworkServiceEvent::ChannelCreated(peer_id, channel_id) => {
                println!("A channel ({:?}) to {:?} create", channel_id, peer_id);
                assert_eq!(peer_id, &node_b.peer_id);
                true
            }
            _ => false,
        })
        .await;

    node_b
        .expect_event(|event| match event {
            NetworkServiceEvent::ChannelCreated(peer_id, channel_id) => {
                println!("A channel ({:?}) to {:?} create", channel_id, peer_id);
                assert_eq!(peer_id, &node_a.peer_id);
                true
            }
            _ => false,
        })
        .await;

    node_a
        .network_actor
        .send_message(NetworkActorMessage::new_command(
            NetworkActorCommand::DisconnectPeer(node_b.peer_id.clone()),
        ))
        .expect("node_a alive");

    node_a
        .expect_event(|event| match event {
            NetworkServiceEvent::PeerDisConnected(peer_id, _) => {
                assert_eq!(peer_id, &node_b.peer_id);
                true
            }
            _ => false,
        })
        .await;

    node_b
        .expect_event(|event| match event {
            NetworkServiceEvent::PeerDisConnected(peer_id, _) => {
                assert_eq!(peer_id, &node_a.peer_id);
                true
            }
            _ => false,
        })
        .await;

    // Don't use `connect_to` here as that may consume the `ChannelCreated` event.
    // This is due to tentacle connection is async. We may actually send
    // the `ChannelCreated` event before the `PeerConnected` event.
    node_a.connect_to_nonblocking(&node_b).await;

    node_a
        .expect_event(|event| match event {
            NetworkServiceEvent::ChannelCreated(peer_id, channel_id) => {
                println!("A channel ({:?}) to {:?} create", channel_id, peer_id);
                assert_eq!(peer_id, &node_b.peer_id);
                true
            }
            _ => false,
        })
        .await;

    node_b
        .expect_event(|event| match event {
            NetworkServiceEvent::ChannelCreated(peer_id, channel_id) => {
                println!("A channel ({:?}) to {:?} create", channel_id, peer_id);
                assert_eq!(peer_id, &node_a.peer_id);
                true
            }
            _ => false,
        })
        .await;
}

#[tokio::test]
async fn test_force_close_channel_when_remote_is_offline() {
    let (mut node_a, mut node_b, channel_id, _) =
        NetworkNode::new_2_nodes_with_established_channel(16200000000, 6200000000, true).await;

    node_b.stop().await;
    node_a
        .expect_event(|event| matches!(event, NetworkServiceEvent::PeerDisConnected(_, _)))
        .await;

    let message = |rpc_reply| -> NetworkActorMessage {
        NetworkActorMessage::Command(NetworkActorCommand::ControlFiberChannel(
            ChannelCommandWithId {
                channel_id,
                command: ChannelCommand::Shutdown(
                    ShutdownCommand {
                        close_script: Script::default(),
                        fee_rate: FeeRate::from_u64(1000),
                        force: true,
                    },
                    rpc_reply,
                ),
            },
        ))
    };

    call!(node_a.network_actor, message)
        .expect("node_a alive")
        .expect("successfully shutdown channel");
}

#[tokio::test]
async fn test_commitment_tx_capacity() {
    let (amount_a, amount_b) = (16200000000, 6200000000);
    let (node_a, _node_b, channel_id, _) =
        NetworkNode::new_2_nodes_with_established_channel(amount_a, amount_b, true).await;

    let state = node_a.store.get_channel_actor_state(&channel_id).unwrap();
    let commitment_tx = state.latest_commitment_transaction.unwrap().into_view();
    let output_capacity: u64 = commitment_tx.output(0).unwrap().capacity().unpack();

    // default fee rate is 1000 shannons per kb, and there is a gap of 20 bytes between the mock commitment tx and the real one
    // ref to fn commitment_tx_size
    assert_eq!(
        amount_a + amount_b - (commitment_tx.data().serialized_size_in_block() + 20) as u128,
        output_capacity as u128
    );
}

#[tokio::test]
async fn test_connect_to_peers_with_mutual_channel_on_restart_1() {
    init_tracing();

    let node_a_funding_amount = 100000000000;
    let node_b_funding_amount = 6200000000;

    let (mut node_a, mut node_b, _new_channel_id, _) =
        NetworkNode::new_2_nodes_with_established_channel(
            node_a_funding_amount,
            node_b_funding_amount,
            true,
        )
        .await;

    // sleep for a while to make sure this test works both for release mode
    tokio::time::sleep(tokio::time::Duration::from_secs(2)).await;

    node_a.restart().await;

    node_a.expect_event(
        |event| matches!(event, NetworkServiceEvent::PeerConnected(id, _addr) if id == &node_b.peer_id),
    ).await;
    node_a
        .expect_event(|event| {
            matches!(
                event,
                NetworkServiceEvent::DebugEvent(DebugEvent::Common(
                    info
                )) if "Reestablished channel in ChannelReady" == info)
        })
        .await;
    node_b
        .expect_event(|event| {
            matches!(
                event,
                NetworkServiceEvent::DebugEvent(DebugEvent::Common(
                    info
                )) if "Reestablished channel in ChannelReady" == info)
        })
        .await;
}

#[tokio::test]
async fn test_connect_to_peers_with_mutual_channel_on_restart_2() {
    init_tracing();

    let node_a_funding_amount = 100000000000;
    let node_b_funding_amount = 6200000000;

    let (mut node_a, mut node_b, _new_channel_id, _) =
        NetworkNode::new_2_nodes_with_established_channel(
            node_a_funding_amount,
            node_b_funding_amount,
            true,
        )
        .await;

    // sleep for a while to make sure this test works both for release mode
    tokio::time::sleep(tokio::time::Duration::from_secs(2)).await;

    node_a.stop().await;

    node_b.expect_event(
        |event| matches!(event, NetworkServiceEvent::PeerDisConnected(id, _addr) if id == &node_a.peer_id),
    )
    .await;

    node_a.start().await;

    node_a.expect_event(
        |event| matches!(event, NetworkServiceEvent::PeerConnected(id, _addr) if id == &node_b.peer_id),
    )
    .await;
}

#[tokio::test]
async fn test_send_payment_with_node_restart_then_resend_add_tlc() {
    init_tracing();

    let node_a_funding_amount = 100000000000;
    let node_b_funding_amount = 6200000000;

    let (mut node_a, mut node_b, _new_channel_id, _) =
        NetworkNode::new_2_nodes_with_established_channel(
            node_a_funding_amount,
            node_b_funding_amount,
            true,
        )
        .await;

    tokio::time::sleep(tokio::time::Duration::from_secs(2)).await;

    let node_b_pubkey = node_b.pubkey;
    let tlc_amount = 99;
    let message = |rpc_reply| {
        NetworkActorMessage::Command(NetworkActorCommand::SendPayment(
            SendPaymentCommand {
                target_pubkey: Some(node_b_pubkey),
                amount: Some(tlc_amount),
                payment_hash: None,
                final_tlc_expiry_delta: None,
                tlc_expiry_limit: None,
                invoice: None,
                timeout: None,
                max_fee_amount: None,
                max_parts: None,
                keysend: Some(true),
                udt_type_script: None,
                allow_self_payment: false,
                custom_records: None,
                hop_hints: None,
                dry_run: false,
            },
            rpc_reply,
        ))
    };
    let res = call!(node_a.network_actor, message).expect("node_a alive");
    assert!(res.is_ok());
    let payment_hash = res.unwrap().payment_hash;

    node_b.stop().await;

    let payment_status = node_a.get_payment_status(payment_hash).await;
    assert_eq!(payment_status, PaymentSessionStatus::Inflight);

    node_b.start().await;

    node_a.expect_event(
        |event| matches!(event, NetworkServiceEvent::PeerConnected(id, _addr) if id == &node_b.peer_id),
    )
    .await;

    node_a
        .expect_event(|event| {
            matches!(
            event,
            NetworkServiceEvent::DebugEvent(DebugEvent::Common(
                info
            )) if "resend add tlc" == info)
        })
        .await;

    tokio::time::sleep(tokio::time::Duration::from_secs(2)).await;
    let payment_status = node_a.get_payment_status(payment_hash).await;
    assert_eq!(payment_status, PaymentSessionStatus::Success);
}

#[tokio::test]
async fn test_node_reestablish_resend_remove_tlc() {
    init_tracing();

    let node_a_funding_amount = 100000000000;
    let node_b_funding_amount = 6200000000;

    let (mut node_a, mut node_b, new_channel_id, _) =
        NetworkNode::new_2_nodes_with_established_channel(
            node_a_funding_amount,
            node_b_funding_amount,
            true,
        )
        .await;

    tokio::time::sleep(tokio::time::Duration::from_secs(2)).await;

    let node_a_balance = node_a.get_local_balance_from_channel(new_channel_id);
    let node_b_balance = node_b.get_local_balance_from_channel(new_channel_id);

    let preimage = [2; 32];
    // create a new payment hash
    let payment_hash = HashAlgorithm::CkbHash.hash(preimage);

    let add_tlc_result = call!(node_a.network_actor, |rpc_reply| {
        NetworkActorMessage::Command(NetworkActorCommand::ControlFiberChannel(
            ChannelCommandWithId {
                channel_id: new_channel_id,
                command: ChannelCommand::AddTlc(
                    AddTlcCommand {
                        amount: 1000,
                        hash_algorithm: HashAlgorithm::CkbHash,
                        payment_hash: payment_hash.into(),
                        expiry: now_timestamp_as_millis_u64() + DEFAULT_EXPIRY_DELTA,
                        onion_packet: None,
                        shared_secret: NO_SHARED_SECRET,
                        previous_tlc: None,
                    },
                    rpc_reply,
                ),
            },
        ))
    })
    .expect("node_b alive")
    .expect("successfully added tlc");

    dbg!(&add_tlc_result);

    dbg!("Sleeping for some time to wait for the AddTlc processed by both party");
    tokio::time::sleep(tokio::time::Duration::from_secs(1)).await;

    node_a.stop().await;

    let remove_tlc_result = call!(node_b.network_actor, |rpc_reply| {
        NetworkActorMessage::Command(NetworkActorCommand::ControlFiberChannel(
            ChannelCommandWithId {
                channel_id: new_channel_id,
                command: ChannelCommand::RemoveTlc(
                    RemoveTlcCommand {
                        id: add_tlc_result.tlc_id,
                        reason: RemoveTlcReason::RemoveTlcFulfill(RemoveTlcFulfill {
                            payment_preimage: preimage.into(),
                        }),
                    },
                    rpc_reply,
                ),
            },
        ))
    })
    .expect("node_b alive");

    dbg!(&remove_tlc_result);
    assert!(remove_tlc_result.is_ok());

    tokio::time::sleep(tokio::time::Duration::from_millis(1000)).await;

    // assert balance does not changed since remove tlc is not processed by node_a
    let new_node_a_balance = node_a.get_local_balance_from_channel(new_channel_id);
    let new_node_b_balance = node_b.get_local_balance_from_channel(new_channel_id);
    assert_eq!(node_a_balance, new_node_a_balance);
    assert_eq!(node_b_balance, new_node_b_balance);

    node_a.start().await;
    node_b
        .expect_event(|event| {
            matches!(
        event,
        NetworkServiceEvent::DebugEvent(DebugEvent::Common(
            info
        )) if "resend remove tlc" == info)
        })
        .await;

    tokio::time::sleep(tokio::time::Duration::from_millis(1000)).await;

    // assert balance changed since remove tlc is processed by node_a after node_b resending remove tlc
    let new_node_a_balance = node_a.get_local_balance_from_channel(new_channel_id);
    let new_node_b_balance = node_b.get_local_balance_from_channel(new_channel_id);
    assert_eq!(node_a_balance - 1000, new_node_a_balance);
    assert_eq!(node_b_balance + 1000, new_node_b_balance);
    eprintln!(
        "node_a_balance: {}, new_node_a_balance: {}",
        node_a_balance, new_node_a_balance
    );
    eprintln!(
        "node_b_balance: {}, new_node_b_balance: {}",
        node_b_balance, new_node_b_balance
    );
}

#[tokio::test]
async fn test_open_channel_with_large_size_shutdown_script_should_fail() {
    let [node_a, node_b] = NetworkNode::new_n_interconnected_nodes().await;

    // test open channel with large size shutdown script
    let message = |rpc_reply| {
        NetworkActorMessage::Command(NetworkActorCommand::OpenChannel(
            OpenChannelCommand {
                peer_id: node_b.peer_id.clone(),
                public: false,
                shutdown_script: Some(Script::new_builder().args([0u8; 40].pack()).build()),
                funding_amount: (81 + 1) * 100000000 - 1,
                funding_udt_type_script: None,
                commitment_fee_rate: None,
                commitment_delay_epoch: None,
                funding_fee_rate: None,
                tlc_expiry_delta: None,
                tlc_min_value: None,
                tlc_fee_proportional_millionths: None,
                max_tlc_number_in_flight: None,
                max_tlc_value_in_flight: None,
            },
            rpc_reply,
        ))
    };

    let open_channel_result = call!(node_a.network_actor, message).expect("node_a alive");

    assert!(open_channel_result
        .err()
        .unwrap()
        .contains("The funding amount (8199999999) should be greater than or equal to 8200000000"));
}

#[tokio::test]
#[should_panic(expected = "Waiting for event timeout")]
async fn test_accept_channel_with_large_size_shutdown_script_should_fail() {
    let mut nodes = NetworkNode::new_n_interconnected_nodes_with_config(2, |i| {
        NetworkNodeConfigBuilder::new()
            .node_name(Some(format!("node-{}", i)))
            .base_dir_prefix(&format!("test-fnn-node-{}-", i))
            .fiber_config_updater(|config| {
                // enable auto accept channel with default value
                config.auto_accept_channel_ckb_funding_amount = Some(6200000000);
                config.open_channel_auto_accept_min_ckb_funding_amount = Some(16200000000);
            })
            .build()
    })
    .await;

    let mut node_a = nodes.pop().unwrap();
    let mut node_b = nodes.pop().unwrap();

    // test auto accept channel with large size shutdown script
    let message = |rpc_reply| {
        NetworkActorMessage::Command(NetworkActorCommand::OpenChannel(
            OpenChannelCommand {
                peer_id: node_b.peer_id.clone(),
                public: false,
                shutdown_script: Some(Script::new_builder().args([0u8; 40].pack()).build()),
                funding_amount: (81 + 1 + 90) * 100000000,
                funding_udt_type_script: None,
                commitment_fee_rate: None,
                commitment_delay_epoch: None,
                funding_fee_rate: None,
                tlc_expiry_delta: None,
                tlc_min_value: None,
                tlc_fee_proportional_millionths: None,
                max_tlc_number_in_flight: None,
                max_tlc_value_in_flight: None,
            },
            rpc_reply,
        ))
    };

    let open_channel_result = call!(node_a.network_actor, message)
        .expect("node_a alive")
        .expect("open channel success");

    node_b
        .expect_event(|event| match event {
            NetworkServiceEvent::ChannelPendingToBeAccepted(peer_id, channel_id) => {
                println!("A channel ({:?}) to {:?} create", channel_id, peer_id);
                assert_eq!(channel_id, &open_channel_result.channel_id);
                assert_eq!(peer_id, &node_a.peer_id);
                true
            }
            _ => false,
        })
        .await;

    // should fail
    node_a
        .expect_event(|event| match event {
            NetworkServiceEvent::ChannelReady(peer_id, channel_id, _funding_tx_hash) => {
                println!(
                    "A channel ({:?}) to {:?} is now ready",
                    &channel_id, &peer_id
                );
                assert_eq!(peer_id, &node_b.peer_id);
                true
            }
            _ => false,
        })
        .await;
}

#[tokio::test]
async fn test_shutdown_channel_with_large_size_shutdown_script_should_fail() {
    let node_a_funding_amount = 100000000000;
    let node_b_funding_amount = 6200000000;

    let (_node_a, node_b, new_channel_id) =
        create_nodes_with_established_channel(node_a_funding_amount, node_b_funding_amount, false)
            .await;

    let message = |rpc_reply| {
        NetworkActorMessage::Command(NetworkActorCommand::ControlFiberChannel(
            ChannelCommandWithId {
                channel_id: new_channel_id,
                command: ChannelCommand::Shutdown(
                    ShutdownCommand {
                        close_script: Script::new_builder().args([0u8; 21].pack()).build(),
                        fee_rate: FeeRate::from_u64(DEFAULT_COMMITMENT_FEE_RATE),
                        force: false,
                    },
                    rpc_reply,
                ),
            },
        ))
    };

    let shutdown_channel_result = call!(node_b.network_actor, message).expect("node_b alive");
    assert!(shutdown_channel_result
        .err()
        .unwrap()
        .contains("Local balance is not enough to pay the fee"));
}

#[tokio::test]
async fn test_shutdown_channel_with_different_size_shutdown_script() {
    let node_a_funding_amount = 100000000000;
    let node_b_funding_amount = 6200000000;

    // create a private channel for testing shutdown,
    // https://github.com/nervosnetwork/fiber/issues/431
    let (mut node_a, mut node_b, new_channel_id) =
        create_nodes_with_established_channel(node_a_funding_amount, node_b_funding_amount, false)
            .await;

    let message = |rpc_reply| {
        NetworkActorMessage::Command(NetworkActorCommand::ControlFiberChannel(
            ChannelCommandWithId {
                channel_id: new_channel_id,
                command: ChannelCommand::Shutdown(
                    ShutdownCommand {
                        close_script: Script::new_builder().args([0u8; 19].pack()).build(),
                        fee_rate: FeeRate::from_u64(DEFAULT_COMMITMENT_FEE_RATE),
                        force: false,
                    },
                    rpc_reply,
                ),
            },
        ))
    };

    call!(node_b.network_actor, message)
        .expect("node_b alive")
        .expect("successfully shutdown channel");

    let node_a_shutdown_tx_hash = node_a
        .expect_to_process_event(|event| match event {
            NetworkServiceEvent::ChannelClosed(peer_id, channel_id, tx_hash) => {
                println!(
                    "Shutdown tx ({:?}) from {:?} for channel {:?} received",
                    &tx_hash, &peer_id, channel_id
                );
                assert_eq!(peer_id, &node_b.peer_id);
                assert_eq!(channel_id, &new_channel_id);
                Some(tx_hash.clone())
            }
            _ => None,
        })
        .await;

    let node_b_shutdown_tx_hash = node_b
        .expect_to_process_event(|event| match event {
            NetworkServiceEvent::ChannelClosed(peer_id, channel_id, tx_hash) => {
                println!(
                    "Shutdown tx ({:?}) from {:?} for channel {:?} received",
                    &tx_hash, &peer_id, channel_id
                );
                assert_eq!(peer_id, &node_a.peer_id);
                assert_eq!(channel_id, &new_channel_id);
                Some(tx_hash.clone())
            }
            _ => None,
        })
        .await;

    node_a
        .expect_event(|event| matches!(event, NetworkServiceEvent::DebugEvent(DebugEvent::Common(message)) if message == "ChannelClosed"))
        .await;

    node_b
        .expect_event(|event| matches!(event, NetworkServiceEvent::DebugEvent(DebugEvent::Common(message)) if message == "ChannelClosed"))
        .await;

    assert_eq!(node_a_shutdown_tx_hash, node_b_shutdown_tx_hash);

    assert_eq!(
        node_a.trace_tx_hash(node_a_shutdown_tx_hash.clone()).await,
        Status::Committed
    );
    assert_eq!(
        node_b.trace_tx_hash(node_b_shutdown_tx_hash.clone()).await,
        Status::Committed
    );
}

#[tokio::test]
async fn test_shutdown_channel_network_graph_will_not_sync_private_channel() {
    let node_a_funding_amount = 100000000000;
    let node_b_funding_amount = 6200000000;

    let (node_a, node_b, _channel_id) =
        create_nodes_with_established_channel(node_a_funding_amount, node_b_funding_amount, false)
            .await;

    // sleep for 1 second
    tokio::time::sleep(tokio::time::Duration::from_millis(2000)).await;

    let network_nodes = node_a.get_network_nodes().await;
    assert_eq!(network_nodes.len(), 2);

    let network_nodes = node_b.get_network_nodes().await;
    assert_eq!(network_nodes.len(), 2);

    let network_channels = node_a.get_network_channels().await;
    assert_eq!(network_channels.len(), 0);

    let network_channels = node_b.get_network_channels().await;
    assert_eq!(network_channels.len(), 0);
}

#[tokio::test]
async fn test_shutdown_channel_network_graph_with_sync_up() {
    let node_a_funding_amount = 100000000000;
    let node_b_funding_amount = 6200000000;

    let (node_a, node_b, channel_id) =
        create_nodes_with_established_channel(node_a_funding_amount, node_b_funding_amount, true)
            .await;

    // sleep for 1 second
    tokio::time::sleep(tokio::time::Duration::from_millis(2000)).await;

    let network_nodes = node_a.get_network_nodes().await;
    assert_eq!(network_nodes.len(), 2);

    let network_nodes = node_b.get_network_nodes().await;
    assert_eq!(network_nodes.len(), 2);

    let network_channels = node_a.get_network_channels().await;
    assert_eq!(network_channels.len(), 1);

    let network_channels = node_b.get_network_channels().await;
    assert_eq!(network_channels.len(), 1);

    let message = |rpc_reply| {
        NetworkActorMessage::Command(NetworkActorCommand::ControlFiberChannel(
            ChannelCommandWithId {
                channel_id,
                command: ChannelCommand::Shutdown(
                    ShutdownCommand {
                        close_script: Script::new_builder().args([0u8; 19].pack()).build(),
                        fee_rate: FeeRate::from_u64(DEFAULT_COMMITMENT_FEE_RATE),
                        force: false,
                    },
                    rpc_reply,
                ),
            },
        ))
    };

    call!(node_b.network_actor, message)
        .expect("node_b alive")
        .expect("successfully shutdown channel");

    tokio::time::sleep(tokio::time::Duration::from_millis(2000)).await;

    let network_nodes = node_a.get_network_nodes().await;
    assert_eq!(network_nodes.len(), 2);

    let network_nodes = node_b.get_network_nodes().await;
    assert_eq!(network_nodes.len(), 2);

    let network_channels = node_a.get_network_channels().await;
    assert_eq!(network_channels.len(), 0);

    let network_channels = node_b.get_network_channels().await;
    assert_eq!(network_channels.len(), 0);
}

#[tokio::test]
async fn test_send_payment_with_channel_balance_error() {
    init_tracing();
    let _span = tracing::info_span!("node", node = "test").entered();
    let nodes_num = 4;
    let amounts = vec![(100000000000, 100000000000); nodes_num - 1];
    let (nodes, channels) =
        create_n_nodes_with_established_channel(&amounts, nodes_num, true).await;
    let [node_0, _node_1, node_2, node_3] = nodes.try_into().expect("4 nodes");
    let source_node = &node_0;
    let target_pubkey = node_3.pubkey;

    // sleep for a while
    tokio::time::sleep(tokio::time::Duration::from_secs(1)).await;

    let message = |rpc_reply| -> NetworkActorMessage {
        NetworkActorMessage::Command(NetworkActorCommand::SendPayment(
            SendPaymentCommand {
                target_pubkey: Some(target_pubkey),
                amount: Some(3000),
                payment_hash: None,
                final_tlc_expiry_delta: None,
                tlc_expiry_limit: None,
                invoice: None,
                timeout: None,
                max_fee_amount: None,
                max_parts: None,
                keysend: Some(true),
                udt_type_script: None,
                allow_self_payment: false,
                hop_hints: None,
                dry_run: false,
                custom_records: None,
            },
            rpc_reply,
        ))
    };
    let res = call!(source_node.network_actor, message).expect("source_node alive");
    assert!(res.is_ok());
    let payment_hash = res.unwrap().payment_hash;
    // sleep for a while
    source_node.wait_until_success(payment_hash).await;

    node_2.update_channel_local_balance(channels[2], 100).await;
    tokio::time::sleep(tokio::time::Duration::from_secs(1)).await;

    let message = |rpc_reply| -> NetworkActorMessage {
        NetworkActorMessage::Command(NetworkActorCommand::SendPayment(
            SendPaymentCommand {
                target_pubkey: Some(target_pubkey),
                amount: Some(3000),
                payment_hash: None,
                final_tlc_expiry_delta: None,
                tlc_expiry_limit: None,
                invoice: None,
                timeout: None,
                max_fee_amount: None,
                max_parts: None,
                keysend: Some(true),
                udt_type_script: None,
                allow_self_payment: false,
                hop_hints: None,
                dry_run: false,
                custom_records: None,
            },
            rpc_reply,
        ))
    };

    // expect send payment failed
    let res = call!(source_node.network_actor, message).expect("source_node alive");
    assert!(res.is_ok());
    let payment_hash = res.unwrap().payment_hash;

    source_node.wait_until_failed(payment_hash).await;
    let res = source_node.get_payment_result(payment_hash).await;

    assert_eq!(res.status, PaymentSessionStatus::Failed);
    assert!(res.failed_error.unwrap().contains("Failed to build route"));

    // because there is only one path for the payment, the payment will fail in the second try
    // this assertion make sure we didn't do meaningless retry
    let payment_session = source_node.get_payment_session(payment_hash).unwrap();
    assert_eq!(payment_session.retried_times, 2);
}

#[tokio::test]
async fn test_send_payment_with_disable_channel() {
    init_tracing();
    let _span = tracing::info_span!("node", node = "test").entered();
    let nodes_num = 4;
    let amounts = vec![(100000000000, 100000000000); nodes_num - 1];
    let (nodes, channels) =
        create_n_nodes_with_established_channel(&amounts, nodes_num, true).await;
    let [node_0, _node_1, node_2, node_3] = nodes.try_into().expect("4 nodes");

    // begin to set channel disable, but do not notify the network
    node_2.disable_channel_stealthy(channels[1]).await;
    tokio::time::sleep(tokio::time::Duration::from_secs(1)).await;

<<<<<<< HEAD
    let message = |rpc_reply| -> NetworkActorMessage {
        NetworkActorMessage::Command(NetworkActorCommand::SendPayment(
            SendPaymentCommand {
                target_pubkey: Some(target_pubkey.clone()),
                amount: Some(3000),
                payment_hash: None,
                final_tlc_expiry_delta: None,
                tlc_expiry_limit: None,
                invoice: None,
                timeout: None,
                max_fee_amount: None,
                max_parts: None,
                keysend: Some(true),
                udt_type_script: None,
                allow_self_payment: false,
                hop_hints: None,
                dry_run: false,
                custom_records: None,
            },
            rpc_reply,
        ))
    };

    // expect send payment failed
    let res = call!(source_node.network_actor, message).expect("source_node alive");
=======
    // expect send payment failed from node_3 to node_0
    let res = node_3.send_payment_keysend(&node_0, 3000, false).await;
>>>>>>> abeefaf9
    assert!(res.is_ok());
    let payment_hash = res.unwrap().payment_hash;

    node_3.wait_until_failed(payment_hash).await;

    // because there is only one path for the payment, the payment will fail in the second try
    // this assertion make sure we didn't do meaningless retry
    let payment_session = node_3.get_payment_session(payment_hash).unwrap();
    assert_eq!(payment_session.retried_times, 2);

    // expect send payment successfully from node_0 to node_3
    let res = node_0.send_payment_keysend(&node_3, 3000, false).await;
    assert!(res.is_ok());
    let payment_hash = res.unwrap().payment_hash;

    node_0.wait_until_success(payment_hash).await;

    let payment_session = node_0.get_payment_session(payment_hash).unwrap();
    assert_eq!(payment_session.retried_times, 1);
}

#[tokio::test]
async fn test_send_payment_with_multiple_edges_in_middle_hops() {
    init_tracing();
    let _span = tracing::info_span!("node", node = "test").entered();
    // we have two chaneels between node_1 and node_2, they are all with the same meta information except the later one has more capacity
    // path finding will try the channel with larger capacity first, so we assert the payment retry times is 1
    // the send payment should be succeed
    let (nodes, _channels) = create_n_nodes_and_channels_with_index_amounts(
        &[
            ((0, 1), (100000000000, 100000000000)),
            ((1, 2), (MIN_RESERVED_CKB + 900, 5200000000)),
            ((1, 2), (MIN_RESERVED_CKB + 1000, 5200000000)),
            ((2, 3), (100000000000, 100000000000)),
        ],
        4,
        true,
    )
    .await;
    let [node_0, _node_1, _node_2, node_3] = nodes.try_into().expect("4 nodes");
    let source_node = &node_0;
    let target_pubkey = node_3.pubkey;

    let message = |rpc_reply| -> NetworkActorMessage {
        NetworkActorMessage::Command(NetworkActorCommand::SendPayment(
            SendPaymentCommand {
                target_pubkey: Some(target_pubkey),
                amount: Some(999),
                payment_hash: None,
                final_tlc_expiry_delta: None,
                tlc_expiry_limit: None,
                invoice: None,
                timeout: None,
                max_fee_amount: None,
                max_parts: None,
                keysend: Some(true),
                udt_type_script: None,
                allow_self_payment: false,
                hop_hints: None,
                dry_run: false,
                custom_records: None,
            },
            rpc_reply,
        ))
    };

    // expect send payment to succeed
    let res = call!(source_node.network_actor, message).expect("source_node alive");
    assert!(res.is_ok());
    let payment_hash = res.unwrap().payment_hash;

    source_node.wait_until_success(payment_hash).await;
    // because there is only one path for the payment, the payment will fail in the second try
    // this assertion make sure we didn't do meaningless retry
    let payment_session = source_node.get_payment_session(payment_hash).unwrap();
    assert_eq!(payment_session.retried_times, 1);
}

#[tokio::test]
async fn test_send_payment_with_all_failed_middle_hops() {
    init_tracing();
    let _span = tracing::info_span!("node", node = "test").entered();
    // we have two chaneels between node_1 and node_2
    // they liquid capacity is enough for send payment, but actual balance are both not enough
    // path finding will all try them but all failed, so we assert the payment retry times is 3
    let (nodes, _channels) = create_n_nodes_and_channels_with_index_amounts(
        &[
            ((0, 1), (100000000000, 100000000000)),
            ((1, 2), (MIN_RESERVED_CKB + 900, MIN_RESERVED_CKB + 1000)),
            ((1, 2), (MIN_RESERVED_CKB + 910, MIN_RESERVED_CKB + 1000)),
            ((2, 3), (100000000000, 100000000000)),
        ],
        4,
        true,
    )
    .await;
    let [node_0, _node_1, _node_2, node_3] = nodes.try_into().expect("4 nodes");
    let source_node = &node_0;
    let target_pubkey = node_3.pubkey;

    let message = |rpc_reply| -> NetworkActorMessage {
        NetworkActorMessage::Command(NetworkActorCommand::SendPayment(
            SendPaymentCommand {
                target_pubkey: Some(target_pubkey),
                amount: Some(999),
                payment_hash: None,
                final_tlc_expiry_delta: None,
                tlc_expiry_limit: None,
                invoice: None,
                timeout: None,
                max_fee_amount: None,
                max_parts: None,
                keysend: Some(true),
                udt_type_script: None,
                allow_self_payment: false,
                hop_hints: None,
                dry_run: false,
                custom_records: None,
            },
            rpc_reply,
        ))
    };

    // expect send payment to failed
    let res = call!(source_node.network_actor, message).expect("source_node alive");
    assert!(res.is_ok());
    let payment_hash = res.unwrap().payment_hash;
    source_node.wait_until_failed(payment_hash).await;

    // because there is only one path for the payment, the payment will fail in the second try
    // this assertion make sure we didn't do meaningless retry
    assert!(node_0.get_triggered_unexpected_events().await.is_empty());
    let payment_session = source_node.get_payment_session(payment_hash).unwrap();
    assert_eq!(payment_session.retried_times, 3);
}

#[tokio::test]
async fn test_send_payment_with_multiple_edges_can_succeed_in_retry() {
    init_tracing();
    let _span = tracing::info_span!("node", node = "test").entered();
    // we have two chaneels between node_1 and node_2, they are all with the same meta information except the later one has more capacity
    // but even channel_2's capacity is larger, the to_local_amount is not enough for the payment
    // path finding will retry the first channel and the send payment should be succeed
    // the payment retry times should be 2
    let (nodes, _channels) = create_n_nodes_and_channels_with_index_amounts(
        &[
            ((0, 1), (100000000000, 100000000000)),
            ((1, 2), (MIN_RESERVED_CKB + 1000, 5200000000)),
            ((1, 2), (MIN_RESERVED_CKB + 900, 6200000000)),
            ((2, 3), (100000000000, 100000000000)),
        ],
        4,
        true,
    )
    .await;
    let [node_0, _node_1, _node_2, node_3] = nodes.try_into().expect("4 nodes");
    let source_node = &node_0;
    let target_pubkey = node_3.pubkey;

    let message = |rpc_reply| -> NetworkActorMessage {
        NetworkActorMessage::Command(NetworkActorCommand::SendPayment(
            SendPaymentCommand {
                target_pubkey: Some(target_pubkey),
                amount: Some(999),
                payment_hash: None,
                final_tlc_expiry_delta: None,
                tlc_expiry_limit: None,
                invoice: None,
                timeout: None,
                max_fee_amount: None,
                max_parts: None,
                keysend: Some(true),
                udt_type_script: None,
                allow_self_payment: false,
                hop_hints: None,
                dry_run: false,
                custom_records: None,
            },
            rpc_reply,
        ))
    };

    // expect send payment to succeed
    let res = call!(source_node.network_actor, message).expect("source_node alive");
    assert!(res.is_ok());
    let payment_hash = res.unwrap().payment_hash;
    source_node.wait_until_success(payment_hash).await;

    // because there is only one path for the payment, the payment will fail in the second try
    // this assertion make sure we didn't do meaningless retry
    let payment_session = source_node.get_payment_session(payment_hash).unwrap();
    assert_eq!(payment_session.retried_times, 2);
}

#[tokio::test]
async fn test_send_payment_with_final_hop_multiple_edges_in_middle_hops() {
    init_tracing();
    let _span = tracing::info_span!("node", node = "test").entered();
    // we have two chaneels between node_2 and node_3, they are all with the same meta information except the later one has more capacity
    // path finding will try the channel with larger capacity first, so we assert the payment retry times is 1
    // the send payment should be succeed
    let (nodes, _channels) = create_n_nodes_and_channels_with_index_amounts(
        &[
            ((0, 1), (100000000000, 100000000000)),
            ((1, 2), (100000000000, 100000000000)),
            ((2, 3), (MIN_RESERVED_CKB + 900, 5200000000)),
            ((2, 3), (MIN_RESERVED_CKB + 1000, 5200000000)),
        ],
        4,
        true,
    )
    .await;
    let [node_0, _node_1, _node_2, node_3] = nodes.try_into().expect("4 nodes");
    let source_node = &node_0;
    let target_pubkey = node_3.pubkey;

    let message = |rpc_reply| -> NetworkActorMessage {
        NetworkActorMessage::Command(NetworkActorCommand::SendPayment(
            SendPaymentCommand {
                target_pubkey: Some(target_pubkey),
                amount: Some(999),
                payment_hash: None,
                final_tlc_expiry_delta: None,
                tlc_expiry_limit: None,
                invoice: None,
                timeout: None,
                max_fee_amount: None,
                max_parts: None,
                keysend: Some(true),
                udt_type_script: None,
                allow_self_payment: false,
                hop_hints: None,
                dry_run: false,
                custom_records: None,
            },
            rpc_reply,
        ))
    };

    // expect send payment to succeed
    let res = call!(source_node.network_actor, message).expect("source_node alive");
    assert!(res.is_ok());
    let payment_hash = res.unwrap().payment_hash;
    source_node.wait_until_success(payment_hash).await;

    // because there is only one path for the payment, the payment will fail in the second try
    // this assertion make sure we didn't do meaningless retry
    let payment_session = source_node.get_payment_session(payment_hash).unwrap();
    assert_eq!(payment_session.retried_times, 1);
}

#[tokio::test]
async fn test_send_payment_with_final_all_failed_middle_hops() {
    init_tracing();
    let _span = tracing::info_span!("node", node = "test").entered();
    // we have two chaneels between node_2 and node_3
    // they liquid capacity is enough for send payment, but actual balance are both not enough
    // path finding will all try them but all failed, so we assert the payment retry times is 3
    let (nodes, _channels) = create_n_nodes_and_channels_with_index_amounts(
        &[
            ((0, 1), (100000000000, 100000000000)),
            ((1, 2), (100000000000, 100000000000)),
            ((2, 3), (MIN_RESERVED_CKB + 900, MIN_RESERVED_CKB + 1000)),
            ((2, 3), (MIN_RESERVED_CKB + 910, MIN_RESERVED_CKB + 1000)),
        ],
        4,
        true,
    )
    .await;
    let [node_0, _node_1, _node_2, node_3] = nodes.try_into().expect("4 nodes");
    let source_node = &node_0;
    let target_pubkey = node_3.pubkey;

    let message = |rpc_reply| -> NetworkActorMessage {
        NetworkActorMessage::Command(NetworkActorCommand::SendPayment(
            SendPaymentCommand {
                target_pubkey: Some(target_pubkey),
                amount: Some(999),
                payment_hash: None,
                final_tlc_expiry_delta: None,
                tlc_expiry_limit: None,
                invoice: None,
                timeout: None,
                max_fee_amount: None,
                max_parts: None,
                keysend: Some(true),
                udt_type_script: None,
                allow_self_payment: false,
                hop_hints: None,
                dry_run: false,
                custom_records: None,
            },
            rpc_reply,
        ))
    };

    // expect send payment to succeed
    let res = call!(source_node.network_actor, message).expect("source_node alive");
    assert!(res.is_ok());
    let payment_hash = res.unwrap().payment_hash;

    source_node.wait_until_failed(payment_hash).await;
    source_node
        .assert_payment_status(payment_hash, PaymentSessionStatus::Failed, Some(3))
        .await;
}

#[tokio::test]
async fn test_send_payment_with_final_multiple_edges_can_succeed_in_retry() {
    init_tracing();
    let _span = tracing::info_span!("node", node = "test").entered();
    // we have two chaneels between node_2 and node_3, they are all with the same meta information except the later one has more capacity
    // but even channel_2's capacity is larger, the to_local_amount is not enough for the payment
    // path finding will retry the first channel and the send payment should be succeed
    // the payment retry times should be 2
    let (nodes, _channels) = create_n_nodes_and_channels_with_index_amounts(
        &[
            ((0, 1), (100000000000, 100000000000)),
            ((1, 2), (100000000000, 100000000000)),
            ((2, 3), (MIN_RESERVED_CKB + 1000, 5200000000)),
            ((2, 3), (MIN_RESERVED_CKB + 900, 6200000000)),
        ],
        4,
        true,
    )
    .await;
    let [node_0, _node_1, _node_2, node_3] = nodes.try_into().expect("4 nodes");
    let source_node = &node_0;
    let target_pubkey = node_3.pubkey;

    let message = |rpc_reply| -> NetworkActorMessage {
        NetworkActorMessage::Command(NetworkActorCommand::SendPayment(
            SendPaymentCommand {
                target_pubkey: Some(target_pubkey),
                amount: Some(999),
                payment_hash: None,
                final_tlc_expiry_delta: None,
                tlc_expiry_limit: None,
                invoice: None,
                timeout: None,
                max_fee_amount: None,
                max_parts: None,
                keysend: Some(true),
                udt_type_script: None,
                allow_self_payment: false,
                hop_hints: None,
                dry_run: false,
                custom_records: None,
            },
            rpc_reply,
        ))
    };

    // expect send payment to succeed
    let res = call!(source_node.network_actor, message).expect("source_node alive");
    assert!(res.is_ok());
    let payment_hash = res.unwrap().payment_hash;

    source_node.wait_until_success(payment_hash).await;
    source_node
        .assert_payment_status(payment_hash, PaymentSessionStatus::Success, Some(2))
        .await;
}

#[tokio::test]
async fn test_send_payment_with_first_hop_failed_with_fee() {
    init_tracing();
    let _span = tracing::info_span!("node", node = "test").entered();
    let (nodes, _channels) = create_n_nodes_and_channels_with_index_amounts(
        &[
            // even 1000 > 999, but it's not enough for fee, and this is the direct channel
            // so we can check the actual balance of channel
            // the payment will fail
            ((0, 1), (MIN_RESERVED_CKB + 1000, 5200000000)),
            ((1, 2), (100000000000, 100000000000)),
            ((2, 3), (100000000000, 100000000000)),
        ],
        4,
        true,
    )
    .await;
    let [node_0, _node_1, _node_2, node_3] = nodes.try_into().expect("4 nodes");
    let source_node = &node_0;
    let target_pubkey = node_3.pubkey;

    let message = |rpc_reply| -> NetworkActorMessage {
        NetworkActorMessage::Command(NetworkActorCommand::SendPayment(
            SendPaymentCommand {
                target_pubkey: Some(target_pubkey),
                amount: Some(999),
                payment_hash: None,
                final_tlc_expiry_delta: None,
                tlc_expiry_limit: None,
                invoice: None,
                timeout: None,
                max_fee_amount: None,
                max_parts: None,
                keysend: Some(true),
                udt_type_script: None,
                allow_self_payment: false,
                hop_hints: None,
                dry_run: false,
                custom_records: None,
            },
            rpc_reply,
        ))
    };

    // expect send payment to fail
    let res = call!(source_node.network_actor, message).expect("source_node alive");
    assert!(res.is_err());
    assert!(res.unwrap_err().contains("Failed to build route"));
}

#[tokio::test]
async fn test_send_payment_succeed_with_multiple_edges_in_first_hop() {
    init_tracing();
    let _span = tracing::info_span!("node", node = "test").entered();
    // we have two chaneels between node_0 and node_1, they are all with the same meta information except the later one has more capacity
    // path finding will try the channel with larger capacity first, so we assert the payment retry times is 1
    // the send payment should be succeed
    let (nodes, _channels) = create_n_nodes_and_channels_with_index_amounts(
        &[
            ((0, 1), (MIN_RESERVED_CKB + 900, 5200000000)),
            ((0, 1), (MIN_RESERVED_CKB + 1001, 5200000000)),
            ((1, 2), (100000000000, 100000000000)),
            ((2, 3), (100000000000, 100000000000)),
        ],
        4,
        true,
    )
    .await;
    let [node_0, _node_1, _node_2, node_3] = nodes.try_into().expect("4 nodes");
    let source_node = &node_0;
    let target_pubkey = node_3.pubkey;

    let message = |rpc_reply| -> NetworkActorMessage {
        NetworkActorMessage::Command(NetworkActorCommand::SendPayment(
            SendPaymentCommand {
                target_pubkey: Some(target_pubkey),
                amount: Some(999),
                payment_hash: None,
                final_tlc_expiry_delta: None,
                tlc_expiry_limit: None,
                invoice: None,
                timeout: None,
                max_fee_amount: None,
                max_parts: None,
                keysend: Some(true),
                udt_type_script: None,
                allow_self_payment: false,
                hop_hints: None,
                dry_run: false,
                custom_records: None,
            },
            rpc_reply,
        ))
    };

    // expect send payment to succeed
    let res = call!(source_node.network_actor, message).expect("source_node alive");
    assert!(res.is_ok());
    let payment_hash = res.unwrap().payment_hash;

    source_node.wait_until_success(payment_hash).await;
    source_node
        .assert_payment_status(payment_hash, PaymentSessionStatus::Success, Some(1))
        .await;
}

#[tokio::test]
async fn test_send_payment_with_first_hop_all_failed() {
    init_tracing();
    let _span = tracing::info_span!("node", node = "test").entered();
    // we have two chaneels between node_0 and node_1
    // they liquid capacity is enough for send payment, but actual balance are both not enough
    // path finding will fail in the first time of send payment
    let (nodes, _channels) = create_n_nodes_and_channels_with_index_amounts(
        &[
            ((0, 1), (MIN_RESERVED_CKB + 900, MIN_RESERVED_CKB + 1000)),
            ((0, 1), (MIN_RESERVED_CKB + 910, MIN_RESERVED_CKB + 1000)),
            ((1, 2), (100000000000, 100000000000)),
            ((2, 3), (100000000000, 100000000000)),
        ],
        4,
        true,
    )
    .await;
    let [node_0, _node_1, _node_2, node_3] = nodes.try_into().expect("4 nodes");
    let source_node = &node_0;
    let target_pubkey = node_3.pubkey;

    let message = |rpc_reply| -> NetworkActorMessage {
        NetworkActorMessage::Command(NetworkActorCommand::SendPayment(
            SendPaymentCommand {
                target_pubkey: Some(target_pubkey),
                amount: Some(999),
                payment_hash: None,
                final_tlc_expiry_delta: None,
                tlc_expiry_limit: None,
                invoice: None,
                timeout: None,
                max_fee_amount: None,
                max_parts: None,
                keysend: Some(true),
                udt_type_script: None,
                allow_self_payment: false,
                hop_hints: None,
                dry_run: false,
                custom_records: None,
            },
            rpc_reply,
        ))
    };

    // expect send payment to faile
    let res = call!(source_node.network_actor, message).expect("source_node alive");
    assert!(res.is_err());
    assert!(res.unwrap_err().contains("Failed to build route"));
}

#[tokio::test]
async fn test_send_payment_will_succeed_with_direct_channel_info_first_hop() {
    init_tracing();
    let _span = tracing::info_span!("node", node = "test").entered();
    // we have two chaneels between node_0 and node_1
    // the path finding will first try the channel with larger capacity,
    // but we manually set the to_local_amount to smaller value for testing
    // path finding will get the direct channel info with actual balance of channel,
    // so it will try the channel with smaller capacity and the payment will succeed
    let (nodes, channels) = create_n_nodes_and_channels_with_index_amounts(
        &[
            ((0, 1), (MIN_RESERVED_CKB + 2000, MIN_RESERVED_CKB + 1000)),
            ((0, 1), (MIN_RESERVED_CKB + 1005, MIN_RESERVED_CKB + 1000)),
            ((1, 2), (100000000000, 100000000000)),
            ((2, 3), (100000000000, 100000000000)),
        ],
        4,
        true,
    )
    .await;
    let [mut node_0, _node_1, _node_2, node_3] = nodes.try_into().expect("4 nodes");
    let source_node = &mut node_0;
    let target_pubkey = node_3.pubkey;

    // manually update the channel's to_local_amount
    source_node
        .update_channel_local_balance(channels[0], 100)
        .await;
    tokio::time::sleep(tokio::time::Duration::from_secs(1)).await;

    let message = |rpc_reply| -> NetworkActorMessage {
        NetworkActorMessage::Command(NetworkActorCommand::SendPayment(
            SendPaymentCommand {
                target_pubkey: Some(target_pubkey),
                amount: Some(999),
                payment_hash: None,
                final_tlc_expiry_delta: None,
                tlc_expiry_limit: None,
                invoice: None,
                timeout: None,
                max_fee_amount: None,
                max_parts: None,
                keysend: Some(true),
                udt_type_script: None,
                allow_self_payment: false,
                hop_hints: None,
                dry_run: false,
                custom_records: None,
            },
            rpc_reply,
        ))
    };

    // expect send payment to succeed
    let res = call!(source_node.network_actor, message).expect("source_node alive");
    assert!(res.is_ok());

    let payment_hash = res.unwrap().payment_hash;
    source_node.wait_until_success(payment_hash).await;
    source_node
        .assert_payment_status(payment_hash, PaymentSessionStatus::Success, Some(1))
        .await;
}

#[tokio::test]
async fn test_send_payment_will_succeed_with_retry_in_middle_hops() {
    init_tracing();
    let _span = tracing::info_span!("node", node = "test").entered();
    // we have two chaneels between node_2 and node_3
    // the path finding will first try the channel with larger capacity,
    // but we manually set the to_local_amount to smaller value for testing
    // path finding will get a temporary failure in the first try and retry the second channel
    // so it will try the channel with smaller capacity and the payment will succeed
    let (nodes, channels) = create_n_nodes_and_channels_with_index_amounts(
        &[
            ((0, 1), (100000000000, 100000000000)),
            ((1, 2), (100000000000, 100000000000)),
            ((2, 3), (MIN_RESERVED_CKB + 2000, MIN_RESERVED_CKB + 1000)),
            ((2, 3), (MIN_RESERVED_CKB + 1005, MIN_RESERVED_CKB + 1000)),
        ],
        4,
        true,
    )
    .await;
    let [mut node_0, _node_1, node_2, node_3] = nodes.try_into().expect("4 nodes");
    let source_node = &mut node_0;
    let node_0_amount = source_node.get_local_balance_from_channel(channels[0]);
    let target_pubkey = node_3.pubkey;

    // manually update the channel's to_local_amount
    node_2.update_channel_local_balance(channels[2], 100).await;
    tokio::time::sleep(tokio::time::Duration::from_secs(1)).await;

    let amount = 999;
    let message = |rpc_reply| -> NetworkActorMessage {
        NetworkActorMessage::Command(NetworkActorCommand::SendPayment(
            SendPaymentCommand {
                target_pubkey: Some(target_pubkey),
                amount: Some(amount),
                payment_hash: None,
                final_tlc_expiry_delta: None,
                tlc_expiry_limit: None,
                invoice: None,
                timeout: None,
                max_fee_amount: None,
                max_parts: None,
                keysend: Some(true),
                udt_type_script: None,
                allow_self_payment: false,
                hop_hints: None,
                dry_run: false,
                custom_records: None,
            },
            rpc_reply,
        ))
    };

    // expect send payment to succeed
    let res = call!(source_node.network_actor, message)
        .expect("source_node alive")
        .unwrap();

    let payment_hash = res.payment_hash;
    source_node.wait_until_success(payment_hash).await;

    let fee = res.fee;
    eprintln!("fee: {:?}", fee);
    source_node
        .assert_payment_status(payment_hash, PaymentSessionStatus::Success, Some(2))
        .await;

    let new_node0_amount = source_node.get_local_balance_from_channel(channels[0]);
    assert_eq!(node_0_amount - amount - fee, new_node0_amount);
}

#[tokio::test]
async fn test_send_payment_will_fail_with_last_hop_info_in_add_tlc_peer() {
    init_tracing();
    let _span = tracing::info_span!("node", node = "test").entered();
    // we have two chaneels between node_2 and node_3
    // the path finding will first try the channel with larger capacity,
    // but we manually set the to_remote_amount for node_3 to a larger amount,
    // this will make node3 trigger error in add_tlc_peer and got an Musig2VerifyError(BadSignature)
    // the send_payment will failed with retry times of 1
    let (nodes, channels) = create_n_nodes_and_channels_with_index_amounts(
        &[
            ((0, 1), (100000000000, 100000000000)),
            ((1, 2), (100000000000, 100000000000)),
            ((2, 3), (MIN_RESERVED_CKB + 2000, MIN_RESERVED_CKB + 1000)),
            ((2, 3), (MIN_RESERVED_CKB + 1005, MIN_RESERVED_CKB + 1000)),
        ],
        4,
        true,
    )
    .await;
    let [mut node_0, _node_1, _node_2, mut node_3] = nodes.try_into().expect("4 nodes");
    let source_node = &mut node_0;
    let target_pubkey = node_3.pubkey;

    // manually update the channel's to_remote_amount
    node_3
        .update_channel_remote_balance(channels[2], 100000000)
        .await;
    tokio::time::sleep(tokio::time::Duration::from_secs(1)).await;

    let res = source_node
        .send_payment(SendPaymentCommand {
            target_pubkey: Some(target_pubkey),
            amount: Some(999),
            payment_hash: None,
            final_tlc_expiry_delta: None,
            tlc_expiry_limit: None,
            invoice: None,
            timeout: None,
            max_fee_amount: None,
            max_parts: None,
            keysend: Some(true),
            udt_type_script: None,
            allow_self_payment: false,
            hop_hints: None,
            dry_run: false,
            custom_records: None,
        })
        .await;

    // expect send payment to failed
    assert!(res.is_ok());

    node_3
        .expect_event(|event| match event {
            NetworkServiceEvent::DebugEvent(DebugEvent::Common(error)) => {
                assert!(error.contains("Musig2VerifyError(BadSignature)"));
                true
            }
            _ => false,
        })
        .await;

    let payment_hash = res.unwrap().payment_hash;
    tokio::time::sleep(tokio::time::Duration::from_secs(1)).await;

    source_node
        .assert_payment_status(payment_hash, PaymentSessionStatus::Inflight, Some(1))
        .await;
}

#[tokio::test]
async fn test_send_payment_will_fail_with_invoice_not_generated_by_target() {
    init_tracing();
    let _span = tracing::info_span!("node", node = "test").entered();

    let (nodes, _channels) = create_n_nodes_and_channels_with_index_amounts(
        &[
            ((0, 1), (100000000000, 100000000000)),
            ((1, 2), (100000000000, 100000000000)),
            ((2, 3), (MIN_RESERVED_CKB + 2000, MIN_RESERVED_CKB + 1000)),
            ((2, 3), (MIN_RESERVED_CKB + 1005, MIN_RESERVED_CKB + 1000)),
        ],
        4,
        true,
    )
    .await;
    let [mut node_0, _node_1, _node_2, node_3] = nodes.try_into().expect("4 nodes");
    let source_node = &mut node_0;
    let target_pubkey = node_3.pubkey;

    let invoice = InvoiceBuilder::new(Currency::Fibd)
        .amount(Some(100))
        .payment_preimage(gen_rand_sha256_hash())
        .payee_pub_key(target_pubkey.into())
        .expiry_time(Duration::from_secs(100))
        .build()
        .expect("build invoice success")
        .to_string();

    let res = source_node
        .send_payment(SendPaymentCommand {
            target_pubkey: Some(target_pubkey),
            amount: Some(100),
            payment_hash: None,
            final_tlc_expiry_delta: None,
            tlc_expiry_limit: None,
            invoice: Some(invoice.clone()),
            timeout: None,
            max_fee_amount: None,
            max_parts: None,
            keysend: None,
            udt_type_script: None,
            allow_self_payment: false,
            hop_hints: None,
            dry_run: false,
            custom_records: None,
        })
        .await;

    // expect send payment to succeed
    assert!(res.is_ok());

    let payment_hash = res.unwrap().payment_hash;
    source_node.wait_until_failed(payment_hash).await;
    source_node
        .assert_payment_status(payment_hash, PaymentSessionStatus::Failed, Some(1))
        .await;
}

#[tokio::test]
async fn test_send_payment_will_succeed_with_valid_invoice() {
    init_tracing();
    let _span = tracing::info_span!("node", node = "test").entered();

    let (nodes, channels) = create_n_nodes_and_channels_with_index_amounts(
        &[
            ((0, 1), (100000000000, 100000000000)),
            ((1, 2), (100000000000, 100000000000)),
            ((2, 3), (MIN_RESERVED_CKB + 2000, MIN_RESERVED_CKB + 1000)),
            ((2, 3), (MIN_RESERVED_CKB + 1005, MIN_RESERVED_CKB + 1000)),
        ],
        4,
        true,
    )
    .await;
    let [mut node_0, _node_1, _node_2, mut node_3] = nodes.try_into().expect("4 nodes");
    let source_node = &mut node_0;
    let target_pubkey = node_3.pubkey;
    let old_amount = node_3.get_local_balance_from_channel(channels[2]);

    let preimage = gen_rand_sha256_hash();
    let ckb_invoice = InvoiceBuilder::new(Currency::Fibd)
        .amount(Some(100))
        .payment_preimage(preimage)
        .payee_pub_key(target_pubkey.into())
        .expiry_time(Duration::from_secs(100))
        .build()
        .expect("build invoice success");

    node_3.insert_invoice(ckb_invoice.clone(), Some(preimage));

    let res = source_node
        .send_payment(SendPaymentCommand {
            target_pubkey: Some(target_pubkey),
            amount: Some(100),
            payment_hash: None,
            final_tlc_expiry_delta: None,
            tlc_expiry_limit: None,
            invoice: Some(ckb_invoice.to_string()),
            timeout: None,
            max_fee_amount: None,
            max_parts: None,
            keysend: None,
            udt_type_script: None,
            allow_self_payment: false,
            hop_hints: None,
            dry_run: false,
            custom_records: None,
        })
        .await;

    // expect send payment to succeed
    assert!(res.is_ok());

    let payment_hash = res.unwrap().payment_hash;
    source_node.wait_until_success(payment_hash).await;

    source_node
        .assert_payment_status(payment_hash, PaymentSessionStatus::Success, Some(1))
        .await;

    let new_amount = node_3.get_local_balance_from_channel(channels[2]);
    assert_eq!(new_amount, old_amount + 100);
    assert_eq!(
        node_3.get_invoice_status(ckb_invoice.payment_hash()),
        Some(CkbInvoiceStatus::Paid)
    );
}

#[tokio::test]
async fn test_send_payment_will_fail_with_no_invoice_preimage() {
    init_tracing();
    let _span = tracing::info_span!("node", node = "test").entered();
    let (nodes, channels) = create_n_nodes_and_channels_with_index_amounts(
        &[
            ((0, 1), (100000000000, 100000000000)),
            ((1, 2), (100000000000, 100000000000)),
            ((2, 3), (MIN_RESERVED_CKB + 2000, MIN_RESERVED_CKB + 1000)),
            ((2, 3), (MIN_RESERVED_CKB + 1005, MIN_RESERVED_CKB + 1000)),
        ],
        4,
        true,
    )
    .await;
    let [mut node_0, _node_1, _node_2, mut node_3] = nodes.try_into().expect("4 nodes");
    let source_node = &mut node_0;
    let target_pubkey = node_3.pubkey;
    let old_amount = node_3.get_local_balance_from_channel(channels[2]);

    let preimage = gen_rand_sha256_hash();
    let ckb_invoice = InvoiceBuilder::new(Currency::Fibd)
        .amount(Some(100))
        .payment_preimage(preimage)
        .payee_pub_key(target_pubkey.into())
        .expiry_time(Duration::from_secs(100))
        .build()
        .expect("build invoice success");

    // insert invoice without preimage
    node_3.insert_invoice(ckb_invoice.clone(), None);

    let res = source_node
        .send_payment(SendPaymentCommand {
            target_pubkey: Some(target_pubkey),
            amount: Some(100),
            payment_hash: None,
            final_tlc_expiry_delta: None,
            tlc_expiry_limit: None,
            invoice: Some(ckb_invoice.to_string()),
            timeout: None,
            max_fee_amount: None,
            max_parts: None,
            keysend: None,
            udt_type_script: None,
            allow_self_payment: false,
            hop_hints: None,
            dry_run: false,
            custom_records: None,
        })
        .await;

    // expect send payment to failed because we can not find preimage
    assert!(res.is_ok());

    let payment_hash = res.unwrap().payment_hash;
    tokio::time::sleep(tokio::time::Duration::from_secs(2)).await;

    source_node
        .assert_payment_status(payment_hash, PaymentSessionStatus::Failed, Some(1))
        .await;

    let new_amount = node_3.get_local_balance_from_channel(channels[2]);
    assert_eq!(new_amount, old_amount);

    // we should never update the invoice status if there is an error
    assert_eq!(
        node_3.get_invoice_status(ckb_invoice.payment_hash()),
        Some(CkbInvoiceStatus::Open)
    );
}

#[tokio::test]
async fn test_send_payment_will_fail_with_cancelled_invoice() {
    init_tracing();
    let _span = tracing::info_span!("node", node = "test").entered();

    let (nodes, channels) = create_n_nodes_and_channels_with_index_amounts(
        &[
            ((0, 1), (100000000000, 100000000000)),
            ((1, 2), (100000000000, 100000000000)),
            ((2, 3), (MIN_RESERVED_CKB + 2000, MIN_RESERVED_CKB + 1000)),
            ((2, 3), (MIN_RESERVED_CKB + 1005, MIN_RESERVED_CKB + 1000)),
        ],
        4,
        true,
    )
    .await;
    let [mut node_0, _node_1, _node_2, mut node_3] = nodes.try_into().expect("4 nodes");
    let source_node = &mut node_0;
    let target_pubkey = node_3.pubkey;
    let old_amount = node_3.get_local_balance_from_channel(channels[2]);

    let preimage = gen_rand_sha256_hash();
    let ckb_invoice = InvoiceBuilder::new(Currency::Fibd)
        .amount(Some(100))
        .payment_preimage(preimage)
        .payee_pub_key(target_pubkey.into())
        .expiry_time(Duration::from_secs(100))
        .build()
        .expect("build invoice success");

    node_3.insert_invoice(ckb_invoice.clone(), Some(preimage));
    node_3.cancel_invoice(ckb_invoice.payment_hash());
    // sleep for a while
    tokio::time::sleep(tokio::time::Duration::from_millis(100)).await;

    let res = source_node
        .send_payment(SendPaymentCommand {
            target_pubkey: Some(target_pubkey),
            amount: Some(100),
            payment_hash: None,
            final_tlc_expiry_delta: None,
            tlc_expiry_limit: None,
            invoice: Some(ckb_invoice.to_string()),
            timeout: None,
            max_fee_amount: None,
            max_parts: None,
            keysend: None,
            udt_type_script: None,
            allow_self_payment: false,
            hop_hints: None,
            dry_run: false,
            custom_records: None,
        })
        .await;

    assert!(res.is_ok());
    let payment_hash = res.unwrap().payment_hash;
    tokio::time::sleep(tokio::time::Duration::from_secs(2)).await;

    source_node
        .assert_payment_status(payment_hash, PaymentSessionStatus::Failed, Some(1))
        .await;

    let new_amount = node_3.get_local_balance_from_channel(channels[2]);
    assert_eq!(new_amount, old_amount);
    assert_eq!(
        node_3.get_invoice_status(ckb_invoice.payment_hash()),
        Some(CkbInvoiceStatus::Cancelled)
    );
}

#[tokio::test]
async fn test_send_payment_will_succeed_with_large_tlc_expiry_limit() {
    init_tracing();
    let _span = tracing::info_span!("node", node = "test").entered();
    // from https://github.com/nervosnetwork/fiber/issues/367

    let (nodes, _channels) = create_n_nodes_and_channels_with_index_amounts(
        &[
            ((0, 1), (MIN_RESERVED_CKB + 2000, MIN_RESERVED_CKB + 1000)),
            ((1, 2), (100000000000, 100000000000)),
            ((2, 3), (100000000000, 100000000000)),
        ],
        4,
        true,
    )
    .await;
    let [mut node_0, _node_1, _node_2, node_3] = nodes.try_into().expect("4 nodes");
    let source_node = &mut node_0;
    let target_pubkey = node_3.pubkey;

    let expected_minimal_tlc_expiry_limit = (24 * 60 * 60 * 1000) * 3;

    let res = source_node
        .send_payment(SendPaymentCommand {
            target_pubkey: Some(target_pubkey),
            amount: Some(999),
            payment_hash: None,
            final_tlc_expiry_delta: None,
            tlc_expiry_limit: Some(expected_minimal_tlc_expiry_limit - 1),
            invoice: None,
            timeout: None,
            max_fee_amount: None,
            max_parts: None,
            keysend: Some(true),
            udt_type_script: None,
            allow_self_payment: false,
            hop_hints: None,
            dry_run: false,
            custom_records: None,
        })
        .await;

    assert!(res.unwrap_err().contains("Failed to build route"));

    let res = source_node
        .send_payment(SendPaymentCommand {
            target_pubkey: Some(target_pubkey),
            amount: Some(999),
            payment_hash: None,
            final_tlc_expiry_delta: None,
            tlc_expiry_limit: Some(expected_minimal_tlc_expiry_limit),
            invoice: None,
            timeout: None,
            max_fee_amount: None,
            max_parts: None,
            keysend: Some(true),
            udt_type_script: None,
            allow_self_payment: false,
            hop_hints: None,
            dry_run: false,
            custom_records: None,
        })
        .await;

    // expect send payment to succeed
    assert!(res.is_ok());
    let payment_hash = res.unwrap().payment_hash;
    tokio::time::sleep(tokio::time::Duration::from_secs(2)).await;

    source_node
        .assert_payment_status(payment_hash, PaymentSessionStatus::Success, Some(1))
        .await;
}<|MERGE_RESOLUTION|>--- conflicted
+++ resolved
@@ -522,6 +522,7 @@
                 allow_self_payment: false,
                 hop_hints: None,
                 dry_run: false,
+                custom_records: None,
             },
             rpc_reply,
         ))
@@ -551,6 +552,7 @@
                 allow_self_payment: false,
                 hop_hints: None,
                 dry_run: false,
+                custom_records: None,
             },
             rpc_reply,
         ))
@@ -3776,6 +3778,7 @@
                 allow_self_payment: false,
                 hop_hints: None,
                 dry_run: false,
+                custom_records: None,
             },
             rpc_reply,
         ))
@@ -5213,36 +5216,8 @@
     node_2.disable_channel_stealthy(channels[1]).await;
     tokio::time::sleep(tokio::time::Duration::from_secs(1)).await;
 
-<<<<<<< HEAD
-    let message = |rpc_reply| -> NetworkActorMessage {
-        NetworkActorMessage::Command(NetworkActorCommand::SendPayment(
-            SendPaymentCommand {
-                target_pubkey: Some(target_pubkey.clone()),
-                amount: Some(3000),
-                payment_hash: None,
-                final_tlc_expiry_delta: None,
-                tlc_expiry_limit: None,
-                invoice: None,
-                timeout: None,
-                max_fee_amount: None,
-                max_parts: None,
-                keysend: Some(true),
-                udt_type_script: None,
-                allow_self_payment: false,
-                hop_hints: None,
-                dry_run: false,
-                custom_records: None,
-            },
-            rpc_reply,
-        ))
-    };
-
-    // expect send payment failed
-    let res = call!(source_node.network_actor, message).expect("source_node alive");
-=======
     // expect send payment failed from node_3 to node_0
     let res = node_3.send_payment_keysend(&node_0, 3000, false).await;
->>>>>>> abeefaf9
     assert!(res.is_ok());
     let payment_hash = res.unwrap().payment_hash;
 
