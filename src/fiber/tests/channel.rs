--- conflicted
+++ resolved
@@ -1264,11 +1264,7 @@
     let res = res.unwrap();
     assert_eq!(res.status, PaymentSessionStatus::Inflight);
     assert!(res.fee > 0);
-<<<<<<< HEAD
-
-=======
-    // sleep for 2 seconds to make sure the payment is sent
->>>>>>> 9907b057
+
     tokio::time::sleep(tokio::time::Duration::from_millis(8000)).await;
     let message = |rpc_reply| -> NetworkActorMessage {
         NetworkActorMessage::Command(NetworkActorCommand::GetPayment(res.payment_hash, rpc_reply))
@@ -3859,6 +3855,7 @@
                 keysend: Some(true),
                 udt_type_script: None,
                 allow_self_payment: false,
+                custom_records: None,
                 dry_run: false,
             },
             rpc_reply,
