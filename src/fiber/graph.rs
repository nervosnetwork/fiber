use super::channel::{ChannelActorState, ChannelActorStateStore, ChannelTlcInfo};
use super::config::AnnouncedNodeName;
use super::gossip::GossipMessageStore;
use super::history::{Direction, InternalResult, PaymentHistory, TimedResult};
use super::network::{get_chain_hash, HopHint, SendPaymentData, SendPaymentResponse};
use super::path::NodeHeap;
use super::types::{
    BroadcastMessageID, BroadcastMessageWithTimestamp, ChannelAnnouncement, ChannelUpdate, Hash256,
    NodeAnnouncement,
};
use super::types::{Cursor, Pubkey, TlcErr};
use crate::ckb::config::UdtCfgInfos;
use crate::fiber::fee::calculate_tlc_forward_fee;
use crate::fiber::path::NodeHeapElement;
use crate::fiber::serde_utils::EntityHex;
use crate::fiber::types::PaymentHopData;
use crate::invoice::CkbInvoice;
use crate::now_timestamp_as_millis_u64;
use ckb_types::packed::{OutPoint, Script};
use rand::seq::SliceRandom;
use rand::thread_rng;
use serde::{Deserialize, Serialize};
use serde_with::serde_as;
use std::collections::{HashMap, HashSet};
use tentacle::multiaddr::MultiAddr;
use tentacle::secio::PeerId;
use tentacle::utils::{is_reachable, multiaddr_to_socketaddr};
use thiserror::Error;
use tracing::log::error;
use tracing::{debug, info, trace};

const DEFAULT_MIN_PROBABILITY: f64 = 0.01;

#[serde_as]
#[derive(Clone, Debug, PartialEq, Serialize, Deserialize)]
/// Details about a node in the network, known from the network announcement.
pub struct NodeInfo {
    pub node_id: Pubkey,
    // The timestamp set by the owner for the node announcement.
    pub timestamp: u64,
    // Tentatively using 64 bits for features. May change the type later while developing.
    // rust-lightning uses a Vec<u8> here.
    pub features: u64,
    // The name of the node. This is a human-readable string that is meant to be used for labelling nodes in the UI.
    pub node_name: AnnouncedNodeName,
    // All the reachable addresses.
    pub addresses: Vec<MultiAddr>,
    // If the other party funding more than this amount, we will automatically accept the channel.
    pub auto_accept_min_ckb_funding_amount: u64,
    // UDT config info
    pub udt_cfg_infos: UdtCfgInfos,
}

impl NodeInfo {
    pub fn cursor(&self) -> Cursor {
        Cursor::new(
            self.timestamp,
            BroadcastMessageID::NodeAnnouncement(self.node_id),
        )
    }
}

impl From<NodeAnnouncement> for NodeInfo {
    fn from(value: NodeAnnouncement) -> Self {
        Self {
            node_id: value.node_id,
            timestamp: value.timestamp,
            features: value.features,
            node_name: value.node_name,
            addresses: value.addresses,
            auto_accept_min_ckb_funding_amount: value.auto_accept_min_ckb_funding_amount,
            udt_cfg_infos: value.udt_cfg_infos,
        }
    }
}

#[derive(Clone, Debug, PartialEq)]
pub struct ChannelInfo {
    pub channel_outpoint: OutPoint,
    // The timestamp in the block header of the block that includes the funding transaction of the channel.
    pub timestamp: u64,

    pub features: u64,
    pub node1: Pubkey,
    pub node2: Pubkey,
    // The total capacity of the channel.
    pub capacity: u128,
    // UDT script
    pub udt_type_script: Option<Script>,
    pub update_of_node1: Option<ChannelUpdateInfo>,
    pub update_of_node2: Option<ChannelUpdateInfo>,
}

impl ChannelInfo {
    pub fn cursor(&self) -> Cursor {
        Cursor::new(
            self.timestamp,
            BroadcastMessageID::ChannelAnnouncement(self.channel_outpoint.clone()),
        )
    }

    pub fn out_point(&self) -> &OutPoint {
        &self.channel_outpoint
    }

    pub fn capacity(&self) -> u128 {
        self.capacity
    }

    pub fn node1(&self) -> Pubkey {
        self.node1
    }

    pub fn node2(&self) -> Pubkey {
        self.node2
    }

    pub fn node1_peerid(&self) -> PeerId {
        self.node1.tentacle_peer_id()
    }

    pub fn node2_peerid(&self) -> PeerId {
        self.node2.tentacle_peer_id()
    }

    pub fn udt_type_script(&self) -> &Option<Script> {
        &self.udt_type_script
    }

    // Whether this channel is explicitly disabled in either direction.
    // TODO: we currently deem a channel as disabled if one direction is disabled.
    // Is it possible that one direction is disabled while the other is not?
    pub fn is_explicitly_disabled(&self) -> bool {
        match (&self.update_of_node2, &self.update_of_node1) {
            (Some(update1), _) if !update1.enabled => true,
            (_, Some(update2)) if !update2.enabled => true,
            _ => false,
        }
    }

    fn get_update_info_with(&self, node: Pubkey) -> Option<&ChannelUpdateInfo> {
        if self.node2() == node {
            self.update_of_node2.as_ref()
        } else if self.node1() == node {
            self.update_of_node1.as_ref()
        } else {
            None
        }
    }

    pub fn channel_last_update_time(&self) -> Option<u64> {
        self.update_of_node2
            .as_ref()
            .map(|n| n.timestamp)
            .max(self.update_of_node1.as_ref().map(|n| n.timestamp))
    }
}

impl TryFrom<&ChannelActorState> for ChannelInfo {
    type Error = String;

    fn try_from(state: &ChannelActorState) -> Result<Self, Self::Error> {
        if !state.is_ready() {
            return Err("Channel is not ready".to_string());
        }

        let timestamp = 0;
        let channel_outpoint = state.must_get_funding_transaction_outpoint();
        let capacity = state.get_liquid_capacity();
        let udt_type_script = state.funding_udt_type_script.clone();

        let (
            node1,
            node2,
            mut update_of_node1,
            mut update_of_node2,
            node1_receivable_balance,
            node2_receivable_balance,
        ) = if state.local_is_node1() {
            (
                state.local_pubkey,
                state.remote_pubkey,
                Some(state.local_tlc_info.clone().into()),
                state.remote_tlc_info.clone().map(ChannelUpdateInfo::from),
                state.to_remote_amount,
                state.to_local_amount,
            )
        } else {
            (
                state.remote_pubkey,
                state.local_pubkey,
                state.remote_tlc_info.clone().map(ChannelUpdateInfo::from),
                Some(state.local_tlc_info.clone().into()),
                state.to_local_amount,
                state.to_remote_amount,
            )
        };

        if let Some(update_of_node1) = update_of_node1.as_mut() {
            update_of_node1.receivable_balance = Some(node1_receivable_balance);
        }
        if let Some(update_of_node2) = update_of_node2.as_mut() {
            update_of_node2.receivable_balance = Some(node2_receivable_balance);
        }

        Ok(Self {
            channel_outpoint,
            timestamp,
            features: 0,
            node1,
            node2,
            capacity,
            udt_type_script,
            update_of_node1,
            update_of_node2,
        })
    }
}

impl From<(u64, ChannelAnnouncement)> for ChannelInfo {
    fn from((timestamp, channel_announcement): (u64, ChannelAnnouncement)) -> Self {
        Self {
            channel_outpoint: channel_announcement.channel_outpoint,
            timestamp,
            features: channel_announcement.features,
            node1: channel_announcement.node1_id,
            node2: channel_announcement.node2_id,
            capacity: channel_announcement.capacity,
            udt_type_script: channel_announcement.udt_type_script,
            update_of_node2: None,
            update_of_node1: None,
        }
    }
}

#[derive(Copy, Clone, Debug, Eq, PartialEq, Serialize, Deserialize)]
pub struct ChannelUpdateInfo {
    // The timestamp is the time when the channel update was received by the node.
    pub timestamp: u64,
    /// Whether the channel can be currently used for payments (in this one direction).
    pub enabled: bool,
    /// The exact amount of balance that we can receive from the other party via the channel.
    /// Note that this is not our balance, but the balance of the other party.
    /// This node is forwarding the balance for the other party, so we need to use the receivable balance
    /// instead of our balance.
    pub receivable_balance: Option<u128>,
    /// The difference in htlc expiry values that you must have when routing through this channel (in milliseconds).
    pub tlc_expiry_delta: u64,
    /// The minimum value, which must be relayed to the next hop via the channel
    pub tlc_minimum_value: u128,
    pub fee_rate: u64,
}

impl From<&ChannelTlcInfo> for ChannelUpdateInfo {
    fn from(info: &ChannelTlcInfo) -> Self {
        Self {
            timestamp: info.timestamp,
            enabled: info.enabled,
            receivable_balance: None,
            tlc_expiry_delta: info.tlc_expiry_delta,
            tlc_minimum_value: info.tlc_minimum_value,
            fee_rate: info.tlc_fee_proportional_millionths as u64,
        }
    }
}

impl From<ChannelTlcInfo> for ChannelUpdateInfo {
    fn from(info: ChannelTlcInfo) -> Self {
        Self::from(&info)
    }
}

impl From<ChannelUpdate> for ChannelUpdateInfo {
    fn from(update: ChannelUpdate) -> Self {
        Self::from(&update)
    }
}

impl From<&ChannelUpdate> for ChannelUpdateInfo {
    fn from(update: &ChannelUpdate) -> Self {
        Self {
            timestamp: update.timestamp,
            enabled: !update.is_disabled(),
            receivable_balance: None,
            tlc_expiry_delta: update.tlc_expiry_delta,
            tlc_minimum_value: update.tlc_minimum_value,
            fee_rate: update.tlc_fee_proportional_millionths as u64,
        }
    }
}

#[derive(Clone, Debug)]
pub struct NetworkGraph<S> {
    // The pubkey of the node that is running this instance of the network graph.
    source: Pubkey,
    // All the channels in the network.
    channels: HashMap<OutPoint, ChannelInfo>,
    // All the nodes in the network.
    nodes: HashMap<Pubkey, NodeInfo>,
    // The latest cursor we read from the GossipMessageStore. When we need to refresh our view of the
    // the network, we need to load all the messages starting from this cursor.
    latest_cursor: Cursor,
    // A store is both a persistent storage from which we can fetch all the network messages.
    // and a state store where we can store our local state (e.g. when a node has been unresponsive
    // for a few rounds, we need to mark it as failed, this information needs to be persisted).
    // The formal use of the store is defined as a GossipMessageStore, while the latter is defined
    // as a NetworkGraphStateStore.
    store: S,
    history: PaymentHistory<S>,
    // Whether to process announcement of private address
    announce_private_addr: bool,
}

#[derive(Error, Debug)]
pub enum PathFindError {
    #[error("Graph error: {0}")]
    Amount(String),
    #[error("PathFind error: {0}")]
    PathFind(String),
    #[error("Graph other error: {0}")]
    Other(String),
}

#[derive(Clone, Debug)]
pub struct PathEdge {
    pub target: Pubkey,
    pub channel_outpoint: OutPoint,
}

impl<S> NetworkGraph<S>
where
    S: NetworkGraphStateStore
        + ChannelActorStateStore
        + GossipMessageStore
        + Clone
        + Send
        + Sync
        + 'static,
{
    pub fn new(store: S, source: Pubkey, announce_private_addr: bool) -> Self {
        let mut network_graph = Self {
            source,
            channels: HashMap::new(),
            nodes: HashMap::new(),
            latest_cursor: Cursor::default(),
            store: store.clone(),
            history: PaymentHistory::new(source, None, store),
            announce_private_addr,
        };
        network_graph.load_from_store();
        network_graph
    }

    pub fn get_latest_cursor(&self) -> &Cursor {
        &self.latest_cursor
    }

    fn update_lastest_cursor(&mut self, cursor: Cursor) {
        if cursor > self.latest_cursor {
            self.latest_cursor = cursor;
        }
    }

    // Update the network graph with the messages received from the network.
    // Returns true if the network graph has been updated.
    pub(crate) fn update_for_messages(
        &mut self,
        messages: Vec<BroadcastMessageWithTimestamp>,
    ) -> bool {
        if messages.is_empty() {
            return false;
        }
        debug!("Updating network graph with {} messages", messages.len());
        for message in messages {
            self.update_lastest_cursor(message.cursor());
            if message.chain_hash() != get_chain_hash() {
                tracing::warn!(
                    "Chain hash mismatch: having {:?}, expecting {:?}, full message {:?}",
                    message.chain_hash(),
                    get_chain_hash(),
                    &message
                );
                continue;
            }
            match message {
                BroadcastMessageWithTimestamp::ChannelAnnouncement(
                    timestamp,
                    channel_announcement,
                ) => {
                    self.process_channel_announcement(timestamp, channel_announcement);
                }
                BroadcastMessageWithTimestamp::ChannelUpdate(channel_update) => {
                    self.process_channel_update(channel_update);
                }
                BroadcastMessageWithTimestamp::NodeAnnouncement(node_announcement) => {
                    self.process_node_announcement(node_announcement);
                }
            }
        }
        return true;
    }

    // Load all the broadcast messages starting from latest_cursor from the store.
    // Process them and set nodes and channels accordingly.
    pub(crate) fn load_from_store(&mut self) {
        loop {
            let messages = self.store.get_broadcast_messages(&self.latest_cursor, None);
            if messages.is_empty() {
                break;
            }
            self.update_for_messages(messages);
        }
    }

    // Completely reload from store. Because messages with larger timestamp
    // can be added to the store earlier than messages with smaller timestamp,
    // It is possible in regular load_from_store may skip some messages.
    // We use this method to reset the cursor and load all messages from start.
    #[cfg(test)]
    pub(crate) fn reload_from_store(&mut self) {
        self.reset();
        self.load_from_store();
    }

    fn load_channel_updates_from_store(&self, channel_info: &mut ChannelInfo) {
        let channel_update_of_node1 = self
            .store
            .get_latest_channel_update(&channel_info.channel_outpoint, true)
            .map(Into::into);
        let channel_update_of_node2 = self
            .store
            .get_latest_channel_update(&channel_info.channel_outpoint, false)
            .map(Into::into);
        channel_info.update_of_node1 = channel_update_of_node1;
        channel_info.update_of_node2 = channel_update_of_node2;
    }

    fn load_channel_info_mut(&mut self, channel_outpoint: &OutPoint) -> Option<&mut ChannelInfo> {
        if !self.channels.contains_key(channel_outpoint) {
            if let Some((timestamp, channel_announcement)) =
                self.store.get_latest_channel_announcement(channel_outpoint)
            {
                debug!(
                    "Loading channel announcement: timestamp {}, channel announcement {:?}",
                    timestamp, &channel_announcement
                );
                self.process_channel_announcement(timestamp, channel_announcement);
            }
        }
        self.channels.get_mut(channel_outpoint)
    }

    fn process_channel_announcement(
        &mut self,
        timestamp: u64,
        channel_announcement: ChannelAnnouncement,
    ) -> Option<Cursor> {
        match self.channels.get(&channel_announcement.channel_outpoint) {
            Some(_channel) => {
                trace!(
                    "Channel already exists, ignoring: {:?}",
                    &channel_announcement
                );
                return None;
            }
            None => {
                let cursor = Cursor::new(
                    timestamp,
                    BroadcastMessageID::ChannelAnnouncement(
                        channel_announcement.channel_outpoint.clone(),
                    ),
                );
                trace!(
                    "Inserting new channel announcement: {:?}",
                    &channel_announcement
                );
                let channel_info = ChannelInfo::from((timestamp, channel_announcement));
                // The history needs to know the mapping between nodes and channels.
                // So that when a node is marked as failed, the history can mark all the channels
                // associated with the node as failed. Here we tell the history about
                // the mapping between nodes and channels.
                self.history.add_node_channel_map(
                    channel_info.node1.clone(),
                    channel_info.out_point().clone(),
                );
                self.history.add_node_channel_map(
                    channel_info.node2.clone(),
                    channel_info.out_point().clone(),
                );
                self.channels
                    .insert(channel_info.channel_outpoint.clone(), channel_info);
                return Some(cursor);
            }
        }
    }

    fn process_channel_update(&mut self, channel_update: ChannelUpdate) -> Option<Cursor> {
        let channel_outpoint = &channel_update.channel_outpoint;
        // The channel update message may have smaller timestamp than channel announcement.
        // So it is possible that the channel announcement is not loaded into the graph yet,
        // when we receive the channel update message.
        let channel = self.load_channel_info_mut(channel_outpoint)?;
        let update_info = if channel_update.is_update_of_node_1() {
            &mut channel.update_of_node1
        } else {
            &mut channel.update_of_node2
        };

        match update_info {
            Some(old_update) if old_update.timestamp > channel_update.timestamp => {
                trace!(
                    "Ignoring outdated channel update {:?} for channel {:?}",
                    &channel_update,
                    &channel
                );
                return None;
            }
            _ => {
                let cursor = Cursor::new(
                    channel_update.timestamp,
                    BroadcastMessageID::ChannelUpdate(channel_update.channel_outpoint.clone()),
                );
                trace!(
                    "Saving new channel update to the graph: {:?}",
                    &channel_update
                );
                *update_info = Some(ChannelUpdateInfo::from(channel_update));
                return Some(cursor);
            }
        }
    }

    fn process_node_announcement(
        &mut self,
        mut node_announcement: NodeAnnouncement,
    ) -> Option<Cursor> {
        if !self.announce_private_addr {
            node_announcement.addresses.retain(|addr| {
                multiaddr_to_socketaddr(addr)
                    .map(|socket_addr| is_reachable(socket_addr.ip()))
                    .unwrap_or_default()
            });

            if node_announcement.addresses.is_empty() {
                return None;
            }
        }
        let node_info = NodeInfo::from(node_announcement);
        match self.nodes.get(&node_info.node_id) {
            Some(old_node) if old_node.timestamp > node_info.timestamp => {
                trace!(
                    "Ignoring outdated node announcement {:?} for node {:?}",
                    &node_info,
                    &old_node
                );
                return None;
            }
            _ => {
                let cursor = Cursor::new(
                    node_info.timestamp,
                    BroadcastMessageID::NodeAnnouncement(node_info.node_id),
                );
                trace!("Saving new node info to the graph: {:?}", &node_info);
                self.nodes.insert(node_info.node_id, node_info);
                return Some(cursor);
            }
        }
    }

    pub(crate) fn num_of_nodes(&self) -> usize {
        self.nodes.len()
    }

    pub(crate) fn sample_n_peers_to_connect(&self, n: usize) -> HashMap<PeerId, Vec<MultiAddr>> {
        // TODO: we may need to shuffle the nodes before selecting the first n nodes,
        // to avoid some malicious nodes from being always selected.
        self.nodes
            .iter()
            .filter(|(k, _)| **k != self.source)
            .take(n)
            .map(|(k, v)| (k.tentacle_peer_id(), v.addresses.clone()))
            .collect()
    }

    pub fn nodes(&self) -> impl Iterator<Item = &NodeInfo> {
        self.nodes.values()
    }

    pub fn get_nodes_with_params(&self, limit: usize, after: Option<Cursor>) -> Vec<NodeInfo> {
        let cursor = after.unwrap_or_default();
        self.store
            .get_broadcast_messages_iter(&cursor)
            .into_iter()
            .filter_map(|message| match message {
                BroadcastMessageWithTimestamp::NodeAnnouncement(node_announcement) => {
                    Some(NodeInfo::from(node_announcement))
                }
                _ => None,
            })
            .take(limit)
            .collect()
    }

    pub fn get_node(&self, node_id: &Pubkey) -> Option<&NodeInfo> {
        self.nodes.get(node_id)
    }

    pub fn channels(&self) -> impl Iterator<Item = &ChannelInfo> {
        self.channels.values()
    }

    pub fn get_channel(&self, outpoint: &OutPoint) -> Option<&ChannelInfo> {
        self.channels.get(outpoint)
    }

    pub fn get_channels_with_params(
        &self,
        limit: usize,
        after: Option<Cursor>,
    ) -> Vec<ChannelInfo> {
        let cursor = after.unwrap_or_default();
        self.store
            .get_broadcast_messages_iter(&cursor)
            .into_iter()
            .filter_map(|message| match message {
                BroadcastMessageWithTimestamp::ChannelAnnouncement(
                    timestamp,
                    channel_announcement,
                ) => {
                    let mut channel_info = ChannelInfo::from((timestamp, channel_announcement));
                    self.load_channel_updates_from_store(&mut channel_info);
                    if channel_info.is_explicitly_disabled() {
                        None
                    } else {
                        Some(channel_info)
                    }
                }
                _ => None,
            })
            .take(limit)
            .collect()
    }

    pub fn get_channels_by_peer(&self, node_id: Pubkey) -> impl Iterator<Item = &ChannelInfo> {
        self.channels
            .values()
            .filter(move |channel| channel.node1() == node_id || channel.node2() == node_id)
    }

    pub fn get_mut_channels_by_peer(
        &mut self,
        node_id: Pubkey,
    ) -> impl Iterator<Item = &mut ChannelInfo> {
        self.channels
            .values_mut()
            .filter(move |channel| channel.node1() == node_id || channel.node2() == node_id)
    }

    pub fn get_node_inbounds(
        &self,
        node_id: Pubkey,
    ) -> impl Iterator<Item = (Pubkey, Pubkey, &ChannelInfo, &ChannelUpdateInfo)> {
        let mut channels: Vec<_> = self
            .channels
            .values()
            .filter_map(move |channel| {
                if let Some(info) = channel.update_of_node2.as_ref() {
                    if info.enabled && channel.node2() == node_id {
                        return Some((channel.node1(), channel.node2(), channel, info));
                    }
                }

                if let Some(info) = channel.update_of_node1.as_ref() {
                    if info.enabled && channel.node1() == node_id {
                        return Some((channel.node2(), channel.node1(), channel, info));
                    }
                }
                None
            })
            .collect();

        // Iterating over HashMap's values is not guaranteed to be in order,
        // which may introduce randomness in the path finding.
        // the weight algorithm in find_path does not considering capacity,
        // so the channel with larger capacity maybe have the same weight with the channel with smaller capacity
        // so we sort by capacity reverse order to make sure we try channel with larger capacity firstly
        channels.sort_by(|(_, _, a, _), (_, _, b, _)| {
            b.capacity().cmp(&a.capacity()).then(
                b.channel_last_update_time()
                    .cmp(&a.channel_last_update_time()),
            )
        });
        channels.into_iter()
    }

    pub fn get_source_pubkey(&self) -> Pubkey {
        self.source
    }

    pub(crate) fn mark_channel_failed(&mut self, channel_outpoint: &OutPoint) {
        if let Some(channel) = self.channels.get_mut(channel_outpoint) {
            if let Some(info) = channel.update_of_node2.as_mut() {
                info.enabled = false;
            }
            if let Some(info) = channel.update_of_node1.as_mut() {
                info.enabled = false;
            }
        }
    }

    pub(crate) fn mark_node_failed(&mut self, node_id: Pubkey) {
        for channel in self.get_mut_channels_by_peer(node_id) {
            if channel.node1() == node_id {
                if let Some(info) = channel.update_of_node2.as_mut() {
                    info.enabled = false;
                }
            } else {
                if let Some(info) = channel.update_of_node1.as_mut() {
                    info.enabled = false;
                }
            }
        }
    }

    pub(crate) fn record_payment_success(&mut self, mut payment_session: PaymentSession) {
        let session_route = &payment_session.route.nodes;
        let mut result = InternalResult::default();
        result.succeed_range_pairs(session_route, 0, session_route.len() - 1);
        self.history.apply_internal_result(result);
        payment_session.set_success_status();
        self.store.insert_payment_session(payment_session);
    }

    pub(crate) fn record_payment_fail(
        &mut self,
        payment_session: &PaymentSession,
        tlc_err: TlcErr,
    ) -> bool {
        let mut internal_result = InternalResult::default();
        let nodes = &payment_session.route.nodes;
        let need_to_retry = internal_result.record_payment_fail(nodes, tlc_err);
        self.history.apply_internal_result(internal_result);
        return need_to_retry && payment_session.can_retry();
    }

    #[cfg(test)]
    pub fn reset(&mut self) {
        self.latest_cursor = Cursor::default();
        self.channels.clear();
        self.nodes.clear();
        self.history.reset();
    }

    #[cfg(test)]
    pub fn set_source(&mut self, source: Pubkey) {
        self.source = source;
    }

    pub fn load_owned_channel_info(&mut self) {
        for (_peer_id, channel_id, _state) in self.store.get_active_channel_states(None) {
            match self.store.get_channel_actor_state(&channel_id) {
                Some(channel_actor_state) => {
                    assert_eq!(channel_actor_state.local_pubkey, self.source);
                    match ChannelInfo::try_from(&channel_actor_state) {
                        Ok(channel_info) => {
                            self.channels
                                .insert(channel_info.channel_outpoint.clone(), channel_info);
                        }
                        Err(_) => {}
                    };
                }
                // It is possible that after we obtained the list of channels, the channel is deleted.
                None => {}
            }
        }
    }

    /// Returns a list of `PaymentHopData` for all nodes in the route,
    /// including the origin and the target node.
    pub fn build_route(
        &self,
        payment_data: SendPaymentData,
    ) -> Result<Vec<PaymentHopData>, PathFindError> {
        let source = self.get_source_pubkey();
        let target = payment_data.target_pubkey;
        let amount = payment_data.amount;
        let preimage = payment_data.preimage;
        let payment_hash = payment_data.payment_hash;
        let udt_type_script = payment_data.udt_type_script;
        let final_tlc_expiry_delta = payment_data.final_tlc_expiry_delta;
        let invoice = payment_data
            .invoice
            .map(|x| x.parse::<CkbInvoice>().expect("parse CKB invoice"));
        let hash_algorithm = invoice
            .as_ref()
            .and_then(|x| x.hash_algorithm().copied())
            .unwrap_or_default();

        info!(
            "build_route source: {:?} target: {:?} amount: {:?}, payment_hash: {:?}",
            source, target, amount, payment_hash
        );

        let allow_self_payment = payment_data.allow_self_payment;
        if source == target && !allow_self_payment {
            return Err(PathFindError::PathFind(
                "allow_self_payment is not enable, can not pay to self".to_string(),
            ));
        }

        let route = self.find_path(
            source,
            target,
            amount,
            payment_data.max_fee_amount,
            udt_type_script,
            final_tlc_expiry_delta,
            payment_data.tlc_expiry_limit,
            allow_self_payment,
            payment_data.hop_hints,
        )?;
        assert!(!route.is_empty());

        let mut current_amount = amount;
        let current_time = now_timestamp_as_millis_u64();
        let mut current_expiry = current_time + final_tlc_expiry_delta;
        let mut hops_data = vec![];

        for i in (0..route.len()).rev() {
            let is_last = i == route.len() - 1;
            let (next_hop, next_channel_outpoint) = if is_last {
                (None, None)
            } else {
                (
                    Some(route[i + 1].target),
                    Some(route[i + 1].channel_outpoint.clone()),
                )
            };
            let (fee, expiry_delta) = if is_last {
                (0, 0)
            } else {
                let channel_info = self
                    .get_channel(&route[i].channel_outpoint)
                    .expect("channel not found");
                let channel_update = channel_info
                    .get_update_info_with(route[i].target)
                    .expect("channel_update not found");
                let fee_rate = channel_update.fee_rate;
                let fee =
                    calculate_tlc_forward_fee(current_amount, fee_rate as u128).expect("fee is ok");
                let expiry = channel_update.tlc_expiry_delta;
                (fee, expiry)
            };

            let funding_tx_hash = if let Some(next_channel_outpoint) = next_channel_outpoint {
                next_channel_outpoint.tx_hash().into()
            } else {
                Hash256::default()
            };
            // make sure the final hop's amount is the same as the payment amount
            // the last hop will check the amount from TLC and the amount from the onion packet

            hops_data.push(PaymentHopData {
                amount: current_amount,
                next_hop,
                hash_algorithm: hash_algorithm,
                expiry: current_expiry,
                funding_tx_hash,
                payment_preimage: if is_last { preimage } else { None },
            });
            current_expiry += expiry_delta;
            current_amount += fee;
        }
        // Add the first hop as the instruction for the current node, so the logic for send HTLC can be reused.
        hops_data.push(PaymentHopData {
            amount: current_amount,
            next_hop: Some(route[0].target),
            hash_algorithm: hash_algorithm,
            expiry: current_expiry,
            funding_tx_hash: route[0].channel_outpoint.tx_hash().into(),
            payment_preimage: None,
        });
        hops_data.reverse();
        assert_eq!(hops_data.len(), route.len() + 1);
        assert_eq!(hops_data[route.len()].amount, amount);
        // assert there is no duplicate node in the route
        assert_eq!(
            hops_data
                .iter()
                .filter_map(|x| x.next_hop)
                .collect::<HashSet<_>>()
                .len(),
            route.len()
        );

        Ok(hops_data)
    }

    // the algorithm works from target-to-source to find the shortest path
    pub fn find_path(
        &self,
        source: Pubkey,
        target: Pubkey,
        amount: u128,
        max_fee_amount: Option<u128>,
        udt_type_script: Option<Script>,
        final_tlc_expiry_delta: u64,
        tlc_expiry_limit: u64,
        allow_self: bool,
        hop_hints: Vec<HopHint>,
    ) -> Result<Vec<PathEdge>, PathFindError> {
        let started_time = std::time::Instant::now();
        let nodes_len = self.nodes.len();
        let route_to_self = source == target;

        let mut result = vec![];
        let mut nodes_visited = 0;
        let mut edges_expanded = 0;
        let mut nodes_heap = NodeHeap::new(nodes_len);
        let mut distances = HashMap::<Pubkey, NodeHeapElement>::new();

        if amount == 0 {
            return Err(PathFindError::Amount(
                "amount must be greater than 0".to_string(),
            ));
        }

        if source == target && !allow_self {
            return Err(PathFindError::PathFind(
                "allow_self_payment is not enable, can not pay self".to_string(),
            ));
        }

        let hop_hint_map: HashMap<(Pubkey, bool), OutPoint> = hop_hints
            .into_iter()
            .map(|hint| {
                (
                    (hint.pubkey, hint.inbound),
                    OutPoint::new(hint.channel_funding_tx.into(), 0),
                )
            })
            .collect::<HashMap<_, _>>();

        let mut target = target;
        let mut current_expiry = final_tlc_expiry_delta;
        let mut last_edge = None;

        if route_to_self {
            let (new_target, expiry, edge) =
                self.adjust_target_for_route_self(&hop_hint_map, amount, source, target)?;
            target = new_target;
            last_edge = edge;
            current_expiry += expiry;
        }
        assert_ne!(source, target);
        // initialize the target node
        nodes_heap.push(NodeHeapElement {
            node_id: target,
            weight: 0,
            distance: 0,
            amount_received: amount,
            fee_charged: 0,
            probability: 1.0,
            next_hop: None,
            incoming_tlc_expiry: current_expiry,
        });

        while let Some(cur_hop) = nodes_heap.pop() {
            nodes_visited += 1;

            for (from, to, channel_info, channel_update) in self.get_node_inbounds(cur_hop.node_id)
            {
                assert_eq!(to, cur_hop.node_id);
                if &udt_type_script != channel_info.udt_type_script() {
                    continue;
                }

                if let Some(channel) = hop_hint_map.get(&(from, false)) {
                    if channel != channel_info.out_point() {
                        continue;
                    }
                }
                if let Some(channel) = hop_hint_map.get(&(to, true)) {
                    if channel != channel_info.out_point() {
                        continue;
                    }
                }

                if let Some((_node, channel)) = &last_edge {
                    if channel == channel_info.out_point() {
                        continue;
                    }
                }

                edges_expanded += 1;

                let next_hop_received_amount = cur_hop.amount_received;
                if next_hop_received_amount > channel_info.capacity() {
                    debug!(
                        "next_hop_received_amount: {} > channel_info.capacity {}",
                        next_hop_received_amount,
                        channel_info.capacity()
                    );
                    continue;
                }

                let fee = if from == source {
                    0
                } else {
                    calculate_tlc_forward_fee(
                        next_hop_received_amount,
                        channel_update.fee_rate as u128,
                    )
                    .map_err(|err| {
                        PathFindError::PathFind(format!(
                            "calculate_tlc_forward_fee error: {:?}",
                            err
                        ))
                    })?
                };
                let amount_to_send = next_hop_received_amount + fee;

                // if the amount to send is greater than the amount we have, skip this edge
                if let Some(max_fee_amount) = max_fee_amount {
                    if amount_to_send > amount + max_fee_amount {
                        debug!(
                            "amount_to_send: {:?} is greater than sum_amount sum_amount: {:?}",
                            amount_to_send,
                            amount + max_fee_amount
                        );
                        continue;
                    }
                }
                // check to make sure the current hop can send the amount
                // if `tlc_maximum_value` equals 0, it means there is no limit
                if amount_to_send > channel_info.capacity() {
                    continue;
                }
                if amount_to_send < channel_update.tlc_minimum_value {
                    continue;
                }

<<<<<<< HEAD
                // If we already know the balance of the channel, check if we can send the amount.
                if let Some(balance) = channel_update.receivable_balance {
                    if amount_to_send > balance {
                        continue;
=======
                // if this is a direct channel, try to load the channel actor state for balance
                if from == self.source || to == self.source {
                    if let Some(state) = self
                        .store
                        .get_channel_state_by_outpoint(&channel_info.out_point())
                    {
                        let balance = if from == self.source {
                            state.to_local_amount
                        } else {
                            state.to_remote_amount
                        };
                        if amount_to_send > balance {
                            continue;
                        }
>>>>>>> 81014d36
                    }
                }

                let expiry_delta = if from == source {
                    0
                } else {
                    channel_update.tlc_expiry_delta
                };

                let incoming_htlc_expiry = cur_hop.incoming_tlc_expiry + expiry_delta;
                if incoming_htlc_expiry > tlc_expiry_limit {
                    continue;
                }

                let probability = cur_hop.probability
                    * self.history.eval_probability(
                        from,
                        to,
                        &channel_info.out_point(),
                        amount_to_send,
                        channel_info.capacity(),
                    );

                debug!(
                    "probability: {} for channel_outpoint: {:?} from: {:?} => to: {:?}",
                    probability,
                    channel_info.out_point(),
                    from,
                    to
                );
                if probability < DEFAULT_MIN_PROBABILITY {
                    debug!("probability is too low: {:?}", probability);
                    continue;
                }
                let agg_weight =
                    self.edge_weight(amount_to_send, fee, channel_update.tlc_expiry_delta);
                let weight = cur_hop.weight + agg_weight;
                let distance = self.calculate_distance_based_probability(probability, weight);

                if let Some(node) = distances.get(&from) {
                    if distance >= node.distance {
                        continue;
                    }
                }
                let node = NodeHeapElement {
                    node_id: from,
                    weight,
                    distance,
                    amount_received: amount_to_send,
                    incoming_tlc_expiry: incoming_htlc_expiry,
                    fee_charged: fee,
                    probability,
                    next_hop: Some((cur_hop.node_id, channel_info.out_point().clone())),
                };
                distances.insert(node.node_id, node.clone());
                nodes_heap.push_or_fix(node);
            }
        }

        let mut current = source;
        while let Some(elem) = distances.remove(&current) {
            let (next_pubkey, next_out_point) = elem.next_hop.expect("next_hop is none");
            result.push(PathEdge {
                target: next_pubkey,
                channel_outpoint: next_out_point,
            });
            current = next_pubkey;
            if current == target {
                break;
            }
        }

        info!(
            "get_route: nodes visited: {}, edges expanded: {}, time: {:?} \nresult: {:?}",
            nodes_visited,
            edges_expanded,
            started_time.elapsed(),
            result
        );
        if result.is_empty() || current != target {
            return Err(PathFindError::PathFind("no path found".to_string()));
        }
        if let Some((node, channel)) = last_edge {
            result.push(PathEdge {
                target: node,
                channel_outpoint: channel.clone(),
            })
        }

        Ok(result)
    }

    fn adjust_target_for_route_self(
        &self,
        hop_hint_map: &HashMap<(Pubkey, bool), OutPoint>,
        amount: u128,
        source: Pubkey,
        target: Pubkey,
    ) -> Result<(Pubkey, u64, Option<(Pubkey, OutPoint)>), PathFindError> {
        let direct_channels: Vec<(Pubkey, Pubkey, &ChannelInfo, &ChannelUpdateInfo)> = self
            .get_node_inbounds(source)
            .filter(|(_, _, channel_info, _)| {
                if let Some(channel) = hop_hint_map.get(&(source, true)) {
                    // if there is a hop hint for node -> source,
                    // try to use this channel as the last candidate hop for route self
                    // and we event don't check the direct balance of channel,
                    // hop hint's priority is higher than direct balance
                    return channel == channel_info.out_point();
                }
                if let Some(channel) = hop_hint_map.get(&(source, false)) {
                    // if there is a hop hint for source -> node,
                    // then we can not set this node as the last candidate hop for route self
                    // so skip this channel
                    if channel == channel_info.out_point() {
                        return false;
                    }
                }
                if let Some(state) = self
                    .store
                    .get_channel_state_by_outpoint(&channel_info.out_point())
                {
                    let balance = state.to_remote_amount;
                    return balance >= amount;
                }
                // normal code path will not reach here, we must can get balance for direct channels
                // anyway, check the capacity here for safety
                return channel_info.capacity() >= amount;
            })
            .collect();

        // a proper hop hint for route self will limit the direct_channels to only one
        // if there are multiple channels, we will randomly select a channel from the source node for route to self
        // so that the following part of algorithm will always trying to find a path without cycle
        if let Some(&(from, _, channel_info, channel_update)) =
            direct_channels.choose(&mut thread_rng())
        {
            let last_edge = Some((source, channel_info.out_point().clone()));
            let current_expiry = channel_update.tlc_expiry_delta;
            assert_ne!(target, from);
            let target = from;
            Ok((target, current_expiry, last_edge))
        } else {
            return Err(PathFindError::PathFind(
                "no direct channel found for source node".to_string(),
            ));
        }
    }

    fn edge_weight(&self, amount: u128, fee: u128, htlc_expiry_delta: u64) -> u128 {
        let risk_factor: u128 = 15;
        let time_lock_penalty = amount * htlc_expiry_delta as u128 * (risk_factor / 1000000000);
        fee + time_lock_penalty
    }

    fn calculate_distance_based_probability(&self, probability: f64, weight: u128) -> u128 {
        assert!(probability > 0.0);
        // FIXME: set this to configurable parameters
        let weight = weight as f64;
        let time_pref = 0.5_f64;
        let default_attemp_cost = 0.1_f64;
        let penalty = default_attemp_cost * (1.0 / (0.5 - time_pref / 2.0) - 1.0);
        weight as u128 + (penalty / probability) as u128
    }
}

pub trait NetworkGraphStateStore {
    fn get_payment_session(&self, payment_hash: Hash256) -> Option<PaymentSession>;
    fn insert_payment_session(&self, session: PaymentSession);
    fn insert_payment_history_result(
        &mut self,
        channel_outpoint: OutPoint,
        direction: Direction,
        result: TimedResult,
    );
    fn get_payment_history_results(&self) -> Vec<(OutPoint, Direction, TimedResult)>;
}

#[derive(Clone, Debug, PartialEq, Serialize, Deserialize)]
pub enum PaymentSessionStatus {
    // initial status, payment session is created, no HTLC is sent
    Created,
    // the first hop AddTlc is sent successfully and waiting for the response
    Inflight,
    // related HTLC is successfully settled
    Success,
    // related HTLC is failed
    Failed,
}

#[serde_as]
#[derive(Clone, Debug, Serialize, Deserialize)]
pub struct SessionRouteNode {
    pub pubkey: Pubkey,
    pub amount: u128,
    #[serde_as(as = "EntityHex")]
    pub channel_outpoint: OutPoint,
}

// The router is a list of nodes that the payment will go through.
// We store in the payment session and then will use it to track the payment history.
// The router is a list of nodes that the payment will go through.
// For example:
//    A(amount, channel) -> B -> C -> D means A will send `amount` with `channel` to B.
#[derive(Clone, Debug, Serialize, Deserialize, Default)]
pub struct SessionRoute {
    pub nodes: Vec<SessionRouteNode>,
}

impl SessionRoute {
    // Create a new route from the source to the target with the given payment hops.
    // The payment hops are the hops that the payment will go through.
    // for a payment route A -> B -> C -> D
    // the `payment_hops` is [B, C, D], which is a convinent way for onion routing.
    // here we need to create a session route with source, which is A -> B -> C -> D
    pub fn new(source: Pubkey, target: Pubkey, payment_hops: &[PaymentHopData]) -> Self {
        let nodes = std::iter::once(source)
            .chain(
                payment_hops
                    .iter()
                    .map(|hop| hop.next_hop.clone().unwrap_or(target)),
            )
            .zip(payment_hops)
            .map(|(pubkey, hop)| SessionRouteNode {
                pubkey,
                channel_outpoint: OutPoint::new(
                    if hop.funding_tx_hash != Hash256::default() {
                        hop.funding_tx_hash.into()
                    } else {
                        Hash256::default().into()
                    },
                    0,
                ),
                amount: hop.amount,
            })
            .collect();
        Self { nodes }
    }

    pub fn fee(&self) -> u128 {
        let first_amount = self.nodes.first().map_or(0, |s| s.amount);
        let last_amount = self.nodes.last().map_or(0, |s| s.amount);
        assert!(first_amount >= last_amount);
        first_amount - last_amount
    }
}

#[serde_as]
#[derive(Clone, Debug, Serialize, Deserialize)]
pub struct PaymentSession {
    pub request: SendPaymentData,
    pub retried_times: u32,
    pub last_error: Option<String>,
    pub try_limit: u32,
    pub status: PaymentSessionStatus,
    pub created_at: u64,
    pub last_updated_at: u64,
    pub route: SessionRoute,
    // Session key for onion packet. Save it for decoding the error packet.
    pub session_key: [u8; 32],
}

impl PaymentSession {
    pub fn new(request: SendPaymentData, try_limit: u32) -> Self {
        let now = now_timestamp_as_millis_u64();
        Self {
            request,
            retried_times: 0,
            last_error: None,
            try_limit,
            status: PaymentSessionStatus::Created,
            created_at: now,
            last_updated_at: now,
            route: SessionRoute::default(),
            session_key: Default::default(),
        }
    }

    pub fn payment_hash(&self) -> Hash256 {
        self.request.payment_hash
    }

    fn set_status(&mut self, status: PaymentSessionStatus) {
        self.status = status;
        self.last_updated_at = now_timestamp_as_millis_u64();
    }

    pub fn set_inflight_status(&mut self) {
        self.set_status(PaymentSessionStatus::Inflight);
    }

    pub fn set_success_status(&mut self) {
        self.set_status(PaymentSessionStatus::Success);
        self.last_error = None;
    }

    pub fn set_failed_status(&mut self, error: &str) {
        self.set_status(PaymentSessionStatus::Failed);
        self.last_error = Some(error.to_string());
    }

    pub fn can_retry(&self) -> bool {
        self.retried_times < self.try_limit
    }

    pub fn fee(&self) -> u128 {
        self.route.fee()
    }

    pub fn hops_public_keys(&self) -> Vec<Pubkey> {
        // Skip the first node, which is the sender.
        self.route.nodes.iter().skip(1).map(|x| x.pubkey).collect()
    }
}

impl From<PaymentSession> for SendPaymentResponse {
    fn from(session: PaymentSession) -> Self {
        let fee = session.fee();
        Self {
            payment_hash: session.request.payment_hash,
            status: session.status,
            failed_error: session.last_error,
            created_at: session.created_at,
            last_updated_at: session.last_updated_at,
            fee,
        }
    }
}<|MERGE_RESOLUTION|>--- conflicted
+++ resolved
@@ -1040,27 +1040,10 @@
                     continue;
                 }
 
-<<<<<<< HEAD
                 // If we already know the balance of the channel, check if we can send the amount.
                 if let Some(balance) = channel_update.receivable_balance {
                     if amount_to_send > balance {
                         continue;
-=======
-                // if this is a direct channel, try to load the channel actor state for balance
-                if from == self.source || to == self.source {
-                    if let Some(state) = self
-                        .store
-                        .get_channel_state_by_outpoint(&channel_info.out_point())
-                    {
-                        let balance = if from == self.source {
-                            state.to_local_amount
-                        } else {
-                            state.to_remote_amount
-                        };
-                        if amount_to_send > balance {
-                            continue;
-                        }
->>>>>>> 81014d36
                     }
                 }
 
