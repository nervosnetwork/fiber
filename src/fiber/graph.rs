use super::history::{InternalResult, PaymentHistory, TimedResult};
use super::network::{get_chain_hash, SendPaymentData, SendPaymentResponse};
use super::path::NodeHeap;
use super::types::{ChannelAnnouncement, ChannelUpdate, Hash256, NodeAnnouncement};
use super::types::{Pubkey, TlcErr};
use crate::fiber::channel::CHANNEL_DISABLED_FLAG;
use crate::fiber::fee::calculate_tlc_forward_fee;
use crate::fiber::path::NodeHeapElement;
use crate::fiber::serde_utils::EntityHex;
use crate::fiber::types::PaymentHopData;
use crate::invoice::CkbInvoice;
use ckb_jsonrpc_types::JsonBytes;
use ckb_types::packed::{OutPoint, Script};
use serde::{Deserialize, Serialize};
use serde_with::serde_as;
<<<<<<< HEAD
use std::collections::{HashMap, HashSet};
use tentacle::multiaddr::Multiaddr;
use tentacle::secio::PeerId;
=======
use std::collections::HashMap;
>>>>>>> 1252ff5c
use thiserror::Error;
use tracing::log::error;
use tracing::{debug, info, warn};

const DEFAULT_MIN_PROBABILITY: f64 = 0.01;

#[serde_as]
#[derive(Clone, Debug, PartialEq, Serialize, Deserialize)]
/// Details about a node in the network, known from the network announcement.
pub struct NodeInfo {
    pub node_id: Pubkey,

    // The time when the node was last updated. This is the time of processing the message,
    // not the time of the NodeAnnouncement itself.
    pub timestamp: u64,

    pub anouncement_msg: NodeAnnouncement,
}

#[derive(Clone, Debug, PartialEq, Serialize, Deserialize)]
pub struct ChannelInfo {
    pub funding_tx_block_number: u64,
    pub funding_tx_index: u32,
    pub announcement_msg: ChannelAnnouncement,
    pub node1_to_node2: Option<ChannelUpdateInfo>,
    pub node2_to_node1: Option<ChannelUpdateInfo>,
    // The time that the channel was announced to the network.
    pub timestamp: u64,
}

impl ChannelInfo {
    pub fn out_point(&self) -> OutPoint {
        self.announcement_msg.channel_outpoint.clone()
    }

    pub fn node1(&self) -> Pubkey {
        self.announcement_msg.node1_id
    }

    pub fn node2(&self) -> Pubkey {
        self.announcement_msg.node2_id
    }

    pub fn channel_annoucement_timestamp(&self) -> u64 {
        self.timestamp
    }

    pub fn node1_to_node2_channel_update_flags(&self) -> u8 {
        1
    }

    pub fn node2_to_node1_channel_update_flags(&self) -> u8 {
        0
    }

    pub fn channel_update_node1_to_node2_timestamp(&self) -> Option<u64> {
        self.node1_to_node2.as_ref().map(|x| x.timestamp)
    }

    pub fn channel_update_node2_to_node1_timestamp(&self) -> Option<u64> {
        self.node2_to_node1.as_ref().map(|x| x.timestamp)
    }

    pub fn channel_last_update_time(&self) -> Option<u64> {
        self.node1_to_node2
            .as_ref()
            .map(|n| n.timestamp)
            .max(self.node2_to_node1.as_ref().map(|n| n.timestamp))
    }

    // Whether this channel is explicitly disabled in either direction.
    // TODO: we currently deem a channel as disabled if one direction is disabled.
    // Is it possible that one direction is disabled while the other is not?
    pub fn is_explicitly_disabled(&self) -> bool {
        dbg!(self.node1_to_node2.as_ref(), self.node2_to_node1.as_ref());
        match (&self.node1_to_node2, &self.node2_to_node1) {
            (Some(update1), _) if !update1.enabled => true,
            (_, Some(update2)) if !update2.enabled => true,
            _ => false,
        }
    }

    pub fn capacity(&self) -> u128 {
        self.announcement_msg.capacity
    }

    pub fn funding_tx_block_number(&self) -> u64 {
        self.funding_tx_block_number
    }
}

#[derive(Clone, Debug, PartialEq, Serialize, Deserialize)]
pub struct ChannelUpdateInfo {
    // The version is a number that represents the newness of the channel update.
    // It is set by the node that sends the channel update. Larger number means newer update.
    pub version: u64,
    // The timestamp is the time when the channel update was received by the node.
    pub timestamp: u64,
    /// Whether the channel can be currently used for payments (in this one direction).
    pub enabled: bool,
    /// The difference in CLTV values that you must have when routing through this channel.
    pub cltv_expiry_delta: u64,
    /// The minimum value, which must be relayed to the next hop via the channel
    pub htlc_minimum_value: u128,
    /// The maximum value which may be relayed to the next hop via the channel.
    pub htlc_maximum_value: u128,
    pub fee_rate: u64,
    /// Most recent update for the channel received from the network
    /// Mostly redundant with the data we store in fields explicitly.
    /// Everything else is useful only for sending out for initial routing sync.
    /// Not stored if contains excess data to prevent DoS.
    pub last_update_message: ChannelUpdate,
}

#[derive(Clone, Debug)]
pub struct NetworkGraph<S> {
    source: Pubkey,
    channels: HashMap<OutPoint, ChannelInfo>,
    // This is the best height of the network graph, every time the
    // node restarts, we will try to sync the graph from this height - ASSUME_MAX_CHANNEL_HEIGHT_GAP.
    // We assume that we have already synced the graph up to this height - ASSUME_MAX_CHANNEL_HEIGHT_GAP.
    best_height: u64,
    // Similar to the best_height, this is the last update time of the network graph.
    // We assume that we have already synced the graph up to this time - ASSUME_MAX_MESSAGE_TIMESTAMP_GAP.
    last_update_timestamp: u64,
    nodes: HashMap<Pubkey, NodeInfo>,
    store: S,
    chain_hash: Hash256,
    history: PaymentHistory<S>,
}

#[derive(Error, Debug)]
pub enum GraphError {
    #[error("Graph error: {0}")]
    Amount(String),
    #[error("PathFind error: {0}")]
    PathFind(String),
    #[error("Graph other error: {0}")]
    Other(String),
}

#[derive(Clone, Debug)]
pub struct PathEdge {
    pub target: Pubkey,
    pub channel_outpoint: OutPoint,
}

impl<S> NetworkGraph<S>
where
    S: NetworkGraphStateStore + Clone + Send + Sync + 'static,
{
    pub fn new(store: S, source: Pubkey) -> Self {
        let mut network_graph = Self {
            source,
            best_height: 0,
            last_update_timestamp: 0,
            channels: HashMap::new(),
            nodes: HashMap::new(),
<<<<<<< HEAD
            connected_peer_addresses: HashMap::new(),
            store: store.clone(),
=======
            store,
>>>>>>> 1252ff5c
            chain_hash: get_chain_hash(),
            history: PaymentHistory::new(source, None, store),
        };
        network_graph.load_from_store();
        network_graph
    }

    pub fn chain_hash(&self) -> Hash256 {
        self.chain_hash
    }

    pub(crate) fn load_from_store(&mut self) {
        let channels = self.store.get_channels(None);
        for channel in channels.iter() {
            if self.best_height < channel.funding_tx_block_number() {
                self.best_height = channel.funding_tx_block_number();
            }
            if self.last_update_timestamp < channel.timestamp {
                self.last_update_timestamp = channel.timestamp;
            }
            if let Some(channel_update) = channel.node1_to_node2.as_ref() {
                if self.last_update_timestamp < channel_update.timestamp {
                    self.last_update_timestamp = channel_update.timestamp;
                }
            }
            if let Some(channel_update) = channel.node2_to_node1.as_ref() {
                if self.last_update_timestamp < channel_update.timestamp {
                    self.last_update_timestamp = channel_update.timestamp;
                }
            }
            self.channels.insert(channel.out_point(), channel.clone());
        }
        let nodes = self.store.get_nodes(None);
        for node in nodes.iter() {
            if self.last_update_timestamp < node.timestamp {
                self.last_update_timestamp = node.timestamp;
            }
            self.nodes.insert(node.node_id, node.clone());
        }
    }

    pub fn get_best_height(&self) -> u64 {
        self.best_height
    }

    pub fn get_last_update_timestamp(&self) -> u64 {
        self.last_update_timestamp
    }

    pub(crate) fn process_node_announcement(&mut self, node_announcement: NodeAnnouncement) {
        let node_id = node_announcement.node_id;
        let node_info = NodeInfo {
            node_id,
            timestamp: std::time::UNIX_EPOCH.elapsed().unwrap().as_millis() as u64,
            anouncement_msg: node_announcement,
        };
        self.add_node(node_info);
    }

    pub fn add_node(&mut self, node_info: NodeInfo) {
        debug!("Adding node to network graph: {:?}", node_info);

        let node_id = node_info.node_id;
        if let Some(old_node) = self.nodes.get(&node_id) {
            if old_node.anouncement_msg.version > node_info.anouncement_msg.version {
                warn!(
                    "Ignoring adding an outdated node info because old node version {} > new node version {}, new node info {:?}, existing node {:?}",
                    old_node.anouncement_msg.version, node_info.anouncement_msg.version,
                    &node_info, &old_node
                );
                return;
            } else if old_node.anouncement_msg.version == node_info.anouncement_msg.version {
                debug!("Repeatedly adding node info, ignoring: {:?}", node_info);
                return;
            }
        }
        if self.last_update_timestamp < node_info.timestamp {
            self.last_update_timestamp = node_info.timestamp;
        }
        self.nodes.insert(node_id, node_info.clone());
        self.store.insert_node(node_info);
    }

    // TODO: If we are syncing with the peers for newest graph, we should
    // not process channels here. Because if the node may restart while syncing is
    // is still ongoing, the next time when the node starts, it may falsely believe
    // that we have already processed channels before the height of this channel.
    pub fn add_channel(&mut self, channel_info: ChannelInfo) {
        assert_ne!(channel_info.node1(), channel_info.node2());
        debug!("Adding channel to network graph: {:?}", channel_info);
        if self.best_height < channel_info.funding_tx_block_number {
            self.best_height = channel_info.funding_tx_block_number;
        }
        if self.last_update_timestamp < channel_info.timestamp {
            self.last_update_timestamp = channel_info.timestamp;
        }
        match self.channels.get(&channel_info.out_point()) {
            Some(channel) => {
                // If the channel already exists, we don't need to update it
                // FIXME: if other fields is different, we should consider it as malioucious and ban the node?
                if channel.node1_to_node2.is_some() || channel.node2_to_node1.is_some() {
                    debug!("channel already exists, ignoring: {:?}", &channel_info);
                    return;
                }
            }
            None => {
                debug!(
                    "Channel not found, saving it to database {:?}",
                    &channel_info
                );
            }
        }
        if let Some(node) = self.nodes.get(&channel_info.node1()) {
            self.store.insert_node(node.clone());
        } else {
            // It is possible that the node announcement is after broadcasted after the channel announcement.
            // So don't just ignore the channel even if we didn't find the node info here.
            warn!("Node1 not found for channel {:?}", &channel_info);
        }
        if let Some(node) = self.nodes.get(&channel_info.node2()) {
            self.store.insert_node(node.clone());
        } else {
            warn!("Node2 not found for channel {:?}", &channel_info);
        }

        let outpoint = channel_info.out_point();
        self.channels.insert(outpoint.clone(), channel_info.clone());
        self.store.insert_channel(channel_info);
        debug!("Successfully added channel {:?}", outpoint);
    }

    pub fn nodes(&self) -> impl Iterator<Item = &NodeInfo> {
        self.nodes.values()
    }

    pub fn get_nodes_with_params(
        &self,
        limit: usize,
        after: Option<JsonBytes>,
    ) -> (Vec<NodeInfo>, JsonBytes) {
        self.store.get_nodes_with_params(limit, after, None)
    }

    pub fn get_channels_with_params(
        &self,
        limit: usize,
        after: Option<JsonBytes>,
    ) -> (Vec<ChannelInfo>, JsonBytes) {
        self.store.get_channels_with_params(limit, after, None)
    }

    pub fn get_node(&self, node_id: Pubkey) -> Option<&NodeInfo> {
        self.nodes.get(&node_id)
    }

    pub fn channels(&self) -> impl Iterator<Item = &ChannelInfo> {
        self.channels.values()
    }

    pub fn get_channel(&self, outpoint: &OutPoint) -> Option<&ChannelInfo> {
        self.channels.get(outpoint)
    }

    pub fn get_channels_by_peer(&self, node_id: Pubkey) -> impl Iterator<Item = &ChannelInfo> {
        self.channels
            .values()
            .filter(move |channel| channel.node1() == node_id || channel.node2() == node_id)
    }

    pub fn get_mut_channels_by_peer(
        &mut self,
        node_id: Pubkey,
    ) -> impl Iterator<Item = &mut ChannelInfo> {
        self.channels
            .values_mut()
            .filter(move |channel| channel.node1() == node_id || channel.node2() == node_id)
    }

    pub fn get_channels_within_block_range(
        &self,
        start_block: u64,
        end_block: u64,
    ) -> (impl Iterator<Item = &ChannelInfo>, u64, bool) {
        (
            self.channels.values().filter(move |channel| {
                channel.funding_tx_block_number >= start_block
                    && channel.funding_tx_block_number < end_block
            }),
            end_block,
            self.channels.is_empty()
                || self
                    .channels
                    .values()
                    .any(|channel| channel.funding_tx_block_number >= end_block),
        )
    }

    pub fn process_channel_update(&mut self, update: ChannelUpdate) -> Result<(), GraphError> {
        debug!("Processing channel update: {:?}", &update);
        let channel_outpoint = &update.channel_outpoint;
        let Some(channel) = self.channels.get_mut(channel_outpoint) else {
            return Err(GraphError::Other("channel not found".to_string()));
        };
        debug!(
            "Found channel {:?} for channel update {:?}",
            &channel, &update
        );
        let update_info = if update.message_flags & 1 == 1 {
            &mut channel.node1_to_node2
        } else {
            &mut channel.node2_to_node1
        };

        if let Some(info) = update_info {
            if update.version <= info.version {
                // update.version == info.version happens most possibly because we received the
                // broadcast many times. Don't emit too many logs in that case.
                if update.version < info.version {
                    warn!(
                        "Ignoring updating with an outdated channel update {:?} for channel {:?}, current update info: {:?}",
                        &update, channel_outpoint, &info
                    );
                }
                return Ok(());
            }
        }
        let disabled = update.channel_flags & CHANNEL_DISABLED_FLAG == CHANNEL_DISABLED_FLAG;

        *update_info = Some(ChannelUpdateInfo {
            version: update.version,
            timestamp: std::time::UNIX_EPOCH.elapsed().unwrap().as_millis() as u64,
            enabled: !disabled,
            cltv_expiry_delta: update.tlc_locktime_expiry_delta,
            htlc_minimum_value: update.tlc_minimum_value,
            htlc_maximum_value: update.tlc_maximum_value,
            fee_rate: update.tlc_fee_proportional_millionths as u64,
            last_update_message: update.clone(),
        });

        self.store.insert_channel(channel.to_owned());
        debug!(
            "Processed channel update: channel {:?}, update {:?}",
            &channel, &update
        );
        if disabled {
            self.channels.remove(channel_outpoint);
        }
        Ok(())
    }

    pub fn check_chain_hash(&self, chain_hash: Hash256) -> bool {
        self.chain_hash == chain_hash
    }

    pub fn get_node_inbounds(
        &self,
        node_id: Pubkey,
    ) -> impl Iterator<Item = (Pubkey, Pubkey, &ChannelInfo, &ChannelUpdateInfo)> {
        self.channels.values().filter_map(move |channel| {
            if let Some(info) = channel.node1_to_node2.as_ref() {
                if info.enabled && channel.node2() == node_id {
                    return Some((channel.node1(), channel.node2(), channel, info));
                }
            }

            if let Some(info) = channel.node2_to_node1.as_ref() {
                if info.enabled && channel.node1() == node_id {
                    return Some((channel.node2(), channel.node1(), channel, info));
                }
            }
            None
        })
    }

    pub fn get_source_pubkey(&self) -> Pubkey {
        self.source
    }

    pub(crate) fn mark_channel_failed(&mut self, channel_outpoint: &OutPoint) {
        if let Some(channel) = self.channels.get_mut(channel_outpoint) {
            if let Some(info) = channel.node1_to_node2.as_mut() {
                info.enabled = false;
            }
            if let Some(info) = channel.node2_to_node1.as_mut() {
                info.enabled = false;
            }
        }
    }

    pub(crate) fn mark_node_failed(&mut self, node_id: Pubkey) {
        for channel in self.get_mut_channels_by_peer(node_id) {
            if channel.node1() == node_id {
                if let Some(info) = channel.node1_to_node2.as_mut() {
                    info.enabled = false;
                }
            } else {
                if let Some(info) = channel.node2_to_node1.as_mut() {
                    info.enabled = false;
                }
            }
        }
    }

    pub(crate) fn record_payment_success(&mut self, payment_session: &PaymentSession) {
        let session_route = &payment_session.route.channels;
        let mut result = InternalResult::default();
        result.succeed_range_pairs(session_route, 0, session_route.len() - 1);
        self.history.apply_internal_result(result);
    }

    pub(crate) fn record_payment_fail(
        &mut self,
        payment_session: &PaymentSession,
        tlc_err: TlcErr,
    ) -> bool {
        let route = &payment_session.route.channels;
        let mut internal_result = InternalResult::default();
        let need_to_retry = internal_result.record_payment_fail(route, tlc_err);
        self.history.apply_internal_result(internal_result);
        return need_to_retry;
    }

    #[cfg(test)]
    pub fn reset(&mut self) {
        self.channels.clear();
        self.nodes.clear();
<<<<<<< HEAD
        self.connected_peer_addresses.clear();
        self.history.reset();
=======
>>>>>>> 1252ff5c
    }

    /// Returns a list of `PaymentHopData` for all nodes in the route,
    /// including the origin and the target node.
    pub fn build_route(
        &self,
        payment_request: SendPaymentData,
    ) -> Result<Vec<PaymentHopData>, GraphError> {
        let source = self.get_source_pubkey();
        let target = payment_request.target_pubkey;
        let amount = payment_request.amount;
        let preimage = payment_request.preimage;
        let payment_hash = payment_request.payment_hash;
        let udt_type_script = payment_request.udt_type_script;
        let invoice = payment_request
            .invoice
            .map(|x| x.parse::<CkbInvoice>().unwrap());
        let hash_algorithm = invoice
            .as_ref()
            .and_then(|x| x.hash_algorithm().copied())
            .unwrap_or_default();

        info!(
            "build_route source: {:?} target: {:?} amount: {:?}, payment_hash: {:?}",
            source, target, amount, payment_hash
        );

        let route = self.find_route(
            source,
            target,
            amount,
            payment_request.max_fee_amount,
            udt_type_script,
        )?;
        assert!(!route.is_empty());

        let mut current_amount = amount;
        let mut current_expiry = 0;
        let mut hops_data = vec![];
        for i in (0..route.len()).rev() {
            let is_last = i == route.len() - 1;
            let (next_hop, next_channel_outpoint) = if is_last {
                (None, None)
            } else {
                (
                    Some(route[i + 1].target),
                    Some(route[i + 1].channel_outpoint.clone()),
                )
            };
            let (fee, expiry) = if is_last {
                (0, 0)
            } else {
                let channel_info = self
                    .get_channel(&route[i + 1].channel_outpoint)
                    .expect("channel not found");
                let channel_update = &if channel_info.node1() == route[i + 1].target {
                    channel_info.node2_to_node1.as_ref()
                } else {
                    channel_info.node1_to_node2.as_ref()
                }
                .expect("channel_update is none");
                let fee_rate = channel_update.fee_rate;
                let fee = calculate_tlc_forward_fee(current_amount, fee_rate as u128);
                let expiry = channel_update.cltv_expiry_delta;
                (fee, expiry)
            };

            // make sure the final hop's amount is the same as the payment amount
            // the last hop will check the amount from TLC and the amount from the onion packet
            hops_data.push(PaymentHopData {
                amount: current_amount,
                payment_hash,
                next_hop,
                tlc_hash_algorithm: hash_algorithm,
                expiry: current_expiry,
                channel_outpoint: next_channel_outpoint,
                preimage: if is_last { preimage } else { None },
            });
            current_amount += fee;
            current_expiry += expiry;
        }
        // Add the first hop as the instruction for the current node, so the logic for send HTLC can be reused.
        hops_data.push(PaymentHopData {
            amount: current_amount,
            payment_hash,
            next_hop: Some(route[0].target),
            tlc_hash_algorithm: hash_algorithm,
            expiry: current_expiry,
            channel_outpoint: Some(route[0].channel_outpoint.clone()),
            preimage: None,
        });
        hops_data.reverse();
        assert_eq!(hops_data.len(), route.len() + 1);
        assert_eq!(hops_data[route.len()].amount, amount);
        // assert there is no duplicate node in the route
        assert_eq!(
            hops_data
                .iter()
                .filter_map(|x| x.next_hop)
                .collect::<HashSet<_>>()
                .len(),
            route.len()
        );

        Ok(hops_data)
    }

    // the algorithm works from target-to-source to find the shortest path
    pub fn find_route(
        &self,
        source: Pubkey,
        target: Pubkey,
        amount: u128,
        max_fee_amount: Option<u128>,
        udt_type_script: Option<Script>,
    ) -> Result<Vec<PathEdge>, GraphError> {
        let started_time = std::time::Instant::now();
        let nodes_len = self.nodes.len();
        let mut result = vec![];
        let mut nodes_visited = 0;
        let mut edges_expanded = 0;
        let mut nodes_heap = NodeHeap::new(nodes_len);
        let mut distances = HashMap::<Pubkey, NodeHeapElement>::new();

        if amount == 0 {
            return Err(GraphError::Amount(
                "Amount must be greater than 0".to_string(),
            ));
        }

        if source == target {
            return Err(GraphError::PathFind(
                "source and target are the same".to_string(),
            ));
        }
        let Some(source_node) = self.nodes.get(&source) else {
            return Err(GraphError::PathFind(format!(
                "source node not found: {:?}",
                &source
            )));
        };
        let Some(_target_node) = self.nodes.get(&target) else {
            return Err(GraphError::PathFind(format!(
                "target node not found: {:?}",
                &target
            )));
        };
        // initialize the target node
        nodes_heap.push(NodeHeapElement {
            node_id: target,
            weight: 0,
            distance: 0,
            amount_received: amount,
            fee_charged: 0,
            probability: 1.0,
            next_hop: None,
            incoming_cltv_height: 0,
        });
        while let Some(cur_hop) = nodes_heap.pop() {
            if cur_hop.node_id == source {
                break;
            }
            nodes_visited += 1;

            for (from, to, channel_info, channel_update) in self.get_node_inbounds(cur_hop.node_id)
            {
                edges_expanded += 1;
                // if charge inbound fees for exit hop
                if udt_type_script != channel_info.announcement_msg.udt_type_script {
                    continue;
                }

                let fee_rate = channel_update.fee_rate;
                let next_hop_received_amount = cur_hop.amount_received;
                let fee = calculate_tlc_forward_fee(next_hop_received_amount, fee_rate as u128);
                let amount_to_send = next_hop_received_amount + fee;

                // if the amount to send is greater than the amount we have, skip this edge
                if let Some(max_fee_amount) = max_fee_amount {
                    if amount_to_send > amount + max_fee_amount {
                        debug!(
                            "amount_to_send: {:?} is greater than sum_amount sum_amount: {:?}",
                            amount_to_send,
                            amount + max_fee_amount
                        );
                        continue;
                    }
                }
                // check to make sure the current hop can send the amount
                // if `htlc_maximum_value` equals 0, it means there is no limit
                if amount_to_send > channel_info.capacity()
                    || (channel_update.htlc_maximum_value != 0
                        && amount_to_send > channel_update.htlc_maximum_value)
                {
                    debug!(
                        "amount_to_send is greater than channel capacity: {:?} capacity: {:?}, htlc_max_value: {:?}",
                        amount_to_send,
                        channel_info.capacity(),
                        channel_update.htlc_maximum_value
                    );
                    continue;
                }
                if amount_to_send < channel_update.htlc_minimum_value {
                    debug!(
                        "amount_to_send is less than htlc_minimum_value: {:?} min_value: {:?}",
                        amount_to_send, channel_update.htlc_minimum_value
                    );
                    continue;
                }
                let incomming_cltv = cur_hop.incoming_cltv_height
                    + if from == source {
                        0
                    } else {
                        channel_update.cltv_expiry_delta
                    };

                let probability = cur_hop.probability
                    * self.history.eval_probability(
                        from,
                        to,
                        amount_to_send,
                        channel_info.capacity(),
                    );

                if probability < DEFAULT_MIN_PROBABILITY {
                    debug!("probability is too low: {:?}", probability);
                    continue;
                }
                debug!("probability: {:?}", probability);
                let agg_weight =
                    self.edge_weight(amount_to_send, fee, channel_update.cltv_expiry_delta);
                let weight = cur_hop.weight + agg_weight;
                let distance = self.calculate_distance_based_probability(probability, weight);

                if let Some(node) = distances.get(&from) {
                    if distance >= node.distance {
                        continue;
                    }
                }
                let node: NodeHeapElement = NodeHeapElement {
                    node_id: from,
                    weight,
                    distance,
                    amount_received: amount_to_send,
                    incoming_cltv_height: incomming_cltv,
                    fee_charged: fee,
                    probability,
                    next_hop: Some((cur_hop.node_id, channel_info.out_point())),
                };
                distances.insert(node.node_id, node.clone());
                nodes_heap.push_or_fix(node);
            }
        }

        let mut current = source_node.node_id;
        while current != target {
            if let Some(elem) = distances.get(&current) {
                let next_hop = elem.next_hop.as_ref().expect("next_hop is none");
                result.push(PathEdge {
                    target: next_hop.0,
                    channel_outpoint: next_hop.1.clone(),
                });
                current = next_hop.0;
            } else {
                break;
            }
        }

        info!(
            "get_route: nodes visited: {}, edges expanded: {}, time: {:?}",
            nodes_visited,
            edges_expanded,
            started_time.elapsed()
        );
        if result.is_empty() || current != target {
            return Err(GraphError::PathFind("no path found".to_string()));
        }
        Ok(result)
    }

    fn edge_weight(&self, amount: u128, fee: u128, cltv_expiry_delta: u64) -> u128 {
        let risk_factor: u128 = 15;
        let time_lock_penalty = amount * cltv_expiry_delta as u128 * (risk_factor / 1000000000);
        fee + time_lock_penalty
    }

    fn calculate_distance_based_probability(&self, probability: f64, weight: u128) -> u128 {
        assert!(probability > 0.0);
        // FIXME: set this to configurable parameters
        let weight = weight as f64;
        let time_pref = 0.5_f64;
        let default_attemp_cost = 0.1_f64;
        let penalty = default_attemp_cost * (1.0 / (0.5 - time_pref / 2.0) - 1.0);
        weight as u128 + (penalty / probability) as u128
    }
}

pub trait NetworkGraphStateStore {
    fn get_channels(&self, outpoint: Option<OutPoint>) -> Vec<ChannelInfo>;
    fn get_nodes(&self, peer_id: Option<Pubkey>) -> Vec<NodeInfo>;
    fn get_nodes_with_params(
        &self,
        limit: usize,
        after: Option<JsonBytes>,
        node_id: Option<Pubkey>,
    ) -> (Vec<NodeInfo>, JsonBytes);
    fn get_channels_with_params(
        &self,
        limit: usize,
        after: Option<JsonBytes>,
        outpoint: Option<OutPoint>,
    ) -> (Vec<ChannelInfo>, JsonBytes);
    fn insert_channel(&self, channel: ChannelInfo);
    fn insert_node(&self, node: NodeInfo);
    fn get_payment_session(&self, payment_hash: Hash256) -> Option<PaymentSession>;
    fn insert_payment_session(&self, session: PaymentSession);
    fn insert_payment_history_result(&mut self, from: Pubkey, target: Pubkey, result: TimedResult);
    fn get_payment_history_result(&self) -> Vec<(Pubkey, Pubkey, TimedResult)>;
}

#[derive(Clone, Debug, PartialEq, Serialize, Deserialize)]
pub enum PaymentSessionStatus {
    // initial status, payment session is created, no HTLC is sent
    Created,
    // related HTLC is send and waiting for the response
    Inflight,
    // related HTLC is successfully settled
    Success,
    // related HTLC is failed
    Failed,
}

#[serde_as]
#[derive(Clone, Debug, Serialize, Deserialize)]
pub struct SessionRouteNode {
    pub pubkey: Pubkey,
    pub amount: u128,
    #[serde_as(as = "EntityHex")]
    pub channel_outpoint: OutPoint,
}

// The router is a list of nodes that the payment will go through.
// We store in the payment session and then will use it to track the payment history.
#[derive(Clone, Debug, Serialize, Deserialize, Default)]
pub struct SessionRoute {
    pub channels: Vec<SessionRouteNode>,
}

impl SessionRoute {
    pub fn new(target: Pubkey, payment_hops: &Vec<PaymentHopData>) -> Self {
        let mut router = Self::default();
        for hop in payment_hops {
            if let Some(key) = hop.next_hop {
                router.add_node(
                    key,
                    hop.channel_outpoint
                        .clone()
                        .expect("expect channel outpoint"),
                    hop.amount,
                );
            } else {
                router.add_node(target, OutPoint::default(), hop.amount);
            }
        }
        router
    }

    fn add_node(&mut self, pubkey: Pubkey, channel_outpoint: OutPoint, amount: u128) {
        self.channels.push(SessionRouteNode {
            pubkey,
            channel_outpoint,
            amount,
        });
    }
}

#[serde_as]
#[derive(Clone, Debug, Serialize, Deserialize)]
pub struct PaymentSession {
    pub request: SendPaymentData,
    pub retried_times: u32,
    pub last_error: Option<String>,
    pub try_limit: u32,
    pub status: PaymentSessionStatus,
    pub created_at: u128,
    pub last_updated_at: u128,
    // The channel_outpoint and the tlc_id of the first hop
    #[serde_as(as = "Option<EntityHex>")]
    pub first_hop_channel_outpoint: Option<OutPoint>,
    pub first_hop_tlc_id: Option<u64>,
    pub route: SessionRoute,
}

impl PaymentSession {
    pub fn new(request: SendPaymentData, try_limit: u32) -> Self {
        let now = std::time::UNIX_EPOCH.elapsed().unwrap().as_millis();
        Self {
            request,
            retried_times: 0,
            last_error: None,
            try_limit,
            status: PaymentSessionStatus::Created,
            created_at: now,
            last_updated_at: now,
            first_hop_channel_outpoint: None,
            first_hop_tlc_id: None,
            route: SessionRoute::default(),
        }
    }

    pub fn payment_hash(&self) -> Hash256 {
        self.request.payment_hash
    }

    fn set_status(&mut self, status: PaymentSessionStatus) {
        self.status = status;
        self.last_updated_at = std::time::UNIX_EPOCH.elapsed().unwrap().as_millis();
    }

    pub fn set_inflight_status(
        &mut self,
        channel_outpoint: OutPoint,
        tlc_id: u64,
        session_route: SessionRoute,
    ) {
        self.set_status(PaymentSessionStatus::Inflight);
        self.first_hop_channel_outpoint = Some(channel_outpoint);
        self.first_hop_tlc_id = Some(tlc_id);
        self.route = session_route;
    }

    pub fn set_success_status(&mut self) {
        self.set_status(PaymentSessionStatus::Success);
        self.last_error = None;
    }

    pub fn set_failed_status(&mut self, error: &str) {
        self.set_status(PaymentSessionStatus::Failed);
        self.last_error = Some(error.to_string());
    }

    pub fn can_retry(&self) -> bool {
        self.retried_times < self.try_limit
    }
}

impl From<PaymentSession> for SendPaymentResponse {
    fn from(session: PaymentSession) -> Self {
        Self {
            payment_hash: session.request.payment_hash,
            status: session.status,
            failed_error: session.last_error,
            created_at: session.created_at,
            last_updated_at: session.last_updated_at,
        }
    }
}<|MERGE_RESOLUTION|>--- conflicted
+++ resolved
@@ -13,13 +13,7 @@
 use ckb_types::packed::{OutPoint, Script};
 use serde::{Deserialize, Serialize};
 use serde_with::serde_as;
-<<<<<<< HEAD
 use std::collections::{HashMap, HashSet};
-use tentacle::multiaddr::Multiaddr;
-use tentacle::secio::PeerId;
-=======
-use std::collections::HashMap;
->>>>>>> 1252ff5c
 use thiserror::Error;
 use tracing::log::error;
 use tracing::{debug, info, warn};
@@ -178,12 +172,7 @@
             last_update_timestamp: 0,
             channels: HashMap::new(),
             nodes: HashMap::new(),
-<<<<<<< HEAD
-            connected_peer_addresses: HashMap::new(),
             store: store.clone(),
-=======
-            store,
->>>>>>> 1252ff5c
             chain_hash: get_chain_hash(),
             history: PaymentHistory::new(source, None, store),
         };
@@ -510,11 +499,7 @@
     pub fn reset(&mut self) {
         self.channels.clear();
         self.nodes.clear();
-<<<<<<< HEAD
-        self.connected_peer_addresses.clear();
         self.history.reset();
-=======
->>>>>>> 1252ff5c
     }
 
     /// Returns a list of `PaymentHopData` for all nodes in the route,
