use super::channel::{ChannelActorState, ChannelActorStateStore, ChannelTlcInfo};
use super::config::AnnouncedNodeName;
use super::gossip::GossipMessageStore;
use super::history::{Direction, InternalResult, PaymentHistory, TimedResult};
use super::network::{get_chain_hash, HopHint, SendPaymentData, SendPaymentResponse};
use super::path::NodeHeap;
use super::types::{
    BroadcastMessageID, BroadcastMessageWithTimestamp, ChannelAnnouncement, ChannelUpdate, Hash256,
    NodeAnnouncement,
};
use super::types::{Cursor, Pubkey, TlcErr};
use crate::ckb::config::UdtCfgInfos;
use crate::fiber::fee::calculate_tlc_forward_fee;
use crate::fiber::path::NodeHeapElement;
use crate::fiber::serde_utils::EntityHex;
use crate::fiber::types::PaymentHopData;
use crate::invoice::CkbInvoice;
use crate::now_timestamp_as_millis_u64;
use ckb_types::packed::{OutPoint, Script};
use rand::seq::SliceRandom;
use rand::thread_rng;
use serde::{Deserialize, Serialize};
use serde_with::serde_as;
use std::collections::{HashMap, HashSet};
use tentacle::multiaddr::MultiAddr;
use tentacle::secio::PeerId;
use tentacle::utils::{is_reachable, multiaddr_to_socketaddr};
use thiserror::Error;
use tracing::log::error;
use tracing::{debug, info, trace};

const DEFAULT_MIN_PROBABILITY: f64 = 0.01;

#[serde_as]
#[derive(Clone, Debug, PartialEq, Serialize, Deserialize)]
/// Details about a node in the network, known from the network announcement.
pub struct NodeInfo {
    pub node_id: Pubkey,
    // The timestamp set by the owner for the node announcement.
    pub timestamp: u64,
    // Tentatively using 64 bits for features. May change the type later while developing.
    // rust-lightning uses a Vec<u8> here.
    pub features: u64,
    // The name of the node. This is a human-readable string that is meant to be used for labelling nodes in the UI.
    pub node_name: AnnouncedNodeName,
    // All the reachable addresses.
    pub addresses: Vec<MultiAddr>,
    // If the other party funding more than this amount, we will automatically accept the channel.
    pub auto_accept_min_ckb_funding_amount: u64,
    // UDT config info
    pub udt_cfg_infos: UdtCfgInfos,
}

impl NodeInfo {
    pub fn cursor(&self) -> Cursor {
        Cursor::new(
            self.timestamp,
            BroadcastMessageID::NodeAnnouncement(self.node_id),
        )
    }
}

impl From<NodeAnnouncement> for NodeInfo {
    fn from(value: NodeAnnouncement) -> Self {
        Self {
            node_id: value.node_id,
            timestamp: value.timestamp,
            features: value.features,
            node_name: value.node_name,
            addresses: value.addresses,
            auto_accept_min_ckb_funding_amount: value.auto_accept_min_ckb_funding_amount,
            udt_cfg_infos: value.udt_cfg_infos,
        }
    }
}

#[derive(Clone, Debug, PartialEq)]
pub struct ChannelInfo {
    pub channel_outpoint: OutPoint,
    // The timestamp in the block header of the block that includes the funding transaction of the channel.
    pub timestamp: u64,

    pub features: u64,
    pub node1: Pubkey,
    pub node2: Pubkey,
    // The total capacity of the channel.
    pub capacity: u128,
    // UDT script
    pub udt_type_script: Option<Script>,
    pub update_of_node1: Option<ChannelUpdateInfo>,
    pub update_of_node2: Option<ChannelUpdateInfo>,
}

impl ChannelInfo {
    pub fn cursor(&self) -> Cursor {
        Cursor::new(
            self.timestamp,
            BroadcastMessageID::ChannelAnnouncement(self.channel_outpoint.clone()),
        )
    }

    pub fn out_point(&self) -> &OutPoint {
        &self.channel_outpoint
    }

    pub fn capacity(&self) -> u128 {
        self.capacity
    }

    pub fn node1(&self) -> Pubkey {
        self.node1
    }

    pub fn node2(&self) -> Pubkey {
        self.node2
    }

    pub fn node1_peerid(&self) -> PeerId {
        self.node1.tentacle_peer_id()
    }

    pub fn node2_peerid(&self) -> PeerId {
        self.node2.tentacle_peer_id()
    }

    pub fn udt_type_script(&self) -> &Option<Script> {
        &self.udt_type_script
    }

    // Whether this channel is explicitly disabled in either direction.
    // TODO: we currently deem a channel as disabled if one direction is disabled.
    // Is it possible that one direction is disabled while the other is not?
    pub fn is_explicitly_disabled(&self) -> bool {
        match (&self.update_of_node2, &self.update_of_node1) {
            (Some(update1), _) if !update1.enabled => true,
            (_, Some(update2)) if !update2.enabled => true,
            _ => false,
        }
    }

    pub fn channel_last_update_time(&self) -> Option<u64> {
        self.update_of_node2
            .as_ref()
            .map(|n| n.timestamp)
            .max(self.update_of_node1.as_ref().map(|n| n.timestamp))
    }

    #[cfg(test)]
    pub fn get_channel_update_of(&self, node: Pubkey) -> Option<&ChannelUpdateInfo> {
        if self.node1() == node {
            self.update_of_node1.as_ref()
        } else if self.node2() == node {
            self.update_of_node2.as_ref()
        } else {
            None
        }
    }
}

impl TryFrom<&ChannelActorState> for ChannelInfo {
    type Error = String;

    fn try_from(state: &ChannelActorState) -> Result<Self, Self::Error> {
        if !state.is_ready() {
            return Err("Channel is not ready".to_string());
        }

        let timestamp = state.must_get_funding_transaction_timestamp();
        let channel_outpoint = state.must_get_funding_transaction_outpoint();
        let capacity = state.get_liquid_capacity();
        let udt_type_script = state.funding_udt_type_script.clone();

        let (node1, node2, update_of_node1, update_of_node2) = if state.local_is_node1() {
            (
                state.local_pubkey,
                state.remote_pubkey,
                Some(state.get_local_channel_update_info()),
                state.get_remote_channel_update_info(),
            )
        } else {
            (
                state.remote_pubkey,
                state.local_pubkey,
                state.get_remote_channel_update_info(),
                Some(state.get_local_channel_update_info()),
            )
        };
        Ok(Self {
            channel_outpoint,
            timestamp,
            features: 0,
            node1,
            node2,
            capacity,
            udt_type_script,
            update_of_node1,
            update_of_node2,
        })
    }
}

impl From<(u64, ChannelAnnouncement)> for ChannelInfo {
    fn from((timestamp, channel_announcement): (u64, ChannelAnnouncement)) -> Self {
        Self {
            channel_outpoint: channel_announcement.channel_outpoint,
            timestamp,
            features: channel_announcement.features,
            node1: channel_announcement.node1_id,
            node2: channel_announcement.node2_id,
            capacity: channel_announcement.capacity,
            udt_type_script: channel_announcement.udt_type_script,
            update_of_node2: None,
            update_of_node1: None,
        }
    }
}

#[derive(Copy, Clone, Debug, Eq, PartialEq, Serialize, Deserialize)]
pub struct ChannelUpdateInfo {
    // The timestamp is the time when the channel update was received by the node.
    pub timestamp: u64,
    /// Whether the channel can be currently used for payments (in this one direction).
    pub enabled: bool,
    /// The exact amount of balance that we can send to the other party via the channel.
    pub outbound_liquidity: Option<u128>,
    /// The difference in htlc expiry values that you must have when routing through this channel (in milliseconds).
    pub tlc_expiry_delta: u64,
    /// The minimum value, which must be relayed to the next hop via the channel
    pub tlc_minimum_value: u128,
    pub fee_rate: u64,
}

impl From<&ChannelTlcInfo> for ChannelUpdateInfo {
    fn from(info: &ChannelTlcInfo) -> Self {
        Self {
            timestamp: info.timestamp,
            enabled: info.enabled,
            outbound_liquidity: None,
            tlc_expiry_delta: info.tlc_expiry_delta,
            tlc_minimum_value: info.tlc_minimum_value,
            fee_rate: info.tlc_fee_proportional_millionths as u64,
        }
    }
}

impl From<ChannelTlcInfo> for ChannelUpdateInfo {
    fn from(info: ChannelTlcInfo) -> Self {
        Self::from(&info)
    }
}

impl From<ChannelUpdate> for ChannelUpdateInfo {
    fn from(update: ChannelUpdate) -> Self {
        Self::from(&update)
    }
}

impl From<&ChannelUpdate> for ChannelUpdateInfo {
    fn from(update: &ChannelUpdate) -> Self {
        Self {
            timestamp: update.timestamp,
            enabled: !update.is_disabled(),
            outbound_liquidity: None,
            tlc_expiry_delta: update.tlc_expiry_delta,
            tlc_minimum_value: update.tlc_minimum_value,
            fee_rate: update.tlc_fee_proportional_millionths as u64,
        }
    }
}

/// Update for our own channel has been made. We can use those events to update our graph.
/// The events only contain the information that is relevant for our own channels.
/// Other channel update events should be processed by gossip messages.
#[derive(Debug)]
pub enum OwnedChannelUpdateEvent {
    /// The channel is back online and can be used for routing payments.
    /// This normally means the peer is now reachable.
    Up(ChannelInfo),
    /// The channel is down and should not be used for routing payments.
    /// This normally means the peer is not reachable.
    Down(OutPoint),
    /// One direction of the channel is updated (e.g. new balance, new fee rate).
    Updated(OutPoint, Pubkey, ChannelUpdateInfo),
}

#[derive(Clone, Debug)]
pub struct NetworkGraph<S> {
    // Whether to always process gossip messages for our own channels.
    // See comments in should_process_gossip_message_for_channel for why we need this.
    // TLDR: Most of the tests do not need this. Only tests in src/fiber/tests/graph.rs need this.
    // We will only set this to true for tests in src/fiber/tests/graph.rs.
    #[cfg(test)]
    pub always_process_gossip_message: bool,
    // The pubkey of the node that is running this instance of the network graph.
    source: Pubkey,
    // All the channels in the network.
    pub(crate) channels: HashMap<OutPoint, ChannelInfo>,
    // All the nodes in the network.
    nodes: HashMap<Pubkey, NodeInfo>,
    // The latest cursor we read from the GossipMessageStore. When we need to refresh our view of the
    // the network, we need to load all the messages starting from this cursor.
    latest_cursor: Cursor,
    // A store is both a persistent storage from which we can fetch all the network messages.
    // and a state store where we can store our local state (e.g. when a node has been unresponsive
    // for a few rounds, we need to mark it as failed, this information needs to be persisted).
    // The formal use of the store is defined as a GossipMessageStore, while the latter is defined
    // as a NetworkGraphStateStore.
    store: S,
    history: PaymentHistory<S>,
    // Whether to process announcement of private address
    announce_private_addr: bool,
}

#[derive(Error, Debug)]
pub enum PathFindError {
    #[error("Graph error: {0}")]
    Amount(String),
    #[error("PathFind error: {0}")]
    PathFind(String),
    #[error("Graph other error: {0}")]
    Other(String),
}

// An edge along the payment path from the source to the target.
// This represents a TLC transfer from one node to another.
#[derive(Clone, Debug, Eq, PartialEq)]
pub struct PathEdge {
    pub(crate) target: Pubkey,
    pub(crate) channel_outpoint: OutPoint,
    // The amount that the source node will transfer to the target node.
    // We have already added up all the fees along the path, so this amount can be used directly for the TLC.
    pub(crate) amount_received: u128,
    // The expiry for the TLC that the source node sends to the target node.
    // We have already added up all the expiry deltas along the path,
    // the only thing missing is current time. So the expiry is the current time plus the expiry delta.
    pub(crate) incoming_tlc_expiry: u64,
}

impl<S> NetworkGraph<S>
where
    S: NetworkGraphStateStore
        + ChannelActorStateStore
        + GossipMessageStore
        + Clone
        + Send
        + Sync
        + 'static,
{
    pub fn new(store: S, source: Pubkey, announce_private_addr: bool) -> Self {
        let mut network_graph = Self {
            #[cfg(test)]
            always_process_gossip_message: false,
            source,
            channels: HashMap::new(),
            nodes: HashMap::new(),
            latest_cursor: Cursor::default(),
            store: store.clone(),
            history: PaymentHistory::new(source, None, store),
            announce_private_addr,
        };
        network_graph.load_from_store();
        network_graph
    }

    pub fn get_latest_cursor(&self) -> &Cursor {
        &self.latest_cursor
    }

    fn update_lastest_cursor(&mut self, cursor: Cursor) {
        if cursor > self.latest_cursor {
            self.latest_cursor = cursor;
        }
    }

    // Update the network graph with the messages received from the network.
    // Returns true if the network graph has been updated.
    pub(crate) fn update_for_messages(
        &mut self,
        messages: Vec<BroadcastMessageWithTimestamp>,
    ) -> bool {
        if messages.is_empty() {
            return false;
        }
        debug!("Updating network graph with {} messages", messages.len());
        for message in messages {
            self.update_lastest_cursor(message.cursor());
            if message.chain_hash() != get_chain_hash() {
                tracing::warn!(
                    "Chain hash mismatch: having {:?}, expecting {:?}, full message {:?}",
                    message.chain_hash(),
                    get_chain_hash(),
                    &message
                );
                continue;
            }
            match message {
                BroadcastMessageWithTimestamp::ChannelAnnouncement(
                    timestamp,
                    channel_announcement,
                ) => {
                    self.process_channel_announcement(timestamp, channel_announcement);
                }
                BroadcastMessageWithTimestamp::ChannelUpdate(channel_update) => {
                    self.process_channel_update(channel_update);
                }
                BroadcastMessageWithTimestamp::NodeAnnouncement(node_announcement) => {
                    self.process_node_announcement(node_announcement);
                }
            }
        }
        return true;
    }

    // Process the events that are relevant for our own channels, and update the graph accordingly.
    pub(crate) fn process_owned_channel_update_event(&mut self, event: OwnedChannelUpdateEvent) {
        match event {
            OwnedChannelUpdateEvent::Up(channel_info) => {
                // Normally the channel_info passed here is the latest channel info,
                // so we can just overwrite the old channel info.
                self.channels
                    .insert(channel_info.channel_outpoint.clone(), channel_info);
            }
            OwnedChannelUpdateEvent::Down(channel_outpoint) => {
                self.channels.remove(&channel_outpoint);
            }
            OwnedChannelUpdateEvent::Updated(channel_outpoint, node, channel_update) => {
                if let Some(channel) = self.channels.get_mut(&channel_outpoint) {
                    if node == channel.node2() {
                        channel.update_of_node2 = Some(channel_update);
                    }
                    if node == channel.node1() {
                        channel.update_of_node1 = Some(channel_update);
                    }
                }
            }
        }
    }

    // Load all the broadcast messages starting from latest_cursor from the store.
    // Process them and set nodes and channels accordingly.
    pub(crate) fn load_from_store(&mut self) {
        loop {
            let messages = self.store.get_broadcast_messages(&self.latest_cursor, None);
            if messages.is_empty() {
                break;
            }
            self.update_for_messages(messages);
        }
    }

    // Completely reload from store. Because messages with larger timestamp
    // can be added to the store earlier than messages with smaller timestamp,
    // It is possible in regular load_from_store may skip some messages.
    // We use this method to reset the cursor and load all messages from start.
    #[cfg(test)]
    pub(crate) fn reload_from_store(&mut self) {
        self.reset();
        self.load_from_store();
    }

    fn load_channel_updates_from_store(&self, channel_info: &mut ChannelInfo) {
        let channel_update_of_node1 = self
            .store
            .get_latest_channel_update(&channel_info.channel_outpoint, true)
            .map(Into::into);
        let channel_update_of_node2 = self
            .store
            .get_latest_channel_update(&channel_info.channel_outpoint, false)
            .map(Into::into);
        channel_info.update_of_node1 = channel_update_of_node1;
        channel_info.update_of_node2 = channel_update_of_node2;
    }

    fn load_channel_info_mut(&mut self, channel_outpoint: &OutPoint) -> Option<&mut ChannelInfo> {
        if !self.channels.contains_key(channel_outpoint) {
            if let Some((timestamp, channel_announcement)) =
                self.store.get_latest_channel_announcement(channel_outpoint)
            {
                debug!(
                    "Loading channel announcement: timestamp {}, channel announcement {:?}",
                    timestamp, &channel_announcement
                );
                self.process_channel_announcement(timestamp, channel_announcement);
            }
        }
        self.channels.get_mut(channel_outpoint)
    }

    // We don't need to process our own channel announcement with gossip messages.
    // They are processed by passing OwnedChannelUpdateEvents to the graph.
    // These are real-time events with more detailed information (e.g. balance).
    // We don't want to overwrite their detailed information here.
    // But tests in src/fiber/tests/graph.rs need to process gossip messages
    // to update the network graph. Many of the tests are messages from the graph.source.
    // If we ignore these messages, the graph won't be updated. And many tests will fail.
    fn should_process_gossip_message_for_nodes(&self, node1: &Pubkey, node2: &Pubkey) -> bool {
        #[cfg(test)]
        if self.always_process_gossip_message {
            return true;
        }
        !(&self.source == node1 || &self.source == node2)
    }

    fn process_channel_announcement(
        &mut self,
        timestamp: u64,
        channel_announcement: ChannelAnnouncement,
    ) -> Option<Cursor> {
        if !self.should_process_gossip_message_for_nodes(
            &channel_announcement.node1_id,
            &channel_announcement.node2_id,
        ) {
            return None;
        }

        match self.channels.get(&channel_announcement.channel_outpoint) {
            Some(_channel) => {
                trace!(
                    "Channel already exists, ignoring: {:?}",
                    &channel_announcement
                );
                return None;
            }
            None => {
                let cursor = Cursor::new(
                    timestamp,
                    BroadcastMessageID::ChannelAnnouncement(
                        channel_announcement.channel_outpoint.clone(),
                    ),
                );
                trace!(
                    "Inserting new channel announcement: {:?}",
                    &channel_announcement
                );
                let channel_info = ChannelInfo::from((timestamp, channel_announcement));
                // The history needs to know the mapping between nodes and channels.
                // So that when a node is marked as failed, the history can mark all the channels
                // associated with the node as failed. Here we tell the history about
                // the mapping between nodes and channels.
                self.history
                    .add_node_channel_map(channel_info.node1, channel_info.out_point().clone());
                self.history
                    .add_node_channel_map(channel_info.node2, channel_info.out_point().clone());
                self.channels
                    .insert(channel_info.channel_outpoint.clone(), channel_info);
                return Some(cursor);
            }
        }
    }

    fn process_channel_update(&mut self, channel_update: ChannelUpdate) -> Option<Cursor> {
        match self.get_channel(&channel_update.channel_outpoint) {
            Some(channel)
                if !self
                    .should_process_gossip_message_for_nodes(&channel.node1, &channel.node2) =>
            {
                return None;
            }
            _ => {}
        }
        let channel = self.load_channel_info_mut(&channel_update.channel_outpoint)?;
        let update_info = if channel_update.is_update_of_node_1() {
            &mut channel.update_of_node1
        } else {
            &mut channel.update_of_node2
        };

        match update_info {
            Some(old_update) if old_update.timestamp > channel_update.timestamp => {
                trace!(
                    "Ignoring outdated channel update {:?} for channel {:?}",
                    &channel_update,
                    &channel
                );
                return None;
            }
            _ => {
                let cursor = Cursor::new(
                    channel_update.timestamp,
                    BroadcastMessageID::ChannelUpdate(channel_update.channel_outpoint.clone()),
                );
                trace!(
                    "Saving new channel update to the graph: {:?}",
                    &channel_update
                );
                *update_info = Some(ChannelUpdateInfo::from(channel_update));
                return Some(cursor);
            }
        }
    }

    pub(crate) fn process_node_announcement(
        &mut self,
        mut node_announcement: NodeAnnouncement,
    ) -> Option<Cursor> {
        if !self.announce_private_addr {
            node_announcement.addresses.retain(|addr| {
                multiaddr_to_socketaddr(addr)
                    .map(|socket_addr| is_reachable(socket_addr.ip()))
                    .unwrap_or_default()
            });

            if node_announcement.addresses.is_empty() {
                return None;
            }
        }
        let node_info = NodeInfo::from(node_announcement);
        match self.nodes.get(&node_info.node_id) {
            Some(old_node) if old_node.timestamp > node_info.timestamp => {
                trace!(
                    "Ignoring outdated node announcement {:?} for node {:?}",
                    &node_info,
                    &old_node
                );
                return None;
            }
            _ => {
                let cursor = Cursor::new(
                    node_info.timestamp,
                    BroadcastMessageID::NodeAnnouncement(node_info.node_id),
                );
                trace!("Saving new node info to the graph: {:?}", &node_info);
                self.nodes.insert(node_info.node_id, node_info);
                return Some(cursor);
            }
        }
    }

    pub(crate) fn num_of_nodes(&self) -> usize {
        self.nodes.len()
    }

    pub(crate) fn sample_n_peers_to_connect(&self, n: usize) -> HashMap<PeerId, Vec<MultiAddr>> {
        // TODO: we may need to shuffle the nodes before selecting the first n nodes,
        // to avoid some malicious nodes from being always selected.
        self.nodes
            .iter()
            .filter(|(k, _)| **k != self.source)
            .take(n)
            .map(|(k, v)| (k.tentacle_peer_id(), v.addresses.clone()))
            .collect()
    }

    pub fn nodes(&self) -> impl Iterator<Item = &NodeInfo> {
        self.nodes.values()
    }

    pub fn get_nodes_with_params(&self, limit: usize, after: Option<Cursor>) -> Vec<NodeInfo> {
        let cursor = after.unwrap_or_default();
        self.store
            .get_broadcast_messages_iter(&cursor)
            .into_iter()
            .filter_map(|message| match message {
                BroadcastMessageWithTimestamp::NodeAnnouncement(node_announcement) => {
                    Some(NodeInfo::from(node_announcement))
                }
                _ => None,
            })
            .take(limit)
            .collect()
    }

    pub fn get_node(&self, node_id: &Pubkey) -> Option<&NodeInfo> {
        self.nodes.get(node_id)
    }

    pub fn channels(&self) -> impl Iterator<Item = &ChannelInfo> {
        self.channels.values()
    }

    pub fn get_channel(&self, outpoint: &OutPoint) -> Option<&ChannelInfo> {
        self.channels.get(outpoint)
    }

    pub fn get_channels_with_params(
        &self,
        limit: usize,
        after: Option<Cursor>,
    ) -> Vec<ChannelInfo> {
        let cursor = after.unwrap_or_default();
        self.store
            .get_broadcast_messages_iter(&cursor)
            .into_iter()
            .filter_map(|message| match message {
                BroadcastMessageWithTimestamp::ChannelAnnouncement(
                    timestamp,
                    channel_announcement,
                ) => {
                    let mut channel_info = ChannelInfo::from((timestamp, channel_announcement));
                    self.load_channel_updates_from_store(&mut channel_info);
                    if channel_info.is_explicitly_disabled() {
                        None
                    } else {
                        Some(channel_info)
                    }
                }
                _ => None,
            })
            .take(limit)
            .collect()
    }

    pub fn get_channels_by_peer(&self, node_id: Pubkey) -> impl Iterator<Item = &ChannelInfo> {
        self.channels
            .values()
            .filter(move |channel| channel.node1() == node_id || channel.node2() == node_id)
    }

    pub fn get_mut_channels_by_peer(
        &mut self,
        node_id: Pubkey,
    ) -> impl Iterator<Item = &mut ChannelInfo> {
        self.channels
            .values_mut()
            .filter(move |channel| channel.node1() == node_id || channel.node2() == node_id)
    }

    pub fn get_node_inbounds(
        &self,
        node_id: Pubkey,
    ) -> impl Iterator<Item = (Pubkey, Pubkey, &ChannelInfo, &ChannelUpdateInfo)> {
        let mut channels: Vec<_> = self
            .channels
            .values()
            .filter_map(move |channel| {
                match channel.update_of_node1.as_ref() {
                    Some(info) if node_id == channel.node2() && info.enabled => {
                        return Some((channel.node1(), channel.node2(), channel, info));
                    }
                    _ => {}
                }
                match channel.update_of_node2.as_ref() {
                    Some(info) if node_id == channel.node1() && info.enabled => {
                        return Some((channel.node2(), channel.node1(), channel, info));
                    }
                    _ => {}
                }
                None
            })
            .collect();

        // Iterating over HashMap's values is not guaranteed to be in order,
        // which may introduce randomness in the path finding.
        // We will first sort the channels by outbound_liquidity, then capacity, and at last update time.
        // This is because the weight algorithm in find_path does not considering outbound_liquidity and capacity,
        // so the channel with larger outbound_liquidity/capacity maybe have the same weight with the channel
        // with smaller outbound_liquidity/capacity, even though the former have better chance to success.
        channels.sort_by(
            |(_, _, a_channel_info, a_channel_update_info),
             (_, _, b_channel_info, b_channel_update_info)| {
                b_channel_update_info
                    .outbound_liquidity
                    .cmp(&a_channel_update_info.outbound_liquidity)
                    .then(
                        b_channel_info
                            .capacity()
                            .cmp(&a_channel_info.capacity())
                            .then(
                                b_channel_info
                                    .channel_last_update_time()
                                    .cmp(&a_channel_info.channel_last_update_time()),
                            ),
                    )
            },
        );
        channels.into_iter()
    }

    pub fn get_source_pubkey(&self) -> Pubkey {
        self.source
    }

    pub(crate) fn mark_channel_failed(&mut self, channel_outpoint: &OutPoint) {
        if let Some(channel) = self.channels.get_mut(channel_outpoint) {
            if let Some(info) = channel.update_of_node2.as_mut() {
                info.enabled = false;
            }
            if let Some(info) = channel.update_of_node1.as_mut() {
                info.enabled = false;
            }
        }
    }

    pub(crate) fn mark_node_failed(&mut self, node_id: Pubkey) {
        for channel in self.get_mut_channels_by_peer(node_id) {
            if channel.node1() == node_id {
                if let Some(info) = channel.update_of_node2.as_mut() {
                    info.enabled = false;
                }
            } else if let Some(info) = channel.update_of_node1.as_mut() {
                info.enabled = false;
            }
        }
    }

    pub(crate) fn record_payment_success(&mut self, mut payment_session: PaymentSession) {
        let session_route = &payment_session.route.nodes;
        let mut result = InternalResult::default();
        result.succeed_range_pairs(session_route, 0, session_route.len() - 1);
        self.history.apply_internal_result(result);
        payment_session.set_success_status();
        self.store.insert_payment_session(payment_session);
    }

    pub(crate) fn record_payment_fail(
        &mut self,
        payment_session: &PaymentSession,
        tlc_err: TlcErr,
    ) -> bool {
        let mut internal_result = InternalResult::default();
        let nodes = &payment_session.route.nodes;
        let need_to_retry = internal_result.record_payment_fail(nodes, tlc_err);
        self.history.apply_internal_result(internal_result);
        return need_to_retry && payment_session.can_retry();
    }

    #[cfg(test)]
    pub fn reset(&mut self) {
        self.latest_cursor = Cursor::default();
        self.channels.clear();
        self.nodes.clear();
        self.history.reset();
    }

    #[cfg(test)]
    pub fn set_source(&mut self, source: Pubkey) {
        self.source = source;
    }

    /// Returns a list of `PaymentHopData` for all nodes in the route,
    /// including the origin and the target node.
    pub fn build_route(
        &self,
        payment_data: SendPaymentData,
    ) -> Result<Vec<PaymentHopData>, PathFindError> {
        let source = self.get_source_pubkey();
        let target = payment_data.target_pubkey;
        let amount = payment_data.amount;
        let preimage = payment_data.preimage;
        let payment_hash = payment_data.payment_hash;
        let udt_type_script = payment_data.udt_type_script;
        let final_tlc_expiry_delta = payment_data.final_tlc_expiry_delta;
        let invoice = payment_data
            .invoice
            .map(|x| x.parse::<CkbInvoice>().expect("parse CKB invoice"));
        let hash_algorithm = invoice
            .as_ref()
            .and_then(|x| x.hash_algorithm().copied())
            .unwrap_or_default();

        info!(
            "build_route source: {:?} target: {:?} amount: {:?}, payment_hash: {:?}",
            source, target, amount, payment_hash
        );

        let allow_self_payment = payment_data.allow_self_payment;
        if source == target && !allow_self_payment {
            return Err(PathFindError::PathFind(
                "allow_self_payment is not enable, can not pay to self".to_string(),
            ));
        }

        let route = self.find_path(
            source,
            target,
            amount,
            payment_data.max_fee_amount,
            udt_type_script,
            final_tlc_expiry_delta,
            payment_data.tlc_expiry_limit,
            allow_self_payment,
            payment_data.hop_hints,
        )?;
        assert!(!route.is_empty());

        let route_len = route.len();
        let now = now_timestamp_as_millis_u64();
        let mut hops_data = Vec::with_capacity(route.len() + 1);

        for r in route {
            hops_data.push(PaymentHopData {
<<<<<<< HEAD
                amount: current_amount,
                next_hop,
                hash_algorithm: hash_algorithm,
                expiry: current_expiry,
                payment_preimage: if is_last { preimage } else { None },
                custom_records: if is_last {
                    payment_data.custom_records.clone()
                } else {
                    None
                },
                funding_tx_hash,
=======
                amount: r.amount_received,
                next_hop: Some(r.target),
                hash_algorithm,
                expiry: now + r.incoming_tlc_expiry,
                funding_tx_hash: r.channel_outpoint.tx_hash().into(),
                payment_preimage: None,
>>>>>>> abeefaf9
            });
        }
        hops_data.push(PaymentHopData {
<<<<<<< HEAD
            amount: current_amount,
            next_hop: Some(route[0].target),
            hash_algorithm: hash_algorithm,
            expiry: current_expiry,
            payment_preimage: None,
            custom_records: None,
            funding_tx_hash: route[0].channel_outpoint.tx_hash().into(),
=======
            amount,
            next_hop: None,
            hash_algorithm,
            expiry: now + final_tlc_expiry_delta,
            funding_tx_hash: Default::default(),
            payment_preimage: preimage,
>>>>>>> abeefaf9
        });

        // assert there is no duplicate node in the route
        assert_eq!(
            hops_data
                .iter()
                .filter_map(|x| x.next_hop)
                .collect::<HashSet<_>>()
                .len(),
            route_len
        );

        Ok(hops_data)
    }

    // the algorithm works from target-to-source to find the shortest path
    #[allow(clippy::too_many_arguments)]
    pub fn find_path(
        &self,
        source: Pubkey,
        target: Pubkey,
        amount: u128,
        max_fee_amount: Option<u128>,
        udt_type_script: Option<Script>,
        final_tlc_expiry_delta: u64,
        tlc_expiry_limit: u64,
        allow_self: bool,
        hop_hints: Vec<HopHint>,
    ) -> Result<Vec<PathEdge>, PathFindError> {
        let started_time = std::time::Instant::now();
        let nodes_len = self.nodes.len();
        let route_to_self = source == target;

        let mut result = vec![];
        let mut nodes_visited = 0;
        let mut edges_expanded = 0;
        let mut nodes_heap = NodeHeap::new(nodes_len);
        let mut distances = HashMap::<Pubkey, NodeHeapElement>::new();

        if amount == 0 {
            return Err(PathFindError::Amount(
                "amount must be greater than 0".to_string(),
            ));
        }

        if source == target && !allow_self {
            return Err(PathFindError::PathFind(
                "allow_self_payment is not enable, can not pay self".to_string(),
            ));
        }

        let hop_hint_map: HashMap<(Pubkey, bool), OutPoint> = hop_hints
            .into_iter()
            .map(|hint| {
                (
                    (hint.pubkey, hint.inbound),
                    OutPoint::new(hint.channel_funding_tx.into(), 0),
                )
            })
            .collect::<HashMap<_, _>>();

        let mut target = target;
        let mut expiry = final_tlc_expiry_delta;
        let mut amount = amount;
        let mut last_edge = None;

        if route_to_self {
            let (edge, t, e, f) = self.adjust_target_for_route_self(
                &hop_hint_map,
                amount,
                final_tlc_expiry_delta,
                source,
                target,
            )?;
            assert_ne!(target, t);
            target = t;
            expiry += e;
            amount += f;
            last_edge = Some(edge);
        }
        assert_ne!(source, target);
        // initialize the target node
        nodes_heap.push(NodeHeapElement {
            node_id: target,
            weight: 0,
            distance: 0,
            amount_to_send: amount,
            fee_charged: 0,
            probability: 1.0,
            next_hop: None,
            incoming_tlc_expiry: expiry,
        });

        while let Some(cur_hop) = nodes_heap.pop() {
            nodes_visited += 1;

            for (from, to, channel_info, channel_update) in self.get_node_inbounds(cur_hop.node_id)
            {
                let is_initial = from == source;

                assert_eq!(to, cur_hop.node_id);
                if &udt_type_script != channel_info.udt_type_script() {
                    continue;
                }

                if let Some(channel) = hop_hint_map.get(&(from, false)) {
                    if channel != channel_info.out_point() {
                        continue;
                    }
                }
                if let Some(channel) = hop_hint_map.get(&(to, true)) {
                    if channel != channel_info.out_point() {
                        continue;
                    }
                }

                if let Some(last_edge) = &last_edge {
                    if &last_edge.channel_outpoint == channel_info.out_point() {
                        continue;
                    }
                }

                edges_expanded += 1;

                let next_hop_received_amount = cur_hop.amount_to_send;
                if next_hop_received_amount > channel_info.capacity() {
                    debug!(
                        "next_hop_received_amount: {} > channel_info.capacity {}",
                        next_hop_received_amount,
                        channel_info.capacity()
                    );
                    continue;
                }

                let fee = if is_initial {
                    0
                } else {
                    calculate_tlc_forward_fee(
                        next_hop_received_amount,
                        channel_update.fee_rate as u128,
                    )
                    .map_err(|err| {
                        PathFindError::PathFind(format!(
                            "calculate_tlc_forward_fee error: {:?}",
                            err
                        ))
                    })?
                };
                let amount_to_send = next_hop_received_amount + fee;

                // if the amount to send is greater than the amount we have, skip this edge
                if let Some(max_fee_amount) = max_fee_amount {
                    if amount_to_send > amount + max_fee_amount {
                        debug!(
                            "amount_to_send: {:?} is greater than sum_amount sum_amount: {:?}",
                            amount_to_send,
                            amount + max_fee_amount
                        );
                        continue;
                    }
                }
                // check to make sure the current hop can send the amount
                // if `tlc_maximum_value` equals 0, it means there is no limit
                if amount_to_send > channel_info.capacity() {
                    continue;
                }
                // We should use next_hop_received_amount because that is the amount to be
                // sent over the channel.
                if next_hop_received_amount < channel_update.tlc_minimum_value {
                    continue;
                }

                // If we already know the balance of the channel, check if we can send the amount.
                if let Some(balance) = channel_update.outbound_liquidity {
                    if amount_to_send > balance {
                        continue;
                    }
                }

                let expiry_delta = if is_initial {
                    0
                } else {
                    channel_update.tlc_expiry_delta
                };

                let incoming_tlc_expiry = cur_hop.incoming_tlc_expiry + expiry_delta;
                if incoming_tlc_expiry > tlc_expiry_limit {
                    continue;
                }

                let probability = cur_hop.probability
                    * self.history.eval_probability(
                        from,
                        to,
                        channel_info.out_point(),
                        amount_to_send,
                        channel_info.capacity(),
                    );

                debug!(
                    "probability: {} for channel_outpoint: {:?} from: {:?} => to: {:?}",
                    probability,
                    channel_info.out_point(),
                    from,
                    to
                );
                if probability < DEFAULT_MIN_PROBABILITY {
                    debug!("probability is too low: {:?}", probability);
                    continue;
                }
                let agg_weight =
                    self.edge_weight(amount_to_send, fee, channel_update.tlc_expiry_delta);
                let weight = cur_hop.weight + agg_weight;
                let distance = self.calculate_distance_based_probability(probability, weight);

                if let Some(node) = distances.get(&from) {
                    if distance >= node.distance {
                        continue;
                    }
                }
                let node = NodeHeapElement {
                    node_id: from,
                    weight,
                    distance,
                    amount_to_send,
                    incoming_tlc_expiry,
                    fee_charged: fee,
                    probability,
                    next_hop: Some(PathEdge {
                        target: to,
                        channel_outpoint: channel_info.out_point().clone(),
                        // The amount_received is the amount that next hop is going to receive.
                        // That is exactly next_hop_received_amount.
                        amount_received: next_hop_received_amount,
                        // We need to use cur_hop.incoming_tlc_expiry instead of incoming_tlc_expiry here
                        // because we need the expiry for the AddTlc packet sent from source to target.
                        // cur_hop.incoming_tlc_expiry is the expiry time for the TLC that is going to be received by the target,
                        // while incoming_tlc_expiry is the expiry time for the TLC that is going to be received by the source.
                        incoming_tlc_expiry: cur_hop.incoming_tlc_expiry,
                    }),
                };
                distances.insert(node.node_id, node.clone());
                nodes_heap.push_or_fix(node);
            }
        }

        let mut current = source;
        while let Some(elem) = distances.remove(&current) {
            let edge = elem.next_hop.expect("next_hop is none");
            current = edge.target;
            result.push(edge);
            if current == target {
                break;
            }
        }

        if result.is_empty() || current != target {
            return Err(PathFindError::PathFind("no path found".to_string()));
        }
        if let Some(edge) = last_edge {
            result.push(edge)
        }

        info!(
            "get_route: nodes visited: {}, edges expanded: {}, time: {:?} \nresult: {:?}",
            nodes_visited,
            edges_expanded,
            started_time.elapsed(),
            result
        );
        Ok(result)
    }

    fn adjust_target_for_route_self(
        &self,
        hop_hint_map: &HashMap<(Pubkey, bool), OutPoint>,
        amount: u128,
        expiry: u64,
        source: Pubkey,
        target: Pubkey,
    ) -> Result<(PathEdge, Pubkey, u64, u128), PathFindError> {
        let direct_channels: Vec<(Pubkey, Pubkey, &ChannelInfo, &ChannelUpdateInfo)> = self
            .get_node_inbounds(source)
            .filter(|(_, _, channel_info, _)| {
                if let Some(channel) = hop_hint_map.get(&(source, true)) {
                    // if there is a hop hint for node -> source,
                    // try to use this channel as the last candidate hop for route self
                    // and we event don't check the direct balance of channel,
                    // hop hint's priority is higher than direct balance
                    return channel == channel_info.out_point();
                }
                if let Some(channel) = hop_hint_map.get(&(source, false)) {
                    // if there is a hop hint for source -> node,
                    // then we can not set this node as the last candidate hop for route self
                    // so skip this channel
                    if channel == channel_info.out_point() {
                        return false;
                    }
                }
                if let Some(state) = self
                    .store
                    .get_channel_state_by_outpoint(channel_info.out_point())
                {
                    let balance = state.to_remote_amount;
                    return balance >= amount;
                }
                // normal code path will not reach here, we must can get balance for direct channels
                // anyway, check the capacity here for safety
                return channel_info.capacity() >= amount;
            })
            .collect();

        // a proper hop hint for route self will limit the direct_channels to only one
        // if there are multiple channels, we will randomly select a channel from the source node for route to self
        // so that the following part of algorithm will always trying to find a path without cycle
        if let Some(&(from, to, channel_info, channel_update)) =
            direct_channels.choose(&mut thread_rng())
        {
            assert_ne!(target, from);
            let last_edge = PathEdge {
                target: to,
                channel_outpoint: channel_info.out_point().clone(),
                amount_received: amount,
                incoming_tlc_expiry: expiry,
            };
            let fee = calculate_tlc_forward_fee(amount, channel_update.fee_rate as u128).map_err(
                |err| {
                    PathFindError::PathFind(format!("calculate_tlc_forward_fee error: {:?}", err))
                },
            )?;
            Ok((last_edge, from, channel_update.tlc_expiry_delta, fee))
        } else {
            return Err(PathFindError::PathFind(
                "no direct channel found for source node".to_string(),
            ));
        }
    }

    fn edge_weight(&self, amount: u128, fee: u128, htlc_expiry_delta: u64) -> u128 {
        let risk_factor: u128 = 15;
        let time_lock_penalty = amount * htlc_expiry_delta as u128 * (risk_factor / 1000000000);
        fee + time_lock_penalty
    }

    fn calculate_distance_based_probability(&self, probability: f64, weight: u128) -> u128 {
        assert!(probability > 0.0);
        // FIXME: set this to configurable parameters
        let weight = weight as f64;
        let time_pref = 0.5_f64;
        let default_attemp_cost = 0.1_f64;
        let penalty = default_attemp_cost * (1.0 / (0.5 - time_pref / 2.0) - 1.0);
        weight as u128 + (penalty / probability) as u128
    }
}

pub trait NetworkGraphStateStore {
    fn get_payment_session(&self, payment_hash: Hash256) -> Option<PaymentSession>;
    fn insert_payment_session(&self, session: PaymentSession);
    fn insert_payment_history_result(
        &mut self,
        channel_outpoint: OutPoint,
        direction: Direction,
        result: TimedResult,
    );
    fn get_payment_history_results(&self) -> Vec<(OutPoint, Direction, TimedResult)>;
}

/// The status of a payment, will update as the payment progresses.
#[derive(Clone, Debug, PartialEq, Serialize, Deserialize)]
pub enum PaymentSessionStatus {
    /// initial status, payment session is created, no HTLC is sent
    Created,
    /// the first hop AddTlc is sent successfully and waiting for the response
    Inflight,
    /// related HTLC is successfully settled
    Success,
    /// related HTLC is failed
    Failed,
}

/// The node and channel information in a payment route hop
#[serde_as]
#[derive(Clone, Debug, Serialize, Deserialize)]
pub struct SessionRouteNode {
    /// the public key of the node
    pub pubkey: Pubkey,
    /// the amount for this hop
    pub amount: u128,
    /// the channel outpoint for this hop
    #[serde_as(as = "EntityHex")]
    pub channel_outpoint: OutPoint,
}

/// The router is a list of nodes that the payment will go through.
/// We store in the payment session and then will use it to track the payment history.
/// The router is a list of nodes that the payment will go through.
/// For example:
///    A(amount, channel) -> B -> C -> D means A will send `amount` with `channel` to B.
#[derive(Clone, Debug, Serialize, Deserialize, Default)]
pub struct SessionRoute {
    /// the nodes in the route
    pub nodes: Vec<SessionRouteNode>,
}

impl SessionRoute {
    // Create a new route from the source to the target with the given payment hops.
    // The payment hops are the hops that the payment will go through.
    // for a payment route A -> B -> C -> D
    // the `payment_hops` is [B, C, D], which is a convinent way for onion routing.
    // here we need to create a session route with source, which is A -> B -> C -> D
    pub fn new(source: Pubkey, target: Pubkey, payment_hops: &[PaymentHopData]) -> Self {
        let nodes = std::iter::once(source)
            .chain(
                payment_hops
                    .iter()
                    .map(|hop| hop.next_hop.unwrap_or(target)),
            )
            .zip(payment_hops)
            .map(|(pubkey, hop)| SessionRouteNode {
                pubkey,
                channel_outpoint: OutPoint::new(
                    if hop.funding_tx_hash != Hash256::default() {
                        hop.funding_tx_hash.into()
                    } else {
                        Hash256::default().into()
                    },
                    0,
                ),
                amount: hop.amount,
            })
            .collect();
        Self { nodes }
    }

    pub fn fee(&self) -> u128 {
        let first_amount = self.nodes.first().map_or(0, |s| s.amount);
        let last_amount = self.nodes.last().map_or(0, |s| s.amount);
        assert!(first_amount >= last_amount);
        first_amount - last_amount
    }
}

#[serde_as]
#[derive(Clone, Debug, Serialize, Deserialize)]
pub struct PaymentSession {
    pub request: SendPaymentData,
    pub retried_times: u32,
    pub last_error: Option<String>,
    pub try_limit: u32,
    pub status: PaymentSessionStatus,
    pub created_at: u64,
    pub last_updated_at: u64,
    pub route: SessionRoute,
    // Session key for onion packet. Save it for decoding the error packet.
    pub session_key: [u8; 32],
}

impl PaymentSession {
    pub fn new(request: SendPaymentData, try_limit: u32) -> Self {
        let now = now_timestamp_as_millis_u64();
        Self {
            request,
            retried_times: 0,
            last_error: None,
            try_limit,
            status: PaymentSessionStatus::Created,
            created_at: now,
            last_updated_at: now,
            route: SessionRoute::default(),
            session_key: Default::default(),
        }
    }

    pub fn payment_hash(&self) -> Hash256 {
        self.request.payment_hash
    }

    fn set_status(&mut self, status: PaymentSessionStatus) {
        self.status = status;
        self.last_updated_at = now_timestamp_as_millis_u64();
    }

    pub fn set_inflight_status(&mut self) {
        self.set_status(PaymentSessionStatus::Inflight);
    }

    pub fn set_success_status(&mut self) {
        self.set_status(PaymentSessionStatus::Success);
        self.last_error = None;
    }

    pub fn set_failed_status(&mut self, error: &str) {
        self.set_status(PaymentSessionStatus::Failed);
        self.last_error = Some(error.to_string());
    }

    pub fn can_retry(&self) -> bool {
        self.retried_times < self.try_limit
    }

    pub fn fee(&self) -> u128 {
        self.route.fee()
    }

    pub fn hops_public_keys(&self) -> Vec<Pubkey> {
        // Skip the first node, which is the sender.
        self.route.nodes.iter().skip(1).map(|x| x.pubkey).collect()
    }
}

impl From<PaymentSession> for SendPaymentResponse {
    fn from(session: PaymentSession) -> Self {
        let fee = session.fee();
        Self {
            payment_hash: session.request.payment_hash,
            status: session.status,
            failed_error: session.last_error,
            created_at: session.created_at,
            last_updated_at: session.last_updated_at,
            custom_records: session.request.custom_records,
            fee,
            #[cfg(debug_assertions)]
            router: session.route,
        }
    }
}<|MERGE_RESOLUTION|>--- conflicted
+++ resolved
@@ -879,45 +879,23 @@
 
         for r in route {
             hops_data.push(PaymentHopData {
-<<<<<<< HEAD
-                amount: current_amount,
-                next_hop,
-                hash_algorithm: hash_algorithm,
-                expiry: current_expiry,
-                payment_preimage: if is_last { preimage } else { None },
-                custom_records: if is_last {
-                    payment_data.custom_records.clone()
-                } else {
-                    None
-                },
-                funding_tx_hash,
-=======
                 amount: r.amount_received,
                 next_hop: Some(r.target),
                 hash_algorithm,
                 expiry: now + r.incoming_tlc_expiry,
                 funding_tx_hash: r.channel_outpoint.tx_hash().into(),
                 payment_preimage: None,
->>>>>>> abeefaf9
+                custom_records: None,
             });
         }
         hops_data.push(PaymentHopData {
-<<<<<<< HEAD
-            amount: current_amount,
-            next_hop: Some(route[0].target),
-            hash_algorithm: hash_algorithm,
-            expiry: current_expiry,
-            payment_preimage: None,
-            custom_records: None,
-            funding_tx_hash: route[0].channel_outpoint.tx_hash().into(),
-=======
             amount,
             next_hop: None,
             hash_algorithm,
             expiry: now + final_tlc_expiry_delta,
             funding_tx_hash: Default::default(),
             payment_preimage: preimage,
->>>>>>> abeefaf9
+            custom_records: payment_data.custom_records.clone(),
         });
 
         // assert there is no duplicate node in the route
