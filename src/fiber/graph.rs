use super::channel::{ChannelActorState, ChannelActorStateStore, ChannelTlcInfo};
use super::config::AnnouncedNodeName;
use super::gossip::GossipMessageStore;
use super::history::{Direction, InternalResult, PaymentHistory, TimedResult};
use super::network::{get_chain_hash, HopHint, SendPaymentData, SendPaymentResponse};
use super::path::NodeHeap;
use super::types::{
    BroadcastMessageID, BroadcastMessageWithTimestamp, ChannelAnnouncement, ChannelUpdate, Hash256,
    NodeAnnouncement,
};
use super::types::{Cursor, Pubkey, TlcErr};
use crate::ckb::config::UdtCfgInfos;
use crate::fiber::fee::calculate_tlc_forward_fee;
use crate::fiber::path::NodeHeapElement;
use crate::fiber::serde_utils::EntityHex;
use crate::fiber::types::PaymentHopData;
use crate::invoice::CkbInvoice;
use crate::now_timestamp_as_millis_u64;
use ckb_types::packed::{OutPoint, Script};
use rand::seq::SliceRandom;
use rand::thread_rng;
use serde::{Deserialize, Serialize};
use serde_with::serde_as;
use std::collections::{HashMap, HashSet};
use tentacle::multiaddr::MultiAddr;
use tentacle::secio::PeerId;
use tentacle::utils::{is_reachable, multiaddr_to_socketaddr};
use thiserror::Error;
use tracing::log::error;
use tracing::{debug, info, trace};

const DEFAULT_MIN_PROBABILITY: f64 = 0.01;

#[serde_as]
#[derive(Clone, Debug, PartialEq, Serialize, Deserialize)]
/// Details about a node in the network, known from the network announcement.
pub struct NodeInfo {
    pub node_id: Pubkey,
    // The timestamp set by the owner for the node announcement.
    pub timestamp: u64,
    // Tentatively using 64 bits for features. May change the type later while developing.
    // rust-lightning uses a Vec<u8> here.
    pub features: u64,
    // The name of the node. This is a human-readable string that is meant to be used for labelling nodes in the UI.
    pub node_name: AnnouncedNodeName,
    // All the reachable addresses.
    pub addresses: Vec<MultiAddr>,
    // If the other party funding more than this amount, we will automatically accept the channel.
    pub auto_accept_min_ckb_funding_amount: u64,
    // UDT config info
    pub udt_cfg_infos: UdtCfgInfos,
}

impl NodeInfo {
    pub fn cursor(&self) -> Cursor {
        Cursor::new(
            self.timestamp,
            BroadcastMessageID::NodeAnnouncement(self.node_id),
        )
    }
}

impl From<NodeAnnouncement> for NodeInfo {
    fn from(value: NodeAnnouncement) -> Self {
        Self {
            node_id: value.node_id,
            timestamp: value.timestamp,
            features: value.features,
            node_name: value.node_name,
            addresses: value.addresses,
            auto_accept_min_ckb_funding_amount: value.auto_accept_min_ckb_funding_amount,
            udt_cfg_infos: value.udt_cfg_infos,
        }
    }
}

#[derive(Clone, Debug, PartialEq)]
pub struct ChannelInfo {
    pub channel_outpoint: OutPoint,
    // The timestamp in the block header of the block that includes the funding transaction of the channel.
    pub timestamp: u64,

    pub features: u64,
    pub node1: Pubkey,
    pub node2: Pubkey,
    // The total capacity of the channel.
    pub capacity: u128,
    // UDT script
    pub udt_type_script: Option<Script>,
    pub update_of_node1: Option<ChannelUpdateInfo>,
    pub update_of_node2: Option<ChannelUpdateInfo>,
}

impl ChannelInfo {
    pub fn cursor(&self) -> Cursor {
        Cursor::new(
            self.timestamp,
            BroadcastMessageID::ChannelAnnouncement(self.channel_outpoint.clone()),
        )
    }

    pub fn out_point(&self) -> &OutPoint {
        &self.channel_outpoint
    }

    pub fn capacity(&self) -> u128 {
        self.capacity
    }

    pub fn node1(&self) -> Pubkey {
        self.node1
    }

    pub fn node2(&self) -> Pubkey {
        self.node2
    }

    pub fn node1_peerid(&self) -> PeerId {
        self.node1.tentacle_peer_id()
    }

    pub fn node2_peerid(&self) -> PeerId {
        self.node2.tentacle_peer_id()
    }

    pub fn udt_type_script(&self) -> &Option<Script> {
        &self.udt_type_script
    }

    // Whether this channel is explicitly disabled in either direction.
    // TODO: we currently deem a channel as disabled if one direction is disabled.
    // Is it possible that one direction is disabled while the other is not?
    pub fn is_explicitly_disabled(&self) -> bool {
        match (&self.update_of_node2, &self.update_of_node1) {
            (Some(update1), _) if !update1.enabled => true,
            (_, Some(update2)) if !update2.enabled => true,
            _ => false,
        }
    }

    pub fn channel_last_update_time(&self) -> Option<u64> {
        self.update_of_node2
            .as_ref()
            .map(|n| n.timestamp)
            .max(self.update_of_node1.as_ref().map(|n| n.timestamp))
    }

    #[cfg(test)]
    pub fn get_channel_update_of(&self, node: Pubkey) -> Option<&ChannelUpdateInfo> {
        if self.node1() == node {
            self.update_of_node1.as_ref()
        } else if self.node2() == node {
            self.update_of_node2.as_ref()
        } else {
            None
        }
    }
}

impl TryFrom<&ChannelActorState> for ChannelInfo {
    type Error = String;

    fn try_from(state: &ChannelActorState) -> Result<Self, Self::Error> {
        if !state.is_ready() {
            return Err("Channel is not ready".to_string());
        }

        let timestamp = state.must_get_funding_transaction_timestamp();
        let channel_outpoint = state.must_get_funding_transaction_outpoint();
        let capacity = state.get_liquid_capacity();
        let udt_type_script = state.funding_udt_type_script.clone();

        let (node1, node2, update_of_node1, update_of_node2) = if state.local_is_node1() {
            (
                state.local_pubkey,
                state.remote_pubkey,
                Some(state.get_local_channel_update_info()),
                state.get_remote_channel_update_info(),
            )
        } else {
            (
                state.remote_pubkey,
                state.local_pubkey,
                state.get_remote_channel_update_info(),
                Some(state.get_local_channel_update_info()),
            )
        };
        Ok(Self {
            channel_outpoint,
            timestamp,
            features: 0,
            node1,
            node2,
            capacity,
            udt_type_script,
            update_of_node1,
            update_of_node2,
        })
    }
}

impl From<(u64, ChannelAnnouncement)> for ChannelInfo {
    fn from((timestamp, channel_announcement): (u64, ChannelAnnouncement)) -> Self {
        Self {
            channel_outpoint: channel_announcement.channel_outpoint,
            timestamp,
            features: channel_announcement.features,
            node1: channel_announcement.node1_id,
            node2: channel_announcement.node2_id,
            capacity: channel_announcement.capacity,
            udt_type_script: channel_announcement.udt_type_script,
            update_of_node2: None,
            update_of_node1: None,
        }
    }
}

#[derive(Copy, Clone, Debug, Eq, PartialEq, Serialize, Deserialize)]
pub struct ChannelUpdateInfo {
    // The timestamp is the time when the channel update was received by the node.
    pub timestamp: u64,
    /// Whether the channel can be currently used for payments (in this one direction).
    pub enabled: bool,
    /// The exact amount of balance that we can send to the other party via the channel.
    pub outbound_liquidity: Option<u128>,
    /// The difference in htlc expiry values that you must have when routing through this channel (in milliseconds).
    pub tlc_expiry_delta: u64,
    /// The minimum value, which must be relayed to the next hop via the channel
    pub tlc_minimum_value: u128,
    pub fee_rate: u64,
}

impl From<&ChannelTlcInfo> for ChannelUpdateInfo {
    fn from(info: &ChannelTlcInfo) -> Self {
        Self {
            timestamp: info.timestamp,
            enabled: info.enabled,
            outbound_liquidity: None,
            tlc_expiry_delta: info.tlc_expiry_delta,
            tlc_minimum_value: info.tlc_minimum_value,
            fee_rate: info.tlc_fee_proportional_millionths as u64,
        }
    }
}

impl From<ChannelTlcInfo> for ChannelUpdateInfo {
    fn from(info: ChannelTlcInfo) -> Self {
        Self::from(&info)
    }
}

impl From<ChannelUpdate> for ChannelUpdateInfo {
    fn from(update: ChannelUpdate) -> Self {
        Self::from(&update)
    }
}

impl From<&ChannelUpdate> for ChannelUpdateInfo {
    fn from(update: &ChannelUpdate) -> Self {
        Self {
            timestamp: update.timestamp,
            enabled: !update.is_disabled(),
            outbound_liquidity: None,
            tlc_expiry_delta: update.tlc_expiry_delta,
            tlc_minimum_value: update.tlc_minimum_value,
            fee_rate: update.tlc_fee_proportional_millionths as u64,
        }
    }
}

/// Update for our own channel has been made. We can use those events to update our graph.
/// The events only contain the information that is relevant for our own channels.
/// Other channel update events should be processed by gossip messages.
#[derive(Debug)]
pub enum OwnedChannelUpdateEvent {
    /// The channel is back online and can be used for routing payments.
    /// This normally means the peer is now reachable.
    Up(ChannelInfo),
    /// The channel is down and should not be used for routing payments.
    /// This normally means the peer is not reachable.
    Down(OutPoint),
    /// One direction of the channel is updated (e.g. new balance, new fee rate).
    Updated(OutPoint, Pubkey, ChannelUpdateInfo),
}

#[derive(Clone, Debug)]
pub struct NetworkGraph<S> {
    // Whether to always process gossip messages for our own channels.
    // See comments in should_process_gossip_message_for_channel for why we need this.
    // TLDR: Most of the tests do not need this. Only tests in src/fiber/tests/graph.rs need this.
    // We will only set this to true for tests in src/fiber/tests/graph.rs.
    #[cfg(test)]
    pub always_process_gossip_message: bool,
    // The pubkey of the node that is running this instance of the network graph.
    source: Pubkey,
    // All the channels in the network.
    pub(crate) channels: HashMap<OutPoint, ChannelInfo>,
    // All the nodes in the network.
    nodes: HashMap<Pubkey, NodeInfo>,
    // The latest cursor we read from the GossipMessageStore. When we need to refresh our view of the
    // the network, we need to load all the messages starting from this cursor.
    latest_cursor: Cursor,
    // A store is both a persistent storage from which we can fetch all the network messages.
    // and a state store where we can store our local state (e.g. when a node has been unresponsive
    // for a few rounds, we need to mark it as failed, this information needs to be persisted).
    // The formal use of the store is defined as a GossipMessageStore, while the latter is defined
    // as a NetworkGraphStateStore.
    store: S,
    history: PaymentHistory<S>,
    // Whether to process announcement of private address
    announce_private_addr: bool,
}

#[derive(Error, Debug)]
pub enum PathFindError {
    #[error("Graph error: {0}")]
    Amount(String),
    #[error("PathFind error: {0}")]
    PathFind(String),
    #[error("Graph other error: {0}")]
    Other(String),
}

// An edge along the payment path from the source to the target.
// This represents a TLC transfer from one node to another.
#[derive(Clone, Debug, Eq, PartialEq)]
pub struct PathEdge {
    pub(crate) target: Pubkey,
    pub(crate) channel_outpoint: OutPoint,
    // The amount that the source node will transfer to the target node.
    // We have already added up all the fees along the path, so this amount can be used directly for the TLC.
    pub(crate) amount_received: u128,
    // The expiry for the TLC that the source node sends to the target node.
    // We have already added up all the expiry deltas along the path,
    // the only thing missing is current time. So the expiry is the current time plus the expiry delta.
    pub(crate) incoming_tlc_expiry: u64,
}

impl<S> NetworkGraph<S>
where
    S: NetworkGraphStateStore
        + ChannelActorStateStore
        + GossipMessageStore
        + Clone
        + Send
        + Sync
        + 'static,
{
    pub fn new(store: S, source: Pubkey, announce_private_addr: bool) -> Self {
        let mut network_graph = Self {
            #[cfg(test)]
            always_process_gossip_message: false,
            source,
            channels: HashMap::new(),
            nodes: HashMap::new(),
            latest_cursor: Cursor::default(),
            store: store.clone(),
            history: PaymentHistory::new(source, None, store),
            announce_private_addr,
        };
        network_graph.load_from_store();
        network_graph
    }

    pub fn get_latest_cursor(&self) -> &Cursor {
        &self.latest_cursor
    }

    fn update_lastest_cursor(&mut self, cursor: Cursor) {
        if cursor > self.latest_cursor {
            self.latest_cursor = cursor;
        }
    }

    // Update the network graph with the messages received from the network.
    // Returns true if the network graph has been updated.
    pub(crate) fn update_for_messages(
        &mut self,
        messages: Vec<BroadcastMessageWithTimestamp>,
    ) -> bool {
        if messages.is_empty() {
            return false;
        }
        debug!("Updating network graph with {} messages", messages.len());
        for message in messages {
            self.update_lastest_cursor(message.cursor());
            if message.chain_hash() != get_chain_hash() {
                tracing::warn!(
                    "Chain hash mismatch: having {:?}, expecting {:?}, full message {:?}",
                    message.chain_hash(),
                    get_chain_hash(),
                    &message
                );
                continue;
            }
            match message {
                BroadcastMessageWithTimestamp::ChannelAnnouncement(
                    timestamp,
                    channel_announcement,
                ) => {
                    self.process_channel_announcement(timestamp, channel_announcement);
                }
                BroadcastMessageWithTimestamp::ChannelUpdate(channel_update) => {
                    self.process_channel_update(channel_update);
                }
                BroadcastMessageWithTimestamp::NodeAnnouncement(node_announcement) => {
                    self.process_node_announcement(node_announcement);
                }
            }
        }
        return true;
    }

    // Process the events that are relevant for our own channels, and update the graph accordingly.
    pub(crate) fn process_owned_channel_update_event(&mut self, event: OwnedChannelUpdateEvent) {
        match event {
            OwnedChannelUpdateEvent::Up(channel_info) => {
                // Normally the channel_info passed here is the latest channel info,
                // so we can just overwrite the old channel info.
                self.channels
                    .insert(channel_info.channel_outpoint.clone(), channel_info);
            }
            OwnedChannelUpdateEvent::Down(channel_outpoint) => {
                self.channels.remove(&channel_outpoint);
            }
            OwnedChannelUpdateEvent::Updated(channel_outpoint, node, channel_update) => {
                if let Some(channel) = self.channels.get_mut(&channel_outpoint) {
                    if node == channel.node2() {
                        channel.update_of_node2 = Some(channel_update);
                    }
                    if node == channel.node1() {
                        channel.update_of_node1 = Some(channel_update);
                    }
                }
            }
        }
    }

    // Load all the broadcast messages starting from latest_cursor from the store.
    // Process them and set nodes and channels accordingly.
    pub(crate) fn load_from_store(&mut self) {
        loop {
            let messages = self.store.get_broadcast_messages(&self.latest_cursor, None);
            if messages.is_empty() {
                break;
            }
            self.update_for_messages(messages);
        }
    }

    // Completely reload from store. Because messages with larger timestamp
    // can be added to the store earlier than messages with smaller timestamp,
    // It is possible in regular load_from_store may skip some messages.
    // We use this method to reset the cursor and load all messages from start.
    #[cfg(test)]
    pub(crate) fn reload_from_store(&mut self) {
        self.reset();
        self.load_from_store();
    }

    fn load_channel_updates_from_store(&self, channel_info: &mut ChannelInfo) {
        let channel_update_of_node1 = self
            .store
            .get_latest_channel_update(&channel_info.channel_outpoint, true)
            .map(Into::into);
        let channel_update_of_node2 = self
            .store
            .get_latest_channel_update(&channel_info.channel_outpoint, false)
            .map(Into::into);
        channel_info.update_of_node1 = channel_update_of_node1;
        channel_info.update_of_node2 = channel_update_of_node2;
    }

    fn load_channel_info_mut(&mut self, channel_outpoint: &OutPoint) -> Option<&mut ChannelInfo> {
        if !self.channels.contains_key(channel_outpoint) {
            if let Some((timestamp, channel_announcement)) =
                self.store.get_latest_channel_announcement(channel_outpoint)
            {
                debug!(
                    "Loading channel announcement: timestamp {}, channel announcement {:?}",
                    timestamp, &channel_announcement
                );
                self.process_channel_announcement(timestamp, channel_announcement);
            }
        }
        self.channels.get_mut(channel_outpoint)
    }

    // We don't need to process our own channel announcement with gossip messages.
    // They are processed by passing OwnedChannelUpdateEvents to the graph.
    // These are real-time events with more detailed information (e.g. balance).
    // We don't want to overwrite their detailed information here.
    // But tests in src/fiber/tests/graph.rs need to process gossip messages
    // to update the network graph. Many of the tests are messages from the graph.source.
    // If we ignore these messages, the graph won't be updated. And many tests will fail.
    fn should_process_gossip_message_for_nodes(&self, node1: &Pubkey, node2: &Pubkey) -> bool {
        #[cfg(test)]
        if self.always_process_gossip_message {
            return true;
        }
        !(&self.source == node1 || &self.source == node2)
    }

    fn process_channel_announcement(
        &mut self,
        timestamp: u64,
        channel_announcement: ChannelAnnouncement,
    ) -> Option<Cursor> {
        if !self.should_process_gossip_message_for_nodes(
            &channel_announcement.node1_id,
            &channel_announcement.node2_id,
        ) {
            return None;
        }

        match self.channels.get(&channel_announcement.channel_outpoint) {
            Some(_channel) => {
                trace!(
                    "Channel already exists, ignoring: {:?}",
                    &channel_announcement
                );
                return None;
            }
            None => {
                let cursor = Cursor::new(
                    timestamp,
                    BroadcastMessageID::ChannelAnnouncement(
                        channel_announcement.channel_outpoint.clone(),
                    ),
                );
                trace!(
                    "Inserting new channel announcement: {:?}",
                    &channel_announcement
                );
                let channel_info = ChannelInfo::from((timestamp, channel_announcement));
                // The history needs to know the mapping between nodes and channels.
                // So that when a node is marked as failed, the history can mark all the channels
                // associated with the node as failed. Here we tell the history about
                // the mapping between nodes and channels.
                self.history.add_node_channel_map(
                    channel_info.node1.clone(),
                    channel_info.out_point().clone(),
                );
                self.history.add_node_channel_map(
                    channel_info.node2.clone(),
                    channel_info.out_point().clone(),
                );
                self.channels
                    .insert(channel_info.channel_outpoint.clone(), channel_info);
                return Some(cursor);
            }
        }
    }

    fn process_channel_update(&mut self, channel_update: ChannelUpdate) -> Option<Cursor> {
        match self.get_channel(&channel_update.channel_outpoint) {
            Some(channel)
                if !self
                    .should_process_gossip_message_for_nodes(&channel.node1, &channel.node2) =>
            {
                return None;
            }
            _ => {}
        }
        let channel = self.load_channel_info_mut(&channel_update.channel_outpoint)?;
        let update_info = if channel_update.is_update_of_node_1() {
            &mut channel.update_of_node1
        } else {
            &mut channel.update_of_node2
        };

        match update_info {
            Some(old_update) if old_update.timestamp > channel_update.timestamp => {
                trace!(
                    "Ignoring outdated channel update {:?} for channel {:?}",
                    &channel_update,
                    &channel
                );
                return None;
            }
            _ => {
                let cursor = Cursor::new(
                    channel_update.timestamp,
                    BroadcastMessageID::ChannelUpdate(channel_update.channel_outpoint.clone()),
                );
                trace!(
                    "Saving new channel update to the graph: {:?}",
                    &channel_update
                );
                *update_info = Some(ChannelUpdateInfo::from(channel_update));
                return Some(cursor);
            }
        }
    }

    fn process_node_announcement(
        &mut self,
        mut node_announcement: NodeAnnouncement,
    ) -> Option<Cursor> {
        if !self.announce_private_addr {
            node_announcement.addresses.retain(|addr| {
                multiaddr_to_socketaddr(addr)
                    .map(|socket_addr| is_reachable(socket_addr.ip()))
                    .unwrap_or_default()
            });

            if node_announcement.addresses.is_empty() {
                return None;
            }
        }
        let node_info = NodeInfo::from(node_announcement);
        match self.nodes.get(&node_info.node_id) {
            Some(old_node) if old_node.timestamp > node_info.timestamp => {
                trace!(
                    "Ignoring outdated node announcement {:?} for node {:?}",
                    &node_info,
                    &old_node
                );
                return None;
            }
            _ => {
                let cursor = Cursor::new(
                    node_info.timestamp,
                    BroadcastMessageID::NodeAnnouncement(node_info.node_id),
                );
                trace!("Saving new node info to the graph: {:?}", &node_info);
                self.nodes.insert(node_info.node_id, node_info);
                return Some(cursor);
            }
        }
    }

    pub(crate) fn num_of_nodes(&self) -> usize {
        self.nodes.len()
    }

    pub(crate) fn sample_n_peers_to_connect(&self, n: usize) -> HashMap<PeerId, Vec<MultiAddr>> {
        // TODO: we may need to shuffle the nodes before selecting the first n nodes,
        // to avoid some malicious nodes from being always selected.
        self.nodes
            .iter()
            .filter(|(k, _)| **k != self.source)
            .take(n)
            .map(|(k, v)| (k.tentacle_peer_id(), v.addresses.clone()))
            .collect()
    }

    pub fn nodes(&self) -> impl Iterator<Item = &NodeInfo> {
        self.nodes.values()
    }

    pub fn get_nodes_with_params(&self, limit: usize, after: Option<Cursor>) -> Vec<NodeInfo> {
        let cursor = after.unwrap_or_default();
        self.store
            .get_broadcast_messages_iter(&cursor)
            .into_iter()
            .filter_map(|message| match message {
                BroadcastMessageWithTimestamp::NodeAnnouncement(node_announcement) => {
                    Some(NodeInfo::from(node_announcement))
                }
                _ => None,
            })
            .take(limit)
            .collect()
    }

    pub fn get_node(&self, node_id: &Pubkey) -> Option<&NodeInfo> {
        self.nodes.get(node_id)
    }

    pub fn channels(&self) -> impl Iterator<Item = &ChannelInfo> {
        self.channels.values()
    }

    pub fn get_channel(&self, outpoint: &OutPoint) -> Option<&ChannelInfo> {
        self.channels.get(outpoint)
    }

    pub fn get_channels_with_params(
        &self,
        limit: usize,
        after: Option<Cursor>,
    ) -> Vec<ChannelInfo> {
        let cursor = after.unwrap_or_default();
        self.store
            .get_broadcast_messages_iter(&cursor)
            .into_iter()
            .filter_map(|message| match message {
                BroadcastMessageWithTimestamp::ChannelAnnouncement(
                    timestamp,
                    channel_announcement,
                ) => {
                    let mut channel_info = ChannelInfo::from((timestamp, channel_announcement));
                    self.load_channel_updates_from_store(&mut channel_info);
                    if channel_info.is_explicitly_disabled() {
                        None
                    } else {
                        Some(channel_info)
                    }
                }
                _ => None,
            })
            .take(limit)
            .collect()
    }

    pub fn get_channels_by_peer(&self, node_id: Pubkey) -> impl Iterator<Item = &ChannelInfo> {
        self.channels
            .values()
            .filter(move |channel| channel.node1() == node_id || channel.node2() == node_id)
    }

    pub fn get_mut_channels_by_peer(
        &mut self,
        node_id: Pubkey,
    ) -> impl Iterator<Item = &mut ChannelInfo> {
        self.channels
            .values_mut()
            .filter(move |channel| channel.node1() == node_id || channel.node2() == node_id)
    }

    pub fn get_node_inbounds(
        &self,
        node_id: Pubkey,
    ) -> impl Iterator<Item = (Pubkey, Pubkey, &ChannelInfo, &ChannelUpdateInfo)> {
        let mut channels: Vec<_> = self
            .channels
            .values()
            .filter_map(move |channel| {
                match channel.update_of_node1.as_ref() {
                    Some(info) if node_id == channel.node2() && info.enabled => {
                        return Some((channel.node1(), channel.node2(), channel, info));
                    }
                    _ => {}
                }
                match channel.update_of_node2.as_ref() {
                    Some(info) if node_id == channel.node1() && info.enabled => {
                        return Some((channel.node2(), channel.node1(), channel, info));
                    }
                    _ => {}
                }
                None
            })
            .collect();

        // Iterating over HashMap's values is not guaranteed to be in order,
        // which may introduce randomness in the path finding.
        // We will first sort the channels by outbound_liquidity, then capacity, and at last update time.
        // This is because the weight algorithm in find_path does not considering outbound_liquidity and capacity,
        // so the channel with larger outbound_liquidity/capacity maybe have the same weight with the channel
        // with smaller outbound_liquidity/capacity, even though the former have better chance to success.
        channels.sort_by(
            |(_, _, a_channel_info, a_channel_update_info),
             (_, _, b_channel_info, b_channel_update_info)| {
                b_channel_update_info
                    .outbound_liquidity
                    .cmp(&a_channel_update_info.outbound_liquidity)
                    .then(
                        b_channel_info
                            .capacity()
                            .cmp(&a_channel_info.capacity())
                            .then(
                                b_channel_info
                                    .channel_last_update_time()
                                    .cmp(&a_channel_info.channel_last_update_time()),
                            ),
                    )
            },
        );
        channels.into_iter()
    }

    pub fn get_source_pubkey(&self) -> Pubkey {
        self.source
    }

    pub(crate) fn mark_channel_failed(&mut self, channel_outpoint: &OutPoint) {
        if let Some(channel) = self.channels.get_mut(channel_outpoint) {
            if let Some(info) = channel.update_of_node2.as_mut() {
                info.enabled = false;
            }
            if let Some(info) = channel.update_of_node1.as_mut() {
                info.enabled = false;
            }
        }
    }

    pub(crate) fn mark_node_failed(&mut self, node_id: Pubkey) {
        for channel in self.get_mut_channels_by_peer(node_id) {
            if channel.node1() == node_id {
                if let Some(info) = channel.update_of_node2.as_mut() {
                    info.enabled = false;
                }
            } else {
                if let Some(info) = channel.update_of_node1.as_mut() {
                    info.enabled = false;
                }
            }
        }
    }

    pub(crate) fn record_payment_success(&mut self, mut payment_session: PaymentSession) {
        let session_route = &payment_session.route.nodes;
        let mut result = InternalResult::default();
        result.succeed_range_pairs(session_route, 0, session_route.len() - 1);
        self.history.apply_internal_result(result);
        payment_session.set_success_status();
        self.store.insert_payment_session(payment_session);
    }

    pub(crate) fn record_payment_fail(
        &mut self,
        payment_session: &PaymentSession,
        tlc_err: TlcErr,
    ) -> bool {
        let mut internal_result = InternalResult::default();
        let nodes = &payment_session.route.nodes;
        let need_to_retry = internal_result.record_payment_fail(nodes, tlc_err);
        self.history.apply_internal_result(internal_result);
        return need_to_retry && payment_session.can_retry();
    }

    #[cfg(test)]
    pub fn reset(&mut self) {
        self.latest_cursor = Cursor::default();
        self.channels.clear();
        self.nodes.clear();
        self.history.reset();
    }

    #[cfg(test)]
    pub fn set_source(&mut self, source: Pubkey) {
        self.source = source;
    }

    /// Returns a list of `PaymentHopData` for all nodes in the route,
    /// including the origin and the target node.
    pub fn build_route(
        &self,
        payment_data: SendPaymentData,
    ) -> Result<Vec<PaymentHopData>, PathFindError> {
        let source = self.get_source_pubkey();
        let target = payment_data.target_pubkey;
        let amount = payment_data.amount;
        let preimage = payment_data.preimage;
        let payment_hash = payment_data.payment_hash;
        let udt_type_script = payment_data.udt_type_script;
        let final_tlc_expiry_delta = payment_data.final_tlc_expiry_delta;
        let invoice = payment_data
            .invoice
            .map(|x| x.parse::<CkbInvoice>().expect("parse CKB invoice"));
        let hash_algorithm = invoice
            .as_ref()
            .and_then(|x| x.hash_algorithm().copied())
            .unwrap_or_default();

        info!(
            "build_route source: {:?} target: {:?} amount: {:?}, payment_hash: {:?}",
            source, target, amount, payment_hash
        );

        let allow_self_payment = payment_data.allow_self_payment;
        if source == target && !allow_self_payment {
            return Err(PathFindError::PathFind(
                "allow_self_payment is not enable, can not pay to self".to_string(),
            ));
        }

        let route = self.find_path(
            source,
            target,
            amount,
            payment_data.max_fee_amount,
            udt_type_script,
            final_tlc_expiry_delta,
            payment_data.tlc_expiry_limit,
            allow_self_payment,
            payment_data.hop_hints,
        )?;
        assert!(!route.is_empty());

        let route_len = route.len();
        let now = now_timestamp_as_millis_u64();
        let mut hops_data = Vec::with_capacity(route.len() + 1);

        for r in route {
            hops_data.push(PaymentHopData {
                amount: r.amount_received,
                next_hop: Some(r.target),
                hash_algorithm: hash_algorithm,
                expiry: now + r.incoming_tlc_expiry,
                funding_tx_hash: r.channel_outpoint.tx_hash().into(),
                payment_preimage: None,
            });
        }
        hops_data.push(PaymentHopData {
            amount: amount,
            next_hop: None,
            hash_algorithm: hash_algorithm,
            expiry: now + final_tlc_expiry_delta,
            funding_tx_hash: Default::default(),
            payment_preimage: preimage,
        });

        // assert there is no duplicate node in the route
        assert_eq!(
            hops_data
                .iter()
                .filter_map(|x| x.next_hop)
                .collect::<HashSet<_>>()
                .len(),
            route_len
        );

        Ok(hops_data)
    }

    // the algorithm works from target-to-source to find the shortest path
    pub fn find_path(
        &self,
        source: Pubkey,
        target: Pubkey,
        amount: u128,
        max_fee_amount: Option<u128>,
        udt_type_script: Option<Script>,
        final_tlc_expiry_delta: u64,
        tlc_expiry_limit: u64,
        allow_self: bool,
        hop_hints: Vec<HopHint>,
    ) -> Result<Vec<PathEdge>, PathFindError> {
        let started_time = std::time::Instant::now();
        let nodes_len = self.nodes.len();
        let route_to_self = source == target;

        let mut result = vec![];
        let mut nodes_visited = 0;
        let mut edges_expanded = 0;
        let mut nodes_heap = NodeHeap::new(nodes_len);
        let mut distances = HashMap::<Pubkey, NodeHeapElement>::new();

        // A helper function to evaluate whether an edge should be added to the heap of nodes to visit.
        // We will check the accumulated probability of this edge to be a successful payment, and evaluate
        // the distance from the source node to the final payee. If the distance is shorter than the current
        // distance, we will update the distance and add the node to the heap.
        // This should be called after some sanity checks on the edge, e.g. the amount to send
        // is less than the capacity and the expiry is less than the limit.
        let eval_and_update = |// The channel outpoint of the edge.
                               channel_outpoint: &OutPoint,
                               // The capacity of the channel.
                               channel_capacity: u128,
                               // The source node of the edge.
                               from: Pubkey,
                               // The target node of the edge.
                               to: Pubkey,
                               // The amount that the source node will send to the target node.
                               amount_to_send: u128,
                               // The amount that the source node will receive from forwarding `amount_to_send` to the target.
                               fee: u128,
                               // The TLC expiry for the TLC that the target node will receive.
                               incoming_tlc_expiry: u64,
                               // The difference in TLC expiry between the TLC that the source node will receive
                               // and the TLC that the target node will receive.
                               tlc_expiry_delta: u64,
                               // The probability of a successful payment from current target to the final payee.
                               cur_probability: f64,
                               // The weight accumulated from the payment path from current target to the final payee.
                               cur_weight: u128,
                               // The distances from nodes to the final payee.
                               distances: &mut HashMap<Pubkey, NodeHeapElement>,
                               // The priority queue of nodes to be visited (sorted by distance and probability).
                               nodes_heap: &mut NodeHeap| {
            let total_amount = amount_to_send + fee;
            let total_tlc_expiry = incoming_tlc_expiry + tlc_expiry_delta;
            let probability = cur_probability
                * self.history.eval_probability(
                    from,
                    to,
                    channel_outpoint,
                    amount_to_send,
                    channel_capacity,
                );

            debug!(
                "probability: {} for channel_outpoint: {:?} from: {:?} => to: {:?}",
                probability, channel_outpoint, from, to
            );
            if probability < DEFAULT_MIN_PROBABILITY {
                debug!("probability is too low: {:?}", probability);
                return;
            }
            let agg_weight = self.edge_weight(amount_to_send, fee, tlc_expiry_delta);
            let weight = cur_weight + agg_weight;
            let distance = self.calculate_distance_based_probability(probability, weight);

            if let Some(node) = distances.get(&from) {
                if distance >= node.distance {
                    return;
                }
            }
            let node = NodeHeapElement {
                node_id: from,
                weight,
                distance,
                amount_to_send: total_amount,
                incoming_tlc_expiry: total_tlc_expiry,
                fee_charged: fee,
                probability,
                next_hop: Some(PathEdge {
                    target: to,
                    channel_outpoint: channel_outpoint.clone(),
                    // Here we need to use the amount accumulated so far (i.e. with the fees in current hop)
                    // because the fee here is for the receiving node to forward the amount to the next node.
                    // So the total amount in AddTlc packet should include the fee.
                    amount_received: amount_to_send,
                    // We need to use cur_hop.incoming_tlc_expiry instead of incoming_tlc_expiry here
                    // because we need the expiry for the AddTlc packet sent from source to target.
                    // cur_hop.incoming_tlc_expiry is the expiry time for the TLC that is going to be received by the target,
                    // while incoming_tlc_expiry is the expiry time for the TLC that is going to be received by the source.
                    incoming_tlc_expiry,
                }),
            };
            distances.insert(node.node_id, node.clone());
            nodes_heap.push_or_fix(node);
        };

        if amount == 0 {
            return Err(PathFindError::Amount(
                "amount must be greater than 0".to_string(),
            ));
        }

        if source == target && !allow_self {
            return Err(PathFindError::PathFind(
                "allow_self_payment is not enable, can not pay self".to_string(),
            ));
        }

        let mut target = target;
        let mut expiry = final_tlc_expiry_delta;
        let mut amount = amount;
        let mut last_edge = None;

        if route_to_self {
            let (edge, t, e, f) = self.adjust_target_for_route_self(
<<<<<<< HEAD
                &hop_hints,
=======
                &hop_hint_map,
>>>>>>> 2f12f40e
                amount,
                final_tlc_expiry_delta,
                source,
            )?;
            assert_ne!(target, t);
            target = t;
            expiry = expiry + e;
            amount = amount + f;
            last_edge = Some(edge);
        } else {
            // The calculation of probability and distance requires a capacity of the channel.
            // We don't know the capacity of the channels in the hop hints. We just assume that the capacity
            // of these channels is sufficiently large. We will use 10 times the amount as the capacity.
            // See also https://github.com/lightningnetwork/lnd/blob/506586a37e18446af6ce63723e44b2d849bd7fc1/routing/pathfind.go#L46-L49
            let sufficiently_large_capacity = 10 * amount;
            for hint in hop_hints {
                let HopHint {
                    pubkey: from,
                    channel_outpoint,
                    fee_rate,
                    tlc_expiry_delta,
                } = hint;
                // Say we have a payment path A -- channel 1 --> B -- channel 2 --> C.
                // For now, all the fees that B will receive are calculated based on the fee rate B sets in channel 1.
                // We didn't use the outbound fees for B in channel 2 at all. This is different from lnd,
                // which calculates both the inbound fees in channel 1 and the outbound fees in channel 2.
                // For now, we set the fees to be 0. We may need to change this in the future.
                match calculate_tlc_forward_fee(amount, fee_rate as u128) {
                    Ok(fee) => {
                        eval_and_update(
                            &channel_outpoint,
                            sufficiently_large_capacity,
                            from,
                            target,
                            amount,
                            fee,
                            expiry,
                            tlc_expiry_delta,
                            1.0,
                            0,
                            &mut distances,
                            &mut nodes_heap,
                        );
                    }
                    Err(err) => {
                        return Err(PathFindError::PathFind(format!(
                            "calculate_tlc_forward_fee error: {:?}",
                            err
                        )));
                    }
                }
            }
        }
        assert_ne!(source, target);

        // initialize the target node
        nodes_heap.push(NodeHeapElement {
            node_id: target,
            weight: 0,
            distance: 0,
            amount_to_send: amount,
            fee_charged: 0,
            probability: 1.0,
            next_hop: None,
            incoming_tlc_expiry: expiry,
        });

        while let Some(cur_hop) = nodes_heap.pop() {
            nodes_visited += 1;

            for (from, to, channel_info, channel_update) in self.get_node_inbounds(cur_hop.node_id)
            {
                let is_initial = from == source;

                assert_eq!(to, cur_hop.node_id);
                if &udt_type_script != channel_info.udt_type_script() {
                    continue;
                }

                if let Some(last_edge) = &last_edge {
                    if &last_edge.channel_outpoint == channel_info.out_point() {
                        continue;
                    }
                }

                edges_expanded += 1;

                let next_hop_received_amount = cur_hop.amount_to_send;
                if next_hop_received_amount > channel_info.capacity() {
                    debug!(
                        "next_hop_received_amount: {} > channel_info.capacity {}",
                        next_hop_received_amount,
                        channel_info.capacity()
                    );
                    continue;
                }

                let fee = if is_initial {
                    0
                } else {
                    calculate_tlc_forward_fee(
                        next_hop_received_amount,
                        channel_update.fee_rate as u128,
                    )
                    .map_err(|err| {
                        PathFindError::PathFind(format!(
                            "calculate_tlc_forward_fee error: {:?}",
                            err
                        ))
                    })?
                };
                let amount_to_send = next_hop_received_amount + fee;

                // if the amount to send is greater than the amount we have, skip this edge
                if let Some(max_fee_amount) = max_fee_amount {
                    if amount_to_send > amount + max_fee_amount {
                        debug!(
                            "amount_to_send: {:?} is greater than sum_amount sum_amount: {:?}",
                            amount_to_send,
                            amount + max_fee_amount
                        );
                        continue;
                    }
                }
                // check to make sure the current hop can send the amount
                // if `tlc_maximum_value` equals 0, it means there is no limit
                if amount_to_send > channel_info.capacity() {
                    continue;
                }
                // We should use next_hop_received_amount because that is the amount to be
                // sent over the channel.
                if next_hop_received_amount < channel_update.tlc_minimum_value {
                    continue;
                }

                // If we already know the balance of the channel, check if we can send the amount.
                if let Some(balance) = channel_update.outbound_liquidity {
                    if amount_to_send > balance {
                        continue;
                    }
                }

                let expiry_delta = if is_initial {
                    0
                } else {
                    channel_update.tlc_expiry_delta
                };

                let incoming_tlc_expiry = cur_hop.incoming_tlc_expiry + expiry_delta;
                if incoming_tlc_expiry > tlc_expiry_limit {
                    continue;
                }

                eval_and_update(
                    channel_info.out_point(),
                    channel_info.capacity(),
                    from,
                    to,
                    next_hop_received_amount,
                    fee,
                    cur_hop.incoming_tlc_expiry,
                    expiry_delta,
                    cur_hop.probability,
                    cur_hop.weight,
                    &mut distances,
                    &mut nodes_heap,
                );
<<<<<<< HEAD
=======
                if probability < DEFAULT_MIN_PROBABILITY {
                    debug!("probability is too low: {:?}", probability);
                    continue;
                }
                let agg_weight =
                    self.edge_weight(amount_to_send, fee, channel_update.tlc_expiry_delta);
                let weight = cur_hop.weight + agg_weight;
                let distance = self.calculate_distance_based_probability(probability, weight);

                if let Some(node) = distances.get(&from) {
                    if distance >= node.distance {
                        continue;
                    }
                }
                let node = NodeHeapElement {
                    node_id: from,
                    weight,
                    distance,
                    amount_to_send,
                    incoming_tlc_expiry,
                    fee_charged: fee,
                    probability,
                    next_hop: Some(PathEdge {
                        target: to,
                        channel_outpoint: channel_info.out_point().clone(),
                        // The amount_received is the amount that next hop is going to receive.
                        // That is exactly next_hop_received_amount.
                        amount_received: next_hop_received_amount,
                        // We need to use cur_hop.incoming_tlc_expiry instead of incoming_tlc_expiry here
                        // because we need the expiry for the AddTlc packet sent from source to target.
                        // cur_hop.incoming_tlc_expiry is the expiry time for the TLC that is going to be received by the target,
                        // while incoming_tlc_expiry is the expiry time for the TLC that is going to be received by the source.
                        incoming_tlc_expiry: cur_hop.incoming_tlc_expiry,
                    }),
                };
                distances.insert(node.node_id, node.clone());
                nodes_heap.push_or_fix(node);
>>>>>>> 2f12f40e
            }
        }

        let mut current = source;
        while let Some(elem) = distances.remove(&current) {
            let edge = elem.next_hop.expect("next_hop is none");
            current = edge.target;
            result.push(edge);
            if current == target {
                break;
            }
        }

        if result.is_empty() || current != target {
            return Err(PathFindError::PathFind("no path found".to_string()));
        }
        if let Some(edge) = last_edge {
            result.push(edge)
        }

        info!(
            "get_route: nodes visited: {}, edges expanded: {}, time: {:?} \nresult: {:?}",
            nodes_visited,
            edges_expanded,
            started_time.elapsed(),
            result
        );
        Ok(result)
    }

    fn adjust_target_for_route_self(
        &self,
        hop_hints: &[HopHint],
        amount: u128,
        expiry: u64,
<<<<<<< HEAD
        node: Pubkey,
    ) -> Result<(PathEdge, Pubkey, u64, u128), PathFindError> {
        let mut channels: Vec<(Pubkey, OutPoint, u64, u64)> = hop_hints
            .iter()
            .map(|hint| {
                let pubkey = hint.pubkey;
                let outpoint = hint.channel_outpoint.clone();
                let expiry = hint.tlc_expiry_delta;
                let fee_rate = hint.fee_rate;
                (pubkey, outpoint, expiry, fee_rate)
=======
        source: Pubkey,
        target: Pubkey,
    ) -> Result<(PathEdge, Pubkey, u64, u128), PathFindError> {
        let direct_channels: Vec<(Pubkey, Pubkey, &ChannelInfo, &ChannelUpdateInfo)> = self
            .get_node_inbounds(source)
            .filter(|(_, _, channel_info, _)| {
                if let Some(channel) = hop_hint_map.get(&(source, true)) {
                    // if there is a hop hint for node -> source,
                    // try to use this channel as the last candidate hop for route self
                    // and we event don't check the direct balance of channel,
                    // hop hint's priority is higher than direct balance
                    return channel == channel_info.out_point();
                }
                if let Some(channel) = hop_hint_map.get(&(source, false)) {
                    // if there is a hop hint for source -> node,
                    // then we can not set this node as the last candidate hop for route self
                    // so skip this channel
                    if channel == channel_info.out_point() {
                        return false;
                    }
                }
                if let Some(state) = self
                    .store
                    .get_channel_state_by_outpoint(&channel_info.out_point())
                {
                    let balance = state.to_remote_amount;
                    return balance >= amount;
                }
                // normal code path will not reach here, we must can get balance for direct channels
                // anyway, check the capacity here for safety
                return channel_info.capacity() >= amount;
>>>>>>> 2f12f40e
            })
            .collect();
        for (from, _, channel_info, channel_update) in self.get_node_inbounds(node) {
            if let Some(balance) = channel_update.outbound_liquidity {
                if balance < amount {
                    continue;
                }
            }
            // normal code path will not reach here, we must can get balance for direct channels
            // anyway, check the capacity here for safety
            if channel_info.capacity() < amount {
                continue;
            }
            channels.push((
                from,
                channel_info.out_point().clone(),
                channel_update.tlc_expiry_delta,
                channel_update.fee_rate,
            ))
        }

        // a proper hop hint for route self will limit the direct_channels to only one
        // if there are multiple channels, we will randomly select a channel from the source node for route to self
        // so that the following part of algorithm will always trying to find a path without cycle
        if let Some((from, outpoint, tlc_expiry_delta, fee_rate)) =
            channels.choose(&mut thread_rng())
        {
            assert_ne!(node, *from);
            let fee = calculate_tlc_forward_fee(amount, *fee_rate as u128).map_err(|err| {
                PathFindError::PathFind(format!("calculate_tlc_forward_fee error: {:?}", err))
            })?;
            let last_edge = PathEdge {
                target: node,
                channel_outpoint: outpoint.clone(),
                amount_received: amount,
                incoming_tlc_expiry: expiry,
            };
<<<<<<< HEAD
            Ok((last_edge, *from, *tlc_expiry_delta, fee))
=======
            let fee = calculate_tlc_forward_fee(amount, channel_update.fee_rate as u128).map_err(
                |err| {
                    PathFindError::PathFind(format!("calculate_tlc_forward_fee error: {:?}", err))
                },
            )?;
            Ok((last_edge, from, channel_update.tlc_expiry_delta, fee))
>>>>>>> 2f12f40e
        } else {
            return Err(PathFindError::PathFind(
                "no direct channel found for source node".to_string(),
            ));
        }
    }

    fn edge_weight(&self, amount: u128, fee: u128, htlc_expiry_delta: u64) -> u128 {
        let risk_factor: u128 = 15;
        let time_lock_penalty = amount * htlc_expiry_delta as u128 * (risk_factor / 1000000000);
        fee + time_lock_penalty
    }

    fn calculate_distance_based_probability(&self, probability: f64, weight: u128) -> u128 {
        assert!(probability > 0.0);
        // FIXME: set this to configurable parameters
        let weight = weight as f64;
        let time_pref = 0.5_f64;
        let default_attemp_cost = 0.1_f64;
        let penalty = default_attemp_cost * (1.0 / (0.5 - time_pref / 2.0) - 1.0);
        weight as u128 + (penalty / probability) as u128
    }
}

pub trait NetworkGraphStateStore {
    fn get_payment_session(&self, payment_hash: Hash256) -> Option<PaymentSession>;
    fn insert_payment_session(&self, session: PaymentSession);
    fn insert_payment_history_result(
        &mut self,
        channel_outpoint: OutPoint,
        direction: Direction,
        result: TimedResult,
    );
    fn get_payment_history_results(&self) -> Vec<(OutPoint, Direction, TimedResult)>;
}

/// The status of a payment, will update as the payment progresses.
#[derive(Clone, Debug, PartialEq, Serialize, Deserialize)]
pub enum PaymentSessionStatus {
    /// initial status, payment session is created, no HTLC is sent
    Created,
    /// the first hop AddTlc is sent successfully and waiting for the response
    Inflight,
    /// related HTLC is successfully settled
    Success,
    /// related HTLC is failed
    Failed,
}

/// The node and channel information in a payment route hop
#[serde_as]
#[derive(Clone, Debug, Serialize, Deserialize)]
pub struct SessionRouteNode {
    /// the public key of the node
    pub pubkey: Pubkey,
    /// the amount for this hop
    pub amount: u128,
    /// the channel outpoint for this hop
    #[serde_as(as = "EntityHex")]
    pub channel_outpoint: OutPoint,
}

/// The router is a list of nodes that the payment will go through.
/// We store in the payment session and then will use it to track the payment history.
/// The router is a list of nodes that the payment will go through.
/// For example:
///    A(amount, channel) -> B -> C -> D means A will send `amount` with `channel` to B.
#[derive(Clone, Debug, Serialize, Deserialize, Default)]
pub struct SessionRoute {
    /// the nodes in the route
    pub nodes: Vec<SessionRouteNode>,
}

impl SessionRoute {
    // Create a new route from the source to the target with the given payment hops.
    // The payment hops are the hops that the payment will go through.
    // for a payment route A -> B -> C -> D
    // the `payment_hops` is [B, C, D], which is a convinent way for onion routing.
    // here we need to create a session route with source, which is A -> B -> C -> D
    pub fn new(source: Pubkey, target: Pubkey, payment_hops: &[PaymentHopData]) -> Self {
        let nodes = std::iter::once(source)
            .chain(
                payment_hops
                    .iter()
                    .map(|hop| hop.next_hop.clone().unwrap_or(target)),
            )
            .zip(payment_hops)
            .map(|(pubkey, hop)| SessionRouteNode {
                pubkey,
                channel_outpoint: OutPoint::new(
                    if hop.funding_tx_hash != Hash256::default() {
                        hop.funding_tx_hash.into()
                    } else {
                        Hash256::default().into()
                    },
                    0,
                ),
                amount: hop.amount,
            })
            .collect();
        Self { nodes }
    }

    pub fn fee(&self) -> u128 {
        let first_amount = self.nodes.first().map_or(0, |s| s.amount);
        let last_amount = self.nodes.last().map_or(0, |s| s.amount);
        assert!(first_amount >= last_amount);
        first_amount - last_amount
    }
}

#[serde_as]
#[derive(Clone, Debug, Serialize, Deserialize)]
pub struct PaymentSession {
    pub request: SendPaymentData,
    pub retried_times: u32,
    pub last_error: Option<String>,
    pub try_limit: u32,
    pub status: PaymentSessionStatus,
    pub created_at: u64,
    pub last_updated_at: u64,
    pub route: SessionRoute,
    // Session key for onion packet. Save it for decoding the error packet.
    pub session_key: [u8; 32],
}

impl PaymentSession {
    pub fn new(request: SendPaymentData, try_limit: u32) -> Self {
        let now = now_timestamp_as_millis_u64();
        Self {
            request,
            retried_times: 0,
            last_error: None,
            try_limit,
            status: PaymentSessionStatus::Created,
            created_at: now,
            last_updated_at: now,
            route: SessionRoute::default(),
            session_key: Default::default(),
        }
    }

    pub fn payment_hash(&self) -> Hash256 {
        self.request.payment_hash
    }

    fn set_status(&mut self, status: PaymentSessionStatus) {
        self.status = status;
        self.last_updated_at = now_timestamp_as_millis_u64();
    }

    pub fn set_inflight_status(&mut self) {
        self.set_status(PaymentSessionStatus::Inflight);
    }

    pub fn set_success_status(&mut self) {
        self.set_status(PaymentSessionStatus::Success);
        self.last_error = None;
    }

    pub fn set_failed_status(&mut self, error: &str) {
        self.set_status(PaymentSessionStatus::Failed);
        self.last_error = Some(error.to_string());
    }

    pub fn can_retry(&self) -> bool {
        self.retried_times < self.try_limit
    }

    pub fn fee(&self) -> u128 {
        self.route.fee()
    }

    pub fn hops_public_keys(&self) -> Vec<Pubkey> {
        // Skip the first node, which is the sender.
        self.route.nodes.iter().skip(1).map(|x| x.pubkey).collect()
    }
}

impl From<PaymentSession> for SendPaymentResponse {
    fn from(session: PaymentSession) -> Self {
        let fee = session.fee();
        Self {
            payment_hash: session.request.payment_hash,
            status: session.status,
            failed_error: session.last_error,
            created_at: session.created_at,
            last_updated_at: session.last_updated_at,
            fee,
            #[cfg(debug_assertions)]
            router: session.route,
        }
    }
}<|MERGE_RESOLUTION|>--- conflicted
+++ resolved
@@ -1042,11 +1042,7 @@
 
         if route_to_self {
             let (edge, t, e, f) = self.adjust_target_for_route_self(
-<<<<<<< HEAD
                 &hop_hints,
-=======
-                &hop_hint_map,
->>>>>>> 2f12f40e
                 amount,
                 final_tlc_expiry_delta,
                 source,
@@ -1214,46 +1210,6 @@
                     &mut distances,
                     &mut nodes_heap,
                 );
-<<<<<<< HEAD
-=======
-                if probability < DEFAULT_MIN_PROBABILITY {
-                    debug!("probability is too low: {:?}", probability);
-                    continue;
-                }
-                let agg_weight =
-                    self.edge_weight(amount_to_send, fee, channel_update.tlc_expiry_delta);
-                let weight = cur_hop.weight + agg_weight;
-                let distance = self.calculate_distance_based_probability(probability, weight);
-
-                if let Some(node) = distances.get(&from) {
-                    if distance >= node.distance {
-                        continue;
-                    }
-                }
-                let node = NodeHeapElement {
-                    node_id: from,
-                    weight,
-                    distance,
-                    amount_to_send,
-                    incoming_tlc_expiry,
-                    fee_charged: fee,
-                    probability,
-                    next_hop: Some(PathEdge {
-                        target: to,
-                        channel_outpoint: channel_info.out_point().clone(),
-                        // The amount_received is the amount that next hop is going to receive.
-                        // That is exactly next_hop_received_amount.
-                        amount_received: next_hop_received_amount,
-                        // We need to use cur_hop.incoming_tlc_expiry instead of incoming_tlc_expiry here
-                        // because we need the expiry for the AddTlc packet sent from source to target.
-                        // cur_hop.incoming_tlc_expiry is the expiry time for the TLC that is going to be received by the target,
-                        // while incoming_tlc_expiry is the expiry time for the TLC that is going to be received by the source.
-                        incoming_tlc_expiry: cur_hop.incoming_tlc_expiry,
-                    }),
-                };
-                distances.insert(node.node_id, node.clone());
-                nodes_heap.push_or_fix(node);
->>>>>>> 2f12f40e
             }
         }
 
@@ -1289,7 +1245,6 @@
         hop_hints: &[HopHint],
         amount: u128,
         expiry: u64,
-<<<<<<< HEAD
         node: Pubkey,
     ) -> Result<(PathEdge, Pubkey, u64, u128), PathFindError> {
         let mut channels: Vec<(Pubkey, OutPoint, u64, u64)> = hop_hints
@@ -1300,39 +1255,6 @@
                 let expiry = hint.tlc_expiry_delta;
                 let fee_rate = hint.fee_rate;
                 (pubkey, outpoint, expiry, fee_rate)
-=======
-        source: Pubkey,
-        target: Pubkey,
-    ) -> Result<(PathEdge, Pubkey, u64, u128), PathFindError> {
-        let direct_channels: Vec<(Pubkey, Pubkey, &ChannelInfo, &ChannelUpdateInfo)> = self
-            .get_node_inbounds(source)
-            .filter(|(_, _, channel_info, _)| {
-                if let Some(channel) = hop_hint_map.get(&(source, true)) {
-                    // if there is a hop hint for node -> source,
-                    // try to use this channel as the last candidate hop for route self
-                    // and we event don't check the direct balance of channel,
-                    // hop hint's priority is higher than direct balance
-                    return channel == channel_info.out_point();
-                }
-                if let Some(channel) = hop_hint_map.get(&(source, false)) {
-                    // if there is a hop hint for source -> node,
-                    // then we can not set this node as the last candidate hop for route self
-                    // so skip this channel
-                    if channel == channel_info.out_point() {
-                        return false;
-                    }
-                }
-                if let Some(state) = self
-                    .store
-                    .get_channel_state_by_outpoint(&channel_info.out_point())
-                {
-                    let balance = state.to_remote_amount;
-                    return balance >= amount;
-                }
-                // normal code path will not reach here, we must can get balance for direct channels
-                // anyway, check the capacity here for safety
-                return channel_info.capacity() >= amount;
->>>>>>> 2f12f40e
             })
             .collect();
         for (from, _, channel_info, channel_update) in self.get_node_inbounds(node) {
@@ -1370,16 +1292,7 @@
                 amount_received: amount,
                 incoming_tlc_expiry: expiry,
             };
-<<<<<<< HEAD
             Ok((last_edge, *from, *tlc_expiry_delta, fee))
-=======
-            let fee = calculate_tlc_forward_fee(amount, channel_update.fee_rate as u128).map_err(
-                |err| {
-                    PathFindError::PathFind(format!("calculate_tlc_forward_fee error: {:?}", err))
-                },
-            )?;
-            Ok((last_edge, from, channel_update.tlc_expiry_delta, fee))
->>>>>>> 2f12f40e
         } else {
             return Err(PathFindError::PathFind(
                 "no direct channel found for source node".to_string(),
