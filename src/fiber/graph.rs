--- conflicted
+++ resolved
@@ -1191,22 +1191,7 @@
                     continue;
                 }
 
-<<<<<<< HEAD
                 eval_and_update(
-=======
-                let probability = cur_hop.probability
-                    * self.history.eval_probability(
-                        from,
-                        to,
-                        channel_info.out_point(),
-                        amount_to_send,
-                        channel_info.capacity(),
-                    );
-
-                debug!(
-                    "probability: {} for channel_outpoint: {:?} from: {:?} => to: {:?}",
-                    probability,
->>>>>>> 1169b855
                     channel_info.out_point(),
                     channel_info.capacity(),
                     from,
@@ -1257,7 +1242,6 @@
         expiry: u64,
         node: Pubkey,
     ) -> Result<(PathEdge, Pubkey, u64, u128), PathFindError> {
-<<<<<<< HEAD
         let mut channels: Vec<(Pubkey, OutPoint, u64, u64)> = hop_hints
             .iter()
             .map(|hint| {
@@ -1266,36 +1250,6 @@
                 let expiry = hint.tlc_expiry_delta;
                 let fee_rate = hint.fee_rate;
                 (pubkey, outpoint, expiry, fee_rate)
-=======
-        let direct_channels: Vec<(Pubkey, Pubkey, &ChannelInfo, &ChannelUpdateInfo)> = self
-            .get_node_inbounds(source)
-            .filter(|(_, _, channel_info, _)| {
-                if let Some(channel) = hop_hint_map.get(&(source, true)) {
-                    // if there is a hop hint for node -> source,
-                    // try to use this channel as the last candidate hop for route self
-                    // and we event don't check the direct balance of channel,
-                    // hop hint's priority is higher than direct balance
-                    return channel == channel_info.out_point();
-                }
-                if let Some(channel) = hop_hint_map.get(&(source, false)) {
-                    // if there is a hop hint for source -> node,
-                    // then we can not set this node as the last candidate hop for route self
-                    // so skip this channel
-                    if channel == channel_info.out_point() {
-                        return false;
-                    }
-                }
-                if let Some(state) = self
-                    .store
-                    .get_channel_state_by_outpoint(channel_info.out_point())
-                {
-                    let balance = state.to_remote_amount;
-                    return balance >= amount;
-                }
-                // normal code path will not reach here, we must can get balance for direct channels
-                // anyway, check the capacity here for safety
-                return channel_info.capacity() >= amount;
->>>>>>> 1169b855
             })
             .collect();
         for (from, _, channel_info, channel_update) in self.get_node_inbounds(node) {
