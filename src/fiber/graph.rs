--- conflicted
+++ resolved
@@ -898,15 +898,6 @@
             payment_preimage: preimage,
             custom_records: payment_data.custom_records.clone(),
         });
-<<<<<<< HEAD
-        hops_data.reverse();
-        assert_eq!(hops_data.len(), route.len() + 1);
-        assert_eq!(hops_data[route.len()].amount, amount);
-        assert_eq!(hops_data[route.len()].next_hop, None);
-        assert_eq!(hops_data[route.len()].funding_tx_hash, Hash256::default());
-=======
-
->>>>>>> aebb7bfc
         // assert there is no duplicate node in the route
         assert_eq!(
             hops_data
