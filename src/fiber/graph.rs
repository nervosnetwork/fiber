use super::channel::{ChannelActorState, ChannelActorStateStore, ChannelTlcInfo};
use super::config::AnnouncedNodeName;
use super::gossip::GossipMessageStore;
use super::history::{Direction, InternalResult, PaymentHistory, TimedResult};
use super::network::{
    get_chain_hash, BuildRouterCommand, HopHint, SendPaymentData, SendPaymentResponse,
};
use super::path::NodeHeap;
use super::types::{
    BroadcastMessageID, BroadcastMessageWithTimestamp, ChannelAnnouncement, ChannelUpdate, Hash256,
    NodeAnnouncement,
};
use super::types::{Cursor, Pubkey, TlcErr};
use crate::ckb::config::UdtCfgInfos;
use crate::fiber::config::DEFAULT_TLC_EXPIRY_DELTA;
use crate::fiber::fee::calculate_tlc_forward_fee;
use crate::fiber::path::NodeHeapElement;
use crate::fiber::serde_utils::EntityHex;
use crate::fiber::serde_utils::{U128Hex, U64Hex};
use crate::fiber::types::PaymentHopData;
use crate::invoice::CkbInvoice;
use crate::now_timestamp_as_millis_u64;
use ckb_types::packed::{OutPoint, Script};
use rand::seq::SliceRandom;
use rand::thread_rng;
use serde::{Deserialize, Serialize};
use serde_with::serde_as;
use std::collections::{HashMap, HashSet};
use tentacle::multiaddr::MultiAddr;
use tentacle::secio::PeerId;
use tentacle::utils::{is_reachable, multiaddr_to_socketaddr};
use thiserror::Error;
use tracing::log::error;
use tracing::{debug, info, trace};

const DEFAULT_MIN_PROBABILITY: f64 = 0.01;

#[serde_as]
#[derive(Clone, Debug, PartialEq, Serialize, Deserialize)]
/// Details about a node in the network, known from the network announcement.
pub struct NodeInfo {
    pub node_id: Pubkey,
    // The timestamp set by the owner for the node announcement.
    pub timestamp: u64,
    // Tentatively using 64 bits for features. May change the type later while developing.
    // rust-lightning uses a Vec<u8> here.
    pub features: u64,
    // The name of the node. This is a human-readable string that is meant to be used for labelling nodes in the UI.
    pub node_name: AnnouncedNodeName,
    // All the reachable addresses.
    pub addresses: Vec<MultiAddr>,
    // If the other party funding more than this amount, we will automatically accept the channel.
    pub auto_accept_min_ckb_funding_amount: u64,
    // UDT config info
    pub udt_cfg_infos: UdtCfgInfos,
}

impl NodeInfo {
    pub fn cursor(&self) -> Cursor {
        Cursor::new(
            self.timestamp,
            BroadcastMessageID::NodeAnnouncement(self.node_id),
        )
    }
}

impl From<NodeAnnouncement> for NodeInfo {
    fn from(value: NodeAnnouncement) -> Self {
        Self {
            node_id: value.node_id,
            timestamp: value.timestamp,
            features: value.features,
            node_name: value.node_name,
            addresses: value.addresses,
            auto_accept_min_ckb_funding_amount: value.auto_accept_min_ckb_funding_amount,
            udt_cfg_infos: value.udt_cfg_infos,
        }
    }
}

#[derive(Clone, Debug, PartialEq)]
pub struct ChannelInfo {
    pub channel_outpoint: OutPoint,
    // The timestamp in the block header of the block that includes the funding transaction of the channel.
    pub timestamp: u64,

    pub features: u64,
    pub node1: Pubkey,
    pub node2: Pubkey,
    // The total capacity of the channel.
    pub capacity: u128,
    // UDT script
    pub udt_type_script: Option<Script>,
    pub update_of_node1: Option<ChannelUpdateInfo>,
    pub update_of_node2: Option<ChannelUpdateInfo>,
}

impl ChannelInfo {
    pub fn cursor(&self) -> Cursor {
        Cursor::new(
            self.timestamp,
            BroadcastMessageID::ChannelAnnouncement(self.channel_outpoint.clone()),
        )
    }

    pub fn out_point(&self) -> &OutPoint {
        &self.channel_outpoint
    }

    pub fn capacity(&self) -> u128 {
        self.capacity
    }

    pub fn node1(&self) -> Pubkey {
        self.node1
    }

    pub fn node2(&self) -> Pubkey {
        self.node2
    }

    pub fn node1_peerid(&self) -> PeerId {
        self.node1.tentacle_peer_id()
    }

    pub fn node2_peerid(&self) -> PeerId {
        self.node2.tentacle_peer_id()
    }

    pub fn udt_type_script(&self) -> &Option<Script> {
        &self.udt_type_script
    }

    pub fn channel_last_update_time(&self) -> Option<u64> {
        self.update_of_node2
            .as_ref()
            .map(|n| n.timestamp)
            .max(self.update_of_node1.as_ref().map(|n| n.timestamp))
    }

    #[cfg(test)]
    pub fn get_channel_update_of(&self, node: Pubkey) -> Option<&ChannelUpdateInfo> {
        if self.node1() == node {
            self.update_of_node1.as_ref()
        } else if self.node2() == node {
            self.update_of_node2.as_ref()
        } else {
            None
        }
    }
}

impl TryFrom<&ChannelActorState> for ChannelInfo {
    type Error = String;

    fn try_from(state: &ChannelActorState) -> Result<Self, Self::Error> {
        if !state.is_ready() {
            return Err("Channel is not ready".to_string());
        }

        let timestamp = state.must_get_funding_transaction_timestamp();
        let channel_outpoint = state.must_get_funding_transaction_outpoint();
        let capacity = state.get_liquid_capacity();
        let udt_type_script = state.funding_udt_type_script.clone();

        let (node1, node2, update_of_node1, update_of_node2) = if state.local_is_node1() {
            (
                state.local_pubkey,
                state.remote_pubkey,
                Some(state.get_local_channel_update_info()),
                state.get_remote_channel_update_info(),
            )
        } else {
            (
                state.remote_pubkey,
                state.local_pubkey,
                state.get_remote_channel_update_info(),
                Some(state.get_local_channel_update_info()),
            )
        };
        Ok(Self {
            channel_outpoint,
            timestamp,
            features: 0,
            node1,
            node2,
            capacity,
            udt_type_script,
            update_of_node1,
            update_of_node2,
        })
    }
}

impl From<(u64, ChannelAnnouncement)> for ChannelInfo {
    fn from((timestamp, channel_announcement): (u64, ChannelAnnouncement)) -> Self {
        Self {
            channel_outpoint: channel_announcement.channel_outpoint,
            timestamp,
            features: channel_announcement.features,
            node1: channel_announcement.node1_id,
            node2: channel_announcement.node2_id,
            capacity: channel_announcement.capacity,
            udt_type_script: channel_announcement.udt_type_script,
            update_of_node2: None,
            update_of_node1: None,
        }
    }
}

/// The channel update info with a single direction of channel
#[serde_as]
#[derive(Copy, Clone, Debug, Eq, PartialEq, Serialize, Deserialize)]
pub struct ChannelUpdateInfo {
    /// The timestamp is the time when the channel update was received by the node.
    #[serde_as(as = "U64Hex")]
    pub timestamp: u64,
    /// Whether the channel can be currently used for payments (in this one direction).
    pub enabled: bool,
    /// The exact amount of balance that we can send to the other party via the channel.
    #[serde_as(as = "Option<U128Hex>")]
    pub outbound_liquidity: Option<u128>,
    /// The difference in htlc expiry values that you must have when routing through this channel (in milliseconds).
    #[serde_as(as = "U64Hex")]
    pub tlc_expiry_delta: u64,
    /// The minimum value, which must be relayed to the next hop via the channel
    #[serde_as(as = "U128Hex")]
    pub tlc_minimum_value: u128,
    /// The forwarding fee rate for the channel.
    #[serde_as(as = "U64Hex")]
    pub fee_rate: u64,
}

impl From<&ChannelTlcInfo> for ChannelUpdateInfo {
    fn from(info: &ChannelTlcInfo) -> Self {
        Self {
            timestamp: info.timestamp,
            enabled: info.enabled,
            outbound_liquidity: None,
            tlc_expiry_delta: info.tlc_expiry_delta,
            tlc_minimum_value: info.tlc_minimum_value,
            fee_rate: info.tlc_fee_proportional_millionths as u64,
        }
    }
}

impl From<ChannelTlcInfo> for ChannelUpdateInfo {
    fn from(info: ChannelTlcInfo) -> Self {
        Self::from(&info)
    }
}

impl From<ChannelUpdate> for ChannelUpdateInfo {
    fn from(update: ChannelUpdate) -> Self {
        Self::from(&update)
    }
}

impl From<&ChannelUpdate> for ChannelUpdateInfo {
    fn from(update: &ChannelUpdate) -> Self {
        Self {
            timestamp: update.timestamp,
            enabled: !update.is_disabled(),
            outbound_liquidity: None,
            tlc_expiry_delta: update.tlc_expiry_delta,
            tlc_minimum_value: update.tlc_minimum_value,
            fee_rate: update.tlc_fee_proportional_millionths as u64,
        }
    }
}

/// Update for our own channel has been made. We can use those events to update our graph.
/// The events only contain the information that is relevant for our own channels.
/// Other channel update events should be processed by gossip messages.
#[derive(Debug)]
pub enum OwnedChannelUpdateEvent {
    /// The channel is back online and can be used for routing payments.
    /// This normally means the peer is now reachable.
    Up(ChannelInfo),
    /// The channel is down and should not be used for routing payments.
    /// This normally means the peer is not reachable.
    Down(OutPoint),
    /// One direction of the channel is updated (e.g. new balance, new fee rate).
    Updated(OutPoint, Pubkey, ChannelUpdateInfo),
}

#[derive(Clone, Debug)]
pub struct NetworkGraph<S> {
    // Whether to always process gossip messages for our own channels.
    // See comments in should_process_gossip_message_for_channel for why we need this.
    // TLDR: Most of the tests do not need this. Only tests in src/fiber/tests/graph.rs need this.
    // We will only set this to true for tests in src/fiber/tests/graph.rs.
    #[cfg(test)]
    pub always_process_gossip_message: bool,
    // The pubkey of the node that is running this instance of the network graph.
    source: Pubkey,
    // All the channels in the network.
    pub(crate) channels: HashMap<OutPoint, ChannelInfo>,
    // All the nodes in the network.
    nodes: HashMap<Pubkey, NodeInfo>,
    // The latest cursor we read from the GossipMessageStore. When we need to refresh our view of the
    // the network, we need to load all the messages starting from this cursor.
    latest_cursor: Cursor,
    // A store is both a persistent storage from which we can fetch all the network messages.
    // and a state store where we can store our local state (e.g. when a node has been unresponsive
    // for a few rounds, we need to mark it as failed, this information needs to be persisted).
    // The formal use of the store is defined as a GossipMessageStore, while the latter is defined
    // as a NetworkGraphStateStore.
    store: S,
    history: PaymentHistory<S>,
    // Whether to process announcement of private address
    announce_private_addr: bool,
}

#[derive(Error, Debug)]
pub enum PathFindError {
    #[error("Graph error: {0}")]
    Amount(String),
    #[error("PathFind error: {0}")]
    PathFind(String),
    #[error("Graph other error: {0}")]
    Other(String),
}

<<<<<<< HEAD
/// A router hop information for a payment, a paymenter router is an array of RouterHop
/// a router hop generally implies hop `target` will receive `amount_received` with `channel_outpoint` of channel
=======
/// A router hop information for a payment, a paymenter router is an array of RouterHop,
/// a router hop generally implies hop `target` will receive `amount_received` with `channel_outpoint` of channel.
/// Improper hop hint may make payment fail, for example the specified channel do not have enough capacity.
>>>>>>> 82c65952
#[serde_as]
#[derive(Clone, Debug, Eq, PartialEq, Serialize, Deserialize)]
pub struct RouterHop {
    /// The node that is sending the TLC to the next node.
    pub(crate) target: Pubkey,
<<<<<<< HEAD
    /// The channel that is used to send the TLC to this hop.
=======
    /// The channel of this hop used to receive TLC
>>>>>>> 82c65952
    #[serde_as(as = "EntityHex")]
    pub(crate) channel_outpoint: OutPoint,
    /// The amount that the source node will transfer to the target node.
    /// We have already added up all the fees along the path, so this amount can be used directly for the TLC.
    #[serde_as(as = "U128Hex")]
    pub(crate) amount_received: u128,
    /// The expiry for the TLC that the source node sends to the target node.
    /// We have already added up all the expiry deltas along the path,
    /// the only thing missing is current time. So the expiry is the current time plus the expiry delta.
    #[serde_as(as = "U64Hex")]
    pub(crate) incoming_tlc_expiry: u64,
}

impl<S> NetworkGraph<S>
where
    S: NetworkGraphStateStore
        + ChannelActorStateStore
        + GossipMessageStore
        + Clone
        + Send
        + Sync
        + 'static,
{
    pub fn new(store: S, source: Pubkey, announce_private_addr: bool) -> Self {
        let mut network_graph = Self {
            #[cfg(test)]
            always_process_gossip_message: false,
            source,
            channels: HashMap::new(),
            nodes: HashMap::new(),
            latest_cursor: Cursor::default(),
            store: store.clone(),
            history: PaymentHistory::new(source, None, store),
            announce_private_addr,
        };
        network_graph.load_from_store();
        network_graph
    }

    pub fn get_latest_cursor(&self) -> &Cursor {
        &self.latest_cursor
    }

    fn update_latest_cursor(&mut self, cursor: Cursor) {
        if cursor > self.latest_cursor {
            self.latest_cursor = cursor;
        }
    }

    // Update the network graph with the messages received from the network.
    // Returns true if the network graph has been updated.
    pub(crate) fn update_for_messages(
        &mut self,
        messages: Vec<BroadcastMessageWithTimestamp>,
    ) -> bool {
        if messages.is_empty() {
            return false;
        }
        debug!("Updating network graph with {} messages", messages.len());
        for message in messages {
            self.update_latest_cursor(message.cursor());
            if message.chain_hash() != get_chain_hash() {
                tracing::warn!(
                    "Chain hash mismatch: having {:?}, expecting {:?}, full message {:?}",
                    message.chain_hash(),
                    get_chain_hash(),
                    &message
                );
                continue;
            }
            match message {
                BroadcastMessageWithTimestamp::ChannelAnnouncement(
                    timestamp,
                    channel_announcement,
                ) => {
                    self.process_channel_announcement(timestamp, channel_announcement);
                }
                BroadcastMessageWithTimestamp::ChannelUpdate(channel_update) => {
                    self.process_channel_update(channel_update);
                }
                BroadcastMessageWithTimestamp::NodeAnnouncement(node_announcement) => {
                    self.process_node_announcement(node_announcement);
                }
            }
        }
        return true;
    }

    // Process the events that are relevant for our own channels, and update the graph accordingly.
    pub(crate) fn process_owned_channel_update_event(&mut self, event: OwnedChannelUpdateEvent) {
        match event {
            OwnedChannelUpdateEvent::Up(channel_info) => {
                // Normally the channel_info passed here is the latest channel info,
                // so we can just overwrite the old channel info.
                self.channels
                    .insert(channel_info.channel_outpoint.clone(), channel_info);
            }
            OwnedChannelUpdateEvent::Down(channel_outpoint) => {
                self.channels.remove(&channel_outpoint);
            }
            OwnedChannelUpdateEvent::Updated(channel_outpoint, node, channel_update) => {
                if let Some(channel) = self.channels.get_mut(&channel_outpoint) {
                    if node == channel.node2() {
                        channel.update_of_node2 = Some(channel_update);
                    }
                    if node == channel.node1() {
                        channel.update_of_node1 = Some(channel_update);
                    }
                }
            }
        }
    }

    // Load all the broadcast messages starting from latest_cursor from the store.
    // Process them and set nodes and channels accordingly.
    pub(crate) fn load_from_store(&mut self) {
        loop {
            let messages = self.store.get_broadcast_messages(&self.latest_cursor, None);
            if messages.is_empty() {
                break;
            }
            self.update_for_messages(messages);
        }
    }

    // Completely reload from store. Because messages with larger timestamp
    // can be added to the store earlier than messages with smaller timestamp,
    // It is possible in regular load_from_store may skip some messages.
    // We use this method to reset the cursor and load all messages from start.
    #[cfg(test)]
    pub(crate) fn reload_from_store(&mut self) {
        self.reset();
        self.load_from_store();
    }

    fn load_channel_updates_from_store(&self, channel_info: &mut ChannelInfo) {
        let channel_update_of_node1 = self
            .store
            .get_latest_channel_update(&channel_info.channel_outpoint, true)
            .map(Into::into);
        let channel_update_of_node2 = self
            .store
            .get_latest_channel_update(&channel_info.channel_outpoint, false)
            .map(Into::into);
        channel_info.update_of_node1 = channel_update_of_node1;
        channel_info.update_of_node2 = channel_update_of_node2;
    }

    fn load_channel_info_mut(&mut self, channel_outpoint: &OutPoint) -> Option<&mut ChannelInfo> {
        if !self.channels.contains_key(channel_outpoint) {
            if let Some((timestamp, channel_announcement)) =
                self.store.get_latest_channel_announcement(channel_outpoint)
            {
                debug!(
                    "Loading channel announcement: timestamp {}, channel announcement {:?}",
                    timestamp, &channel_announcement
                );
                self.process_channel_announcement(timestamp, channel_announcement);
            }
        }
        self.channels.get_mut(channel_outpoint)
    }

    // We don't need to process our own channel announcement with gossip messages.
    // They are processed by passing OwnedChannelUpdateEvents to the graph.
    // These are real-time events with more detailed information (e.g. balance).
    // We don't want to overwrite their detailed information here.
    // But tests in src/fiber/tests/graph.rs need to process gossip messages
    // to update the network graph. Many of the tests are messages from the graph.source.
    // If we ignore these messages, the graph won't be updated. And many tests will fail.
    fn should_process_gossip_message_for_nodes(&self, node1: &Pubkey, node2: &Pubkey) -> bool {
        #[cfg(test)]
        if self.always_process_gossip_message {
            return true;
        }
        !(&self.source == node1 || &self.source == node2)
    }

    fn process_channel_announcement(
        &mut self,
        timestamp: u64,
        channel_announcement: ChannelAnnouncement,
    ) -> Option<Cursor> {
        if !self.should_process_gossip_message_for_nodes(
            &channel_announcement.node1_id,
            &channel_announcement.node2_id,
        ) {
            return None;
        }

        match self.channels.get(&channel_announcement.channel_outpoint) {
            Some(_channel) => {
                trace!(
                    "Channel already exists, ignoring: {:?}",
                    &channel_announcement
                );
                return None;
            }
            None => {
                let cursor = Cursor::new(
                    timestamp,
                    BroadcastMessageID::ChannelAnnouncement(
                        channel_announcement.channel_outpoint.clone(),
                    ),
                );
                trace!(
                    "Inserting new channel announcement: {:?}",
                    &channel_announcement
                );
                let channel_info = ChannelInfo::from((timestamp, channel_announcement));
                // The history needs to know the mapping between nodes and channels.
                // So that when a node is marked as failed, the history can mark all the channels
                // associated with the node as failed. Here we tell the history about
                // the mapping between nodes and channels.
                self.history
                    .add_node_channel_map(channel_info.node1, channel_info.out_point().clone());
                self.history
                    .add_node_channel_map(channel_info.node2, channel_info.out_point().clone());
                self.channels
                    .insert(channel_info.channel_outpoint.clone(), channel_info);
                return Some(cursor);
            }
        }
    }

    fn process_channel_update(&mut self, channel_update: ChannelUpdate) -> Option<Cursor> {
        match self.get_channel(&channel_update.channel_outpoint) {
            Some(channel)
                if !self
                    .should_process_gossip_message_for_nodes(&channel.node1, &channel.node2) =>
            {
                return None;
            }
            _ => {}
        }
        let channel = self.load_channel_info_mut(&channel_update.channel_outpoint)?;
        let update_info = if channel_update.is_update_of_node_1() {
            &mut channel.update_of_node1
        } else {
            &mut channel.update_of_node2
        };

        match update_info {
            Some(old_update) if old_update.timestamp > channel_update.timestamp => {
                trace!(
                    "Ignoring outdated channel update {:?} for channel {:?}",
                    &channel_update,
                    &channel
                );
                return None;
            }
            _ => {
                let cursor = Cursor::new(
                    channel_update.timestamp,
                    BroadcastMessageID::ChannelUpdate(channel_update.channel_outpoint.clone()),
                );
                trace!(
                    "Saving new channel update to the graph: {:?}",
                    &channel_update
                );
                *update_info = Some(ChannelUpdateInfo::from(channel_update));
                return Some(cursor);
            }
        }
    }

    pub(crate) fn process_node_announcement(
        &mut self,
        mut node_announcement: NodeAnnouncement,
    ) -> Option<Cursor> {
        if !self.announce_private_addr {
            node_announcement.addresses.retain(|addr| {
                multiaddr_to_socketaddr(addr)
                    .map(|socket_addr| is_reachable(socket_addr.ip()))
                    .unwrap_or_default()
            });

            if node_announcement.addresses.is_empty() {
                return None;
            }
        }
        let node_info = NodeInfo::from(node_announcement);
        match self.nodes.get(&node_info.node_id) {
            Some(old_node) if old_node.timestamp > node_info.timestamp => {
                trace!(
                    "Ignoring outdated node announcement {:?} for node {:?}",
                    &node_info,
                    &old_node
                );
                return None;
            }
            _ => {
                let cursor = Cursor::new(
                    node_info.timestamp,
                    BroadcastMessageID::NodeAnnouncement(node_info.node_id),
                );
                trace!("Saving new node info to the graph: {:?}", &node_info);
                self.nodes.insert(node_info.node_id, node_info);
                return Some(cursor);
            }
        }
    }

    pub(crate) fn num_of_nodes(&self) -> usize {
        self.nodes.len()
    }

    pub(crate) fn sample_n_peers_to_connect(&self, n: usize) -> HashMap<PeerId, Vec<MultiAddr>> {
        // TODO: we may need to shuffle the nodes before selecting the first n nodes,
        // to avoid some malicious nodes from being always selected.
        self.nodes
            .iter()
            .filter(|(k, _)| **k != self.source)
            .take(n)
            .map(|(k, v)| (k.tentacle_peer_id(), v.addresses.clone()))
            .collect()
    }

    pub fn nodes(&self) -> impl Iterator<Item = &NodeInfo> {
        self.nodes.values()
    }

    pub fn get_nodes_with_params(&self, limit: usize, after: Option<Cursor>) -> Vec<NodeInfo> {
        let cursor = after.unwrap_or_default();
        self.store
            .get_broadcast_messages_iter(&cursor)
            .into_iter()
            .filter_map(|message| match message {
                BroadcastMessageWithTimestamp::NodeAnnouncement(node_announcement) => {
                    Some(NodeInfo::from(node_announcement))
                }
                _ => None,
            })
            .take(limit)
            .collect()
    }

    pub fn get_node(&self, node_id: &Pubkey) -> Option<&NodeInfo> {
        self.nodes.get(node_id)
    }

    pub fn channels(&self) -> impl Iterator<Item = &ChannelInfo> {
        self.channels.values()
    }

    pub fn get_channel(&self, outpoint: &OutPoint) -> Option<&ChannelInfo> {
        self.channels.get(outpoint)
    }

    fn get_outbound_channel_info_and_update(
        &self,
        outpoint: &OutPoint,
        from: Pubkey,
    ) -> (Option<&ChannelInfo>, Option<&ChannelUpdateInfo>) {
        let channel_info = self.get_channel(outpoint);
        if let Some(channel_info) = channel_info {
            if channel_info.node1() == from {
                (Some(channel_info), channel_info.update_of_node1.as_ref())
            } else if channel_info.node2() == from {
                (Some(channel_info), channel_info.update_of_node2.as_ref())
            } else {
                (None, None)
            }
        } else {
            (None, None)
        }
    }

    pub fn get_channels_with_params(
        &self,
        limit: usize,
        after: Option<Cursor>,
    ) -> Vec<ChannelInfo> {
        let cursor = after.unwrap_or_default();
        self.store
            .get_broadcast_messages_iter(&cursor)
            .into_iter()
            .filter_map(|message| match message {
                BroadcastMessageWithTimestamp::ChannelAnnouncement(
                    timestamp,
                    channel_announcement,
                ) => {
                    let mut channel_info = ChannelInfo::from((timestamp, channel_announcement));
                    self.load_channel_updates_from_store(&mut channel_info);
                    Some(channel_info)
                }
                _ => None,
            })
            .take(limit)
            .collect()
    }

    pub fn get_channels_by_peer(&self, node_id: Pubkey) -> impl Iterator<Item = &ChannelInfo> {
        self.channels
            .values()
            .filter(move |channel| channel.node1() == node_id || channel.node2() == node_id)
    }

    pub fn get_mut_channels_by_peer(
        &mut self,
        node_id: Pubkey,
    ) -> impl Iterator<Item = &mut ChannelInfo> {
        self.channels
            .values_mut()
            .filter(move |channel| channel.node1() == node_id || channel.node2() == node_id)
    }

    pub fn get_node_inbounds(
        &self,
        node_id: Pubkey,
    ) -> impl Iterator<Item = (Pubkey, Pubkey, &ChannelInfo, &ChannelUpdateInfo)> {
        let mut channels: Vec<_> = self
            .channels
            .values()
            .filter_map(move |channel| {
                match channel.update_of_node1.as_ref() {
                    Some(info) if node_id == channel.node2() && info.enabled => {
                        return Some((channel.node1(), channel.node2(), channel, info));
                    }
                    _ => {}
                }
                match channel.update_of_node2.as_ref() {
                    Some(info) if node_id == channel.node1() && info.enabled => {
                        return Some((channel.node2(), channel.node1(), channel, info));
                    }
                    _ => {}
                }
                None
            })
            .collect();

        // Iterating over HashMap's values is not guaranteed to be in order,
        // which may introduce randomness in the path finding.
        // We will first sort the channels by outbound_liquidity, then capacity, and at last update time.
        // This is because the weight algorithm in find_path does not considering outbound_liquidity and capacity,
        // so the channel with larger outbound_liquidity/capacity maybe have the same weight with the channel
        // with smaller outbound_liquidity/capacity, even though the former have better chance to success.
        channels.sort_by(
            |(_, _, a_channel_info, a_channel_update_info),
             (_, _, b_channel_info, b_channel_update_info)| {
                b_channel_update_info
                    .outbound_liquidity
                    .cmp(&a_channel_update_info.outbound_liquidity)
                    .then(
                        b_channel_info
                            .capacity()
                            .cmp(&a_channel_info.capacity())
                            .then(
                                b_channel_info
                                    .channel_last_update_time()
                                    .cmp(&a_channel_info.channel_last_update_time()),
                            ),
                    )
            },
        );
        channels.into_iter()
    }

    pub fn get_source_pubkey(&self) -> Pubkey {
        self.source
    }

    pub(crate) fn mark_channel_failed(&mut self, channel_outpoint: &OutPoint) {
        if let Some(channel) = self.channels.get_mut(channel_outpoint) {
            if let Some(info) = channel.update_of_node2.as_mut() {
                info.enabled = false;
            }
            if let Some(info) = channel.update_of_node1.as_mut() {
                info.enabled = false;
            }
        }
    }

    pub(crate) fn mark_node_failed(&mut self, node_id: Pubkey) {
        for channel in self.get_mut_channels_by_peer(node_id) {
            if channel.node1() == node_id {
                if let Some(info) = channel.update_of_node2.as_mut() {
                    info.enabled = false;
                }
            } else if let Some(info) = channel.update_of_node1.as_mut() {
                info.enabled = false;
            }
        }
    }

    pub(crate) fn record_payment_success(&mut self, mut payment_session: PaymentSession) {
        let session_route = &payment_session.route.nodes;
        let mut result = InternalResult::default();
        result.succeed_range_pairs(session_route, 0, session_route.len() - 1);
        self.history.apply_internal_result(result);
        payment_session.set_success_status();
        self.store.insert_payment_session(payment_session);
    }

    pub(crate) fn record_payment_fail(
        &mut self,
        payment_session: &PaymentSession,
        tlc_err: TlcErr,
    ) -> bool {
        let mut internal_result = InternalResult::default();
        let nodes = &payment_session.route.nodes;
        let need_to_retry = internal_result.record_payment_fail(nodes, tlc_err);
        self.history.apply_internal_result(internal_result);
        return need_to_retry
            && !payment_session.is_send_payment_with_router()
            && payment_session.can_retry();
    }

    #[cfg(test)]
    pub fn reset(&mut self) {
        self.latest_cursor = Cursor::default();
        self.channels.clear();
        self.nodes.clear();
        self.history.reset();
    }

    #[cfg(test)]
    pub fn set_source(&mut self, source: Pubkey) {
        self.source = source;
    }

    /// Returns a list of `PaymentHopData` for all nodes in the route,
    /// including the origin and the target node.
    pub fn build_route(
        &self,
        payment_data: SendPaymentData,
    ) -> Result<Vec<PaymentHopData>, PathFindError> {
        let source = self.get_source_pubkey();
        let target = payment_data.target_pubkey;
        let amount = payment_data.amount;
        let final_tlc_expiry_delta = payment_data.final_tlc_expiry_delta;
        let allow_self_payment = payment_data.allow_self_payment;

        if source == target && !allow_self_payment {
            return Err(PathFindError::PathFind(
                "allow_self_payment is not enable, can not pay to self".to_string(),
            ));
        }

        let route = if !payment_data.router.is_empty() {
            payment_data.router.clone()
        } else {
            self.find_path(
                source,
                target,
                amount,
                payment_data.max_fee_amount,
                payment_data.udt_type_script.clone(),
                final_tlc_expiry_delta,
                payment_data.tlc_expiry_limit,
                allow_self_payment,
                &payment_data.hop_hints,
            )?
        };

        assert!(!route.is_empty());

        Ok(self.build_router_from_path(&route, payment_data))
    }

    fn build_router_from_path(
        &self,
        route: &Vec<RouterHop>,
        payment_data: SendPaymentData,
    ) -> Vec<PaymentHopData> {
        let invoice = payment_data
            .invoice
            .map(|x| x.parse::<CkbInvoice>().expect("parse CKB invoice"));
        let hash_algorithm = invoice
            .as_ref()
            .and_then(|x| x.hash_algorithm().copied())
            .unwrap_or_default();

        let route_len = route.len();
        let now = now_timestamp_as_millis_u64();
        let mut hops_data = Vec::with_capacity(route.len() + 1);

        for r in route {
            hops_data.push(PaymentHopData {
                amount: r.amount_received,
                next_hop: Some(r.target),
                hash_algorithm,
                expiry: now + r.incoming_tlc_expiry,
                funding_tx_hash: r.channel_outpoint.tx_hash().into(),
                payment_preimage: None,
                custom_records: None,
            });
        }
        hops_data.push(PaymentHopData {
            amount: payment_data.amount,
            next_hop: None,
            hash_algorithm,
            expiry: now + payment_data.final_tlc_expiry_delta,
            funding_tx_hash: Default::default(),
            payment_preimage: payment_data.preimage,
            custom_records: payment_data.custom_records.clone(),
        });
        // assert there is no duplicate node in the route
        assert_eq!(
            hops_data
                .iter()
                .filter_map(|x| x.next_hop)
                .collect::<HashSet<_>>()
                .len(),
            route_len
        );
        hops_data
    }

    // A helper function to evaluate whether an edge should be added to the heap of nodes to visit.
    // We will check the accumulated probability of this edge to be a successful payment, and evaluate
    // the distance from the source node to the final payee. If the distance is shorter than the current
    // distance, we will update the distance and add the node to the heap.
    // This should be called after some sanity checks on the edge, e.g. the amount to send
    // is less than the capacity and the expiry is less than the limit.
    #[allow(clippy::too_many_arguments)]
    fn eval_and_update(
        &self,
        // The channel outpoint of the edge.
        channel_outpoint: &OutPoint,
        // The capacity of the channel.
        channel_capacity: u128,
        // The source node of the edge.
        from: Pubkey,
        // The target node of the edge.
        target: Pubkey,
        // The amount that the source node will send to the target node.
        next_hop_received_amount: u128,
        // The amount that the source node will receive from forwarding `amount_to_send` to the target.
        fee: u128,
        // The TLC expiry for the TLC that the target node will receive.
        incoming_tlc_expiry: u64,
        // The difference in TLC expiry between the TLC that the source node will receive
        // and the TLC that the target node will receive.
        tlc_expiry_delta: u64,
        // The probability of a successful payment from current target to the final payee.
        cur_probability: f64,
        // The weight accumulated from the payment path from current target to the final payee.
        cur_weight: u128,
        // The distances from nodes to the final payee.
        distances: &mut HashMap<Pubkey, NodeHeapElement>,
        // The priority queue of nodes to be visited (sorted by distance and probability).
        nodes_heap: &mut NodeHeap,
    ) {
        let probability = cur_probability
            * self.history.eval_probability(
                from,
                target,
                channel_outpoint,
                next_hop_received_amount,
                channel_capacity,
            );

        debug!(
            "probability: {} for channel_outpoint: {:?} from: {:?} => to: {:?}",
            probability, channel_outpoint, from, target
        );
        if probability < DEFAULT_MIN_PROBABILITY {
            debug!("probability is too low: {:?}", probability);
            return;
        }
        let agg_weight = self.edge_weight(next_hop_received_amount, fee, tlc_expiry_delta);
        let weight = cur_weight + agg_weight;
        let distance = self.calculate_distance_based_probability(probability, weight);

        if let Some(node) = distances.get(&from) {
            if distance >= node.distance {
                return;
            }
        }
        let total_amount = next_hop_received_amount + fee;
        let total_tlc_expiry = incoming_tlc_expiry + tlc_expiry_delta;

        let node = NodeHeapElement {
            node_id: from,
            weight,
            distance,
            amount_to_send: total_amount,
            incoming_tlc_expiry: total_tlc_expiry,
            fee_charged: fee,
            probability,
            next_hop: Some(RouterHop {
                target,
                channel_outpoint: channel_outpoint.clone(),
                // Here we need to use the amount accumulated so far (i.e. with the fees in current hop)
                // because the fee here is for the receiving node to forward the amount to the next node.
                // So the total amount in AddTlc packet should include the fee.
                amount_received: next_hop_received_amount,
                // We need to use cur_hop.incoming_tlc_expiry instead of incoming_tlc_expiry here
                // because we need the expiry for the AddTlc packet sent from source to target.
                // cur_hop.incoming_tlc_expiry is the expiry time for the TLC that is going to be received by the target,
                // while incoming_tlc_expiry is the expiry time for the TLC that is going to be received by the source.
                incoming_tlc_expiry,
            }),
        };
        distances.insert(node.node_id, node.clone());
        nodes_heap.push_or_fix(node);
    }

    // the algorithm works from target-to-source to find the shortest path
    #[allow(clippy::too_many_arguments)]
    pub fn find_path(
        &self,
        source: Pubkey,
        target: Pubkey,
        amount: u128,
        max_fee_amount: Option<u128>,
        udt_type_script: Option<Script>,
        final_tlc_expiry_delta: u64,
        tlc_expiry_limit: u64,
        allow_self: bool,
        hop_hints: &[HopHint],
    ) -> Result<Vec<RouterHop>, PathFindError> {
        let started_time = std::time::Instant::now();
        let nodes_len = self.nodes.len();
        let route_to_self = source == target;

        let mut result = vec![];
        let mut nodes_visited = 0;
        let mut edges_expanded = 0;
        let mut nodes_heap = NodeHeap::new(nodes_len);
        let mut distances = HashMap::<Pubkey, NodeHeapElement>::new();

        if amount == 0 {
            return Err(PathFindError::Amount(
                "amount must be greater than 0".to_string(),
            ));
        }

        if source == target && !allow_self {
            return Err(PathFindError::PathFind(
                "allow_self_payment is not enable, can not pay self".to_string(),
            ));
        }

        let mut target = target;
        let mut expiry = final_tlc_expiry_delta;
        let mut amount = amount;
        let mut last_edge = None;

        if route_to_self {
            let (edge, new_target, expiry_delta, fee) = self.adjust_target_for_route_self(
                source,
                amount,
                final_tlc_expiry_delta,
                &udt_type_script,
                tlc_expiry_limit,
            )?;
            target = new_target;
            expiry += expiry_delta;
            amount += fee;
            last_edge = Some(edge);
        } else {
            // The calculation of probability and distance requires a capacity of the channel.
            // We don't know the capacity of the channels in the hop hints. We just assume that the capacity
            // of these channels is sufficiently large.
            let sufficiently_large_capacity = u128::MAX;

            // hop hint only referring to private channels for sender node,
            // if we get public channel information for this hophint, we just ignore this hophint
            let filtered_hints = hop_hints.iter().filter(|hint| {
                match self.get_outbound_channel_info_and_update(&hint.channel_outpoint, hint.pubkey)
                {
                    (Some(channel_info), Some(channel_update)) => {
                        channel_info.udt_type_script == udt_type_script && !channel_update.enabled
                    }
                    _ => true,
                }
            });

            for hint in filtered_hints {
                // Say we have a payment path A -- channel 1 --> B -- channel 2 --> C.
                // For now, all the fees that B will receive are calculated based on the fee rate B sets in channel 1.
                // We didn't use the outbound fees for B in channel 2 at all. This is different from lnd,
                // which calculates both the inbound fees in channel 1 and the outbound fees in channel 2.
                // For now, we set the fees to be 0. We may need to change this in the future.
                let fee =
                    calculate_tlc_forward_fee(amount, hint.fee_rate as u128).map_err(|err| {
                        PathFindError::PathFind(format!(
                            "calculate_tlc_forward_fee error: {:?}",
                            err
                        ))
                    })?;
                self.eval_and_update(
                    &hint.channel_outpoint,
                    sufficiently_large_capacity,
                    hint.pubkey,
                    target,
                    amount,
                    fee,
                    expiry,
                    hint.tlc_expiry_delta,
                    1.0,
                    0,
                    &mut distances,
                    &mut nodes_heap,
                );
            }
        }
        assert_ne!(source, target);

        // initialize the target node
        nodes_heap.push(NodeHeapElement {
            node_id: target,
            weight: 0,
            distance: 0,
            amount_to_send: amount,
            fee_charged: 0,
            probability: 1.0,
            next_hop: None,
            incoming_tlc_expiry: expiry,
        });

        while let Some(cur_hop) = nodes_heap.pop() {
            nodes_visited += 1;

            for (from, to, channel_info, channel_update) in self.get_node_inbounds(cur_hop.node_id)
            {
                let is_initial = from == source;

                assert_eq!(to, cur_hop.node_id);
                if &udt_type_script != channel_info.udt_type_script() {
                    continue;
                }

                if let Some(last_edge) = &last_edge {
                    if &last_edge.channel_outpoint == channel_info.out_point() {
                        continue;
                    }
                }

                edges_expanded += 1;

                let next_hop_received_amount = cur_hop.amount_to_send;
                let fee = if is_initial {
                    0
                } else {
                    calculate_tlc_forward_fee(
                        next_hop_received_amount,
                        channel_update.fee_rate as u128,
                    )
                    .map_err(|err| {
                        PathFindError::PathFind(format!(
                            "calculate_tlc_forward_fee error: {:?}",
                            err
                        ))
                    })?
                };
                let amount_to_send = next_hop_received_amount + fee;
                let expiry_delta = if is_initial {
                    0
                } else {
                    channel_update.tlc_expiry_delta
                };

                let incoming_tlc_expiry = cur_hop.incoming_tlc_expiry + expiry_delta;
                if !self.check_channel_amount_and_expiry(
                    amount_to_send,
                    channel_info,
                    channel_update,
                    incoming_tlc_expiry,
                    tlc_expiry_limit,
                ) {
                    continue;
                }

                // if the amount to send is greater than the amount we have, skip this edge
                if let Some(max_fee_amount) = max_fee_amount {
                    if amount_to_send > amount + max_fee_amount {
                        debug!(
                            "amount_to_send: {:?} is greater than sum_amount sum_amount: {:?}",
                            amount_to_send,
                            amount + max_fee_amount
                        );
                        continue;
                    }
                }

                self.eval_and_update(
                    channel_info.out_point(),
                    channel_info.capacity(),
                    from,
                    to,
                    next_hop_received_amount,
                    fee,
                    cur_hop.incoming_tlc_expiry,
                    expiry_delta,
                    cur_hop.probability,
                    cur_hop.weight,
                    &mut distances,
                    &mut nodes_heap,
                );
            }
        }

        let mut current = source;
        while let Some(elem) = distances.remove(&current) {
            let edge = elem.next_hop.expect("next_hop is none");
            current = edge.target;
            result.push(edge);
            if current == target {
                break;
            }
        }

        if result.is_empty() || current != target {
            return Err(PathFindError::PathFind("no path found".to_string()));
        }
        if let Some(edge) = last_edge {
            result.push(edge)
        }

        info!(
            "get_route: nodes visited: {}, edges expanded: {}, time: {:?} \nresult: {:?}",
            nodes_visited,
            edges_expanded,
            started_time.elapsed(),
            result
        );
        Ok(result)
    }

    // to resolve the scenario of network with cycle, we use the original `source` node as target,
    // trying to find a new target which has direct channel to `source` node, then the find_path
    // algorithm can work well to assume the network don't contains a cycle.
    // This may makes the result of find_path is not a global optimimized path.
    fn adjust_target_for_route_self(
        &self,
        source: Pubkey,
        amount: u128,
        expiry: u64,
        udt_type_script: &Option<Script>,
        tlc_expiry_limit: u64,
    ) -> Result<(RouterHop, Pubkey, u64, u128), PathFindError> {
        let channels: Vec<_> = self
            .get_node_inbounds(source)
            .filter(|(_, _, channel_info, channel_update)| {
                udt_type_script == channel_info.udt_type_script()
                    && self.check_channel_amount_and_expiry(
                        amount,
                        channel_info,
                        channel_update,
                        channel_update.tlc_expiry_delta,
                        tlc_expiry_limit,
                    )
            })
            .map(|(from, _, channel_info, channel_update)| {
                (
                    from,
                    channel_info.channel_outpoint.clone(),
                    channel_update.tlc_expiry_delta,
                    channel_update.fee_rate,
                    channel_info,
                    channel_update,
                )
            })
            .collect();

        // if there are multiple channels, we will randomly select a channel from the source node for route to self
        // so that the following part of algorithm will always trying to find a path without a cycle in network graph
        if let Some((from, outpoint, tlc_expiry_delta, fee_rate, ..)) =
            channels.choose(&mut thread_rng())
        {
            assert_ne!(source, *from);
            let fee = calculate_tlc_forward_fee(amount, *fee_rate as u128).map_err(|err| {
                PathFindError::PathFind(format!("calculate_tlc_forward_fee error: {:?}", err))
            })?;
            let last_edge = RouterHop {
                target: source,
                channel_outpoint: outpoint.clone(),
                amount_received: amount,
                incoming_tlc_expiry: expiry,
            };
            Ok((last_edge, *from, *tlc_expiry_delta, fee))
        } else {
            return Err(PathFindError::PathFind(
                "no direct channel found for source node".to_string(),
            ));
        }
    }

    fn check_channel_amount_and_expiry(
        &self,
        amount: u128,
        channel_info: &ChannelInfo,
        channel_update: &ChannelUpdateInfo,
        incoming_tlc_expiry: u64,
        tlc_expiry_limit: u64,
    ) -> bool {
        if amount > channel_info.capacity() {
            return false;
        }
        // We should use amount_to_send because that is the amount to be sent over the channel.
        if amount < channel_update.tlc_minimum_value {
            return false;
        }

        // If we already know the balance of the channel, check if we can send the amount.
        if let Some(balance) = channel_update.outbound_liquidity {
            if amount > balance {
                return false;
            }
        }

        if incoming_tlc_expiry > tlc_expiry_limit {
            return false;
        }
        true
    }

    fn edge_weight(&self, amount: u128, fee: u128, htlc_expiry_delta: u64) -> u128 {
        let risk_factor: u128 = 15;
        let time_lock_penalty = amount * htlc_expiry_delta as u128 * (risk_factor / 1000000000);
        fee + time_lock_penalty
    }

    fn calculate_distance_based_probability(&self, probability: f64, weight: u128) -> u128 {
        assert!(probability > 0.0);
        // FIXME: set this to configurable parameters
        let weight = weight as f64;
        let time_pref = 0.5_f64;
        let default_attempt_cost = 0.1_f64;
        let penalty = default_attempt_cost * (1.0 / (0.5 - time_pref / 2.0) - 1.0);
        weight as u128 + (penalty / probability) as u128
    }

    // This function is used to build the path from the specified path
    // if there are multiple channels between the same two nodes and channel is not specified,
    // we still try to select the best channel based on the channel's capacity and fee rate,
    // there difference is that we don't need to use a aggregated distance which is used
    // in the path finding algorithm, because we assume all the nodes in the path are
    // already selected, and we only need to find the best channel for each hop.
    pub(crate) fn build_path(
        &self,
        source: Pubkey,
        command: BuildRouterCommand,
    ) -> Result<Vec<RouterHop>, PathFindError> {
        let BuildRouterCommand {
            hops_info: mut router_hops,
            amount,
            final_tlc_expiry_delta,
            udt_type_script,
        } = command;
        router_hops.reverse();

        let mut path = vec![];
        // If not set, the minimum routable amount `1` is used
        let mut agg_amount = amount.unwrap_or(1);
        if agg_amount == 0 {
            return Err(PathFindError::Amount(
                "amount must be greater than 0".to_string(),
            ));
        }

        let mut agg_tlc_expiry = final_tlc_expiry_delta.unwrap_or(DEFAULT_TLC_EXPIRY_DELTA);
        for (idx, cur_hop) in router_hops.iter().enumerate() {
            let prev_hop_pubkey = router_hops.get(idx + 1).map(|h| h.pubkey).unwrap_or(source);

            let mut found = None;
            for (from, to, channel_info, channel_update) in self.get_node_inbounds(cur_hop.pubkey) {
                if from != prev_hop_pubkey {
                    continue;
                }
                if &udt_type_script != channel_info.udt_type_script() {
                    continue;
                }

                // if specified channel outpoint is not empty, we will only use the specified channel
                let channel_outpoint = channel_info.out_point().clone();
                if cur_hop
                    .channel_outpoint
                    .clone()
                    .unwrap_or(channel_outpoint.clone())
                    != channel_outpoint
                {
                    continue;
                }

                let mut amount_to_send = agg_amount;
                let is_initial = from == source;
                let fee = if is_initial {
                    0
                } else {
                    calculate_tlc_forward_fee(amount_to_send, channel_update.fee_rate as u128)
                        .map_err(|err| {
                            PathFindError::PathFind(format!(
                                "calculate_tlc_forward_fee error: {:?}",
                                err
                            ))
                        })?
                };
                amount_to_send += fee;
                if amount_to_send > channel_info.capacity() {
                    debug!(
                        "current_amount: {} > channel_info.capacity {}",
                        amount_to_send,
                        channel_info.capacity()
                    );
                    continue;
                }
                if let Some(balance) = channel_update.outbound_liquidity {
                    if amount_to_send > balance {
                        continue;
                    }
                }

                let expiry_delta = if is_initial {
                    0
                } else {
                    channel_update.tlc_expiry_delta
                };

                let current_incoming_tlc_expiry = agg_tlc_expiry + expiry_delta;
                let probability = self.history.eval_probability(
                    from,
                    to,
                    &channel_outpoint,
                    amount_to_send,
                    channel_info.capacity(),
                );
                let weight = self.edge_weight(amount_to_send, fee, current_incoming_tlc_expiry);
                let distance = self.calculate_distance_based_probability(probability, weight);

                if let Some((old_distance, _fee, _edge)) = &found {
                    if distance >= *old_distance {
                        continue;
                    }
                }
                found = Some((
                    distance,
                    fee,
                    RouterHop {
                        target: to,
                        channel_outpoint: channel_outpoint.clone(),
                        amount_received: agg_amount,
                        incoming_tlc_expiry: agg_tlc_expiry,
                    },
                ));
            }
            if let Some((_, fee, edge)) = found {
                agg_tlc_expiry += edge.incoming_tlc_expiry;
                agg_amount = edge.amount_received + fee;
                path.push(edge.clone());
            } else {
                return Err(PathFindError::PathFind("no path found".to_string()));
            }
        }
        path.reverse();
        Ok(path)
    }
}

pub trait NetworkGraphStateStore {
    fn get_payment_session(&self, payment_hash: Hash256) -> Option<PaymentSession>;
    fn insert_payment_session(&self, session: PaymentSession);
    fn insert_payment_history_result(
        &mut self,
        channel_outpoint: OutPoint,
        direction: Direction,
        result: TimedResult,
    );
    fn get_payment_history_results(&self) -> Vec<(OutPoint, Direction, TimedResult)>;
}

/// The status of a payment, will update as the payment progresses.
#[derive(Clone, Debug, PartialEq, Serialize, Deserialize)]
pub enum PaymentSessionStatus {
    /// initial status, payment session is created, no HTLC is sent
    Created,
    /// the first hop AddTlc is sent successfully and waiting for the response
    Inflight,
    /// related HTLC is successfully settled
    Success,
    /// related HTLC is failed
    Failed,
}

/// The node and channel information in a payment route hop
#[serde_as]
#[derive(Clone, Debug, Serialize, Deserialize)]
pub struct SessionRouteNode {
    /// the public key of the node
    pub pubkey: Pubkey,
    /// the amount for this hop
    pub amount: u128,
    /// the channel outpoint for this hop
    #[serde_as(as = "EntityHex")]
    pub channel_outpoint: OutPoint,
}

/// The router is a list of nodes that the payment will go through.
/// We store in the payment session and then will use it to track the payment history.
/// The router is a list of nodes that the payment will go through.
/// For example:
///    `A(amount, channel) -> B -> C -> D`
/// means A will send `amount` with `channel` to B.
#[derive(Clone, Debug, Serialize, Deserialize, Default)]
pub struct SessionRoute {
    /// the nodes in the route
    pub nodes: Vec<SessionRouteNode>,
}

impl SessionRoute {
    // Create a new route from the source to the target with the given payment hops.
    // The payment hops are the hops that the payment will go through.
    // for a payment route A -> B -> C -> D
    // the `payment_hops` is [B, C, D], which is a convenient way for onion routing.
    // here we need to create a session route with source, which is A -> B -> C -> D
    pub fn new(source: Pubkey, target: Pubkey, payment_hops: &[PaymentHopData]) -> Self {
        let nodes = std::iter::once(source)
            .chain(
                payment_hops
                    .iter()
                    .map(|hop| hop.next_hop.unwrap_or(target)),
            )
            .zip(payment_hops)
            .map(|(pubkey, hop)| SessionRouteNode {
                pubkey,
                channel_outpoint: OutPoint::new(
                    if hop.funding_tx_hash != Hash256::default() {
                        hop.funding_tx_hash.into()
                    } else {
                        Hash256::default().into()
                    },
                    0,
                ),
                amount: hop.amount,
            })
            .collect();
        Self { nodes }
    }

    pub fn fee(&self) -> u128 {
        let first_amount = self.nodes.first().map_or(0, |s| s.amount);
        let last_amount = self.nodes.last().map_or(0, |s| s.amount);
        assert!(first_amount >= last_amount);
        first_amount - last_amount
    }
}

#[serde_as]
#[derive(Clone, Debug, Serialize, Deserialize)]
pub struct PaymentSession {
    pub request: SendPaymentData,
    pub retried_times: u32,
    pub last_error: Option<String>,
    pub try_limit: u32,
    pub status: PaymentSessionStatus,
    pub created_at: u64,
    pub last_updated_at: u64,
    pub route: SessionRoute,
    // Session key for onion packet. Save it for decoding the error packet.
    pub session_key: [u8; 32],
}

impl PaymentSession {
    pub fn new(request: SendPaymentData, try_limit: u32) -> Self {
        let now = now_timestamp_as_millis_u64();
        Self {
            request,
            retried_times: 0,
            last_error: None,
            try_limit,
            status: PaymentSessionStatus::Created,
            created_at: now,
            last_updated_at: now,
            route: SessionRoute::default(),
            session_key: Default::default(),
        }
    }

    pub fn payment_hash(&self) -> Hash256 {
        self.request.payment_hash
    }

    pub fn is_send_payment_with_router(&self) -> bool {
        !self.request.router.is_empty()
    }

    fn set_status(&mut self, status: PaymentSessionStatus) {
        self.status = status;
        self.last_updated_at = now_timestamp_as_millis_u64();
    }

    pub fn set_inflight_status(&mut self) {
        self.set_status(PaymentSessionStatus::Inflight);
    }

    pub fn set_success_status(&mut self) {
        self.set_status(PaymentSessionStatus::Success);
        self.last_error = None;
    }

    pub fn set_failed_status(&mut self, error: &str) {
        self.set_status(PaymentSessionStatus::Failed);
        self.last_error = Some(error.to_string());
    }

    pub fn can_retry(&self) -> bool {
        self.retried_times < self.try_limit
    }

    pub fn fee(&self) -> u128 {
        self.route.fee()
    }

    pub fn hops_public_keys(&self) -> Vec<Pubkey> {
        // Skip the first node, which is the sender.
        self.route.nodes.iter().skip(1).map(|x| x.pubkey).collect()
    }
}

impl From<PaymentSession> for SendPaymentResponse {
    fn from(session: PaymentSession) -> Self {
        let fee = session.fee();
        Self {
            payment_hash: session.request.payment_hash,
            status: session.status,
            failed_error: session.last_error,
            created_at: session.created_at,
            last_updated_at: session.last_updated_at,
            custom_records: session.request.custom_records,
            fee,
            #[cfg(debug_assertions)]
            router: session.route,
        }
    }
}<|MERGE_RESOLUTION|>--- conflicted
+++ resolved
@@ -322,24 +322,15 @@
     Other(String),
 }
 
-<<<<<<< HEAD
-/// A router hop information for a payment, a paymenter router is an array of RouterHop
-/// a router hop generally implies hop `target` will receive `amount_received` with `channel_outpoint` of channel
-=======
 /// A router hop information for a payment, a paymenter router is an array of RouterHop,
 /// a router hop generally implies hop `target` will receive `amount_received` with `channel_outpoint` of channel.
 /// Improper hop hint may make payment fail, for example the specified channel do not have enough capacity.
->>>>>>> 82c65952
 #[serde_as]
 #[derive(Clone, Debug, Eq, PartialEq, Serialize, Deserialize)]
 pub struct RouterHop {
     /// The node that is sending the TLC to the next node.
     pub(crate) target: Pubkey,
-<<<<<<< HEAD
-    /// The channel that is used to send the TLC to this hop.
-=======
     /// The channel of this hop used to receive TLC
->>>>>>> 82c65952
     #[serde_as(as = "EntityHex")]
     pub(crate) channel_outpoint: OutPoint,
     /// The amount that the source node will transfer to the target node.
