--- conflicted
+++ resolved
@@ -739,18 +739,13 @@
                 next_hop,
                 hash_algorithm: hash_algorithm,
                 expiry: current_expiry,
-<<<<<<< HEAD
-                channel_outpoint: next_channel_outpoint,
-                preimage: if is_last { preimage } else { None },
+                payment_preimage: if is_last { preimage } else { None },
                 custom_records: if is_last {
-                    payment_request.custom_records.clone()
+                    payment_data.custom_records.clone()
                 } else {
                     None
                 },
-=======
                 funding_tx_hash,
-                payment_preimage: if is_last { preimage } else { None },
->>>>>>> 66798d11
             });
             current_expiry += expiry_delta;
             current_amount += fee;
@@ -761,14 +756,9 @@
             next_hop: Some(route[0].target),
             hash_algorithm: hash_algorithm,
             expiry: current_expiry,
-<<<<<<< HEAD
-            channel_outpoint: Some(route[0].channel_outpoint.clone()),
-            preimage: None,
+            payment_preimage: None,
             custom_records: None,
-=======
             funding_tx_hash: route[0].channel_outpoint.tx_hash().into(),
-            payment_preimage: None,
->>>>>>> 66798d11
         });
         hops_data.reverse();
         assert_eq!(hops_data.len(), route.len() + 1);
@@ -1203,11 +1193,8 @@
             failed_error: session.last_error,
             created_at: session.created_at,
             last_updated_at: session.last_updated_at,
-<<<<<<< HEAD
             custom_records: session.request.custom_records,
-=======
             fee,
->>>>>>> 66798d11
         }
     }
 }