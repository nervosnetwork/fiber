--- conflicted
+++ resolved
@@ -1,11 +1,7 @@
-use crate::debug_event;
+use crate::fiber::gossip::GossipError;
 #[cfg(debug_assertions)]
 use crate::fiber::network::DebugEvent;
-<<<<<<< HEAD
-use crate::fiber::{gossip::GossipError, serde_utils::U64Hex};
-=======
-use crate::fiber::types::BroadcastMessageWithTimestamp;
->>>>>>> 15bb2c1e
+use crate::{debug_event, fiber::types::BroadcastMessageWithTimestamp};
 use bitflags::bitflags;
 use futures::future::OptionFuture;
 use secp256k1::XOnlyPublicKey;
@@ -62,14 +58,9 @@
     PubNonce, SecNonce,
 };
 use ractor::{
-<<<<<<< HEAD
     async_trait as rasync_trait, call,
     concurrency::{sleep, Duration},
-    Actor, ActorProcessingErr, ActorRef, OutputPort, RpcReplyPort, SpawnErr,
-=======
-    async_trait as rasync_trait, call, concurrency::Duration, Actor, ActorProcessingErr, ActorRef,
-    OutputPort, RpcReplyPort,
->>>>>>> 15bb2c1e
+    Actor, ActorProcessingErr, ActorRef, OutputPort, RpcReplyPort,
 };
 use serde::{Deserialize, Serialize};
 use serde_with::serde_as;
@@ -5692,7 +5683,7 @@
             let channel_outpoint = self.must_get_funding_transaction_outpoint();
             let peer = peer_id.clone();
             // We will spawn a new task to query peer's information about the channel.
-            ractor::concurrency::tokio_primatives::spawn(async move {
+            ractor::concurrency::tokio_primitives::spawn(async move {
                 // It is possible that while we are querying the peer for the channel update message,
                 // the peer has not yet generated the message (because it is still waiting for the
                 // funding transaction to be confirmed). In this case, we should retry the query.
