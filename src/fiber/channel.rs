use bitflags::bitflags;
use ckb_jsonrpc_types::BlockNumber;
use futures::future::OptionFuture;
use secp256k1::XOnlyPublicKey;
use tracing::{debug, error, info, trace, warn};

use crate::fiber::serde_utils::U64Hex;
use crate::{
    fiber::{
        fee::calculate_tlc_forward_fee,
        network::{get_chain_hash, SendOnionPacketCommand},
        serde_utils::PubNonceAsBytes,
        types::{ChannelUpdate, PeeledPaymentOnionPacket, TlcErr, TlcErrPacket, TlcErrorCode},
    },
    invoice::{CkbInvoice, CkbInvoiceStatus, InvoiceStore},
    now_timestamp_as_millis_u64,
};
use ckb_hash::{blake2b_256, new_blake2b};
use ckb_sdk::{Since, SinceType};
use ckb_types::{
    core::{
        Capacity, CapacityError, EpochNumberWithFraction, FeeRate, TransactionBuilder,
        TransactionView,
    },
    packed::{Bytes, CellInput, CellOutput, OutPoint, Script, Transaction},
    prelude::{AsTransactionBuilder, IntoTransactionView, Pack, Unpack},
};

use molecule::prelude::{Builder, Entity};
use musig2::{
    aggregate_partial_signatures,
    errors::{SigningError, VerifyError},
    secp::Point,
    sign_partial, verify_partial, AggNonce, CompactSignature, KeyAggContext, PartialSignature,
    PubNonce, SecNonce,
};
use ractor::{
    async_trait as rasync_trait, call, concurrency::Duration, Actor, ActorProcessingErr, ActorRef,
    OutputPort, RpcReplyPort, SpawnErr,
};

use serde::{Deserialize, Serialize};
use serde_with::serde_as;
use tentacle::secio::PeerId;
use thiserror::Error;
use tokio::sync::oneshot;

use std::{
    borrow::Borrow,
    collections::BTreeMap,
    fmt::Debug,
    sync::Arc,
    time::{SystemTime, UNIX_EPOCH},
};

use crate::{
    ckb::{
        contracts::{get_cell_deps, get_script_by_contract, Contract},
        FundingRequest,
    },
    fiber::{
        fee::{calculate_commitment_tx_fee, shutdown_tx_size},
        network::sign_network_message,
        types::{AnnouncementSignatures, Shutdown},
    },
    NetworkServiceEvent,
};

use super::{
    config::{DEFAULT_MIN_SHUTDOWN_FEE, MAX_PAYMENT_TLC_EXPIRY_LIMIT, MIN_TLC_EXPIRY_DELTA},
    fee::calculate_shutdown_tx_fee,
    hash_algorithm::HashAlgorithm,
    key::blake2b_hash_with_salt,
    network::FiberMessageWithPeerId,
    serde_utils::EntityHex,
    types::{
        AcceptChannel, AddTlc, ChannelAnnouncement, ChannelReady, ClosingSigned, CommitmentSigned,
        EcdsaSignature, FiberChannelMessage, FiberMessage, Hash256, OpenChannel,
        PaymentOnionPacket, Privkey, Pubkey, ReestablishChannel, RemoveTlc, RemoveTlcFulfill,
        RemoveTlcReason, RevokeAndAck, TxCollaborationMsg, TxComplete, TxUpdate, NO_SHARED_SECRET,
    },
    NetworkActorCommand, NetworkActorEvent, NetworkActorMessage, ASSUME_NETWORK_ACTOR_ALIVE,
};

// - `empty_witness_args`: 16 bytes, fixed to 0x10000000100000001000000010000000, for compatibility with the xudt
// - `pubkey`: 32 bytes, x only aggregated public key
// - `signature`: 64 bytes, aggregated signature
pub const FUNDING_CELL_WITNESS_LEN: usize = 16 + 32 + 64;
// Some part of the code liberally gets previous commitment number, which is
// the current commitment number minus 1. We deliberately set initial commitment number to 1,
// so that we can get previous commitment point/number without checking if the channel
// is funded or not.
pub const INITIAL_COMMITMENT_NUMBER: u64 = 0;

// The channel is disabled, and no more tlcs can be added to the channel.
pub const CHANNEL_DISABLED_FLAG: u32 = 1;

const AUTO_SETDOWN_TLC_INTERVAL: Duration = Duration::from_secs(2);

#[derive(Debug)]
pub enum ChannelActorMessage {
    /// Command are the messages that are sent to the channel actor to perform some action.
    /// It is normally generated from a user request.
    Command(ChannelCommand),
    /// Some system events associated to a channel, such as the funding transaction confirmed.
    Event(ChannelEvent),
    /// PeerMessage are the messages sent from the peer.
    PeerMessage(FiberChannelMessage),
}

#[derive(Debug, Serialize, Deserialize)]
pub struct AddTlcResponse {
    pub tlc_id: u64,
}

#[derive(Clone)]
pub struct TlcNotification {
    pub channel_id: Hash256,
    pub tlc: AddTlcInfo,
    pub script: Script,
}

#[derive(Debug)]
pub enum ChannelCommand {
    TxCollaborationCommand(TxCollaborationCommand),
    // TODO: maybe we should automatically send commitment_signed message after receiving
    // tx_complete event.
    CommitmentSigned(),
    AddTlc(
        AddTlcCommand,
        RpcReplyPort<Result<AddTlcResponse, TlcErrPacket>>,
    ),
    RemoveTlc(RemoveTlcCommand, RpcReplyPort<Result<(), String>>),
    Shutdown(ShutdownCommand, RpcReplyPort<Result<(), String>>),
    Update(UpdateCommand, RpcReplyPort<Result<(), String>>),
}

#[derive(Debug)]
pub enum TxCollaborationCommand {
    TxUpdate(TxUpdateCommand),
    TxComplete(),
}

#[derive(Debug, Clone)]
pub struct AddTlcCommand {
    pub amount: u128,
    pub payment_hash: Hash256,
    pub expiry: u64,
    pub hash_algorithm: HashAlgorithm,
    /// Onion packet for the next node
    pub onion_packet: Option<PaymentOnionPacket>,
    /// Shared secret used in forwarding.
    ///
    /// Save it for outbound (offered) TLC to backward errors.
    /// Use all zeros when no shared secrets are available.
    pub shared_secret: [u8; 32],
    pub previous_tlc: Option<(Hash256, u64)>,
}

#[derive(Debug)]
pub struct RemoveTlcCommand {
    pub id: u64,
    pub reason: RemoveTlcReason,
}

#[derive(Debug)]
pub struct ShutdownCommand {
    pub close_script: Script,
    pub fee_rate: FeeRate,
    pub force: bool,
}

#[derive(Debug)]
pub struct UpdateCommand {
    pub enabled: Option<bool>,
    pub tlc_expiry_delta: Option<u64>,
    pub tlc_minimum_value: Option<u128>,
    pub tlc_maximum_value: Option<u128>,
    pub tlc_fee_proportional_millionths: Option<u128>,
}

#[derive(Debug)]
pub struct ChannelCommandWithId {
    pub channel_id: Hash256,
    pub command: ChannelCommand,
}

pub const DEFAULT_FEE_RATE: u64 = 1_000;
pub const DEFAULT_COMMITMENT_FEE_RATE: u64 = 1_000;
// The default commitment delay is 6 epochs = 24 hours.
pub const DEFAULT_COMMITMENT_DELAY_EPOCHS: u64 = 6;
// The min commitment delay is 1 epoch = 4 hours.
pub const MIN_COMMITMENT_DELAY_EPOCHS: u64 = 1;
// The max commitment delay is 84 epochs = 14 days.
pub const MAX_COMMITMENT_DELAY_EPOCHS: u64 = 84;
pub const DEFAULT_MAX_TLC_VALUE_IN_FLIGHT: u128 = u128::MAX;
pub const DEFAULT_MAX_TLC_NUMBER_IN_FLIGHT: u64 = 30;
pub const SYS_MAX_TLC_NUMBER_IN_FLIGHT: u64 = 253;
pub const DEFAULT_MIN_TLC_VALUE: u128 = 0;

#[derive(Debug)]
pub struct TxUpdateCommand {
    pub transaction: Transaction,
}

pub struct OpenChannelParameter {
    pub funding_amount: u128,
    pub seed: [u8; 32],
    pub public_channel_info: Option<PublicChannelInfo>,
    pub funding_udt_type_script: Option<Script>,
    pub shutdown_script: Script,
    pub channel_id_sender: oneshot::Sender<Hash256>,
    pub commitment_fee_rate: Option<u64>,
    pub commitment_delay_epoch: Option<EpochNumberWithFraction>,
    pub funding_fee_rate: Option<u64>,
    pub max_tlc_value_in_flight: Option<u128>,
    pub max_tlc_number_in_flight: Option<u64>,
}

pub struct AcceptChannelParameter {
    pub funding_amount: u128,
    pub reserved_ckb_amount: u64,
    pub public_channel_info: Option<PublicChannelInfo>,
    pub seed: [u8; 32],
    pub open_channel: OpenChannel,
    pub shutdown_script: Script,
    pub channel_id_sender: Option<oneshot::Sender<Hash256>>,
}

pub enum ChannelInitializationParameter {
    /// To open a new channel to another peer, the funding amount,
    /// the temporary channel id a unique channel seed to generate
    /// channel secrets must be given.
    OpenChannel(OpenChannelParameter),
    /// To accept a new channel from another peer, the funding amount,
    /// a unique channel seed to generate unique channel id,
    /// original OpenChannel message and an oneshot
    /// channel to receive the new channel ID must be given.
    AcceptChannel(AcceptChannelParameter),
    /// Reestablish a channel with given channel id.
    ReestablishChannel(Hash256),
}

#[derive(Clone)]
pub struct ChannelSubscribers {
    pub pending_received_tlcs_subscribers: Arc<OutputPort<TlcNotification>>,
    pub settled_tlcs_subscribers: Arc<OutputPort<TlcNotification>>,
}

impl Default for ChannelSubscribers {
    fn default() -> Self {
        Self {
            pending_received_tlcs_subscribers: Arc::new(OutputPort::default()),
            settled_tlcs_subscribers: Arc::new(OutputPort::default()),
        }
    }
}

pub struct ChannelActor<S> {
    local_pubkey: Pubkey,
    remote_pubkey: Pubkey,
    network: ActorRef<NetworkActorMessage>,
    store: S,
    subscribers: ChannelSubscribers,
}

impl<S> ChannelActor<S>
where
    S: InvoiceStore,
{
    pub fn new(
        local_pubkey: Pubkey,
        remote_pubkey: Pubkey,
        network: ActorRef<NetworkActorMessage>,
        store: S,
        subscribers: ChannelSubscribers,
    ) -> Self {
        Self {
            local_pubkey,
            remote_pubkey,
            network,
            store,
            subscribers,
        }
    }

    pub fn get_local_pubkey(&self) -> Pubkey {
        self.local_pubkey
    }

    pub fn get_remote_pubkey(&self) -> Pubkey {
        self.remote_pubkey
    }

    pub fn get_remote_peer_id(&self) -> PeerId {
        self.remote_pubkey.tentacle_peer_id()
    }

    pub async fn handle_peer_message(
        &self,
        myself: &ActorRef<ChannelActorMessage>,
        state: &mut ChannelActorState,
        message: FiberChannelMessage,
    ) -> Result<(), ProcessingChannelError> {
        if state.reestablishing {
            match message {
                FiberChannelMessage::ReestablishChannel(ref reestablish_channel) => {
                    state.handle_reestablish_channel_message(reestablish_channel, &self.network)?;
                }
                _ => {
                    debug!("Ignoring message while reestablishing: {:?}", message);
                }
            }
            return Ok(());
        }

        match message {
            FiberChannelMessage::AnnouncementSignatures(announcement_signatures) => {
                if !state.is_public() {
                    return Err(ProcessingChannelError::InvalidState(
                        "Received AnnouncementSignatures message, but the channel is not public"
                            .to_string(),
                    ));
                }
                match state.state {
                    ChannelState::ChannelReady() => {}
                    ChannelState::AwaitingChannelReady(flags)
                        if flags.contains(AwaitingChannelReadyFlags::CHANNEL_READY) => {}
                    _ => {
                        return Err(ProcessingChannelError::InvalidState(format!(
                                "Received unexpected AnnouncementSignatures message in state {:?}, expecting state AwaitingChannelReady::CHANNEL_READY or ChannelReady",
                                state.state
                            )));
                    }
                }

                // TODO: check announcement_signatures validity here.
                let AnnouncementSignatures {
                    node_signature,
                    partial_signature,
                    ..
                } = announcement_signatures;
                state.update_remote_channel_announcement_signature(
                    node_signature,
                    partial_signature,
                );
                state.maybe_public_channel_is_ready(&self.network).await;
                Ok(())
            }
            FiberChannelMessage::AcceptChannel(accept_channel) => {
                state.handle_accept_channel_message(accept_channel)?;
                let old_id = state.get_id();
                state.fill_in_channel_id();
                self.network
                    .send_message(NetworkActorMessage::new_event(
                        NetworkActorEvent::ChannelAccepted(
                            state.get_remote_peer_id(),
                            state.get_id(),
                            old_id,
                            state.to_local_amount,
                            state.to_remote_amount,
                            state.get_funding_lock_script(),
                            state.funding_udt_type_script.clone(),
                            state.local_reserved_ckb_amount,
                            state.remote_reserved_ckb_amount,
                            state.funding_fee_rate,
                        ),
                    ))
                    .expect(ASSUME_NETWORK_ACTOR_ALIVE);
                Ok(())
            }
            FiberChannelMessage::TxUpdate(tx) => {
                state.handle_tx_collaboration_msg(TxCollaborationMsg::TxUpdate(tx), &self.network)
            }
            FiberChannelMessage::TxComplete(tx) => {
                state.handle_tx_collaboration_msg(
                    TxCollaborationMsg::TxComplete(tx),
                    &self.network,
                )?;
                if let ChannelState::CollaboratingFundingTx(flags) = state.state {
                    if flags.contains(CollaboratingFundingTxFlags::COLLABRATION_COMPLETED) {
                        self.handle_commitment_signed_command(state)?;
                    }
                }
                Ok(())
            }
            FiberChannelMessage::CommitmentSigned(commitment_signed) => {
                self.handle_commitment_signed_peer_message(myself, state, commitment_signed)
                    .await
            }
            FiberChannelMessage::TxSignatures(tx_signatures) => {
                // We're the one who sent tx_signature first, and we received a tx_signature message.
                // This means that the tx_signature procedure is now completed. Just change state,
                // and exit.
                if state.should_local_send_tx_signatures_first() {
                    let new_witnesses: Vec<_> = tx_signatures
                        .witnesses
                        .into_iter()
                        .map(|x| x.pack())
                        .collect();
                    debug!(
                        "Updating funding tx witnesses of {:?} to {:?}",
                        state.must_get_funding_transaction().calc_tx_hash(),
                        new_witnesses.iter().map(|x| hex::encode(x.as_slice()))
                    );
                    state.funding_tx = Some(
                        state
                            .must_get_funding_transaction()
                            .as_advanced_builder()
                            .set_witnesses(new_witnesses)
                            .build()
                            .data(),
                    );
                    self.network
                        .send_message(NetworkActorMessage::new_event(
                            NetworkActorEvent::FundingTransactionPending(
                                state.must_get_funding_transaction().clone(),
                                state.must_get_funding_transaction_outpoint(),
                                state.get_id(),
                            ),
                        ))
                        .expect(ASSUME_NETWORK_ACTOR_ALIVE);

                    state.update_state(ChannelState::AwaitingChannelReady(
                        AwaitingChannelReadyFlags::empty(),
                    ));
                    return Ok(());
                };

                state.handle_tx_signatures(&self.network, Some(tx_signatures.witnesses))?;
                Ok(())
            }
            FiberChannelMessage::RevokeAndAck(revoke_and_ack) => {
                state.handle_revoke_and_ack_peer_message(&self.network, revoke_and_ack)?;
                Ok(())
            }
            FiberChannelMessage::ChannelReady(_channel_ready) => {
                let flags = match state.state {
                    ChannelState::AwaitingTxSignatures(flags) => {
                        if flags.contains(AwaitingTxSignaturesFlags::TX_SIGNATURES_SENT) {
                            AwaitingChannelReadyFlags::empty()
                        } else {
                            return Err(ProcessingChannelError::InvalidState(format!(
                                "received ChannelReady message, but we're not ready for ChannelReady, state is currently {:?}",
                                state.state
                            )));
                        }
                    }
                    ChannelState::AwaitingChannelReady(flags) => flags,
                    _ => {
                        return Err(ProcessingChannelError::InvalidState(format!(
                            "received ChannelReady message, but we're not ready for ChannelReady, state is currently {:?}", state.state
                        )));
                    }
                };
                let flags = flags | AwaitingChannelReadyFlags::THEIR_CHANNEL_READY;
                state.update_state(ChannelState::AwaitingChannelReady(flags));
                state.maybe_channel_is_ready(&self.network).await;
                Ok(())
            }
            FiberChannelMessage::AddTlc(add_tlc) => {
                self.handle_add_tlc_peer_message(state, add_tlc)
            }
            FiberChannelMessage::RemoveTlc(remove_tlc) => {
                self.handle_remove_tlc_peer_message(state, remove_tlc)
            }
            FiberChannelMessage::Shutdown(shutdown) => {
                let flags = match state.state {
                    ChannelState::ChannelReady() => ShuttingDownFlags::empty(),
                    ChannelState::ShuttingDown(flags)
                        if flags.contains(ShuttingDownFlags::THEIR_SHUTDOWN_SENT) =>
                    {
                        return Err(ProcessingChannelError::InvalidParameter(
                            "Received Shutdown message, but we're already in ShuttingDown state"
                                .to_string(),
                        ));
                    }
                    ChannelState::ShuttingDown(flags) => flags,
                    _ => {
                        return Err(ProcessingChannelError::InvalidState(format!(
                            "received Shutdown message, but we're not ready for Shutdown, state is currently {:?}",
                            state.state
                        )));
                    }
                };
                let shutdown_info = ShutdownInfo {
                    close_script: shutdown.close_script,
                    fee_rate: shutdown.fee_rate.as_u64(),
                    signature: None,
                };
                state.remote_shutdown_info = Some(shutdown_info);

                let mut flags = flags | ShuttingDownFlags::THEIR_SHUTDOWN_SENT;

                // Only automatically reply shutdown if only their shutdown message is sent.
                // If we are in a state other than only their shutdown is sent,
                // e.g. our shutdown message is also sent, or we are trying to force shutdown,
                // we should not reply.
                let should_we_reply_shutdown =
                    matches!(flags, ShuttingDownFlags::THEIR_SHUTDOWN_SENT);

                if state.check_valid_to_auto_accept_shutdown() && should_we_reply_shutdown {
                    let close_script = state.get_local_shutdown_script();
                    self.network
                        .send_message(NetworkActorMessage::new_command(
                            NetworkActorCommand::SendFiberMessage(FiberMessageWithPeerId::new(
                                state.get_remote_peer_id(),
                                FiberMessage::shutdown(Shutdown {
                                    channel_id: state.get_id(),
                                    close_script: close_script.clone(),
                                    fee_rate: FeeRate::from_u64(0),
                                }),
                            )),
                        ))
                        .expect(ASSUME_NETWORK_ACTOR_ALIVE);
                    let shutdown_info = ShutdownInfo {
                        close_script,
                        fee_rate: 0,
                        signature: None,
                    };
                    state.local_shutdown_info = Some(shutdown_info);
                    flags |= ShuttingDownFlags::OUR_SHUTDOWN_SENT;
                    debug!("Auto accept shutdown ...");
                }
                state.update_state(ChannelState::ShuttingDown(flags));
                state.maybe_transition_to_shutdown(&self.network)?;
                Ok(())
            }
            FiberChannelMessage::ClosingSigned(closing) => {
                let ClosingSigned {
                    partial_signature,
                    channel_id,
                } = closing;

                if channel_id != state.get_id() {
                    return Err(ProcessingChannelError::InvalidParameter(
                        "Channel id mismatch".to_string(),
                    ));
                }

                // Note that we don't check the validity of the signature here.
                // we will check the validity when we're about to build the shutdown tx.
                // This may be or may not be a problem.
                // We do this to simplify the handling of the message.
                // We may change this in the future.
                // We also didn't check the state here.
                if let Some(shutdown_info) = state.remote_shutdown_info.as_mut() {
                    shutdown_info.signature = Some(partial_signature);
                }

                state.maybe_transition_to_shutdown(&self.network)?;
                Ok(())
            }
            FiberChannelMessage::ReestablishChannel(ref reestablish_channel) => {
                state.handle_reestablish_channel_message(reestablish_channel, &self.network)?;
                Ok(())
            }
            FiberChannelMessage::TxAbort(_)
            | FiberChannelMessage::TxInitRBF(_)
            | FiberChannelMessage::TxAckRBF(_) => {
                warn!("Received unsupported message: {:?}", &message);
                Ok(())
            }
        }
    }

    async fn get_tlc_detail_error(
        &self,
        state: &mut ChannelActorState,
        error: &ProcessingChannelError,
    ) -> TlcErr {
        let error_code = match error {
            ProcessingChannelError::PeelingOnionPacketError(_) => TlcErrorCode::InvalidOnionPayload,
            ProcessingChannelError::TlcForwardFeeIsTooLow => TlcErrorCode::FeeInsufficient,
            ProcessingChannelError::TlcExpirySoon => TlcErrorCode::ExpiryTooSoon,
            ProcessingChannelError::TlcExpiryTooFar => TlcErrorCode::ExpiryTooFar,
            ProcessingChannelError::FinalInvoiceInvalid(status) => match status {
                CkbInvoiceStatus::Expired => TlcErrorCode::InvoiceExpired,
                CkbInvoiceStatus::Cancelled => TlcErrorCode::InvoiceCancelled,
                _ => TlcErrorCode::IncorrectOrUnknownPaymentDetails,
            },
            ProcessingChannelError::FinalIncorrectPreimage
            | ProcessingChannelError::FinalIncorrectPaymentHash => {
                TlcErrorCode::IncorrectOrUnknownPaymentDetails
            }
            ProcessingChannelError::FinalIncorrectHTLCAmount => {
                TlcErrorCode::FinalIncorrectTlcAmount
            }
            ProcessingChannelError::TlcAmountIsTooLow => TlcErrorCode::AmountBelowMinimum,
            ProcessingChannelError::TlcNumberExceedLimit
            | ProcessingChannelError::TlcValueInflightExceedLimit
            | ProcessingChannelError::WaitingTlcAck => TlcErrorCode::TemporaryChannelFailure,
            ProcessingChannelError::InvalidState(_) => match state.state {
                // we can not revert back up `ChannelReady` after `ShuttingDown`
                ChannelState::Closed(_) | ChannelState::ShuttingDown(_) => {
                    TlcErrorCode::PermanentChannelFailure
                }
                ChannelState::ChannelReady() => {
                    // we expect `ChannelReady` will be both OK for tlc forwarding,
                    // so here are the unreachable point in normal workflow,
                    // set `TemporaryNodeFailure` for general temporary failure of the processing node here
                    assert!(false, "unreachable point in normal workflow");
                    TlcErrorCode::TemporaryNodeFailure
                }
                // otherwise, channel maybe not ready
                _ => TlcErrorCode::TemporaryChannelFailure,
            },
            ProcessingChannelError::RepeatedProcessing(_)
            | ProcessingChannelError::SpawnErr(_)
            | ProcessingChannelError::Musig2SigningError(_)
            | ProcessingChannelError::Musig2VerifyError(_)
            | ProcessingChannelError::CapacityError(_) => TlcErrorCode::TemporaryNodeFailure,
            ProcessingChannelError::InvalidParameter(_) => {
                TlcErrorCode::IncorrectOrUnknownPaymentDetails
            }
        };

        let channel_update = if error_code.is_update() {
            state.try_create_channel_update_message(&self.network).await
        } else {
            None
        };
        TlcErr::new_channel_fail(
            error_code,
            state.must_get_funding_transaction_outpoint(),
            channel_update,
        )
    }

    async fn handle_commitment_signed_peer_message(
        &self,
        myself: &ActorRef<ChannelActorMessage>,
        state: &mut ChannelActorState,
        commitment_signed: CommitmentSigned,
    ) -> Result<(), ProcessingChannelError> {
        // build commitment tx and verify signature from remote, if passed send ACK for partner
        state.verify_commitment_signed_and_send_ack(commitment_signed, &self.network)?;
        self.flush_staging_tlc_operations(myself, state).await;
        Ok(())
    }

    async fn flush_staging_tlc_operations(
        &self,
        myself: &ActorRef<ChannelActorMessage>,
        state: &mut ChannelActorState,
    ) {
        let pending_apply_tlcs = state.tlc_state.commit_remote_tlcs();
        for tlc_info in pending_apply_tlcs {
            match tlc_info {
                TlcKind::AddTlc(add_tlc) => {
                    if add_tlc.is_received() {
                        if let Err(e) = self.apply_add_tlc_operation(myself, state, &add_tlc).await
                        {
                            let error_detail = self.get_tlc_detail_error(state, &e.source).await;
                            self.register_retryable_tlc_remove(
                                myself,
                                state,
                                add_tlc.tlc_id,
                                RemoveTlcReason::RemoveTlcFail(TlcErrPacket::new(
                                    error_detail.clone(),
                                    // There's no shared secret stored in the received TLC, use the one found in the peeled onion packet.
                                    &e.shared_secret,
                                )),
                            )
                            .await;
                            self.network
                                .clone()
                                .send_message(NetworkActorMessage::new_notification(
                                    NetworkServiceEvent::AddTlcFailed(
                                        state.get_local_peer_id(),
                                        add_tlc.payment_hash,
                                        error_detail,
                                    ),
                                ))
                                .expect(ASSUME_NETWORK_ACTOR_ALIVE);
                        }
                    }
                }
                TlcKind::RemoveTlc(remove_tlc) => {
                    let _ = self
                        .apply_remove_tlc_operation(myself, state, remove_tlc)
                        .await
                        .map_err(|e| {
                            debug!("error happened in apply_remove_tlc_operation: {:?}", e);
                            error!("Error handling apply_remove_tlc_operation: {:?}", e);
                        });
                }
            }
        }
    }

    async fn try_to_relay_remove_tlc(
        &self,
        myself: &ActorRef<ChannelActorMessage>,
        state: &mut ChannelActorState,
        tlc_info: &AddTlcInfo,
        remove_reason: RemoveTlcReason,
    ) {
        assert!(tlc_info.is_offered());
        let (previous_channel_id, previous_tlc) =
            tlc_info.previous_tlc.expect("expect previous tlc");
        assert!(tlc_info.is_offered());
        assert!(previous_tlc.is_received());
        assert!(previous_channel_id != state.get_id());

<<<<<<< HEAD
=======
        let remove_reason = tlc_info
            .removed_at
            .as_ref()
            .expect("expect remove_at")
            .1
            .clone()
            .backward(&tlc_info.shared_secret);

>>>>>>> 457177d9
        debug!(
            "begin to remove tlc from previous channel: {:?}",
            &previous_tlc
        );

        // TODO: encrypt the error to backward
        self.register_retryable_relay_tlc_remove(
            myself,
            state,
            previous_tlc.into(),
            previous_channel_id,
            remove_reason,
        )
        .await;
    }

    async fn try_to_settle_down_tlc(
        &self,
        myself: &ActorRef<ChannelActorMessage>,
        state: &mut ChannelActorState,
        tlc_id: u64,
    ) {
        let tlc_info = state.get_received_tlc(tlc_id).expect("expect tlc");
        let preimage = tlc_info
            .payment_preimage
            .or_else(|| self.store.get_invoice_preimage(&tlc_info.payment_hash));

        let preimage = if let Some(preimage) = preimage {
            preimage
        } else {
            return;
        };

        let mut remove_reason = RemoveTlcReason::RemoveTlcFulfill(RemoveTlcFulfill {
            payment_preimage: preimage,
        });
        let tlc = tlc_info.clone();
        if let Some(invoice) = self.store.get_invoice(&tlc.payment_hash) {
            let status = self.get_invoice_status(&invoice);
            match status {
                CkbInvoiceStatus::Expired | CkbInvoiceStatus::Cancelled => {
                    let error_code = match status {
                        CkbInvoiceStatus::Expired => TlcErrorCode::InvoiceExpired,
                        CkbInvoiceStatus::Cancelled => TlcErrorCode::InvoiceCancelled,
                        _ => unreachable!("unexpected invoice status"),
                    };
                    remove_reason = RemoveTlcReason::RemoveTlcFail(TlcErrPacket::new(
                        TlcErr::new(error_code),
                        &tlc.shared_secret,
                    ));
                }
                CkbInvoiceStatus::Paid => {
                    unreachable!("Paid invoice should not be paid again");
                }
                _ => {
                    self.store
                        .update_invoice_status(&tlc.payment_hash, CkbInvoiceStatus::Paid)
                        .expect("update invoice status error");
                }
            }
        }

        debug!(
            "register remove reason: {:?} with reason: {:?}",
            tlc.tlc_id, remove_reason
        );
        self.register_retryable_tlc_remove(myself, state, tlc.tlc_id, remove_reason)
            .await;
    }

    async fn apply_add_tlc_operation(
        &self,
        myself: &ActorRef<ChannelActorMessage>,
        state: &mut ChannelActorState,
        add_tlc: &AddTlcInfo,
    ) -> Result<(), ProcessingChannelErrorWithSharedSecret> {
        // If needed, shared secret also get be extracted from the encrypted onion packet:
        // - Extract public key from onion_packet[1..34]
        // - Obtain share secret using DH Key Exchange from the public key and the network private key stored in the network actor state.
        if let Some(peeled_onion_packet) = self
            .apply_add_tlc_operation_without_peeled_onion_packet(state, add_tlc)
            .await
            .map_err(ProcessingChannelError::without_shared_secret)?
        {
            let shared_secret = peeled_onion_packet.shared_secret.clone();
            self.apply_add_tlc_operation_with_peeled_onion_packet(
                state,
                add_tlc,
                peeled_onion_packet,
            )
            .await
            .map_err(move |err| err.with_shared_secret(shared_secret))?;
        }

        if let Some(ref udt_type_script) = state.funding_udt_type_script {
            self.subscribers
                .pending_received_tlcs_subscribers
                .send(TlcNotification {
                    tlc: add_tlc.clone(),
                    channel_id: state.get_id(),
                    script: udt_type_script.clone(),
                });
        }

        // we don't need to settle down the tlc if it is not the last hop here,
        // some e2e tests are calling AddTlc manually, so we can not use onion packet to
        // check whether it's the last hop here, maybe need to revisit in future.
        self.try_to_settle_down_tlc(myself, state, add_tlc.tlc_id.into())
            .await;

        warn!("finished check tlc for peer message: {:?}", &add_tlc.tlc_id);
        Ok(())
    }

    async fn apply_add_tlc_operation_without_peeled_onion_packet(
        &self,
        state: &mut ChannelActorState,
        add_tlc: &AddTlcInfo,
    ) -> Result<Option<PeeledPaymentOnionPacket>, ProcessingChannelError> {
        state.check_tlc_expiry(add_tlc.expiry)?;

        assert!(state.get_received_tlc(add_tlc.tlc_id.into()).is_some());

        Ok(
            OptionFuture::from(add_tlc.onion_packet.clone().map(|onion_packet| {
                self.peel_onion_packet(onion_packet, add_tlc.payment_hash.clone())
            }))
            .await
            .transpose()?,
        )
    }

    async fn apply_add_tlc_operation_with_peeled_onion_packet(
        &self,
        state: &mut ChannelActorState,
        add_tlc: &AddTlcInfo,
        peeled_onion_packet: PeeledPaymentOnionPacket,
    ) -> Result<(), ProcessingChannelError> {
        let payment_hash = add_tlc.payment_hash;
        let received_amount = add_tlc.amount;
        let forward_amount = peeled_onion_packet.current.amount;
        debug!(
            "received_amount: {} forward_amount: {}",
            add_tlc.amount, forward_amount
        );

        if peeled_onion_packet.is_last() {
            if forward_amount != add_tlc.amount {
                return Err(ProcessingChannelError::FinalIncorrectHTLCAmount);
            }

            if let Some(invoice) = self.store.get_invoice(&payment_hash) {
                let invoice_status = self.get_invoice_status(&invoice);
                if invoice_status != CkbInvoiceStatus::Open {
                    return Err(ProcessingChannelError::FinalInvoiceInvalid(invoice_status));
                }
                self.store
                    .update_invoice_status(&payment_hash, CkbInvoiceStatus::Received)
                    .expect("update invoice status failed");
            }

            // if this is the last hop, store the preimage.
            // though we will RemoveTlcFulfill the TLC in try_to_settle_down_tlc function,
            // here we can do error check early here for better error handling.
            let preimage = peeled_onion_packet
                .current
                .payment_preimage
                .or_else(|| self.store.get_invoice_preimage(&add_tlc.payment_hash));

            if let Some(preimage) = preimage {
                let filled_payment_hash: Hash256 = add_tlc.hash_algorithm.hash(preimage).into();
                if add_tlc.payment_hash != filled_payment_hash {
                    return Err(ProcessingChannelError::FinalIncorrectPreimage);
                }
                state.set_received_tlc_preimage(add_tlc.tlc_id.into(), Some(preimage));
            } else {
                return Err(ProcessingChannelError::FinalIncorrectPaymentHash);
            }
        } else {
            assert!(received_amount >= forward_amount);
            let forward_fee = received_amount.saturating_sub(forward_amount);
            let fee_rate: u128 = state
                .public_channel_info
                .as_ref()
                .expect("public channel exits")
                .tlc_fee_proportional_millionths
                .unwrap_or_default();
            let expected_fee = calculate_tlc_forward_fee(forward_amount, fee_rate);
            if expected_fee.is_err() || forward_fee < expected_fee.clone().unwrap() {
                error!(
                    "too low forward_fee: {}, expected_fee: {:?}",
                    forward_fee, expected_fee
                );
                return Err(ProcessingChannelError::TlcForwardFeeIsTooLow);
            }
            // if this is not the last hop, forward TLC to next hop
            self.handle_forward_onion_packet(
                state,
                add_tlc.payment_hash,
                peeled_onion_packet.clone(),
                add_tlc.tlc_id.into(),
            )
            .await?;
        }
        Ok(())
    }

    fn handle_add_tlc_peer_message(
        &self,
        state: &mut ChannelActorState,
        add_tlc: AddTlc,
    ) -> Result<(), ProcessingChannelError> {
        // TODO: here we only check the error which sender didn't follow agreed rules,
        //       if any error happened here we need go to shutdown procedure

        state.check_for_tlc_update(Some(add_tlc.amount), false)?;
        let tlc_info = state.create_inbounding_tlc(add_tlc.clone())?;
        state.check_insert_tlc(&tlc_info)?;
        state
            .tlc_state
            .add_remote_tlc(TlcKind::AddTlc(tlc_info.clone()));
        state.increment_next_received_tlc_id();
        Ok(())
    }

    fn handle_remove_tlc_peer_message(
        &self,
        state: &mut ChannelActorState,
        remove_tlc: RemoveTlc,
    ) -> Result<(), ProcessingChannelError> {
        state.check_for_tlc_update(None, false)?;
        // TODO: here if we received a invalid remove tlc, it's maybe a malioucious peer,
        // maybe we need to go through shutdown process for this error
        state
            .check_remove_tlc_with_reason(TLCId::Offered(remove_tlc.tlc_id), &remove_tlc.reason)?;
        let tlc_kind = TlcKind::RemoveTlc(RemoveTlcInfo {
            tlc_id: TLCId::Offered(remove_tlc.tlc_id),
            channel_id: remove_tlc.channel_id,
            reason: remove_tlc.reason.clone(),
        });
        state.tlc_state.add_remote_tlc(tlc_kind.clone());
        Ok(())
    }

    async fn apply_remove_tlc_operation(
        &self,
        myself: &ActorRef<ChannelActorMessage>,
        state: &mut ChannelActorState,
        remove_tlc: RemoveTlcInfo,
    ) -> Result<(), ProcessingChannelError> {
        let channel_id = state.get_id();
        let remove_reason = remove_tlc.reason.clone();
        let tlc_info = state
            .remove_tlc_with_reason(remove_tlc.tlc_id, &remove_reason)
            .expect("expect remove tlc successfully");
        if let (
            Some(ref udt_type_script),
            RemoveTlcReason::RemoveTlcFulfill(RemoveTlcFulfill { payment_preimage }),
        ) = (state.funding_udt_type_script.clone(), &remove_reason)
        {
            let mut tlc = tlc_info.clone();
            tlc.payment_preimage = Some(*payment_preimage);
            self.subscribers
                .settled_tlcs_subscribers
                .send(TlcNotification {
                    tlc,
                    channel_id,
                    script: udt_type_script.clone(),
                });
        }
        if tlc_info.previous_tlc.is_none() {
            // only the original sender of the TLC should send `TlcRemoveReceived` event
            // because only the original sender cares about the TLC event to settle the payment
            self.network
                .send_message(NetworkActorMessage::new_event(
                    NetworkActorEvent::TlcRemoveReceived(
                        tlc_info.payment_hash,
                        remove_reason.clone(),
                    ),
                ))
                .expect("myself alive");
        } else {
            // relay RemoveTlc to previous channel if needed
            self.try_to_relay_remove_tlc(myself, state, &tlc_info, remove_reason)
                .await;
        }
        Ok(())
    }

    async fn handle_forward_onion_packet(
        &self,
        state: &mut ChannelActorState,
        payment_hash: Hash256,
        peeled_onion_packet: PeeledPaymentOnionPacket,
        added_tlc_id: u64,
    ) -> Result<(), ProcessingChannelError> {
        let (send, recv) = oneshot::channel::<Result<u64, TlcErrPacket>>();
        let rpc_reply = RpcReplyPort::from(send);
        self.network
            .send_message(NetworkActorMessage::Command(
                NetworkActorCommand::SendPaymentOnionPacket(
                    SendOnionPacketCommand {
                        peeled_onion_packet,
                        previous_tlc: Some((state.get_id(), added_tlc_id)),
                        payment_hash,
                    },
                    rpc_reply,
                ),
            ))
            .expect(ASSUME_NETWORK_ACTOR_ALIVE);

        // If we failed to forward the onion packet, we should remove the tlc.
        if let Err(_res) = recv.await.expect("expect command replied") {
            return Err(ProcessingChannelError::PeelingOnionPacketError(
                "failed to forward".to_string(),
            ));
        }
        Ok(())
    }

    pub fn handle_commitment_signed_command(
        &self,
        state: &mut ChannelActorState,
    ) -> ProcessingChannelResult {
        let flags = match state.state {
            ChannelState::CollaboratingFundingTx(flags)
                if !flags.contains(CollaboratingFundingTxFlags::COLLABRATION_COMPLETED) =>
            {
                return Err(ProcessingChannelError::InvalidState(format!(
                    "Unable to process commitment_signed command in state {:?}, as collaboration is not completed yet.",
                    &state.state
                )));
            }
            ChannelState::CollaboratingFundingTx(_) => {
                debug!(
                    "Processing commitment_signed command in from CollaboratingFundingTx state {:?}",
                    &state.state
                );
                CommitmentSignedFlags::SigningCommitment(SigningCommitmentFlags::empty())
            }
            ChannelState::SigningCommitment(flags)
                if flags.contains(SigningCommitmentFlags::OUR_COMMITMENT_SIGNED_SENT) =>
            {
                return Err(ProcessingChannelError::InvalidState(format!(
                    "Unable to process commitment_signed command in state {:?}, as we have already sent our commitment_signed message.",
                    &state.state
                )));
            }
            ChannelState::SigningCommitment(flags) => {
                debug!(
                    "Processing commitment_signed command in from SigningCommitment state {:?}",
                    &state.state
                );
                CommitmentSignedFlags::SigningCommitment(flags)
            }
            ChannelState::ChannelReady() => CommitmentSignedFlags::ChannelReady(),
            ChannelState::ShuttingDown(flags) => {
                if flags.contains(ShuttingDownFlags::AWAITING_PENDING_TLCS) {
                    debug!(
                        "Signing commitment transactions while shutdown is pending, current state {:?}",
                        &state.state
                    );
                    CommitmentSignedFlags::PendingShutdown(flags)
                } else {
                    return Err(ProcessingChannelError::InvalidState(format!(
                        "Unable to process commitment_signed message in shutdowning state with flags {:?}",
                        &flags
                    )));
                }
            }
            _ => {
                return Err(ProcessingChannelError::InvalidState(format!(
                    "Unable to send commitment signed message in state {:?}",
                    &state.state
                )));
            }
        };

        debug!(
            "Building and signing commitment tx for state {:?}",
            &state.state
        );
        let PartiallySignedCommitmentTransaction {
            version,
            commitment_tx,
            funding_tx_partial_signature,
            commitment_tx_partial_signature,
        } = state.build_and_sign_commitment_tx()?;

        debug!(
            "Sending next local nonce {:?} (previous nonce {:?})",
            state.get_next_local_nonce(),
            state.get_local_nonce().borrow()
        );
        let commitment_signed = CommitmentSigned {
            channel_id: state.get_id(),
            funding_tx_partial_signature,
            commitment_tx_partial_signature,
            next_local_nonce: state.get_next_local_nonce(),
        };
        debug!(
            "Sending built commitment_signed message: {:?}",
            &commitment_signed
        );
        self.network
            .send_message(NetworkActorMessage::new_command(
                NetworkActorCommand::SendFiberMessage(FiberMessageWithPeerId::new(
                    state.get_remote_peer_id(),
                    FiberMessage::commitment_signed(commitment_signed),
                )),
            ))
            .expect(ASSUME_NETWORK_ACTOR_ALIVE);
        self.network
            .send_message(NetworkActorMessage::new_notification(
                NetworkServiceEvent::LocalCommitmentSigned(
                    state.get_remote_peer_id(),
                    state.get_id(),
                    version,
                    commitment_tx,
                ),
            ))
            .expect("myself alive");

        state.save_remote_nonce_for_raa();

        match flags {
            CommitmentSignedFlags::SigningCommitment(flags) => {
                let flags = flags | SigningCommitmentFlags::OUR_COMMITMENT_SIGNED_SENT;
                state.update_state(ChannelState::SigningCommitment(flags));
                state.maybe_transition_to_tx_signatures(flags, &self.network)?;
            }
            CommitmentSignedFlags::ChannelReady() => {}
            CommitmentSignedFlags::PendingShutdown(_) => {
                state.maybe_transition_to_shutdown(&self.network)?;
            }
        }
        Ok(())
    }

    pub fn handle_add_tlc_command(
        &self,
        state: &mut ChannelActorState,
        command: AddTlcCommand,
    ) -> Result<u64, ProcessingChannelError> {
        state.check_for_tlc_update(Some(command.amount), true)?;
        state.check_tlc_expiry(command.expiry)?;
        let tlc = state.create_outbounding_tlc(command.clone());
        state.check_insert_tlc(tlc.as_add_tlc())?;
        state.tlc_state.add_local_tlc(tlc.clone());
        state.increment_next_offered_tlc_id();

        debug!("Inserted tlc into channel state: {:?}", &tlc);

        let add_tlc = AddTlc {
            channel_id: state.get_id(),
            tlc_id: tlc.tlc_id().into(),
            amount: command.amount,
            payment_hash: tlc.payment_hash(),
            expiry: command.expiry,
            hash_algorithm: command.hash_algorithm,
            onion_packet: command.onion_packet,
        };

        // Send tlc update message to peer.
        let msg =
            FiberMessageWithPeerId::new(state.get_remote_peer_id(), FiberMessage::add_tlc(add_tlc));
        debug!("Sending AddTlc message: {:?}", &msg);

        self.network
            .send_message(NetworkActorMessage::new_command(
                NetworkActorCommand::SendFiberMessage(msg),
            ))
            .expect(ASSUME_NETWORK_ACTOR_ALIVE);

        self.handle_commitment_signed_command(state)?;
        state.tlc_state.set_waiting_ack(true);
        Ok(tlc.tlc_id().into())
    }

    pub fn handle_remove_tlc_command(
        &self,
        state: &mut ChannelActorState,
        command: RemoveTlcCommand,
    ) -> ProcessingChannelResult {
        state.check_for_tlc_update(None, true)?;
        state.check_remove_tlc_with_reason(TLCId::Received(command.id), &command.reason)?;
        let tlc_kind = TlcKind::RemoveTlc(RemoveTlcInfo {
            channel_id: state.get_id(),
            tlc_id: TLCId::Received(command.id),
            reason: command.reason.clone(),
        });
        state.tlc_state.add_local_tlc(tlc_kind.clone());
        let msg = FiberMessageWithPeerId::new(
            state.get_remote_peer_id(),
            FiberMessage::remove_tlc(RemoveTlc {
                channel_id: state.get_id(),
                tlc_id: command.id,
                reason: command.reason,
            }),
        );
        self.network
            .send_message(NetworkActorMessage::new_command(
                NetworkActorCommand::SendFiberMessage(msg),
            ))
            .expect(ASSUME_NETWORK_ACTOR_ALIVE);

        debug!(
            "Channel ({:?}) balance after removing tlc {:?}: local balance: {}, remote balance: {}",
            state.get_id(),
            tlc_kind,
            state.to_local_amount,
            state.to_remote_amount
        );
        state.maybe_transition_to_shutdown(&self.network)?;
        self.handle_commitment_signed_command(state)?;
        state.tlc_state.set_waiting_ack(true);
        Ok(())
    }

    pub fn handle_shutdown_command(
        &self,
        state: &mut ChannelActorState,
        command: ShutdownCommand,
    ) -> ProcessingChannelResult {
        // The force shutdown command has been handled speically in the `NetworkActorState#send_command_to_channel` function.
        // We only need to handle the normal shutdown command here.
        debug!("Handling shutdown command: {:?}", &command);
        let flags = match state.state {
            ChannelState::ChannelReady() => {
                debug!("Handling shutdown command in ChannelReady state");
                ShuttingDownFlags::empty()
            }
            _ => {
                debug!("Handling shutdown command in state {:?}", &state.state);
                return Err(ProcessingChannelError::InvalidState(format!(
                    "Trying to send shutdown message while in invalid state {:?}",
                    &state.state
                )));
            }
        };

        state.check_shutdown_fee_rate(command.fee_rate, &command.close_script)?;
        self.network
            .send_message(NetworkActorMessage::new_command(
                NetworkActorCommand::SendFiberMessage(FiberMessageWithPeerId::new(
                    self.get_remote_peer_id(),
                    FiberMessage::shutdown(Shutdown {
                        channel_id: state.get_id(),
                        close_script: command.close_script.clone(),
                        fee_rate: command.fee_rate,
                    }),
                )),
            ))
            .expect(ASSUME_NETWORK_ACTOR_ALIVE);

        let shutdown_info = ShutdownInfo {
            close_script: command.close_script,
            fee_rate: command.fee_rate.as_u64(),
            signature: None,
        };
        state.local_shutdown_info = Some(shutdown_info);
        state.update_state(ChannelState::ShuttingDown(
            flags | ShuttingDownFlags::OUR_SHUTDOWN_SENT,
        ));
        debug!(
            "Channel state updated to {:?} after processing shutdown command",
            &state.state
        );

        state.maybe_transition_to_shutdown(&self.network)
    }

    pub async fn handle_update_command(
        &self,
        state: &mut ChannelActorState,
        command: UpdateCommand,
    ) -> ProcessingChannelResult {
        if !state.is_public() {
            return Err(ProcessingChannelError::InvalidState(
                "Only public channel can be updated".to_string(),
            ));
        }

        let UpdateCommand {
            enabled,
            tlc_expiry_delta,
            tlc_minimum_value,
            tlc_maximum_value,
            tlc_fee_proportional_millionths,
        } = command;

        let mut updated = false;

        if let Some(enabled) = enabled {
            updated |= state.update_our_enabled(enabled);
        }

        if let Some(delta) = tlc_expiry_delta {
            if delta < MIN_TLC_EXPIRY_DELTA {
                return Err(ProcessingChannelError::InvalidParameter(format!(
                    "TLC expiry delta is too small, expect larger than {}",
                    MIN_TLC_EXPIRY_DELTA
                )));
            }
            updated |= state.update_our_tlc_expiry_delta(delta);
        }

        if let Some(value) = tlc_minimum_value {
            updated |= state.update_our_tlc_min_value(value);
        }

        if let Some(value) = tlc_maximum_value {
            updated |= state.update_our_tlc_max_value(value);
        }

        if let Some(fee) = tlc_fee_proportional_millionths {
            updated |= state.update_our_tlc_fee_proportional_millionths(fee);
        }

        if updated {
            state
                .generate_and_broadcast_channel_update(&self.network)
                .await;
        }

        Ok(())
    }

    pub async fn register_retryable_tlc_remove(
        &self,
        myself: &ActorRef<ChannelActorMessage>,
        state: &mut ChannelActorState,
        tlc_id: TLCId,
        reason: RemoveTlcReason,
    ) {
        state.tlc_state.set_tlc_pending_remove(tlc_id, reason);
        self.check_and_apply_retryable_remove_tlcs(myself, state)
            .await;
    }

    pub async fn register_retryable_relay_tlc_remove(
        &self,
        myself: &ActorRef<ChannelActorMessage>,
        state: &mut ChannelActorState,
        tlc_id: u64,
        channel_id: Hash256,
        reason: RemoveTlcReason,
    ) {
        state
            .tlc_state
            .insert_relay_tlc_remove(channel_id, tlc_id, reason);
        self.check_and_apply_retryable_remove_tlcs(myself, state)
            .await;
    }

    pub async fn check_and_apply_retryable_remove_tlcs(
        &self,
        myself: &ActorRef<ChannelActorMessage>,
        state: &mut ChannelActorState,
    ) {
        let pending_removes = state.tlc_state.get_pending_remove();
        for retryable_remove in pending_removes.into_iter() {
            match retryable_remove {
                RetryableRemoveTlc::RemoveTlc(tlc_id, ref reason) => {
                    let command = RemoveTlcCommand {
                        id: tlc_id.into(),
                        reason: reason.clone(),
                    };

                    match self.handle_remove_tlc_command(state, command) {
                        Ok(_) | Err(ProcessingChannelError::RepeatedProcessing(_)) => {
                            state.tlc_state.remove_pending_remove_tlc(&retryable_remove);
                        }
                        Err(ProcessingChannelError::WaitingTlcAck) => {
                            error!(
                                "Failed to remove tlc: {:?} because of WaitingTlcAck, retry it later",
                                &retryable_remove
                            );
                        }
                        Err(err) => {
                            error!(
                                "Failed to remove tlc: {:?} with reason: {:?}, will not retry",
                                &retryable_remove, err
                            );
                            state.tlc_state.remove_pending_remove_tlc(&retryable_remove);
                        }
                    }
                }
                RetryableRemoveTlc::RelayRemoveTlc(channel_id, tlc_id, ref reason) => {
                    let (send, recv) = oneshot::channel::<Result<(), String>>();
                    let port = RpcReplyPort::from(send);
                    self.network
                        .send_message(NetworkActorMessage::new_command(
                            NetworkActorCommand::ControlFiberChannel(ChannelCommandWithId {
                                channel_id: channel_id,
                                command: ChannelCommand::RemoveTlc(
                                    RemoveTlcCommand {
                                        id: tlc_id,
                                        reason: reason.clone(),
                                    },
                                    port,
                                ),
                            }),
                        ))
                        .expect(ASSUME_NETWORK_ACTOR_ALIVE);
                    let res = recv.await.expect("remove tlc replied");
                    match res {
                        Ok(_) => {
                            state.tlc_state.remove_pending_remove_tlc(&retryable_remove);
                        }
                        Err(err) if err.contains("WaitingTlcAck") => {
                            error!(
                                "Failed to relay remove tlc: {:?} because of WaitingTlcAck, retry it later",
                                &retryable_remove
                            );
                        }
                        Err(err) => {
                            error!(
                                "Failed to relay remove tlc: {:?} with reason: {:?}, will not retry",
                                &retryable_remove, err
                            );
                            state.tlc_state.remove_pending_remove_tlc(&retryable_remove);
                        }
                    }
                }
            }
        }
        // If there are more pending removes, we will retry it later
        if !state.tlc_state.get_pending_remove().is_empty() {
            myself.send_after(AUTO_SETDOWN_TLC_INTERVAL, || {
                ChannelActorMessage::Event(ChannelEvent::CheckTlcSetdown)
            });
        }
    }

    // This is the dual of `handle_tx_collaboration_msg`. Any logic error here is likely
    // to present in the other function as well.
    pub fn handle_tx_collaboration_command(
        &self,
        state: &mut ChannelActorState,
        command: TxCollaborationCommand,
    ) -> Result<(), ProcessingChannelError> {
        debug!("Handling tx collaboration command: {:?}", &command);
        let is_complete_command = matches!(command, TxCollaborationCommand::TxComplete());
        let is_waiting_for_remote = match state.state {
            ChannelState::CollaboratingFundingTx(flags) => {
                flags.contains(CollaboratingFundingTxFlags::AWAITING_REMOTE_TX_COLLABORATION_MSG)
            }
            _ => false,
        };

        // We first exclude below cases that are invalid for tx collaboration,
        // and then process the commands.
        let flags = match state.state {
            ChannelState::NegotiatingFunding(NegotiatingFundingFlags::INIT_SENT)
                if state.is_acceptor =>
            {
                return Err(ProcessingChannelError::InvalidState(
                    "Acceptor tries to start sending tx collaboration message".to_string(),
                ));
            }
            ChannelState::NegotiatingFunding(_) => {
                debug!("Beginning processing tx collaboration command, and transitioning from {:?} to CollaboratingFundingTx state", state.state);
                state.state =
                    ChannelState::CollaboratingFundingTx(CollaboratingFundingTxFlags::empty());
                CollaboratingFundingTxFlags::empty()
            }
            ChannelState::CollaboratingFundingTx(_)
                if !is_complete_command && is_waiting_for_remote =>
            {
                return Err(ProcessingChannelError::InvalidState(format!(
                    "Trying to process command {:?} while in {:?} (should only send non-complete message after received response from peer)",
                    &command, state.state
                )));
            }
            ChannelState::CollaboratingFundingTx(flags) => {
                debug!(
                    "Processing tx collaboration command {:?} for state {:?}",
                    &command, &state.state
                );
                flags
            }
            _ => {
                return Err(ProcessingChannelError::InvalidState(format!(
                    "Invalid tx collaboration command {:?} for state {:?}",
                    &command, state.state
                )));
            }
        };

        // TODO: Note that we may deadlock here if send_tx_collaboration_command does successfully send the message,
        // as in that case both us and the remote are waiting for each other to send the message.
        match command {
            TxCollaborationCommand::TxUpdate(tx_update) => {
                let fiber_message = FiberMessage::tx_update(TxUpdate {
                    channel_id: state.get_id(),
                    tx: tx_update.transaction.clone(),
                });
                self.network
                    .send_message(NetworkActorMessage::new_command(
                        NetworkActorCommand::SendFiberMessage(FiberMessageWithPeerId::new(
                            state.get_remote_peer_id(),
                            fiber_message,
                        )),
                    ))
                    .expect(ASSUME_NETWORK_ACTOR_ALIVE);

                state.update_state(ChannelState::CollaboratingFundingTx(
                    CollaboratingFundingTxFlags::AWAITING_REMOTE_TX_COLLABORATION_MSG,
                ));
                state.funding_tx = Some(tx_update.transaction.clone());
                state.maybe_complete_tx_collaboration(tx_update.transaction, &self.network)?;
            }
            TxCollaborationCommand::TxComplete() => {
                state.check_tx_complete_preconditions()?;
                let fiber_message = FiberMessage::tx_complete(TxComplete {
                    channel_id: state.get_id(),
                });
                self.network
                    .send_message(NetworkActorMessage::new_command(
                        NetworkActorCommand::SendFiberMessage(FiberMessageWithPeerId::new(
                            state.get_remote_peer_id(),
                            fiber_message,
                        )),
                    ))
                    .expect(ASSUME_NETWORK_ACTOR_ALIVE);

                state.update_state(ChannelState::CollaboratingFundingTx(
                    flags | CollaboratingFundingTxFlags::OUR_TX_COMPLETE_SENT,
                ));
            }
        }

        Ok(())
    }

    pub async fn handle_command(
        &self,
        state: &mut ChannelActorState,
        command: ChannelCommand,
    ) -> Result<(), ProcessingChannelError> {
        match command {
            ChannelCommand::TxCollaborationCommand(tx_collaboration_command) => {
                self.handle_tx_collaboration_command(state, tx_collaboration_command)
            }
            ChannelCommand::CommitmentSigned() => self.handle_commitment_signed_command(state),
            ChannelCommand::AddTlc(command, reply) => {
                let shared_secret = command.shared_secret.clone();
                match self.handle_add_tlc_command(state, command) {
                    Ok(tlc_id) => {
                        let _ = reply.send(Ok(AddTlcResponse { tlc_id }));
                        Ok(())
                    }
                    Err(err) => {
                        let error_detail = self.get_tlc_detail_error(state, &err).await;
                        let _ = reply.send(Err(TlcErrPacket::new(error_detail, &shared_secret)));
                        Err(err)
                    }
                }
            }
            ChannelCommand::RemoveTlc(command, reply) => {
                match self.handle_remove_tlc_command(state, command) {
                    Ok(_) => {
                        let _ = reply.send(Ok(()));
                        Ok(())
                    }
                    Err(err) => {
                        let _ = reply.send(Err(err.to_string()));
                        Err(err)
                    }
                }
            }
            ChannelCommand::Shutdown(command, reply) => {
                match self.handle_shutdown_command(state, command) {
                    Ok(_) => {
                        debug!("Shutdown command processed successfully");
                        let _ = reply.send(Ok(()));
                        Ok(())
                    }
                    Err(err) => {
                        debug!("Error processing shutdown command: {:?}", &err);
                        let _ = reply.send(Err(err.to_string()));
                        Err(err)
                    }
                }
            }
            ChannelCommand::Update(command, reply) => {
                match self.handle_update_command(state, command).await {
                    Ok(_) => {
                        debug!("Update command processed successfully");
                        let _ = reply.send(Ok(()));
                        Ok(())
                    }
                    Err(err) => {
                        debug!("Error processing update command: {:?}", &err);
                        let _ = reply.send(Err(err.to_string()));
                        Err(err)
                    }
                }
            }
        }
    }

    pub async fn handle_event(
        &self,
        myself: &ActorRef<ChannelActorMessage>,
        state: &mut ChannelActorState,
        event: ChannelEvent,
    ) -> Result<(), ProcessingChannelError> {
        match event {
            ChannelEvent::FundingTransactionConfirmed(block_number, tx_index) => {
                debug!("Funding transaction confirmed");
                let flags = match state.state {
                    ChannelState::AwaitingChannelReady(flags) => flags,
                    ChannelState::AwaitingTxSignatures(f)
                        if f.contains(AwaitingTxSignaturesFlags::TX_SIGNATURES_SENT) =>
                    {
                        AwaitingChannelReadyFlags::empty()
                    }
                    _ => {
                        return Err(ProcessingChannelError::InvalidState(format!(
                            "Expecting funding transaction confirmed event in state AwaitingChannelReady or after TX_SIGNATURES_SENT, but got state {:?}", &state.state)));
                    }
                };
                state.funding_tx_confirmed_at = Some((block_number, tx_index));
                self.network
                    .send_message(NetworkActorMessage::new_command(
                        NetworkActorCommand::SendFiberMessage(FiberMessageWithPeerId::new(
                            state.get_remote_peer_id(),
                            FiberMessage::channel_ready(ChannelReady {
                                channel_id: state.get_id(),
                            }),
                        )),
                    ))
                    .expect(ASSUME_NETWORK_ACTOR_ALIVE);
                let flags = flags | AwaitingChannelReadyFlags::OUR_CHANNEL_READY;
                state.update_state(ChannelState::AwaitingChannelReady(flags));
                state.maybe_channel_is_ready(&self.network).await;
            }
            ChannelEvent::CommitmentTransactionConfirmed => {
                match state.state {
                    ChannelState::ShuttingDown(flags)
                        if flags.contains(ShuttingDownFlags::WAITING_COMMITMENT_CONFIRMATION) => {}
                    _ => {
                        return Err(ProcessingChannelError::InvalidState(format!(
                            "Expecting commitment transaction confirmed event in state ShuttingDown, but got state {:?}", &state.state)
                        ));
                    }
                };
                state.update_state(ChannelState::Closed(CloseFlags::UNCOOPERATIVE));
                debug!("Channel closed with uncooperative close");
            }
            ChannelEvent::CheckTlcSetdown => {
                self.check_and_apply_retryable_remove_tlcs(myself, state)
                    .await;
            }
            ChannelEvent::PeerDisconnected => {
                myself.stop(Some("PeerDisconnected".to_string()));
            }
            ChannelEvent::ClosingTransactionConfirmed => {
                // Broadcast the channel update message which disables the channel.
                let update = state.generate_disabled_channel_update(&self.network).await;

                self.network
                    .send_message(NetworkActorMessage::new_command(
                        NetworkActorCommand::ProccessChannelUpdate(
                            self.get_remote_peer_id(),
                            update,
                        ),
                    ))
                    .expect(ASSUME_NETWORK_ACTOR_ALIVE);

                myself.stop(Some("ChannelClosed".to_string()));
            }
        }
        Ok(())
    }

    fn get_invoice_status(&self, invoice: &CkbInvoice) -> CkbInvoiceStatus {
        match self
            .store
            .get_invoice_status(&invoice.payment_hash())
            .expect("no invoice status found")
        {
            CkbInvoiceStatus::Open if invoice.is_expired() => CkbInvoiceStatus::Expired,
            status => status,
        }
    }

    async fn peel_onion_packet(
        &self,
        onion_packet: PaymentOnionPacket,
        payment_hash: Hash256,
    ) -> Result<PeeledPaymentOnionPacket, ProcessingChannelError> {
        call!(self.network, |tx| NetworkActorMessage::Command(
            NetworkActorCommand::PeelPaymentOnionPacket(onion_packet, payment_hash, tx)
        ))
        .expect(ASSUME_NETWORK_ACTOR_ALIVE)
        .map_err(|err| ProcessingChannelError::PeelingOnionPacketError(err))
    }
}

#[rasync_trait]
impl<S> Actor for ChannelActor<S>
where
    S: ChannelActorStateStore + InvoiceStore + Send + Sync + 'static,
{
    type Msg = ChannelActorMessage;
    type State = ChannelActorState;
    type Arguments = ChannelInitializationParameter;

    async fn pre_start(
        &self,
        _myself: ActorRef<Self::Msg>,
        args: Self::Arguments,
    ) -> Result<Self::State, ActorProcessingErr> {
        // startup the event processing
        match args {
            ChannelInitializationParameter::AcceptChannel(AcceptChannelParameter {
                funding_amount: local_funding_amount,
                reserved_ckb_amount: local_reserved_ckb_amount,
                shutdown_script: local_shutdown_script,
                public_channel_info,
                seed,
                open_channel,
                channel_id_sender,
            }) => {
                let peer_id = self.get_remote_peer_id();
                debug!(
                    "Accepting channel {:?} to peer {:?}",
                    &open_channel, &peer_id
                );

                let counterpart_pubkeys = (&open_channel).into();
                let public = open_channel.is_public();
                let OpenChannel {
                    channel_id,
                    chain_hash,
                    commitment_fee_rate,
                    commitment_delay_epoch,
                    funding_fee_rate,
                    funding_udt_type_script,
                    funding_amount,
                    shutdown_script,
                    reserved_ckb_amount,
                    first_per_commitment_point,
                    second_per_commitment_point,
                    next_local_nonce,
                    max_tlc_value_in_flight,
                    max_tlc_number_in_flight,
                    channel_announcement_nonce,
                    ..
                } = &open_channel;

                if *chain_hash != get_chain_hash() {
                    return Err(Box::new(ProcessingChannelError::InvalidParameter(format!(
                        "Invalid chain hash {:?}",
                        chain_hash
                    ))));
                }

                // TODO: we may reject the channel opening request here
                // if the peer want to open a public channel, but we don't want to.
                if public && channel_announcement_nonce.is_none()
                    || public && public_channel_info.is_none()
                {
                    return Err(Box::new(ProcessingChannelError::InvalidParameter(
                        "Public channel should have channel announcement nonce and public channel info".to_string(),
                    )));
                }

                let mut state = ChannelActorState::new_inbound_channel(
                    *channel_id,
                    public_channel_info,
                    local_funding_amount,
                    local_reserved_ckb_amount,
                    *commitment_fee_rate,
                    *commitment_delay_epoch,
                    *funding_fee_rate,
                    funding_udt_type_script.clone(),
                    &seed,
                    self.get_local_pubkey(),
                    self.get_remote_pubkey(),
                    local_shutdown_script.clone(),
                    shutdown_script.clone(),
                    *funding_amount,
                    *reserved_ckb_amount,
                    counterpart_pubkeys,
                    next_local_nonce.clone(),
                    channel_announcement_nonce.clone(),
                    *first_per_commitment_point,
                    *second_per_commitment_point,
                    *max_tlc_value_in_flight,
                    *max_tlc_number_in_flight,
                );
                state.check_accept_channel_parameters()?;

                let commitment_number = INITIAL_COMMITMENT_NUMBER;

                let channel_announcement_nonce = if public {
                    Some(state.get_channel_announcement_musig2_pubnonce())
                } else {
                    None
                };
                let accept_channel = AcceptChannel {
                    channel_id: *channel_id,
                    funding_amount: local_funding_amount,
                    shutdown_script: local_shutdown_script,
                    reserved_ckb_amount: local_reserved_ckb_amount,
                    max_tlc_value_in_flight: DEFAULT_MAX_TLC_VALUE_IN_FLIGHT,
                    max_tlc_number_in_flight: DEFAULT_MAX_TLC_NUMBER_IN_FLIGHT,
                    funding_pubkey: state.signer.funding_key.pubkey(),
                    min_tlc_value: DEFAULT_MIN_TLC_VALUE,
                    tlc_basepoint: state.signer.tlc_base_key.pubkey(),
                    first_per_commitment_point: state
                        .signer
                        .get_commitment_point(commitment_number),
                    second_per_commitment_point: state
                        .signer
                        .get_commitment_point(commitment_number + 1),
                    channel_announcement_nonce,
                    next_local_nonce: state.get_local_musig2_pubnonce(),
                };

                let command = FiberMessageWithPeerId::new(
                    peer_id,
                    FiberMessage::accept_channel(accept_channel),
                );
                // TODO: maybe we should not use try_send here.
                self.network
                    .send_message(NetworkActorMessage::new_command(
                        NetworkActorCommand::SendFiberMessage(command),
                    ))
                    .expect(ASSUME_NETWORK_ACTOR_ALIVE);

                state.update_state(ChannelState::NegotiatingFunding(
                    NegotiatingFundingFlags::INIT_SENT,
                ));
                if let Some(sender) = channel_id_sender {
                    sender.send(state.get_id()).expect("Receive not dropped");
                }
                Ok(state)
            }
            ChannelInitializationParameter::OpenChannel(OpenChannelParameter {
                funding_amount,
                seed,
                public_channel_info,
                funding_udt_type_script,
                shutdown_script,
                channel_id_sender,
                commitment_fee_rate,
                commitment_delay_epoch,
                funding_fee_rate,
                max_tlc_number_in_flight,
                max_tlc_value_in_flight,
            }) => {
                let public = public_channel_info.is_some();
                let peer_id = self.get_remote_peer_id();
                info!("Trying to open a channel to {:?}", &peer_id);

                let commitment_fee_rate =
                    commitment_fee_rate.unwrap_or(DEFAULT_COMMITMENT_FEE_RATE);
                let funding_fee_rate = funding_fee_rate.unwrap_or(DEFAULT_FEE_RATE);

                let (to_local_amount, reserved_ckb_amount) = get_funding_and_reserved_amount(
                    funding_amount,
                    &shutdown_script,
                    &funding_udt_type_script,
                )?;

                let mut channel = ChannelActorState::new_outbound_channel(
                    public_channel_info,
                    &seed,
                    self.get_local_pubkey(),
                    self.get_remote_pubkey(),
                    to_local_amount,
                    reserved_ckb_amount,
                    commitment_fee_rate,
                    commitment_delay_epoch
                        .unwrap_or(EpochNumberWithFraction::new(
                            DEFAULT_COMMITMENT_DELAY_EPOCHS,
                            0,
                            1,
                        ))
                        .full_value(),
                    funding_fee_rate,
                    funding_udt_type_script.clone(),
                    shutdown_script.clone(),
                    max_tlc_value_in_flight.unwrap_or(DEFAULT_MAX_TLC_VALUE_IN_FLIGHT),
                    max_tlc_number_in_flight.unwrap_or(DEFAULT_MAX_TLC_NUMBER_IN_FLIGHT),
                );

                channel.check_open_channel_parameters()?;

                let channel_flags = if public {
                    ChannelFlags::PUBLIC
                } else {
                    ChannelFlags::empty()
                };
                let channel_announcement_nonce = if public {
                    Some(channel.get_channel_announcement_musig2_pubnonce())
                } else {
                    None
                };
                let commitment_number = INITIAL_COMMITMENT_NUMBER;
                let message = FiberMessage::ChannelInitialization(OpenChannel {
                    chain_hash: get_chain_hash(),
                    channel_id: channel.get_id(),
                    funding_udt_type_script,
                    funding_amount: channel.to_local_amount,
                    shutdown_script,
                    reserved_ckb_amount: channel.local_reserved_ckb_amount,
                    funding_fee_rate,
                    commitment_fee_rate,
                    commitment_delay_epoch: channel.commitment_delay_epoch,
                    max_tlc_value_in_flight: channel.max_tlc_value_in_flight,
                    max_tlc_number_in_flight: channel.max_tlc_number_in_flight,
                    min_tlc_value: DEFAULT_MIN_TLC_VALUE,
                    channel_flags,
                    first_per_commitment_point: channel
                        .signer
                        .get_commitment_point(commitment_number),
                    second_per_commitment_point: channel
                        .signer
                        .get_commitment_point(commitment_number + 1),
                    funding_pubkey: channel.get_local_channel_public_keys().funding_pubkey,
                    tlc_basepoint: channel.get_local_channel_public_keys().tlc_base_key,
                    next_local_nonce: channel.get_local_musig2_pubnonce(),
                    channel_announcement_nonce,
                });

                debug!(
                    "Created OpenChannel message to {:?}: {:?}",
                    &peer_id, &message
                );
                self.network
                    .send_message(NetworkActorMessage::new_command(
                        NetworkActorCommand::SendFiberMessage(FiberMessageWithPeerId {
                            peer_id: peer_id.clone(),
                            message,
                        }),
                    ))
                    .expect(ASSUME_NETWORK_ACTOR_ALIVE);
                // TODO: note that we can't actually guarantee that this OpenChannel message is sent here.
                // It is even possible that the peer_id is bogus, and we can't send a message to it.
                // We need some book-keeping service to remove all the OUR_INIT_SENT channels.
                channel.update_state(ChannelState::NegotiatingFunding(
                    NegotiatingFundingFlags::OUR_INIT_SENT,
                ));
                debug!(
                    "Channel to peer {:?} with id {:?} created",
                    &peer_id,
                    &channel.get_id()
                );

                channel_id_sender
                    .send(channel.get_id())
                    .expect("Receive not dropped");
                Ok(channel)
            }
            ChannelInitializationParameter::ReestablishChannel(channel_id) => {
                let mut channel = self
                    .store
                    .get_channel_actor_state(&channel_id)
                    .expect("channel should exist");
                channel.reestablishing = true;

                let reestablish_channel = ReestablishChannel {
                    channel_id,
                    local_commitment_number: channel.get_current_commitment_number(true),
                    remote_commitment_number: channel.get_current_commitment_number(false),
                };

                let command = FiberMessageWithPeerId::new(
                    self.get_remote_peer_id(),
                    FiberMessage::reestablish_channel(reestablish_channel),
                );

                self.network
                    .send_message(NetworkActorMessage::new_command(
                        NetworkActorCommand::SendFiberMessage(command),
                    ))
                    .expect(ASSUME_NETWORK_ACTOR_ALIVE);

                // If the channel is already ready, we should notify the network actor.
                // so that we update the network.outpoint_channel_map
                if matches!(channel.state, ChannelState::ChannelReady()) {
                    self.network
                        .send_message(NetworkActorMessage::new_event(
                            NetworkActorEvent::ChannelReady(
                                channel.get_id(),
                                channel.get_remote_peer_id(),
                                channel.must_get_funding_transaction_outpoint(),
                            ),
                        ))
                        .expect(ASSUME_NETWORK_ACTOR_ALIVE);
                }
                Ok(channel)
            }
        }
    }

    async fn handle(
        &self,
        myself: ActorRef<Self::Msg>,
        message: Self::Msg,
        state: &mut Self::State,
    ) -> Result<(), ActorProcessingErr> {
        trace!(
            "Channel actor processing message: id: {:?}, state: {:?}, message: {:?}",
            &state.get_id(),
            &message,
            &state.state
        );
        match message {
            ChannelActorMessage::PeerMessage(message) => {
                if let Err(error) = self.handle_peer_message(&myself, state, message).await {
                    error!("Error while processing channel message: {:?}", error);
                }
            }
            ChannelActorMessage::Command(command) => {
                if let Err(err) = self.handle_command(state, command).await {
                    error!("Error while processing channel command: {:?}", err);
                }
            }
            ChannelActorMessage::Event(e) => {
                if let Err(err) = self.handle_event(&myself, state, e).await {
                    error!("Error while processing channel event: {:?}", err);
                }
            }
        }

        self.store.insert_channel_actor_state(state.clone());
        Ok(())
    }
}

#[derive(Copy, Clone, Debug, PartialEq, Eq, Serialize, Deserialize)]
pub struct CommitmentNumbers {
    pub local: u64,
    pub remote: u64,
}

impl Default for CommitmentNumbers {
    fn default() -> Self {
        Self::new()
    }
}

impl CommitmentNumbers {
    pub fn new() -> Self {
        Self {
            local: INITIAL_COMMITMENT_NUMBER,
            remote: INITIAL_COMMITMENT_NUMBER,
        }
    }

    pub fn get_local(&self) -> u64 {
        self.local
    }

    pub fn get_remote(&self) -> u64 {
        self.remote
    }

    pub fn increment_local(&mut self) {
        self.local += 1;
    }

    pub fn increment_remote(&mut self) {
        self.remote += 1;
    }

    pub fn flip(&self) -> Self {
        Self {
            local: self.remote,
            remote: self.local,
        }
    }
}

#[derive(Copy, Clone, Debug, PartialEq, Eq, Serialize, Deserialize, PartialOrd, Ord)]
pub enum TLCId {
    Offered(u64),
    Received(u64),
}

impl From<TLCId> for u64 {
    fn from(id: TLCId) -> u64 {
        match id {
            TLCId::Offered(id) => id,
            TLCId::Received(id) => id,
        }
    }
}

impl TLCId {
    pub fn is_offered(&self) -> bool {
        matches!(self, TLCId::Offered(_))
    }

    pub fn is_received(&self) -> bool {
        !self.is_offered()
    }

    pub fn flip(&self) -> Self {
        match self {
            TLCId::Offered(id) => TLCId::Received(*id),
            TLCId::Received(id) => TLCId::Offered(*id),
        }
    }

    pub fn flip_mut(&mut self) {
        *self = self.flip();
    }
}

#[derive(Debug, Clone, Serialize, Deserialize, Eq, PartialEq)]
pub enum TlcKind {
    AddTlc(AddTlcInfo),
    RemoveTlc(RemoveTlcInfo),
}

impl TlcKind {
    pub fn log(&self) -> String {
        match self {
            TlcKind::AddTlc(add_tlc) => {
                format!("{:?}", &add_tlc.tlc_id)
            }
            TlcKind::RemoveTlc(remove_tlc) => {
                format!("RemoveTlc({:?})", &remove_tlc.tlc_id)
            }
        }
    }
}

#[derive(Debug, Clone, Serialize, Deserialize, Eq, PartialEq)]
pub struct AddTlcInfo {
    pub channel_id: Hash256,
    pub tlc_id: TLCId,
    pub amount: u128,
    pub payment_hash: Hash256,
    pub expiry: u64,
    pub hash_algorithm: HashAlgorithm,
    // the onion packet for multi-hop payment
    pub onion_packet: Option<PaymentOnionPacket>,
    /// Shared secret used in forwarding.
    ///
    /// Save it to backward errors. Use all zeros when no shared secrets are available.
    pub shared_secret: [u8; 32],
    pub created_at: CommitmentNumbers,
    pub removed_at: Option<(CommitmentNumbers, RemoveTlcReason)>,
    pub payment_preimage: Option<Hash256>,

    /// Note: `previous_tlc` is used to track the tlc chain for a multi-tlc payment,
    ///       we need to know previous when removing tlc backwardly.
    ///
    /// Node A ---------> Node B ------------> Node C ----------> Node D
    ///  tlc_1 <---> (tlc_1) (tlc_2) <---> (tlc_2) (tlc_3) <----> tlc_3
    ///                ^^^^                 ^^^^
    ///
    pub previous_tlc: Option<(Hash256, TLCId)>,
}

impl AddTlcInfo {
    pub fn is_offered(&self) -> bool {
        self.tlc_id.is_offered()
    }

    pub fn is_received(&self) -> bool {
        !self.is_offered()
    }

    pub fn get_commitment_numbers(&self) -> CommitmentNumbers {
        self.created_at
    }

    pub fn flip_mut(&mut self) {
        self.tlc_id.flip_mut();
    }

    /// Get the value for the field `htlc_type` in commitment lock witness.
    /// - Lowest 1 bit: 0 if the tlc is offered by the remote party, 1 otherwise.
    /// - High 7 bits:
    ///     - 0: ckb hash
    ///     - 1: sha256
    pub fn get_htlc_type(&self) -> u8 {
        let offered_flag = if self.is_offered() { 0u8 } else { 1u8 };
        ((self.hash_algorithm as u8) << 1) + offered_flag
    }

    fn get_hash(&self) -> ShortHash {
        self.payment_hash.as_ref()[..20]
            .try_into()
            .expect("short hash from payment hash")
    }
}

#[derive(Clone, Debug, Serialize, Deserialize, Eq, PartialEq)]
pub struct RemoveTlcInfo {
    pub channel_id: Hash256,
    pub tlc_id: TLCId,
    pub reason: RemoveTlcReason,
}

impl TlcKind {
    pub fn tlc_id_u64(&self) -> u64 {
        match self {
            TlcKind::AddTlc(add_tlc) => add_tlc.tlc_id.into(),
            TlcKind::RemoveTlc(remove_tlc) => remove_tlc.tlc_id.into(),
        }
    }

    pub fn tlc_id(&self) -> TLCId {
        match self {
            TlcKind::AddTlc(info) => info.tlc_id,
            TlcKind::RemoveTlc(remove_tlc) => remove_tlc.tlc_id,
        }
    }

    pub fn is_offered(&self) -> bool {
        self.tlc_id().is_offered()
    }

    pub fn is_received(&self) -> bool {
        !self.is_offered()
    }

    pub fn flip_mut(&mut self) {
        match self {
            TlcKind::AddTlc(info) => info.tlc_id.flip_mut(),
            TlcKind::RemoveTlc(_) => {
                unreachable!("RemoveTlc should not flip")
            }
        }
    }

    pub fn amount(&self) -> u128 {
        match self {
            TlcKind::AddTlc(add_tlc) => add_tlc.amount,
            TlcKind::RemoveTlc(..) => {
                unreachable!("RemoveTlc should not have amount")
            }
        }
    }

    pub fn payment_hash(&self) -> Hash256 {
        match self {
            TlcKind::AddTlc(add_tlc) => add_tlc.payment_hash,
            TlcKind::RemoveTlc(..) => {
                unreachable!("RemoveTlc should not have payment hash")
            }
        }
    }

    pub fn as_add_tlc(&self) -> &AddTlcInfo {
        match self {
            TlcKind::AddTlc(add_tlc) => &add_tlc,
            TlcKind::RemoveTlc(..) => {
                unreachable!("RemoveTlc should not be AddTlc")
            }
        }
    }
}

#[derive(Default, Clone, Debug, Serialize, Deserialize)]
pub struct PendingTlcs {
    tlcs: Vec<TlcKind>,
    committed_index: usize,
    next_tlc_id: u64,
}

impl PendingTlcs {
    pub fn new() -> Self {
        Self {
            tlcs: Vec::new(),
            committed_index: 0,
            next_tlc_id: 0,
        }
    }

    #[cfg(test)]
    pub fn print(&self, prefix: &str) {
        debug!(
            "{} pending tlcs: {:?}, committed_index: {:?}",
            prefix,
            self.tlcs.iter().map(|t| t.log()).collect::<Vec<_>>(),
            self.committed_index
        );
    }

    pub fn next_tlc_id(&self) -> u64 {
        self.next_tlc_id
    }

    pub fn increment_next_tlc_id(&mut self) {
        self.next_tlc_id += 1;
    }

    pub fn add_tlc_operation(&mut self, tlc_op: TlcKind) {
        self.tlcs.push(tlc_op);
    }

    pub fn get_staging_tlcs(&self) -> &[TlcKind] {
        &self.tlcs[self.committed_index..]
    }

    pub fn get_committed_tlcs(&self) -> &[TlcKind] {
        &self.tlcs[..self.committed_index]
    }

    pub fn get_committed_tlcs_mut(&mut self) -> &mut [TlcKind] {
        &mut self.tlcs[..self.committed_index]
    }

    pub fn tlcs(&self) -> &[TlcKind] {
        &self.tlcs
    }

    pub fn tlcs_mut(&mut self) -> &mut Vec<TlcKind> {
        &mut self.tlcs
    }

    pub fn push(&mut self, tlc: TlcKind) {
        assert!(!self.is_tlc_present(&tlc));
        self.tlcs.push(tlc);
    }

    fn is_tlc_present(&self, tlc: &TlcKind) -> bool {
        self.tlcs.iter().any(|t| match (t, tlc) {
            (TlcKind::AddTlc(info1), TlcKind::AddTlc(info2)) => info1.tlc_id == info2.tlc_id,
            (TlcKind::RemoveTlc(info1), TlcKind::RemoveTlc(info2)) => info1.tlc_id == info2.tlc_id,
            _ => false,
        })
    }

    pub fn commit_tlcs(&mut self, committed_tlcs: &[TlcKind]) -> Vec<TlcKind> {
        let staging_tlcs = self.get_staging_tlcs().to_vec();
        for tlc in committed_tlcs {
            if !self.is_tlc_present(tlc) {
                self.tlcs.push(tlc.clone());
            }
        }
        self.committed_index = self.tlcs.len();
        return staging_tlcs;
    }

    pub fn get_mut(&mut self, tlc_id: &TLCId) -> Option<&mut AddTlcInfo> {
        self.tlcs.iter_mut().find_map(|tlc| match tlc {
            TlcKind::AddTlc(info) if info.tlc_id == *tlc_id => Some(info),
            _ => None,
        })
    }

    pub fn drop_remove_tlc(&mut self, tlc_id: &TLCId) {
        self.tlcs.retain(|tlc| match tlc {
            TlcKind::RemoveTlc(info) => info.tlc_id != *tlc_id,
            _ => true,
        });
        self.committed_index = self.tlcs.len();
    }

    pub fn shrink_removed_tlc(&mut self) {
        assert_eq!(self.committed_index, self.tlcs.len());
        let new_committed_index = self
            .get_committed_tlcs()
            .iter()
            .filter(|tlc| match tlc {
                TlcKind::AddTlc(info) => info.removed_at.is_none(),
                _ => true,
            })
            .count();
        self.tlcs.retain(|tlc| match tlc {
            TlcKind::AddTlc(info) => info.removed_at.is_none(),
            _ => true,
        });
        self.committed_index = new_committed_index;
    }
}

#[derive(Debug, Clone, Serialize, Deserialize, Eq, PartialEq)]
pub enum RetryableRemoveTlc {
    RemoveTlc(TLCId, RemoveTlcReason),
    RelayRemoveTlc(Hash256, u64, RemoveTlcReason),
}

#[derive(Default, Clone, Debug, Serialize, Deserialize)]
pub struct TlcState {
    local_pending_tlcs: PendingTlcs,
    remote_pending_tlcs: PendingTlcs,
    // if the tlc is pending to be removed, the reason will be stored here
    // this will only used for retrying remove TLC
    retryable_remove_tlcs: Vec<RetryableRemoveTlc>,
    waiting_ack: bool,
}

impl TlcState {
    pub fn get_next_offering(&self) -> u64 {
        self.local_pending_tlcs.next_tlc_id()
    }

    pub fn get_next_received(&self) -> u64 {
        self.remote_pending_tlcs.next_tlc_id()
    }

    pub fn increment_offering(&mut self) {
        self.local_pending_tlcs.increment_next_tlc_id();
    }

    pub fn increment_received(&mut self) {
        self.remote_pending_tlcs.increment_next_tlc_id();
    }

    pub fn set_waiting_ack(&mut self, waiting_ack: bool) {
        self.waiting_ack = waiting_ack;
    }

    pub fn set_tlc_pending_remove(&mut self, tlc_id: TLCId, reason: RemoveTlcReason) {
        self.retryable_remove_tlcs
            .push(RetryableRemoveTlc::RemoveTlc(tlc_id, reason));
    }

    pub fn insert_relay_tlc_remove(
        &mut self,
        channel_id: Hash256,
        tlc_id: u64,
        reason: RemoveTlcReason,
    ) {
        self.retryable_remove_tlcs
            .push(RetryableRemoveTlc::RelayRemoveTlc(
                channel_id, tlc_id, reason,
            ));
    }

    pub fn get_pending_remove(&self) -> Vec<RetryableRemoveTlc> {
        self.retryable_remove_tlcs.clone()
    }

    pub fn remove_pending_remove_tlc(&mut self, retryable_remove: &RetryableRemoveTlc) {
        self.retryable_remove_tlcs
            .retain(|remove| remove != retryable_remove);
    }

    pub fn get(&self, id: &TLCId) -> Option<&AddTlcInfo> {
        match id {
            TLCId::Offered(_id) => {
                self.local_pending_tlcs
                    .tlcs()
                    .iter()
                    .find_map(|tlc| match tlc {
                        TlcKind::AddTlc(info) if info.tlc_id == *id => Some(info),
                        _ => None,
                    })
            }
            TLCId::Received(_id) => {
                self.remote_pending_tlcs
                    .tlcs()
                    .iter()
                    .find_map(|tlc| match tlc {
                        TlcKind::AddTlc(info) if info.tlc_id == *id => Some(info),
                        _ => None,
                    })
            }
        }
    }

    pub fn get_mut(&mut self, id: &TLCId) -> Option<&mut AddTlcInfo> {
        match id {
            TLCId::Offered(_id) => {
                self.local_pending_tlcs
                    .tlcs
                    .iter_mut()
                    .find_map(|tlc| match tlc {
                        TlcKind::AddTlc(info) if info.tlc_id == *id => Some(info),
                        _ => None,
                    })
            }
            TLCId::Received(_id) => {
                self.remote_pending_tlcs
                    .tlcs
                    .iter_mut()
                    .find_map(|tlc| match tlc {
                        TlcKind::AddTlc(info) if info.tlc_id == *id => Some(info),
                        _ => None,
                    })
            }
        }
    }

    pub fn add_local_tlc(&mut self, tlc_info: TlcKind) {
        self.local_pending_tlcs.push(tlc_info);
    }

    pub fn add_remote_tlc(&mut self, tlc_info: TlcKind) {
        self.remote_pending_tlcs.push(tlc_info);
    }

    pub fn next_local_tlc_id(&self) -> u64 {
        self.local_pending_tlcs.next_tlc_id()
    }

    pub fn increment_local_tlc_id(&mut self) {
        self.local_pending_tlcs.increment_next_tlc_id();
    }

    pub fn next_remote_tlc_id(&self) -> u64 {
        self.remote_pending_tlcs.next_tlc_id()
    }

    pub fn increment_remote_tlc_id(&mut self) {
        self.remote_pending_tlcs.increment_next_tlc_id();
    }

    fn unify_tlcs<'a>(
        &self,
        staging_tlcs: impl Iterator<Item = &'a TlcKind>,
        committed_tlcs: impl Iterator<Item = &'a TlcKind>,
    ) -> Vec<TlcKind> {
        let mut add_tlcs: BTreeMap<TLCId, TlcKind> = Default::default();
        let mut remove_tlcs = vec![];
        for tlc in committed_tlcs {
            match tlc {
                TlcKind::AddTlc(info) => {
                    if info.removed_at.is_none() {
                        let _ = add_tlcs.insert(tlc.tlc_id(), tlc.clone());
                    }
                }
                TlcKind::RemoveTlc(..) => {
                    unreachable!("RemoveTlc should not be in committed tlcs")
                }
            }
        }
        for tlc in staging_tlcs {
            match tlc {
                TlcKind::AddTlc(_info) => {
                    // If the tlc is already in the committed tlcs, we should not add it again.
                    // committed tlcs always have the latest tlc information
                    if add_tlcs.contains_key(&tlc.tlc_id()) {
                        continue;
                    }
                    let _ = add_tlcs.insert(tlc.tlc_id(), tlc.clone());
                }
                TlcKind::RemoveTlc(..) => remove_tlcs.push(tlc.clone()),
            }
        }
        for tlc in remove_tlcs {
            let tlc_id = tlc.tlc_id();
            let _ = add_tlcs.remove(&tlc_id);
        }
        add_tlcs.values().map(|tlc| tlc.clone()).collect()
    }

    pub fn get_tlcs_for_local(&self) -> Vec<TlcKind> {
        self.unify_tlcs(
            self.local_pending_tlcs.get_staging_tlcs().into_iter(),
            self.local_pending_tlcs
                .get_committed_tlcs()
                .into_iter()
                .chain(self.remote_pending_tlcs.get_committed_tlcs().into_iter()),
        )
    }

    pub fn get_tlcs_for_remote(&self) -> Vec<TlcKind> {
        self.unify_tlcs(
            self.remote_pending_tlcs.get_staging_tlcs().into_iter(),
            self.remote_pending_tlcs
                .get_committed_tlcs()
                .into_iter()
                .chain(self.local_pending_tlcs.get_committed_tlcs().into_iter()),
        )
    }

    pub fn get_tlcs_with(&self, local_commitment: bool) -> Vec<TlcKind> {
        if local_commitment {
            self.get_tlcs_for_local()
        } else {
            self.get_tlcs_for_remote()
        }
    }

    pub fn commit_local_tlcs(&mut self) -> Vec<TlcKind> {
        self.local_pending_tlcs
            .commit_tlcs(self.remote_pending_tlcs.get_committed_tlcs())
    }

    pub fn commit_remote_tlcs(&mut self) -> Vec<TlcKind> {
        self.remote_pending_tlcs
            .commit_tlcs(self.local_pending_tlcs.get_committed_tlcs())
    }

    fn filter_add_tlcs<'a, I>(tlcs: I) -> impl Iterator<Item = &'a AddTlcInfo>
    where
        I: Iterator<Item = &'a TlcKind>,
    {
        tlcs.filter_map(|tlc| match tlc {
            TlcKind::AddTlc(info) => {
                if info.removed_at.is_some() {
                    None
                } else {
                    Some((info.tlc_id, info))
                }
            }
            TlcKind::RemoveTlc(..) => None,
        })
        .collect::<BTreeMap<_, _>>()
        .into_iter()
        .map(|(_, v)| v)
    }

    pub fn all_commited_tlcs(&self) -> impl Iterator<Item = &AddTlcInfo> {
        Self::filter_add_tlcs(
            self.local_pending_tlcs
                .get_committed_tlcs()
                .into_iter()
                .chain(self.remote_pending_tlcs.get_committed_tlcs().into_iter()),
        )
    }

    pub fn all_tlcs(&self) -> impl Iterator<Item = &AddTlcInfo> {
        Self::filter_add_tlcs(
            self.local_pending_tlcs
                .tlcs()
                .into_iter()
                .chain(self.remote_pending_tlcs.tlcs().into_iter()),
        )
    }

    pub fn mark_tlc_remove(
        &mut self,
        tlc_id: TLCId,
        removed_at: CommitmentNumbers,
        reason: RemoveTlcReason,
    ) {
        // we don't consider RemoveTLC in the pending TLCS when build commitment signature
        // so it's safe to remove them all from remote and local pending TLCS
        self.local_pending_tlcs.drop_remove_tlc(&tlc_id);
        self.remote_pending_tlcs.drop_remove_tlc(&tlc_id);
        if let Some(tlc) = self.local_pending_tlcs.get_mut(&tlc_id) {
            tlc.removed_at = Some((removed_at, reason.clone()));
        }
        if let Some(tlc) = self.remote_pending_tlcs.get_mut(&tlc_id) {
            tlc.removed_at = Some((removed_at, reason));
        }
    }

    pub fn apply_remove_tlc(
        &mut self,
        tlc_id: TLCId,
        removed_at: CommitmentNumbers,
        reason: RemoveTlcReason,
    ) {
        self.mark_tlc_remove(tlc_id, removed_at, reason);
        // it's safe to remove multiple removed tlcs from pending TLCS,
        // just make sure the two partners are operating on correct pending list,
        // in other words, when one is remove from local TLCS,
        // the peer should remove it from remote TLCS
        if tlc_id.is_offered() {
            self.local_pending_tlcs.shrink_removed_tlc();
        } else {
            self.remote_pending_tlcs.shrink_removed_tlc();
        }
    }
}

#[serde_as]
#[derive(Clone, Serialize, Deserialize)]
pub struct ChannelActorState {
    pub state: ChannelState,
    // The data below are only relevant if the channel is public.
    pub public_channel_info: Option<PublicChannelInfo>,

    // The local public key used to establish p2p network connection.
    pub local_pubkey: Pubkey,
    // The remote public key used to establish p2p network connection.
    pub remote_pubkey: Pubkey,

    pub id: Hash256,
    #[serde_as(as = "Option<EntityHex>")]
    pub funding_tx: Option<Transaction>,

    pub funding_tx_confirmed_at: Option<(BlockNumber, u32)>,

    #[serde_as(as = "Option<EntityHex>")]
    pub funding_udt_type_script: Option<Script>,

    // Is this channel initially inbound?
    // An inbound channel is one where the counterparty is the funder of the channel.
    pub is_acceptor: bool,

    // TODO: consider transaction fee while building the commitment transaction.
    // The invariant here is that the sum of `to_local_amount` and `to_remote_amount`
    // should be equal to the total amount of the channel.
    // The changes of both `to_local_amount` and `to_remote_amount`
    // will always happen after a revoke_and_ack message is sent/received.
    // This means that while calculating the amounts for commitment transactions,
    // processing add_tlc command and messages, we need to take into account that
    // the amounts are not decremented/incremented yet.

    // The amount of CKB/UDT that we own in the channel.
    // This value will only change after we have resolved a tlc.
    pub to_local_amount: u128,
    // The amount of CKB/UDT that the remote owns in the channel.
    // This value will only change after we have resolved a tlc.
    pub to_remote_amount: u128,

    // these two amounts used to keep the minimal ckb amount for the two parties
    // TLC operations will not affect these two amounts, only used to keep the commitment transactions
    // to be valid, so that any party can close the channel at any time.
    // Note: the values are different for the UDT scenario
    pub local_reserved_ckb_amount: u64,
    pub remote_reserved_ckb_amount: u64,

    // The commitment fee rate is used to calculate the fee for the commitment transactions.
    // The side who want to submit the commitment transaction will pay fee
    pub commitment_fee_rate: u64,

    // The delay time for the commitment transaction, this value is set by the initiator of the channel.
    // It must be a relative EpochNumberWithFraction in u64 format.
    pub commitment_delay_epoch: u64,

    // The fee rate used for funding transaction, the initiator may set it as `funding_fee_rate` option,
    // if it's not set, DEFAULT_FEE_RATE will be used as default value, two sides will use the same fee rate
    pub funding_fee_rate: u64,

    // Signer is used to sign the commitment transactions.
    pub signer: InMemorySigner,

    // Cached channel public keys for easier of access.
    pub local_channel_public_keys: ChannelBasePublicKeys,

    // Commitment numbers that are used to derive keys.
    // This value is guaranteed to be 0 when channel is just created.
    pub commitment_numbers: CommitmentNumbers,

    // The maximum value can be in pending
    pub max_tlc_value_in_flight: u128,

    // The maximum number of tlcs that we can accept.
    pub max_tlc_number_in_flight: u64,

    // Below are fields that are only usable after the channel is funded,
    // (or at some point of the state).

    // all the TLC related information
    pub tlc_state: TlcState,

    // The remote and local lock script for close channel, they are setup during the channel establishment.
    #[serde_as(as = "Option<EntityHex>")]
    pub remote_shutdown_script: Option<Script>,
    #[serde_as(as = "EntityHex")]
    pub local_shutdown_script: Script,

    // While building a CommitmentSigned message, we use a nonce sent by the counterparty
    // to partially sign the commitment transaction. This nonce is also used while handling the revoke_and_ack
    // message from the peer. We need to save this nonce because the counterparty may send other nonces during
    // the period when our CommitmentSigned is sent and the counterparty's RevokeAndAck is received.
    #[serde_as(as = "Option<PubNonceAsBytes>")]
    pub last_used_nonce_in_commitment_signed: Option<PubNonce>,

    // The nonces that are sent by the counterparty, the length is at most 2
    #[serde_as(as = "Vec<(U64Hex, PubNonceAsBytes)>")]
    pub remote_nonces: Vec<(u64, PubNonce)>,

    // The latest commitment transaction we're holding
    #[serde_as(as = "Option<EntityHex>")]
    pub latest_commitment_transaction: Option<Transaction>,

    // All the commitment point that are sent from the counterparty.
    // We need to save all these points to derive the keys for the commitment transactions.
    // The length of this vector is at most the maximum number of flighting tlcs.
    pub remote_commitment_points: Vec<(u64, Pubkey)>,
    pub remote_channel_public_keys: Option<ChannelBasePublicKeys>,

    // The shutdown info for both local and remote, they are setup by the shutdown command or message.
    pub local_shutdown_info: Option<ShutdownInfo>,
    pub remote_shutdown_info: Option<ShutdownInfo>,

    // A flag to indicate whether the channel is reestablishing, we won't process any messages until the channel is reestablished.
    pub reestablishing: bool,

    pub created_at: SystemTime,
}

#[serde_as]
#[derive(Clone, Serialize, Deserialize, Eq, PartialEq, Debug)]
pub struct ShutdownInfo {
    #[serde_as(as = "EntityHex")]
    pub close_script: Script,
    pub fee_rate: u64,
    pub signature: Option<PartialSignature>,
}

// This struct holds the channel information that are only relevant when the channel
// is public. The information includes signatures to the channel announcement message,
// our config for the channel that will be published to the network (via ChannelUpdate).
// For ChannelUpdate config, only information on our side are saved here because we have no
// control to the config on the counterparty side. And they will publish
// the config to the network via another ChannelUpdate message.
#[serde_as]
#[derive(Default, Clone, Debug, Serialize, Deserialize)]
pub struct PublicChannelInfo {
    pub enabled: bool,
    // The fee rate for tlc transfers. We only have these values set when
    // this is a public channel. Both sides may set this value differently.
    // This is a fee that is paid by the sender of the tlc.
    // The detailed calculation for the fee of forwarding tlcs is
    // `fee = round_above(tlc_fee_proportional_millionths * tlc_value / 1,000,000)`.
    // TODO: consider this value while building the commitment transaction.
    pub tlc_fee_proportional_millionths: Option<u128>,
    // Max/min value of the tlc that we will accept.
    pub tlc_max_value: Option<u128>,
    pub tlc_min_value: Option<u128>,
    // The expiry delta timestamp, in milliseconds, for the tlc.
    pub tlc_expiry_delta: Option<u64>,

    // Channel announcement signatures, may be empty for private channel.
    pub local_channel_announcement_signature: Option<(EcdsaSignature, PartialSignature)>,
    pub remote_channel_announcement_signature: Option<(EcdsaSignature, PartialSignature)>,

    #[serde_as(as = "Option<PubNonceAsBytes>")]
    pub remote_channel_announcement_nonce: Option<PubNonce>,

    pub channel_announcement: Option<ChannelAnnouncement>,
    pub channel_update: Option<ChannelUpdate>,
}

impl PublicChannelInfo {
    pub fn new(
        tlc_expiry_delta: u64,
        tlc_min_value: u128,
        tlc_max_value: u128,
        tlc_fee_proportional_millionths: u128,
    ) -> Self {
        Self {
            tlc_fee_proportional_millionths: Some(tlc_fee_proportional_millionths),
            tlc_max_value: Some(tlc_max_value),
            tlc_min_value: Some(tlc_min_value),
            tlc_expiry_delta: Some(tlc_expiry_delta),
            enabled: true,
            ..Default::default()
        }
    }
}

#[derive(PartialEq, Eq, Clone, Debug)]
pub struct ClosedChannel {}

#[derive(Debug)]
pub enum ChannelEvent {
    PeerDisconnected,
    FundingTransactionConfirmed(BlockNumber, u32),
    CommitmentTransactionConfirmed,
    ClosingTransactionConfirmed,
    CheckTlcSetdown,
}

pub type ProcessingChannelResult = Result<(), ProcessingChannelError>;

#[derive(Error, Debug)]
pub enum ProcessingChannelError {
    #[error("Invalid state: {0}")]
    InvalidState(String),
    #[error("Repeated processing message: {0}")]
    RepeatedProcessing(String),
    #[error("Invalid parameter: {0}")]
    InvalidParameter(String),
    #[error("Capacity error: {0}")]
    CapacityError(#[from] CapacityError),
    #[error("Failed to spawn actor: {0}")]
    SpawnErr(#[from] SpawnErr),
    #[error("Musig2 VerifyError: {0}")]
    Musig2VerifyError(#[from] VerifyError),
    #[error("Musig2 SigningError: {0}")]
    Musig2SigningError(#[from] SigningError),
    #[error("Unable to handle TLC command in waiting TLC ACK state")]
    WaitingTlcAck,
    #[error("Failed to peel onion packet: {0}")]
    PeelingOnionPacketError(String),
    #[error("The amount in the HTLC is not expected")]
    FinalIncorrectHTLCAmount,
    #[error("The payment_hash is not expected for final hop")]
    FinalIncorrectPaymentHash,
    #[error("The payment_hash and preimage does not match for final hop")]
    FinalIncorrectPreimage,
    #[error("The tlc forward fee is tow low")]
    TlcForwardFeeIsTooLow,
    #[error("The invoice status is invalid")]
    FinalInvoiceInvalid(CkbInvoiceStatus),
    #[error("The tlc number exceed limit of this channel")]
    TlcNumberExceedLimit,
    #[error("The tlc flight value exceed limit of this channel")]
    TlcValueInflightExceedLimit,
    #[error("The tlc amount below minimal")]
    TlcAmountIsTooLow,
    #[error("The tlc expiry soon")]
    TlcExpirySoon,
    #[error("The tlc expiry too far")]
    TlcExpiryTooFar,
}

/// ProcessingChannelError which brings the shared secret used in forwarding onion packet.
/// The shared secret is required to obfuscate the error message.
#[derive(Error, Debug)]
#[error("{source}")]
pub struct ProcessingChannelErrorWithSharedSecret {
    pub source: ProcessingChannelError,
    /// Shared secret used in forwarding.
    ///
    /// Save it to backward errors. Use all zeros when no shared secrets are available.
    pub shared_secret: [u8; 32],
}

impl ProcessingChannelError {
    pub fn with_shared_secret(
        self,
        shared_secret: [u8; 32],
    ) -> ProcessingChannelErrorWithSharedSecret {
        ProcessingChannelErrorWithSharedSecret {
            source: self,
            shared_secret,
        }
    }

    pub fn without_shared_secret(self) -> ProcessingChannelErrorWithSharedSecret {
        self.with_shared_secret(NO_SHARED_SECRET.clone())
    }
}

bitflags! {
    #[derive(Copy, Clone, Debug, PartialEq, Eq, Serialize, Deserialize)]
    #[serde(transparent)]
    pub struct ChannelFlags: u8 {
        const PUBLIC = 1;
    }

    #[derive(Copy, Clone, Debug, PartialEq, Eq, Serialize, Deserialize)]
    #[serde(transparent)]
    pub struct NegotiatingFundingFlags: u32 {
        const OUR_INIT_SENT = 1;
        const THEIR_INIT_SENT = 1 << 1;
        const INIT_SENT = NegotiatingFundingFlags::OUR_INIT_SENT.bits() | NegotiatingFundingFlags::THEIR_INIT_SENT.bits();
    }

    #[derive(Copy, Clone, Debug, PartialEq, Eq, Serialize, Deserialize)]
    #[serde(transparent)]
    pub struct CollaboratingFundingTxFlags: u32 {
        const AWAITING_REMOTE_TX_COLLABORATION_MSG = 1;
        const PREPARING_LOCAL_TX_COLLABORATION_MSG = 1 << 1;
        const OUR_TX_COMPLETE_SENT = 1 << 2;
        const THEIR_TX_COMPLETE_SENT = 1 << 3;
        const COLLABRATION_COMPLETED = CollaboratingFundingTxFlags::OUR_TX_COMPLETE_SENT.bits() | CollaboratingFundingTxFlags::THEIR_TX_COMPLETE_SENT.bits();
    }

    #[derive(Copy, Clone, Debug, PartialEq, Eq, Serialize, Deserialize)]
    #[serde(transparent)]
    pub struct SigningCommitmentFlags: u32 {
        const OUR_COMMITMENT_SIGNED_SENT = 1;
        const THEIR_COMMITMENT_SIGNED_SENT = 1 << 1;
        const COMMITMENT_SIGNED_SENT = SigningCommitmentFlags::OUR_COMMITMENT_SIGNED_SENT.bits() | SigningCommitmentFlags::THEIR_COMMITMENT_SIGNED_SENT.bits();
    }

    #[derive(Copy, Clone, Debug, PartialEq, Eq, Serialize, Deserialize)]
    #[serde(transparent)]
    pub struct AwaitingTxSignaturesFlags: u32 {
        const OUR_TX_SIGNATURES_SENT = 1;
        const THEIR_TX_SIGNATURES_SENT = 1 << 1;
        const TX_SIGNATURES_SENT = AwaitingTxSignaturesFlags::OUR_TX_SIGNATURES_SENT.bits() | AwaitingTxSignaturesFlags::THEIR_TX_SIGNATURES_SENT.bits();
    }

    #[derive(Copy, Clone, Debug, PartialEq, Eq, Serialize, Deserialize)]
    #[serde(transparent)]
    pub struct AwaitingChannelReadyFlags: u32 {
        const OUR_CHANNEL_READY = 1;
        const THEIR_CHANNEL_READY = 1 << 1;
        const CHANNEL_READY = AwaitingChannelReadyFlags::OUR_CHANNEL_READY.bits() | AwaitingChannelReadyFlags::THEIR_CHANNEL_READY.bits();
    }

    #[derive(Copy, Clone, Debug, PartialEq, Eq, Serialize, Deserialize)]
    #[serde(transparent)]
    pub struct ShuttingDownFlags: u32 {
        /// Indicates that we have sent a `shutdown` message.
        const OUR_SHUTDOWN_SENT = 1;
        /// Indicates that they have sent a `shutdown` message.
        const THEIR_SHUTDOWN_SENT = 1 << 1;
        /// Indicates that both we and they have sent `shutdown` messages,
        /// but some HTLCs are still pending to be resolved.
        const AWAITING_PENDING_TLCS = ShuttingDownFlags::OUR_SHUTDOWN_SENT.bits() | ShuttingDownFlags::THEIR_SHUTDOWN_SENT.bits();
        /// Indicates all pending HTLCs are resolved, and this channel will be dropped.
        const DROPPING_PENDING = 1 << 2;
        /// Indicates we have submitted a commitment transaction, waiting for confirmation
        const WAITING_COMMITMENT_CONFIRMATION = 1 << 3;
    }

    #[derive(Copy, Clone, Debug, PartialEq, Eq, Serialize, Deserialize)]
    #[serde(transparent)]
    pub struct CloseFlags: u32 {
        /// Indicates that channel is closed cooperatively.
        const COOPERATIVE = 1;
        /// Indicates that channel is closed uncooperatively, initiated by one party forcely.
        const UNCOOPERATIVE = 1 << 1;
    }
}

// Depending on the state of the channel, we may process the commitment_signed command differently.
// Below are all the channel state flags variants that we may encounter
// in normal commitment_signed processing flow.
#[derive(Debug)]
enum CommitmentSignedFlags {
    SigningCommitment(SigningCommitmentFlags),
    PendingShutdown(ShuttingDownFlags),
    ChannelReady(),
}

#[derive(Copy, Clone, Debug, PartialEq, Eq, Serialize, Deserialize)]
pub enum ChannelState {
    /// We are negotiating the parameters required for the channel prior to funding it.
    NegotiatingFunding(NegotiatingFundingFlags),
    /// We're collaborating with the other party on the funding transaction.
    CollaboratingFundingTx(CollaboratingFundingTxFlags),
    /// We have collaborated over the funding and are now waiting for CommitmentSigned messages.
    SigningCommitment(SigningCommitmentFlags),
    /// We've received and sent `commitment_signed` and are now waiting for both
    /// party to collaborate on creating a valid funding transaction.
    AwaitingTxSignatures(AwaitingTxSignaturesFlags),
    /// We've received/sent `funding_created` and `funding_signed` and are thus now waiting on the
    /// funding transaction to confirm.
    AwaitingChannelReady(AwaitingChannelReadyFlags),
    /// Both we and our counterparty consider the funding transaction confirmed and the channel is
    /// now operational.
    ChannelReady(),
    /// We've successfully negotiated a `closing_signed` dance. At this point, the `ChannelManager`
    /// is about to drop us, but we store this anyway.
    ShuttingDown(ShuttingDownFlags),
    /// This channel is closed.
    Closed(CloseFlags),
}

impl ChannelState {
    fn is_closed(&self) -> bool {
        matches!(self, ChannelState::Closed(_))
    }
}

fn new_channel_id_from_seed(seed: &[u8]) -> Hash256 {
    blake2b_256(seed).into()
}

fn derive_channel_id_from_tlc_keys(tlc_basepoint1: &Pubkey, tlc_basepoint2: &Pubkey) -> Hash256 {
    let mut preimage = [tlc_basepoint1.0.serialize(), tlc_basepoint2.0.serialize()];
    preimage.sort();
    new_channel_id_from_seed(&preimage.concat())
}

fn derive_temp_channel_id_from_tlc_key(tlc_basepoint: &Pubkey) -> Hash256 {
    let preimage = [tlc_basepoint.0.serialize(), [0; 33]].concat();
    new_channel_id_from_seed(&preimage)
}

pub fn get_commitment_secret(commitment_seed: &[u8; 32], commitment_number: u64) -> [u8; 32] {
    // Note that here, we hold the same assumption to bolts for commitment number,
    // i.e. this number should be in the range [0, 2^48).
    let mut res: [u8; 32] = *commitment_seed;
    for i in 0..48 {
        let bitpos = 47 - i;
        if commitment_number & (1 << bitpos) == (1 << bitpos) {
            res[bitpos / 8] ^= 1 << (bitpos & 7);
            res = blake2b_256(res);
        }
    }
    res
}

pub fn get_commitment_point(commitment_seed: &[u8; 32], commitment_number: u64) -> Pubkey {
    Privkey::from(&get_commitment_secret(commitment_seed, commitment_number)).pubkey()
}

pub(crate) fn get_funding_and_reserved_amount(
    total_amount: u128,
    shutdown_script: &Script,
    udt_type_script: &Option<Script>,
) -> Result<(u128, u64), ProcessingChannelError> {
    let reserved_capacity = reserved_capacity(shutdown_script, udt_type_script)?.as_u64();
    if udt_type_script.is_none() {
        if total_amount < reserved_capacity as u128 {
            return Err(ProcessingChannelError::InvalidParameter(format!(
                "The funding amount ({}) should be greater than or equal to {}",
                total_amount, reserved_capacity
            )));
        }
        if total_amount >= u64::MAX as u128 {
            return Err(ProcessingChannelError::InvalidParameter(format!(
                "The funding amount ({}) should be less than {}",
                total_amount,
                u64::MAX
            )));
        }
        Ok((total_amount - reserved_capacity as u128, reserved_capacity))
    } else {
        Ok((total_amount, reserved_capacity))
    }
}

pub(crate) fn reserved_capacity(
    shutdown_script: &Script,
    udt_type_script: &Option<Script>,
) -> Result<Capacity, CapacityError> {
    occupied_capacity(shutdown_script, udt_type_script)?
        .safe_add(Capacity::shannons(DEFAULT_MIN_SHUTDOWN_FEE))
}

pub(crate) fn occupied_capacity(
    shutdown_script: &Script,
    udt_type_script: &Option<Script>,
) -> Result<Capacity, CapacityError> {
    let cell_output = CellOutput::new_builder()
        .lock(shutdown_script.clone())
        .type_(udt_type_script.clone().pack())
        .build();

    if udt_type_script.is_some() {
        // 16 bytes for udt data
        cell_output.occupied_capacity(Capacity::bytes(16)?)
    } else {
        cell_output.occupied_capacity(Capacity::bytes(0)?)
    }
}

impl From<&ChannelActorState> for Musig2SignContext {
    fn from(value: &ChannelActorState) -> Self {
        Musig2SignContext {
            key_agg_ctx: value.get_musig2_agg_context(),
            agg_nonce: value.get_musig2_agg_pubnonce(),
            seckey: value.signer.funding_key.clone(),
            secnonce: value.get_local_musig2_secnonce(),
        }
    }
}

impl From<&ChannelActorState> for Musig2VerifyContext {
    fn from(value: &ChannelActorState) -> Self {
        Musig2VerifyContext {
            key_agg_ctx: value.get_musig2_agg_context(),
            agg_nonce: value.get_musig2_agg_pubnonce(),
            pubkey: *value.get_remote_funding_pubkey(),
            pubnonce: value.get_remote_nonce().clone(),
        }
    }
}

impl From<(&ChannelActorState, bool)> for Musig2SignContext {
    fn from(value: (&ChannelActorState, bool)) -> Self {
        let (channel, local) = value;
        let local_pubkey = channel.get_local_channel_public_keys().funding_pubkey;
        let remote_pubkey = channel.get_remote_channel_public_keys().funding_pubkey;
        let pubkeys = if local {
            [local_pubkey, remote_pubkey]
        } else {
            [remote_pubkey, local_pubkey]
        };
        let key_agg_ctx = KeyAggContext::new(pubkeys).expect("Valid pubkeys");

        let local_nonce = channel.get_local_nonce();
        let remote_nonce = channel.get_remote_nonce();
        let nonces = if local {
            [local_nonce, remote_nonce]
        } else {
            [remote_nonce, local_nonce]
        };
        let agg_nonce = AggNonce::sum(nonces);

        Musig2SignContext {
            key_agg_ctx,
            agg_nonce,
            seckey: channel.signer.funding_key.clone(),
            secnonce: channel.get_local_musig2_secnonce(),
        }
    }
}

impl From<(&ChannelActorState, bool)> for Musig2VerifyContext {
    fn from(value: (&ChannelActorState, bool)) -> Self {
        let (channel, local) = value;
        let local_pubkey = channel.get_local_channel_public_keys().funding_pubkey;
        let remote_pubkey = channel.get_remote_channel_public_keys().funding_pubkey;
        let pubkeys = if local {
            [local_pubkey, remote_pubkey]
        } else {
            [remote_pubkey, local_pubkey]
        };
        let key_agg_ctx = KeyAggContext::new(pubkeys).expect("Valid pubkeys");

        let local_nonce = channel.get_local_nonce();
        let remote_nonce = channel.get_remote_nonce();
        let nonces = if local {
            [local_nonce, remote_nonce]
        } else {
            [remote_nonce, local_nonce]
        };
        let agg_nonce = AggNonce::sum(nonces);

        Musig2VerifyContext {
            key_agg_ctx,
            agg_nonce,
            pubkey: *channel.get_remote_funding_pubkey(),
            pubnonce: channel.get_remote_nonce(),
        }
    }
}

// Constructors for the channel actor state.
#[allow(clippy::too_many_arguments)]
impl ChannelActorState {
    pub fn is_public(&self) -> bool {
        self.public_channel_info.is_some()
    }

    pub async fn try_create_channel_messages(
        &mut self,
        network: &ActorRef<NetworkActorMessage>,
    ) -> Option<(ChannelAnnouncement, ChannelUpdate)> {
        let channel_announcement = self
            .try_create_channel_announcement_message(network)
            .await?;
        let channel_update = self.try_create_channel_update_message(network).await?;
        Some((channel_announcement, channel_update))
    }

    pub async fn try_create_channel_announcement_message(
        &mut self,
        network: &ActorRef<NetworkActorMessage>,
    ) -> Option<ChannelAnnouncement> {
        if !self.is_public() {
            debug!("Ignoring non-public channel announcement");
            return None;
        }

        let mut channel_announcement = match self
            .public_channel_info
            .as_ref()
            .and_then(|state| state.channel_announcement.clone())
        {
            // Skipping creating new signed channel announcement if it exists
            Some(x) if x.is_signed() => return Some(x),
            // We have created a channel announcement, but it's not signed by the other
            // party yet. We should try to complete the signatures next.
            Some(x) => x,
            // We have not created a channel announcement yet.
            None => {
                let channel_outpoint = self.must_get_funding_transaction_outpoint();
                let capacity = if self.funding_udt_type_script.is_some() {
                    self.get_total_udt_amount()
                } else {
                    self.get_total_ckb_amount() as u128
                };

                let (node1_id, node2_id) = if self.local_is_node1() {
                    (self.local_pubkey, self.remote_pubkey)
                } else {
                    (self.remote_pubkey, self.local_pubkey)
                };
                let channel_announcement = ChannelAnnouncement::new_unsigned(
                    &node1_id,
                    &node2_id,
                    channel_outpoint,
                    get_chain_hash(),
                    &self.get_funding_lock_script_xonly_key(),
                    capacity,
                    self.funding_udt_type_script.clone(),
                );
                debug!(
                    "Created unsigned channel announcement for channel {:?}: {:?}",
                    &self.get_id(),
                    &channel_announcement,
                );
                channel_announcement
            }
        };

        debug!(
            "Trying to complete channel announcement signatures for channel {:?}: {:?}",
            &self.get_id(),
            channel_announcement,
        );

        let local_nonce = self
            .get_channel_announcement_musig2_secnonce()
            .public_nonce();
        debug!(
            "Local nonce: {:?}, remote nonce: {:?}, remote signatures: {:?}",
            &local_nonce,
            self.get_remote_channel_announcement_nonce(),
            self.get_remote_channel_announcement_signature()
        );
        let remote_nonce = self.get_remote_channel_announcement_nonce()?;
        let agg_nonce =
            AggNonce::sum(self.order_things_for_musig2(local_nonce, remote_nonce.clone()));

        let key_agg_ctx = self.get_musig2_agg_context();

        let message = channel_announcement.message_to_sign();

        let (local_node_signature, local_partial_signature) = self
            .get_or_create_local_channel_announcement_signature(
                remote_nonce.clone(),
                message,
                network,
            )
            .await;

        let (remote_node_signature, remote_partial_signature) =
            self.get_remote_channel_announcement_signature()?;

        debug!("Aggregating partial signatures for channel {:?}", &self.id);

        if self.local_is_node1() {
            channel_announcement.node1_signature = Some(local_node_signature);
            channel_announcement.node2_signature = Some(remote_node_signature);
        } else {
            channel_announcement.node1_signature = Some(remote_node_signature);
            channel_announcement.node2_signature = Some(local_node_signature);
        }

        let partial_signatures =
            self.order_things_for_musig2(local_partial_signature, remote_partial_signature);

        let signature =
            aggregate_partial_signatures(&key_agg_ctx, &agg_nonce, partial_signatures, message)
                .expect("aggregate partial signatures");

        channel_announcement.ckb_signature = Some(signature);

        self.public_channel_state_mut().channel_announcement = Some(channel_announcement.clone());

        Some(channel_announcement)
    }

    async fn do_generate_channel_update(
        &mut self,
        network: &ActorRef<NetworkActorMessage>,
        // The function that would change the channel update parameters.
        f: impl FnOnce(&mut ChannelUpdate),
    ) -> ChannelUpdate {
        let mut channel_update = self
            .get_unsigned_channel_update_message()
            .expect("public channel can generate channel update message");
        f(&mut channel_update);
        let node_signature =
            sign_network_message(network.clone(), channel_update.message_to_sign())
                .await
                .expect(ASSUME_NETWORK_ACTOR_ALIVE);

        channel_update.signature = Some(node_signature);
        self.public_channel_state_mut().channel_update = Some(channel_update.clone());
        channel_update
    }

    async fn generate_channel_update(
        &mut self,
        network: &ActorRef<NetworkActorMessage>,
    ) -> ChannelUpdate {
        self.do_generate_channel_update(network, |_update| {}).await
    }

    async fn generate_disabled_channel_update(
        &mut self,
        network: &ActorRef<NetworkActorMessage>,
    ) -> ChannelUpdate {
        self.do_generate_channel_update(network, |update| {
            update.channel_flags = CHANNEL_DISABLED_FLAG
        })
        .await
    }

    pub async fn generate_and_broadcast_channel_update(
        &mut self,
        network: &ActorRef<NetworkActorMessage>,
    ) {
        let channel_update = self.generate_channel_update(network).await;

        debug!(
            "Broadcasting channel update message to peers: {:?}",
            &channel_update
        );

        network
            .send_message(NetworkActorMessage::new_command(
                NetworkActorCommand::ProccessChannelUpdate(
                    self.get_remote_peer_id(),
                    channel_update,
                ),
            ))
            .expect(ASSUME_NETWORK_ACTOR_ALIVE);
    }

    pub async fn try_create_channel_update_message(
        &mut self,
        network: &ActorRef<NetworkActorMessage>,
    ) -> Option<ChannelUpdate> {
        if !self.is_public() {
            debug!("Ignoring non-public channel update");
            return None;
        }

        match self
            .public_channel_info
            .as_ref()
            .and_then(|state| state.channel_update.clone())
        {
            Some(x) => return Some(x),
            _ => {}
        };

        Some(self.generate_channel_update(network).await)
    }

    pub fn get_unsigned_channel_update_message(&self) -> Option<ChannelUpdate> {
        let local_is_node1 = self.local_is_node1();
        let message_flags = if local_is_node1 { 0 } else { 1 };

        self.public_channel_info.as_ref().and_then(|info| {
            match (
                info.tlc_expiry_delta,
                info.tlc_min_value,
                info.tlc_max_value,
                info.tlc_fee_proportional_millionths,
            ) {
                (
                    Some(expiry_delta),
                    Some(min_value),
                    Some(max_value),
                    Some(fee_proportional_millionths),
                ) => Some(ChannelUpdate::new_unsigned(
                    Default::default(),
                    self.must_get_funding_transaction_outpoint(),
                    std::time::UNIX_EPOCH.elapsed().expect("Duration since unix epoch").as_secs(),
                    message_flags,
                    0,
                    expiry_delta,
                    min_value,
                    max_value,
                    fee_proportional_millionths,
                )),
                _ => {
                    warn!("Missing channel update parameters, cannot create channel update message: public_channel_info={:?}", info);
                    None
                }
            }
        })
    }

    pub fn new_inbound_channel<'a>(
        temp_channel_id: Hash256,
        public_channel_info: Option<PublicChannelInfo>,
        local_value: u128,
        local_reserved_ckb_amount: u64,
        commitment_fee_rate: u64,
        commitment_delay_epoch: u64,
        funding_fee_rate: u64,
        funding_udt_type_script: Option<Script>,
        seed: &[u8],
        local_pubkey: Pubkey,
        remote_pubkey: Pubkey,
        local_shutdown_script: Script,
        remote_shutdown_script: Script,
        remote_value: u128,
        remote_reserved_ckb_amount: u64,
        remote_pubkeys: ChannelBasePublicKeys,
        remote_nonce: PubNonce,
        remote_channel_announcement_nonce: Option<PubNonce>,
        first_commitment_point: Pubkey,
        second_commitment_point: Pubkey,
        max_tlc_value_in_flight: u128,
        max_tlc_number_in_flight: u64,
    ) -> Self {
        let signer = InMemorySigner::generate_from_seed(seed);
        let local_base_pubkeys = signer.get_base_public_keys();

        let channel_id = derive_channel_id_from_tlc_keys(
            &local_base_pubkeys.tlc_base_key,
            &remote_pubkeys.tlc_base_key,
        );

        debug!(
            "Generated channel id ({:?}) for temporary channel {:?}",
            &channel_id, &temp_channel_id,
        );

        let mut state = Self {
            state: ChannelState::NegotiatingFunding(NegotiatingFundingFlags::THEIR_INIT_SENT),
            public_channel_info,
            local_pubkey,
            remote_pubkey,
            funding_tx: None,
            funding_tx_confirmed_at: None,
            is_acceptor: true,
            funding_udt_type_script,
            to_local_amount: local_value,
            to_remote_amount: remote_value,
            commitment_fee_rate,
            commitment_delay_epoch,
            funding_fee_rate,
            id: channel_id,
            tlc_state: Default::default(),
            local_shutdown_script: local_shutdown_script,
            local_channel_public_keys: local_base_pubkeys,
            signer,
            remote_channel_public_keys: Some(remote_pubkeys),
            commitment_numbers: Default::default(),
            remote_shutdown_script: Some(remote_shutdown_script),
            last_used_nonce_in_commitment_signed: None,
            remote_nonces: vec![(0, remote_nonce)],
            remote_commitment_points: vec![
                (0, first_commitment_point),
                (1, second_commitment_point),
            ],
            local_shutdown_info: None,
            remote_shutdown_info: None,
            local_reserved_ckb_amount,
            remote_reserved_ckb_amount,
            latest_commitment_transaction: None,
            max_tlc_value_in_flight,
            max_tlc_number_in_flight,

            reestablishing: false,
            created_at: SystemTime::now(),
        };
        if let Some(nonce) = remote_channel_announcement_nonce {
            state.update_remote_channel_announcement_nonce(&nonce);
        }
        state
    }

    #[allow(clippy::too_many_arguments)]
    pub fn new_outbound_channel(
        public_channel_info: Option<PublicChannelInfo>,
        seed: &[u8],
        local_pubkey: Pubkey,
        remote_pubkey: Pubkey,
        to_local_amount: u128,
        local_reserved_ckb_amount: u64,
        commitment_fee_rate: u64,
        commitment_delay_epoch: u64,
        funding_fee_rate: u64,
        funding_udt_type_script: Option<Script>,
        shutdown_script: Script,
        max_tlc_value_in_flight: u128,
        max_tlc_number_in_flight: u64,
    ) -> Self {
        let signer = InMemorySigner::generate_from_seed(seed);
        let local_pubkeys = signer.get_base_public_keys();
        let temp_channel_id = derive_temp_channel_id_from_tlc_key(&local_pubkeys.tlc_base_key);
        Self {
            state: ChannelState::NegotiatingFunding(NegotiatingFundingFlags::empty()),
            public_channel_info,
            local_pubkey,
            remote_pubkey,
            funding_tx: None,
            funding_tx_confirmed_at: None,
            funding_udt_type_script,
            is_acceptor: false,
            to_local_amount,
            to_remote_amount: 0,
            commitment_fee_rate,
            commitment_delay_epoch,
            funding_fee_rate,
            id: temp_channel_id,
            tlc_state: Default::default(),
            signer,
            local_channel_public_keys: local_pubkeys,
            max_tlc_number_in_flight,
            max_tlc_value_in_flight,
            remote_channel_public_keys: None,
            last_used_nonce_in_commitment_signed: None,
            remote_nonces: vec![],
            commitment_numbers: Default::default(),
            remote_commitment_points: vec![],
            local_shutdown_script: shutdown_script,
            remote_shutdown_script: None,
            local_shutdown_info: None,
            remote_shutdown_info: None,
            local_reserved_ckb_amount,
            remote_reserved_ckb_amount: 0,
            latest_commitment_transaction: None,

            reestablishing: false,
            created_at: SystemTime::now(),
        }
    }

    // TODO: this fn is duplicated with NetworkActorState::check_open_channel_parameters, but is not easy to refactor, just keep it for now.
    fn check_open_channel_parameters(&self) -> ProcessingChannelResult {
        let udt_type_script = &self.funding_udt_type_script;

        // reserved_ckb_amount
        let occupied_capacity =
            occupied_capacity(&self.local_shutdown_script, udt_type_script)?.as_u64();
        if self.local_reserved_ckb_amount < occupied_capacity {
            return Err(ProcessingChannelError::InvalidParameter(format!(
                "Reserved CKB amount {} is less than {}",
                self.local_reserved_ckb_amount, occupied_capacity,
            )));
        }

        // funding_fee_rate
        if self.funding_fee_rate < DEFAULT_FEE_RATE {
            return Err(ProcessingChannelError::InvalidParameter(format!(
                "Funding fee rate is less than {}",
                DEFAULT_FEE_RATE,
            )));
        }

        // commitment_fee_rate
        if self.commitment_fee_rate < DEFAULT_COMMITMENT_FEE_RATE {
            return Err(ProcessingChannelError::InvalidParameter(format!(
                "Commitment fee rate is less than {}",
                DEFAULT_COMMITMENT_FEE_RATE,
            )));
        }
        let commitment_fee = calculate_commitment_tx_fee(self.commitment_fee_rate, udt_type_script);
        let reserved_fee = self.local_reserved_ckb_amount - occupied_capacity;
        if commitment_fee * 2 > reserved_fee {
            return Err(ProcessingChannelError::InvalidParameter(format!(
                "Commitment fee {} which caculated by commitment fee rate {} is larger than half of reserved fee {}",
                commitment_fee, self.commitment_fee_rate, reserved_fee
            )));
        }

        // commitment_delay_epoch
        let epoch = EpochNumberWithFraction::from_full_value_unchecked(self.commitment_delay_epoch);
        if !epoch.is_well_formed() {
            return Err(ProcessingChannelError::InvalidParameter(format!(
                "Commitment delay epoch {} is not a valid value",
                self.commitment_delay_epoch,
            )));
        }

        let min = EpochNumberWithFraction::new(MIN_COMMITMENT_DELAY_EPOCHS, 0, 1);
        if epoch < min {
            return Err(ProcessingChannelError::InvalidParameter(format!(
                "Commitment delay epoch {} is less than the minimal value {}",
                epoch, min
            )));
        }

        let max = EpochNumberWithFraction::new(MAX_COMMITMENT_DELAY_EPOCHS, 0, 1);
        if epoch > max {
            return Err(ProcessingChannelError::InvalidParameter(format!(
                "Commitment delay epoch {} is greater than the maximal value {}",
                epoch, max
            )));
        }

        // max_tlc_number_in_flight
        if self.max_tlc_number_in_flight > SYS_MAX_TLC_NUMBER_IN_FLIGHT {
            return Err(ProcessingChannelError::InvalidParameter(format!(
                "Max TLC number in flight {} is greater than the system maximal value {}",
                self.max_tlc_number_in_flight, SYS_MAX_TLC_NUMBER_IN_FLIGHT
            )));
        }

        Ok(())
    }

    fn check_accept_channel_parameters(&self) -> Result<(), ProcessingChannelError> {
        let udt_type_script = &self.funding_udt_type_script;

        // reserved_ckb_amount
        let occupied_capacity =
            occupied_capacity(&self.get_remote_shutdown_script(), udt_type_script)?.as_u64();
        if self.remote_reserved_ckb_amount < occupied_capacity {
            return Err(ProcessingChannelError::InvalidParameter(format!(
                "Reserved CKB amount {} is less than {}",
                self.remote_reserved_ckb_amount, occupied_capacity,
            )));
        }

        // commitment_fee_rate
        let commitment_fee = calculate_commitment_tx_fee(self.commitment_fee_rate, udt_type_script);
        let reserved_fee = self.remote_reserved_ckb_amount - occupied_capacity;
        if commitment_fee * 2 > reserved_fee {
            return Err(ProcessingChannelError::InvalidParameter(format!(
                "Commitment fee {} which caculated by commitment fee rate {} is larger than half of reserved fee {}",
                commitment_fee, self.commitment_fee_rate, reserved_fee
            )));
        }

        Ok(())
    }

    fn check_shutdown_fee_rate(
        &self,
        fee_rate: FeeRate,
        close_script: &Script,
    ) -> ProcessingChannelResult {
        if fee_rate.as_u64() < self.commitment_fee_rate {
            return Err(ProcessingChannelError::InvalidParameter(format!(
                "Fee rate {} is less than commitment fee rate {}",
                fee_rate, self.commitment_fee_rate
            )));
        }

        let fee = calculate_shutdown_tx_fee(
            fee_rate.as_u64(),
            &self.funding_udt_type_script,
            (self.get_remote_shutdown_script(), close_script.clone()),
        );

        let occupied_capacity =
            occupied_capacity(close_script, &self.funding_udt_type_script)?.as_u64();
        let available_max_fee = if self.funding_udt_type_script.is_none() {
            (self.to_local_amount as u64 + self.local_reserved_ckb_amount)
                .saturating_sub(occupied_capacity)
        } else {
            self.local_reserved_ckb_amount
                .saturating_sub(occupied_capacity)
        };

        if fee > available_max_fee {
            return Err(ProcessingChannelError::InvalidParameter(format!(
                "Local balance is not enough to pay the fee, expect fee {} <= available_max_fee {}",
                fee, available_max_fee
            )));
        }
        Ok(())
    }

    pub fn get_local_balance(&self) -> u128 {
        self.to_local_amount
    }

    pub fn get_remote_balance(&self) -> u128 {
        self.to_remote_amount
    }

    pub fn get_offered_tlc_balance(&self) -> u128 {
        self.get_all_offer_tlcs()
            .map(|tlc| tlc.amount)
            .sum::<u128>()
    }

    pub fn get_received_tlc_balance(&self) -> u128 {
        self.get_all_received_tlcs()
            .map(|tlc| tlc.amount)
            .sum::<u128>()
    }

    pub fn get_created_at_in_millis(&self) -> u64 {
        self.created_at
            .duration_since(UNIX_EPOCH)
            .expect("Duration since unix epoch")
            .as_millis() as u64
    }

    pub fn is_closed(&self) -> bool {
        self.state.is_closed()
    }

    pub(crate) fn update_state(&mut self, new_state: ChannelState) {
        debug!(
            "Updating channel state from {:?} to {:?}",
            &self.state, &new_state
        );
        self.state = new_state;
    }

    fn local_is_node1(&self) -> bool {
        self.local_pubkey < self.remote_pubkey
    }

    async fn get_or_create_local_channel_announcement_signature(
        &mut self,
        remote_nonce: PubNonce,
        message: [u8; 32],
        network: &ActorRef<NetworkActorMessage>,
    ) -> (EcdsaSignature, PartialSignature) {
        if let Some(local_channel_announcement_signature) = self
            .public_channel_info
            .as_ref()
            .and_then(|channel_info| channel_info.local_channel_announcement_signature.clone())
        {
            return local_channel_announcement_signature;
        }

        let local_secnonce = self.get_channel_announcement_musig2_secnonce();
        let local_nonce = local_secnonce.public_nonce();
        let agg_nonce = AggNonce::sum(self.order_things_for_musig2(local_nonce, remote_nonce));
        let key_agg_ctx = self.get_musig2_agg_context();
        let channel_id = self.get_id();
        let peer_id = self.get_remote_peer_id();
        let channel_outpoint = self.must_get_funding_transaction_outpoint();

        let partial_signature: PartialSignature = sign_partial(
            &key_agg_ctx,
            &self.signer.funding_key,
            local_secnonce,
            &agg_nonce,
            message,
        )
        .expect("Partial sign channel announcement");

        let node_signature = sign_network_message(network.clone(), message)
            .await
            .expect(ASSUME_NETWORK_ACTOR_ALIVE);
        network
            .send_message(NetworkActorMessage::new_command(
                NetworkActorCommand::SendFiberMessage(FiberMessageWithPeerId::new(
                    peer_id,
                    FiberMessage::announcement_signatures(AnnouncementSignatures {
                        channel_id,
                        channel_outpoint,
                        partial_signature,
                        node_signature: node_signature.clone(),
                    }),
                )),
            ))
            .expect(ASSUME_NETWORK_ACTOR_ALIVE);
        let result = (node_signature, partial_signature);
        self.public_channel_state_mut()
            .local_channel_announcement_signature = Some(result.clone());
        result
    }

    fn public_channel_state_mut(&mut self) -> &mut PublicChannelInfo {
        self.public_channel_info
            .as_mut()
            .expect("public channel info exists")
    }

    fn get_remote_channel_announcement_nonce(&self) -> Option<PubNonce> {
        self.public_channel_info
            .as_ref()
            .and_then(|state| state.remote_channel_announcement_nonce.clone())
    }

    fn update_remote_channel_announcement_nonce(&mut self, nonce: &PubNonce) {
        assert!(self.is_public());
        self.public_channel_state_mut()
            .remote_channel_announcement_nonce = Some(nonce.clone());
    }

    fn get_remote_channel_announcement_signature(
        &self,
    ) -> Option<(EcdsaSignature, PartialSignature)> {
        self.public_channel_info
            .as_ref()
            .and_then(|state| state.remote_channel_announcement_signature.clone())
    }

    fn update_remote_channel_announcement_signature(
        &mut self,
        ecdsa_signature: EcdsaSignature,
        partial_signatures: PartialSignature,
    ) {
        assert!(self.is_public());
        self.public_channel_info
            .as_mut()
            .expect("public channel info exists")
            .remote_channel_announcement_signature = Some((ecdsa_signature, partial_signatures));
    }

    fn get_our_tlc_fee_proportional_millionths(&self) -> Option<u128> {
        self.public_channel_info
            .as_ref()
            .and_then(|state| state.tlc_fee_proportional_millionths)
    }

    fn update_our_tlc_fee_proportional_millionths(&mut self, fee: u128) -> bool {
        let old_fee = self.get_our_tlc_fee_proportional_millionths();
        match old_fee {
            Some(old_fee) if old_fee == fee => false,
            _ => {
                self.public_channel_state_mut()
                    .tlc_fee_proportional_millionths = Some(fee);
                true
            }
        }
    }

    fn get_our_tlc_max_value(&self) -> Option<u128> {
        self.public_channel_info
            .as_ref()
            .and_then(|state| state.tlc_max_value)
    }

    fn update_our_tlc_max_value(&mut self, value: u128) -> bool {
        let old_value = self.get_our_tlc_max_value();
        match old_value {
            Some(old_value) if old_value == value => false,
            _ => {
                self.public_channel_state_mut().tlc_max_value = Some(value);
                true
            }
        }
    }

    fn get_our_tlc_min_value(&self) -> Option<u128> {
        self.public_channel_info
            .as_ref()
            .and_then(|state| state.tlc_min_value)
    }

    fn update_our_tlc_min_value(&mut self, value: u128) -> bool {
        let old_value = self.get_our_tlc_min_value();
        match old_value {
            Some(old_value) if old_value == value => false,
            _ => {
                self.public_channel_state_mut().tlc_min_value = Some(value);
                true
            }
        }
    }

    fn get_our_enabled(&self) -> Option<bool> {
        self.public_channel_info.as_ref().map(|state| state.enabled)
    }

    fn update_our_enabled(&mut self, enabled: bool) -> bool {
        let old_value = self.get_our_enabled();
        match old_value {
            Some(old_value) if old_value == enabled => false,
            _ => {
                self.public_channel_state_mut().enabled = enabled;
                true
            }
        }
    }

    fn get_our_tlc_expiry_delta(&self) -> Option<u64> {
        self.public_channel_info
            .as_ref()
            .and_then(|state| state.tlc_expiry_delta)
    }

    fn update_our_tlc_expiry_delta(&mut self, value: u64) -> bool {
        let old_value = self.get_our_tlc_expiry_delta();
        match old_value {
            Some(old_value) if old_value == value => false,
            _ => {
                self.public_channel_state_mut().tlc_expiry_delta = Some(value);
                true
            }
        }
    }

    fn get_total_reserved_ckb_amount(&self) -> u64 {
        self.local_reserved_ckb_amount + self.remote_reserved_ckb_amount
    }

    fn get_total_ckb_amount(&self) -> u64 {
        self.to_local_amount as u64
            + self.to_remote_amount as u64
            + self.get_total_reserved_ckb_amount()
    }

    fn get_total_udt_amount(&self) -> u128 {
        self.to_local_amount + self.to_remote_amount
    }

    // Send RevokeAndAck message to the counterparty, and update the
    // channel state accordingly.
    fn send_revoke_and_ack_message(&mut self, network: &ActorRef<NetworkActorMessage>) {
        let commitment_tx_fee =
            calculate_commitment_tx_fee(self.commitment_fee_rate, &self.funding_udt_type_script);
        let lock_script = self.get_remote_shutdown_script();
        let (output, output_data) = if let Some(udt_type_script) = &self.funding_udt_type_script {
            let capacity = self.get_total_reserved_ckb_amount() - commitment_tx_fee;
            let output = CellOutput::new_builder()
                .lock(lock_script)
                .type_(Some(udt_type_script.clone()).pack())
                .capacity(capacity.pack())
                .build();

            let output_data = self.get_total_udt_amount().to_le_bytes().pack();
            (output, output_data)
        } else {
            let capacity = self.get_total_ckb_amount() - commitment_tx_fee;
            let output = CellOutput::new_builder()
                .lock(lock_script)
                .capacity(capacity.pack())
                .build();
            let output_data = Bytes::default();
            (output, output_data)
        };

        let local_pubkey = self.get_local_channel_public_keys().funding_pubkey;
        let remote_pubkey = self.get_remote_channel_public_keys().funding_pubkey;
        let key_agg_ctx = KeyAggContext::new([remote_pubkey, local_pubkey]).expect("Valid pubkeys");

        let x_only_aggregated_pubkey = key_agg_ctx.aggregated_pubkey::<Point>().serialize_xonly();
        let delay_epoch = self.commitment_delay_epoch;
        let commitment_number = self.get_remote_commitment_number();
        let commitment_lock_script_args = [
            &blake2b_256(x_only_aggregated_pubkey)[0..20],
            (Since::new(SinceType::EpochNumberWithFraction, delay_epoch, true).value())
                .to_le_bytes()
                .as_slice(),
            commitment_number.to_be_bytes().as_slice(),
        ]
        .concat();

        let message = blake2b_256(
            [
                output.as_slice(),
                output_data.as_slice(),
                commitment_lock_script_args.as_slice(),
            ]
            .concat(),
        );
        let local_nonce = self.get_local_nonce();
        let remote_nonce = self.get_remote_nonce();
        let nonces = [local_nonce, remote_nonce];
        let agg_nonce = AggNonce::sum(nonces);
        let sign_ctx = Musig2SignContext {
            key_agg_ctx,
            agg_nonce,
            seckey: self.signer.funding_key.clone(),
            secnonce: self.get_local_musig2_secnonce(),
        };
        let signature = sign_ctx.sign(message.as_slice()).expect("valid signature");

        // Note that we must update channel state here to update commitment number,
        // so that next step will obtain the correct commitment point.
        self.increment_remote_commitment_number();
        let point = self.get_current_local_commitment_point();

        network
            .send_message(NetworkActorMessage::new_command(
                NetworkActorCommand::SendFiberMessage(FiberMessageWithPeerId::new(
                    self.get_remote_peer_id(),
                    FiberMessage::revoke_and_ack(RevokeAndAck {
                        channel_id: self.get_id(),
                        partial_signature: signature,
                        next_per_commitment_point: point,
                    }),
                )),
            ))
            .expect(ASSUME_NETWORK_ACTOR_ALIVE);
    }

    pub fn get_id(&self) -> Hash256 {
        self.id
    }

    pub fn get_local_peer_id(&self) -> PeerId {
        self.local_pubkey.tentacle_peer_id()
    }

    pub fn get_remote_peer_id(&self) -> PeerId {
        self.remote_pubkey.tentacle_peer_id()
    }

    pub fn get_local_secnonce(&self) -> SecNonce {
        self.signer
            .derive_musig2_nonce(self.get_local_commitment_number())
    }

    pub fn get_local_nonce(&self) -> PubNonce {
        self.get_local_secnonce().public_nonce()
    }

    pub fn get_next_local_secnonce(&self) -> SecNonce {
        self.signer
            .derive_musig2_nonce(self.get_next_commitment_number(true))
    }

    pub fn get_next_local_nonce(&self) -> PubNonce {
        self.get_next_local_secnonce().public_nonce()
    }

    pub fn get_remote_nonce(&self) -> PubNonce {
        let comitment_number = self.get_remote_commitment_number();
        debug!(
            "Getting remote nonce: commitment number {}, current nonces: {:?}",
            comitment_number, &self.remote_nonces
        );
        assert!(self.remote_nonces.len() <= 2);
        self.remote_nonces
            .iter()
            .rev()
            .find_map(|(number, nonce)| {
                if *number == comitment_number {
                    Some(nonce.clone())
                } else {
                    None
                }
            })
            .expect("get_remote_nonce")
    }

    fn save_remote_nonce(&mut self, nonce: PubNonce) {
        debug!(
            "Saving remote nonce: new nonce {:?}, current nonces {:?}, commitment numbers {:?}",
            &nonce, &self.remote_nonces, self.commitment_numbers
        );

        let next_remote_number = if self.remote_nonces.is_empty() {
            0
        } else {
            self.get_remote_commitment_number() + 1
        };
        self.remote_nonces.push((next_remote_number, nonce));
        if self.remote_nonces.len() > 2 {
            self.remote_nonces.remove(0);
        }
    }

    fn save_remote_nonce_for_raa(&mut self) {
        let nonce = self.get_remote_nonce();
        debug!(
            "Saving remote nonce used in commitment signed: {:?}",
            &nonce
        );
        self.last_used_nonce_in_commitment_signed = Some(nonce);
    }

    fn take_remote_nonce_for_raa(&mut self) -> PubNonce {
        debug!(
            "Taking remote nonce used in commitment signed: {:?}",
            &self.last_used_nonce_in_commitment_signed
        );
        self.last_used_nonce_in_commitment_signed
            .take()
            .expect("set last_used_nonce_in_commitment_signed in commitment signed")
    }

    pub fn get_current_commitment_numbers(&self) -> CommitmentNumbers {
        self.commitment_numbers
    }

    pub fn get_local_commitment_number(&self) -> u64 {
        self.commitment_numbers.get_local()
    }

    pub fn get_remote_commitment_number(&self) -> u64 {
        self.commitment_numbers.get_remote()
    }

    fn set_remote_commitment_number(&mut self, number: u64) {
        debug!(
            "Setting remote commitment number from {} to {}",
            self.commitment_numbers.remote, number
        );
        self.commitment_numbers.remote = number;
    }

    pub fn increment_local_commitment_number(&mut self) {
        self.commitment_numbers.increment_local();
    }

    pub fn increment_remote_commitment_number(&mut self) {
        self.commitment_numbers.increment_remote();
    }

    pub fn get_current_commitment_number(&self, local: bool) -> u64 {
        if local {
            self.get_local_commitment_number()
        } else {
            self.get_remote_commitment_number()
        }
    }

    pub fn get_next_commitment_number(&self, local: bool) -> u64 {
        self.get_current_commitment_number(local) + 1
    }

    pub fn get_next_offering_tlc_id(&self) -> u64 {
        self.tlc_state.get_next_offering()
    }

    pub fn get_next_received_tlc_id(&self) -> u64 {
        self.tlc_state.get_next_received()
    }

    pub fn increment_next_offered_tlc_id(&mut self) {
        self.tlc_state.increment_offering();
    }

    pub fn increment_next_received_tlc_id(&mut self) {
        self.tlc_state.increment_received();
    }

    pub fn get_offered_tlc(&self, tlc_id: u64) -> Option<&AddTlcInfo> {
        self.tlc_state.get(&TLCId::Offered(tlc_id))
    }

    pub fn get_received_tlc(&self, tlc_id: u64) -> Option<&AddTlcInfo> {
        self.tlc_state.get(&TLCId::Received(tlc_id))
    }

    pub(crate) fn set_received_tlc_preimage(&mut self, tlc_id: u64, preimage: Option<Hash256>) {
        if let Some(tlc) = self.tlc_state.get_mut(&TLCId::Received(tlc_id)) {
            tlc.payment_preimage = preimage;
        }
    }

    pub fn check_insert_tlc(&mut self, tlc: &AddTlcInfo) -> Result<(), ProcessingChannelError> {
        let payment_hash = tlc.payment_hash;
        if let Some(tlc) = self
            .tlc_state
            .all_tlcs()
            .find(|tlc| tlc.payment_hash == payment_hash)
        {
            return Err(ProcessingChannelError::InvalidParameter(format!(
                "Trying to insert tlc with duplicate payment hash {:?} with tlc {:?}",
                payment_hash, tlc
            )));
        }
        if tlc.amount == 0 {
            return Err(ProcessingChannelError::TlcAmountIsTooLow);
        }
        if tlc.is_offered() {
            // TODO: We should actually also consider all our fulfilled tlcs here.
            // Because this is also the amount that we can actually spend.
            let sent_tlc_value = self.get_offered_tlc_balance();
            debug!("Value of local sent tlcs: {}", sent_tlc_value);
            debug_assert!(self.to_local_amount >= sent_tlc_value);
            // TODO: handle transaction fee here.
            if sent_tlc_value + tlc.amount > self.to_local_amount {
                return Err(ProcessingChannelError::InvalidParameter(format!(
                    "Adding tlc {:?} with amount {} exceeds local balance {}",
                    tlc.tlc_id,
                    tlc.amount,
                    self.to_local_amount - sent_tlc_value
                )));
            }
        } else {
            // TODO: We should actually also consider all their fulfilled tlcs here.
            // Because this is also the amount that we can actually spend.
            let received_tlc_value = self.get_received_tlc_balance();
            debug!("Value of remote received tlcs: {}", received_tlc_value);
            debug_assert!(self.to_remote_amount >= received_tlc_value);
            // TODO: handle transaction fee here.
            if received_tlc_value + tlc.amount > self.to_remote_amount {
                return Err(ProcessingChannelError::InvalidParameter(format!(
                    "Adding tlc {:?} with amount {} exceeds remote balance {}",
                    tlc.tlc_id,
                    tlc.amount,
                    self.to_remote_amount - received_tlc_value
                )));
            }
        }
        debug!(
            "Adding new tlc {:?} to channel {:?} with local balance {} and remote balance {}",
            &tlc,
            &self.get_id(),
            self.to_local_amount,
            self.to_remote_amount
        );

        Ok(())
    }

    // Remove a tlc with a reason. If the tlc is removed, then the channel
    // balance will be updated accordingly. Otherwise, it is guaranteed that
    // the channel state is not updated.
    pub fn remove_tlc_with_reason(
        &mut self,
        tlc_id: TLCId,
        reason: &RemoveTlcReason,
    ) -> Result<AddTlcInfo, ProcessingChannelError> {
        let removed_at = self.get_current_commitment_numbers();
        let current = self.tlc_state.get(&tlc_id).expect("TLC exists").clone();

        match &current.removed_at {
            Some((current_removed_at, current_remove_reason))
                if current_remove_reason == reason && removed_at == *current_removed_at =>
            {
                debug!("Skipping removing of tlc {:?} as it is already removed at {:?} with the same reason {:?}", tlc_id, removed_at, reason);
                return Err(ProcessingChannelError::RepeatedProcessing(
                    "TLC is already removed".to_string(),
                ));
            }
            Some((current_remove_reason, current_removed_at)) => {
                return Err(ProcessingChannelError::InvalidParameter(
                            format!("Illegally removing the same tlc: {:?} was previously removed at {:?} for {:?}, and trying to remove it again at {:?} for {:?}",
                                tlc_id,  current_removed_at, reason, removed_at, current_remove_reason)));
            }
            None => {
                debug!("Inserting remove reason {:?} at commitment number {:?} for tlc {:?} hash_algorithm: {:?}",
                        reason, removed_at, current, current.hash_algorithm);

                if let RemoveTlcReason::RemoveTlcFulfill(fulfill) = reason {
                    let filled_payment_hash: Hash256 =
                        current.hash_algorithm.hash(fulfill.payment_preimage).into();
                    if current.payment_hash != filled_payment_hash {
                        return Err(ProcessingChannelError::FinalIncorrectPreimage);
                    }

                    // update balance according to the tlc
                    let (mut to_local_amount, mut to_remote_amount) =
                        (self.to_local_amount, self.to_remote_amount);
                    if current.is_offered() {
                        to_local_amount -= current.amount;
                        to_remote_amount += current.amount;
                    } else {
                        to_local_amount += current.amount;
                        to_remote_amount -= current.amount;
                    }
                    self.to_local_amount = to_local_amount;
                    self.to_remote_amount = to_remote_amount;

                    debug!("Updated local balance to {} and remote balance to {} by removing tlc {:?} with reason {:?}",
                            to_local_amount, to_remote_amount, tlc_id, reason);
                }
                self.tlc_state
                    .apply_remove_tlc(tlc_id, removed_at, reason.clone());
            }
        }

        Ok(current.clone())
    }

    pub fn get_local_channel_public_keys(&self) -> &ChannelBasePublicKeys {
        &self.local_channel_public_keys
    }

    pub fn get_remote_channel_public_keys(&self) -> &ChannelBasePublicKeys {
        self.remote_channel_public_keys
            .as_ref()
            .expect("remote channel public keys exist")
    }

    pub fn must_get_funding_transaction(&self) -> &Transaction {
        self.funding_tx
            .as_ref()
            .expect("Funding transaction is present")
    }

    pub fn get_funding_transaction_outpoint(&self) -> Option<OutPoint> {
        self.funding_tx.as_ref().map(|tx| {
            // By convention, the funding tx output for the channel is the first output.
            OutPoint::new(tx.calc_tx_hash(), 0)
        })
    }

    pub fn must_get_funding_transaction_outpoint(&self) -> OutPoint {
        self.get_funding_transaction_outpoint()
            .expect("Funding transaction outpoint is present")
    }

    pub fn get_funding_transaction_block_number(&self) -> BlockNumber {
        self.funding_tx_confirmed_at
            .expect("funding tx confirmed_at is present")
            .0
    }

    pub fn get_funding_transaction_index(&self) -> u32 {
        self.funding_tx_confirmed_at
            .expect("funding tx confirmed_at is present")
            .1
    }

    pub fn get_local_shutdown_script(&self) -> Script {
        self.local_shutdown_script.clone()
    }

    pub fn get_remote_shutdown_script(&self) -> Script {
        self.remote_shutdown_script
            .as_ref()
            .expect("remote_shutdown_script should be set in current state")
            .clone()
    }

    fn get_local_commitment_point(&self, commitment_number: u64) -> Pubkey {
        let commitment_point = self.signer.get_commitment_point(commitment_number);
        debug!(
            "Obtained {}th local commitment point: {:?}",
            commitment_number, commitment_point
        );
        commitment_point
    }

    /// Get the counterparty commitment point for the given commitment number.
    fn get_remote_commitment_point(&self, commitment_number: u64) -> Pubkey {
        debug!(
            "Getting remote commitment point #{} from remote_commitment_points: {:?}",
            commitment_number, &self.remote_commitment_points
        );
        self.remote_commitment_points
            .iter()
            .find_map(|(number, point)| {
                if *number == commitment_number {
                    Some(point.clone())
                } else {
                    None
                }
            })
            .expect("remote commitment point should exist")
    }

    fn get_current_local_commitment_point(&self) -> Pubkey {
        self.get_local_commitment_point(self.get_remote_commitment_number())
    }

    pub fn get_funding_lock_script_xonly_key(&self) -> XOnlyPublicKey {
        let pubkey: secp256k1::PublicKey = self.get_musig2_agg_context().aggregated_pubkey();
        pubkey.into()
    }

    pub fn get_funding_lock_script_xonly(&self) -> [u8; 32] {
        self.get_musig2_agg_context()
            .aggregated_pubkey::<Point>()
            .serialize_xonly()
    }

    pub fn get_funding_lock_script(&self) -> Script {
        let aggregated_pubkey = self.get_funding_lock_script_xonly();
        let pubkey_hash = blake2b_256(aggregated_pubkey);
        get_script_by_contract(Contract::FundingLock, &pubkey_hash[0..20])
    }

    pub fn get_funding_request(&self) -> FundingRequest {
        FundingRequest {
            script: self.get_funding_lock_script(),
            udt_type_script: self.funding_udt_type_script.clone(),
            local_amount: self.to_local_amount as u64,
            funding_fee_rate: self.funding_fee_rate,
            remote_amount: self.to_remote_amount as u64,
            local_reserved_ckb_amount: self.local_reserved_ckb_amount,
            remote_reserved_ckb_amount: self.remote_reserved_ckb_amount,
        }
    }

    pub fn get_musig2_agg_pubkey(&self) -> Pubkey {
        self.get_musig2_agg_context().aggregated_pubkey()
    }

    pub fn get_musig2_agg_context(&self) -> KeyAggContext {
        let local_pubkey = self.get_local_channel_public_keys().funding_pubkey;
        let remote_pubkey = self.get_remote_channel_public_keys().funding_pubkey;
        let keys = self.order_things_for_musig2(local_pubkey, remote_pubkey);
        KeyAggContext::new(keys).expect("Valid pubkeys")
    }

    pub fn get_channel_announcement_musig2_secnonce(&self) -> SecNonce {
        let seckey = blake2b_hash_with_salt(
            self.signer.musig2_base_nonce.as_ref(),
            b"channel_announcement".as_slice(),
        );
        SecNonce::build(seckey).build()
    }

    pub fn get_channel_announcement_musig2_pubnonce(&self) -> PubNonce {
        self.get_channel_announcement_musig2_secnonce()
            .public_nonce()
    }

    pub fn get_local_musig2_secnonce(&self) -> SecNonce {
        self.signer
            .derive_musig2_nonce(self.get_local_commitment_number())
    }

    pub fn get_local_musig2_pubnonce(&self) -> PubNonce {
        self.get_local_musig2_secnonce().public_nonce()
    }

    pub fn get_musig2_agg_pubnonce(&self) -> AggNonce {
        let local_nonce = self.get_local_nonce();
        let remote_nonce = self.get_remote_nonce();
        let nonces = self.order_things_for_musig2(local_nonce, remote_nonce);
        AggNonce::sum(nonces)
    }

    pub fn get_active_received_tlcs(
        &self,
        local_commitment: bool,
    ) -> impl Iterator<Item = AddTlcInfo> {
        self.tlc_state
            .get_tlcs_with(local_commitment)
            .into_iter()
            .filter_map(|tlc| match tlc {
                TlcKind::AddTlc(tlc) if tlc.is_received() => Some(tlc),
                _ => None,
            })
    }

    pub fn get_active_offered_tlcs(
        &self,
        local_commitment: bool,
    ) -> impl Iterator<Item = AddTlcInfo> {
        self.tlc_state
            .get_tlcs_with(local_commitment)
            .into_iter()
            .filter_map(|tlc| match tlc {
                TlcKind::AddTlc(tlc) if tlc.is_offered() => Some(tlc),
                _ => None,
            })
    }

    pub fn get_all_received_tlcs(&self) -> impl Iterator<Item = &AddTlcInfo> {
        self.tlc_state.all_tlcs().filter(|tlc| tlc.is_received())
    }

    pub fn get_all_offer_tlcs(&self) -> impl Iterator<Item = &AddTlcInfo> {
        self.tlc_state.all_tlcs().filter(|tlc| tlc.is_offered())
    }

    // Get the pubkeys for the tlc. Tlc pubkeys are the pubkeys held by each party
    // while this tlc was created (pubkeys are derived from the commitment number
    // when this tlc was created). The pubkeys returned here are sorted.
    // The offerer who offered this tlc will have the first pubkey, and the receiver
    // will have the second pubkey.
    // This tlc must have valid local_committed_at and remote_committed_at fields.
    pub fn get_tlc_pubkeys(&self, tlc: &AddTlcInfo) -> (Pubkey, Pubkey) {
        let is_offered = tlc.is_offered();
        let CommitmentNumbers {
            local: local_commitment_number,
            remote: remote_commitment_number,
        } = tlc.get_commitment_numbers();
        debug!(
            "Local commitment number: {}, remote commitment number: {}",
            local_commitment_number, remote_commitment_number
        );
        let local_pubkey = derive_tlc_pubkey(
            &self.get_local_channel_public_keys().tlc_base_key,
            &self.get_local_commitment_point(remote_commitment_number),
        );
        let remote_pubkey = derive_tlc_pubkey(
            &self.get_remote_channel_public_keys().tlc_base_key,
            &self.get_remote_commitment_point(local_commitment_number),
        );

        if is_offered {
            (local_pubkey, remote_pubkey)
        } else {
            (remote_pubkey, local_pubkey)
        }
    }

    pub fn get_active_received_tlc_with_pubkeys(
        &self,
        local: bool,
    ) -> Vec<(AddTlcInfo, Pubkey, Pubkey)> {
        self.get_active_received_tlcs(local)
            .map(move |tlc| {
                let (k1, k2) = self.get_tlc_pubkeys(&tlc);
                (tlc, k1, k2)
            })
            .collect()
    }

    pub fn get_active_offered_tlc_with_pubkeys(
        &self,
        local: bool,
    ) -> Vec<(AddTlcInfo, Pubkey, Pubkey)> {
        self.get_active_offered_tlcs(local)
            .map(move |tlc| {
                let (k1, k2) = self.get_tlc_pubkeys(&tlc);
                (tlc, k1, k2)
            })
            .collect()
    }

    fn get_active_htlcs(&self, local: bool) -> Vec<u8> {
        // Build a sorted array of TLC so that both party can generate the same commitment transaction.
        let tlcs = {
            let (mut received_tlcs, mut offered_tlcs) = (
                self.get_active_received_tlc_with_pubkeys(local),
                self.get_active_offered_tlc_with_pubkeys(local),
            );
            let (mut a, mut b) = if local {
                (received_tlcs, offered_tlcs)
            } else {
                for (tlc, _, _) in received_tlcs.iter_mut().chain(offered_tlcs.iter_mut()) {
                    // Need to flip these fields for the counterparty.
                    tlc.flip_mut();
                }
                (offered_tlcs, received_tlcs)
            };
            a.sort_by(|x, y| u64::from(x.0.tlc_id).cmp(&u64::from(y.0.tlc_id)));
            b.sort_by(|x, y| u64::from(x.0.tlc_id).cmp(&u64::from(y.0.tlc_id)));
            [a, b].concat()
        };
        if tlcs.is_empty() {
            Vec::new()
        } else {
            let mut result = vec![tlcs.len() as u8];
            for (tlc, local, remote) in tlcs {
                result.extend_from_slice(&tlc.get_htlc_type().to_le_bytes());
                result.extend_from_slice(&tlc.amount.to_le_bytes());
                result.extend_from_slice(&tlc.get_hash());
                result.extend_from_slice(&local.serialize());
                result.extend_from_slice(&remote.serialize());
                result.extend_from_slice(
                    &Since::new(SinceType::Timestamp, tlc.expiry, false)
                        .value()
                        .to_le_bytes(),
                );
            }
            result
        }
    }

    fn any_tlc_pending(&self) -> bool {
        self.tlc_state
            .all_tlcs()
            .any(|tlc| tlc.removed_at.is_none())
    }

    pub fn get_local_funding_pubkey(&self) -> &Pubkey {
        &self.get_local_channel_public_keys().funding_pubkey
    }

    pub fn get_remote_funding_pubkey(&self) -> &Pubkey {
        &self.get_remote_channel_public_keys().funding_pubkey
    }

    fn check_valid_to_auto_accept_shutdown(&self) -> bool {
        let Some(remote_fee_rate) = self.remote_shutdown_info.as_ref().map(|i| i.fee_rate) else {
            return false;
        };
        if remote_fee_rate < self.commitment_fee_rate {
            return false;
        }
        let fee = calculate_shutdown_tx_fee(
            remote_fee_rate,
            &self.funding_udt_type_script,
            (
                self.get_remote_shutdown_script(),
                self.get_local_shutdown_script(),
            ),
        );
        let occupied_capacity = match occupied_capacity(
            &self.get_remote_shutdown_script(),
            &self.funding_udt_type_script,
        ) {
            Ok(capacity) => capacity.as_u64(),
            Err(_) => return false,
        };
        let remote_available_max_fee = if self.funding_udt_type_script.is_none() {
            (self.to_remote_amount as u64 + self.remote_reserved_ckb_amount)
                .saturating_sub(occupied_capacity)
        } else {
            self.remote_reserved_ckb_amount
                .saturating_sub(occupied_capacity)
        };
        return fee <= remote_available_max_fee;
    }

    fn check_tlc_expiry(&self, expiry: u64) -> ProcessingChannelResult {
        let current_time = now_timestamp_as_millis_u64();
        if current_time >= expiry {
            debug!(
                "TLC expiry {} is already passed, current time: {}",
                expiry, current_time
            );
            return Err(ProcessingChannelError::TlcExpirySoon);
        }
        if expiry >= current_time + MAX_PAYMENT_TLC_EXPIRY_LIMIT {
            debug!(
                "TLC expiry {} is too far in the future, current time: {}",
                expiry, current_time
            );
            return Err(ProcessingChannelError::TlcExpiryTooFar);
        }
        Ok(())
    }

    // Check whether the reason is valid for removing the tlc.
    fn check_remove_tlc_with_reason(
        &self,
        tlc_id: TLCId,
        reason: &RemoveTlcReason,
    ) -> ProcessingChannelResult {
        if let Some(tlc) = self.tlc_state.get(&tlc_id) {
            if tlc.removed_at.is_some() {
                return Err(ProcessingChannelError::RepeatedProcessing(
                    "TLC is already removed".to_string(),
                ));
            }
            if let RemoveTlcReason::RemoveTlcFulfill(fulfill) = reason {
                let filled_payment_hash: Hash256 =
                    tlc.hash_algorithm.hash(fulfill.payment_preimage).into();
                if tlc.payment_hash != filled_payment_hash {
                    return Err(ProcessingChannelError::FinalIncorrectPreimage);
                }
            }
            Ok(())
        } else {
            return Err(ProcessingChannelError::InvalidParameter(format!(
                "Trying to remove non-existing tlc with id {:?}",
                tlc_id
            )));
        }
    }

    fn check_for_tlc_update(
        &self,
        add_tlc_amount: Option<u128>,
        is_tlc_command_message: bool,
    ) -> ProcessingChannelResult {
        if is_tlc_command_message && self.tlc_state.waiting_ack {
            return Err(ProcessingChannelError::WaitingTlcAck);
        }
        match self.state {
            ChannelState::ChannelReady() => {}
            ChannelState::ShuttingDown(_) if add_tlc_amount.is_none() => {}
            _ => {
                return Err(ProcessingChannelError::InvalidState(format!(
                    "Invalid state {:?} for {} tlc",
                    self.state,
                    if add_tlc_amount.is_some() {
                        "adding"
                    } else {
                        "removing"
                    }
                )))
            }
        }

        if let Some(add_amount) = add_tlc_amount {
            self.check_tlc_limits(add_amount, true)?;
            if is_tlc_command_message {
                // TODO: this should be replaced by using the remote channel's max_tlc_number_in_flight and max_tlc_value_in_flight
                self.check_tlc_limits(add_amount, false)?;
            }
        }
        Ok(())
    }

    // TODO: need to use `local` to check the limits for the remote peer
    fn check_tlc_limits(
        &self,
        add_amount: u128,
        _local: bool,
    ) -> Result<(), ProcessingChannelError> {
        let active_tls_number =
            self.get_all_offer_tlcs().count() + self.get_all_received_tlcs().count();

        if active_tls_number as u64 + 1 > self.max_tlc_number_in_flight {
            return Err(ProcessingChannelError::TlcNumberExceedLimit);
        }

        if self
            .get_all_offer_tlcs()
            .chain(self.get_all_received_tlcs())
            .fold(0_u128, |sum, tlc| sum + tlc.amount)
            + add_amount
            > self.max_tlc_value_in_flight
        {
            return Err(ProcessingChannelError::TlcValueInflightExceedLimit);
        }

        Ok(())
    }

    pub fn create_outbounding_tlc(&self, command: AddTlcCommand) -> TlcKind {
        // TODO: we are filling the user command with a new id here.
        // The advantage of this is that we don't need to burden the users to
        // provide a next id for each tlc. The disadvantage is that users may
        // inadvertently click the same button twice, and we will process the same
        // twice, the frontend needs to prevent this kind of behaviour.
        // Is this what we want?
        let id = self.get_next_offering_tlc_id();
        assert!(
            self.get_offered_tlc(id).is_none(),
            "Must not have the same id in pending offered tlcs"
        );

        TlcKind::AddTlc(AddTlcInfo {
            channel_id: self.get_id(),
            tlc_id: TLCId::Offered(id),
            amount: command.amount,
            payment_hash: command.payment_hash,
            expiry: command.expiry,
            hash_algorithm: command.hash_algorithm,
            created_at: self.get_current_commitment_numbers(),
            payment_preimage: None,
            removed_at: None,
            onion_packet: command.onion_packet,
            shared_secret: command.shared_secret,
            previous_tlc: command
                .previous_tlc
                .map(|(channel_id, tlc_id)| (channel_id, TLCId::Received(tlc_id))),
        })
    }

    pub fn create_inbounding_tlc(
        &self,
        message: AddTlc,
    ) -> Result<AddTlcInfo, ProcessingChannelError> {
        let tlc_info = AddTlcInfo {
            tlc_id: TLCId::Received(message.tlc_id),
            channel_id: self.get_id(),
            amount: message.amount,
            payment_hash: message.payment_hash,
            expiry: message.expiry,
            hash_algorithm: message.hash_algorithm,
            // will be set when apply AddTlc operations after the signature is checked
            onion_packet: message.onion_packet,
            // No need to save shared secret for inbound TLC.
            shared_secret: NO_SHARED_SECRET.clone(),
            created_at: self.get_current_commitment_numbers(),
            payment_preimage: None,
            removed_at: None,
            previous_tlc: None,
        };
        Ok(tlc_info)
    }

    pub fn create_witness_for_funding_cell(
        &self,
        signature: CompactSignature,
    ) -> [u8; FUNDING_CELL_WITNESS_LEN] {
        create_witness_for_funding_cell(self.get_funding_lock_script_xonly(), signature)
    }

    pub fn aggregate_partial_signatures_to_consume_funding_cell(
        &self,
        partial_signatures: [PartialSignature; 2],
        tx: &TransactionView,
    ) -> Result<TransactionView, ProcessingChannelError> {
        let funding_out_point = self.must_get_funding_transaction_outpoint();
        debug_assert_eq!(
            tx.input_pts_iter().next().as_ref(),
            Some(&funding_out_point),
            "The first input of the tx must be the funding cell outpoint"
        );

        let verify_ctx = Musig2VerifyContext::from(self);
        let signature = aggregate_partial_signatures_for_msg(
            tx.hash().as_slice(),
            verify_ctx,
            partial_signatures,
        )?;

        let witness = self.create_witness_for_funding_cell(signature);
        Ok(tx
            .as_advanced_builder()
            .set_witnesses(vec![witness.pack()])
            .build())
    }

    pub fn sign_tx_to_consume_funding_cell(
        &self,
        psct: &PartiallySignedCommitmentTransaction,
    ) -> Result<TransactionView, ProcessingChannelError> {
        let sign_ctx = Musig2SignContext::from(self);
        let signature2 = sign_ctx.sign(psct.commitment_tx.hash().as_slice())?;

        self.aggregate_partial_signatures_to_consume_funding_cell(
            [psct.funding_tx_partial_signature, signature2],
            &psct.commitment_tx,
        )
    }

    pub fn maybe_transition_to_shutdown(
        &mut self,
        network: &ActorRef<NetworkActorMessage>,
    ) -> ProcessingChannelResult {
        // This function will also be called when we resolve all pending tlcs.
        // If we are not in the ShuttingDown state, we should not do anything.
        let flags = match self.state {
            ChannelState::ShuttingDown(flags) => flags,
            _ => {
                return Ok(());
            }
        };

        if !flags.contains(ShuttingDownFlags::AWAITING_PENDING_TLCS) || self.any_tlc_pending() {
            debug!(
                "Will not shutdown the channel because we require all tlcs resolved and both parties sent the Shutdown message, current state: {:?}, pending tlcs: {:?}",
                &self.state,
                &self.tlc_state.all_commited_tlcs().collect::<Vec<_>>()
            );
            return Ok(());
        }

        debug!("All pending tlcs are resolved, transitioning to Shutdown state");
        self.update_state(ChannelState::ShuttingDown(
            flags | ShuttingDownFlags::DROPPING_PENDING,
        ));

        if self.local_shutdown_info.is_some() && self.remote_shutdown_info.is_some() {
            let shutdown_tx = self.build_shutdown_tx()?;
            let sign_ctx = Musig2SignContext::from(&*self);

            let local_shutdown_info = self
                .local_shutdown_info
                .as_mut()
                .expect("local shudown info exists");
            let remote_shutdown_info = self
                .remote_shutdown_info
                .as_ref()
                .expect("remote shudown info exists");
            let shutdown_scripts = (
                local_shutdown_info.close_script.clone(),
                remote_shutdown_info.close_script.clone(),
            );
            let local_shutdown_signature = match local_shutdown_info.signature {
                Some(signature) => signature,
                None => {
                    let signature = sign_ctx.sign(shutdown_tx.hash().as_slice())?;
                    local_shutdown_info.signature = Some(signature);

                    network
                        .send_message(NetworkActorMessage::new_command(
                            NetworkActorCommand::SendFiberMessage(FiberMessageWithPeerId::new(
                                self.get_remote_peer_id(),
                                FiberMessage::closing_signed(ClosingSigned {
                                    partial_signature: signature,
                                    channel_id: self.get_id(),
                                }),
                            )),
                        ))
                        .expect(ASSUME_NETWORK_ACTOR_ALIVE);
                    signature
                }
            };

            if let Some(remote_shutdown_signature) = remote_shutdown_info.signature {
                let tx: TransactionView = self
                    .aggregate_partial_signatures_to_consume_funding_cell(
                        [local_shutdown_signature, remote_shutdown_signature],
                        &shutdown_tx,
                    )?;
                assert_eq!(
                    tx.data().serialized_size_in_block(),
                    shutdown_tx_size(&self.funding_udt_type_script, shutdown_scripts)
                );

                self.update_state(ChannelState::Closed(CloseFlags::COOPERATIVE));

                network
                    .send_message(NetworkActorMessage::new_event(
                        NetworkActorEvent::ClosingTransactionPending(
                            self.get_id(),
                            self.get_remote_peer_id(),
                            tx,
                        ),
                    ))
                    .expect(ASSUME_NETWORK_ACTOR_ALIVE);
            } else {
                debug!("We have sent our shutdown signature, waiting for counterparty's signature");
            }
        } else {
            debug!("Not ready to shutdown the channel, waiting for both parties to send the Shutdown message");
        }

        Ok(())
    }

    fn handle_accept_channel_message(
        &mut self,
        accept_channel: AcceptChannel,
    ) -> ProcessingChannelResult {
        if self.state != ChannelState::NegotiatingFunding(NegotiatingFundingFlags::OUR_INIT_SENT) {
            return Err(ProcessingChannelError::InvalidState(format!(
                "accepting a channel while in state {:?}, expecting NegotiatingFundingFlags::OUR_INIT_SENT",
                self.state
            )));
        }

        self.update_state(ChannelState::NegotiatingFunding(
            NegotiatingFundingFlags::INIT_SENT,
        ));

        self.to_remote_amount = accept_channel.funding_amount;
        self.remote_reserved_ckb_amount = accept_channel.reserved_ckb_amount;

        self.save_remote_nonce(accept_channel.next_local_nonce.clone());
        let remote_pubkeys = (&accept_channel).into();
        self.remote_channel_public_keys = Some(remote_pubkeys);
        self.remote_commitment_points = vec![
            (0, accept_channel.first_per_commitment_point),
            (1, accept_channel.second_per_commitment_point),
        ];
        self.remote_shutdown_script = Some(accept_channel.shutdown_script.clone());
        self.check_accept_channel_parameters()?;

        match accept_channel.channel_announcement_nonce {
            Some(ref nonce) if self.is_public() => {
                debug!("Updating remote channel announcement nonce: {:?}", nonce);
                self.update_remote_channel_announcement_nonce(nonce);
            }
            None if !self.is_public() => {}
            _ => {
                return Err(ProcessingChannelError::InvalidParameter(format!(
                    "Must/Mustn't send announcement nonce if channel is public/private, nonce {:?}, channel is public: {}",
                    &accept_channel.channel_announcement_nonce, self.is_public()
                )));
            }
        }
        debug!(
            "Successfully processed AcceptChannel message {:?}",
            &accept_channel
        );
        Ok(())
    }

    // This is the dual of `handle_tx_collaboration_command`. Any logic error here is likely
    // to present in the other function as well.
    pub fn handle_tx_collaboration_msg(
        &mut self,
        msg: TxCollaborationMsg,
        network: &ActorRef<NetworkActorMessage>,
    ) -> ProcessingChannelResult {
        debug!("Processing tx collaboration message: {:?}", &msg);
        let is_complete_message = matches!(msg, TxCollaborationMsg::TxComplete(_));
        let is_waiting_for_remote = match self.state {
            ChannelState::CollaboratingFundingTx(flags) => {
                flags.contains(CollaboratingFundingTxFlags::AWAITING_REMOTE_TX_COLLABORATION_MSG)
            }
            _ => false,
        };
        let flags = match self.state {
            // Starting transaction collaboration
            ChannelState::NegotiatingFunding(NegotiatingFundingFlags::INIT_SENT)
                if !self.is_acceptor =>
            {
                return Err(ProcessingChannelError::InvalidState(
                    "Initiator received a tx collaboration message".to_string(),
                ));
            }
            ChannelState::NegotiatingFunding(_) => {
                debug!("Started negotiating funding tx collaboration, and transitioning from {:?} to CollaboratingFundingTx state", self.state);
                self.state =
                    ChannelState::CollaboratingFundingTx(CollaboratingFundingTxFlags::empty());
                CollaboratingFundingTxFlags::empty()
            }
            ChannelState::CollaboratingFundingTx(_)
                if !is_complete_message && !is_waiting_for_remote =>
            {
                return Err(ProcessingChannelError::InvalidState(format!(
                    "Trying to process message {:?} while in {:?} (should only receive non-complete message after sent response from peer)",
                    &msg, self.state
                )));
            }
            ChannelState::CollaboratingFundingTx(flags) => {
                if flags.contains(CollaboratingFundingTxFlags::THEIR_TX_COMPLETE_SENT) {
                    return Err(ProcessingChannelError::InvalidState(format!(
                        "Received a tx collaboration message {:?}, but we are already in the state {:?} where the remote has sent a complete message",
                        &msg, &self.state
                    )));
                }
                debug!(
                    "Processing tx collaboration message {:?} for state {:?}",
                    &msg, &self.state
                );
                flags
            }
            _ => {
                return Err(ProcessingChannelError::InvalidState(format!(
                    "Invalid tx collaboration message {:?} for state {:?}",
                    &msg, &self.state
                )));
            }
        };
        match msg {
            TxCollaborationMsg::TxUpdate(msg) => {
                // TODO check if the tx is valid.
                self.funding_tx = Some(msg.tx.clone());
                if self.is_tx_final(&msg.tx)? {
                    self.maybe_complete_tx_collaboration(msg.tx, network)?;
                } else {
                    network
                        .send_message(NetworkActorMessage::new_command(
                            NetworkActorCommand::UpdateChannelFunding(
                                self.get_id(),
                                msg.tx,
                                self.get_funding_request(),
                            ),
                        ))
                        .expect(ASSUME_NETWORK_ACTOR_ALIVE);
                    self.update_state(ChannelState::CollaboratingFundingTx(
                        CollaboratingFundingTxFlags::PREPARING_LOCAL_TX_COLLABORATION_MSG,
                    ));
                }
            }
            TxCollaborationMsg::TxComplete(_msg) => {
                self.check_tx_complete_preconditions()?;
                let flags = flags | CollaboratingFundingTxFlags::THEIR_TX_COMPLETE_SENT;
                self.update_state(ChannelState::CollaboratingFundingTx(flags));
                if flags.contains(CollaboratingFundingTxFlags::COLLABRATION_COMPLETED) {
                    // Notify outside observers.
                    network
                        .send_message(NetworkActorMessage::new_notification(
                            NetworkServiceEvent::CommitmentSignaturePending(
                                self.get_remote_peer_id(),
                                self.get_id(),
                                self.get_current_commitment_number(false),
                            ),
                        ))
                        .expect(ASSUME_NETWORK_ACTOR_ALIVE);
                }
            }
        }
        Ok(())
    }

    fn verify_commitment_signed_and_send_ack(
        &mut self,
        commitment_signed: CommitmentSigned,
        network: &ActorRef<NetworkActorMessage>,
    ) -> ProcessingChannelResult {
        let flags = match self.state {
            ChannelState::CollaboratingFundingTx(flags)
                if !flags.contains(CollaboratingFundingTxFlags::COLLABRATION_COMPLETED) =>
            {
                return Err(ProcessingChannelError::InvalidState(format!(
                    "Unable to process commitment_signed message in state {:?}, as collaboration is not completed yet.",
                    &self.state
                )));
            }
            ChannelState::CollaboratingFundingTx(_) => {
                debug!(
                    "Processing commitment_signed message in state {:?}",
                    &self.state
                );
                CommitmentSignedFlags::SigningCommitment(SigningCommitmentFlags::empty())
            }
            ChannelState::SigningCommitment(flags)
                if flags.contains(SigningCommitmentFlags::THEIR_COMMITMENT_SIGNED_SENT) =>
            {
                return Err(ProcessingChannelError::InvalidState(format!(
                    "Unable to process commitment_signed message in state {:?}, as we have already received our commitment_signed message.",
                    &self.state
                )));
            }
            ChannelState::SigningCommitment(flags) => {
                debug!(
                    "Processing commitment_signed message in state {:?}",
                    &self.state
                );
                CommitmentSignedFlags::SigningCommitment(flags)
            }
            ChannelState::ChannelReady() => {
                debug!("Processing commitment_signed message while channel ready");
                CommitmentSignedFlags::ChannelReady()
            }
            ChannelState::ShuttingDown(flags) => {
                if flags.contains(ShuttingDownFlags::AWAITING_PENDING_TLCS) {
                    debug!(
                        "Signing commitment transactions while shutdown is pending, current state {:?}",
                        &self.state
                    );
                    CommitmentSignedFlags::PendingShutdown(flags)
                } else {
                    return Err(ProcessingChannelError::InvalidState(format!(
                        "Unable to process commitment_signed message in shutdowning state with flags {:?}",
                        &flags
                    )));
                }
            }
            _ => {
                return Err(ProcessingChannelError::InvalidState(format!(
                    "Unable to send commitment signed message in state {:?}",
                    &self.state
                )));
            }
        };

        let tx = self.verify_and_complete_tx(
            commitment_signed.funding_tx_partial_signature,
            commitment_signed.commitment_tx_partial_signature,
        )?;
        // This is the commitment transaction that both parties signed,
        // can be broadcasted to the network if necessary
        let num = self.get_current_commitment_number(false);

        info!(
            "Successfully handled commitment signed message: {:?}, tx: {:?}",
            &commitment_signed, &tx
        );

        // Notify outside observers.
        network
            .send_message(NetworkActorMessage::new_notification(
                NetworkServiceEvent::RemoteCommitmentSigned(
                    self.get_remote_peer_id(),
                    self.get_id(),
                    num,
                    tx.clone(),
                ),
            ))
            .expect(ASSUME_NETWORK_ACTOR_ALIVE);

        debug!(
            "Updating peer next remote nonce from {:?} to {:?}",
            self.get_remote_nonce(),
            &commitment_signed.next_local_nonce
        );
        self.save_remote_nonce(commitment_signed.next_local_nonce);
        self.latest_commitment_transaction = Some(tx.data());
        match flags {
            CommitmentSignedFlags::SigningCommitment(flags) => {
                let flags = flags | SigningCommitmentFlags::THEIR_COMMITMENT_SIGNED_SENT;
                self.update_state(ChannelState::SigningCommitment(flags));
                self.maybe_transition_to_tx_signatures(flags, network)?;
            }
            CommitmentSignedFlags::ChannelReady() | CommitmentSignedFlags::PendingShutdown(_) => {
                self.send_revoke_and_ack_message(network);
                match flags {
                    CommitmentSignedFlags::ChannelReady() => {}
                    CommitmentSignedFlags::PendingShutdown(_) => {
                        // TODO: Handle error in the below function call.
                        // We've already updated our state, we should never fail here.
                        self.maybe_transition_to_shutdown(network)?;
                    }
                    _ => {
                        unreachable!(
                            "Invalid flags for commitment signed message, should have handled {:?}",
                            flags
                        );
                    }
                }
            }
        }

        if let ChannelState::SigningCommitment(flags) = self.state {
            if !flags.contains(SigningCommitmentFlags::OUR_COMMITMENT_SIGNED_SENT) {
                // TODO: maybe we should send our commitment_signed message here.
                debug!("CommitmentSigned message received, but we haven't sent our commitment_signed message yet");
                // Notify outside observers.
                network
                    .send_message(NetworkActorMessage::new_notification(
                        NetworkServiceEvent::CommitmentSignaturePending(
                            self.get_remote_peer_id(),
                            self.get_id(),
                            self.get_current_commitment_number(false),
                        ),
                    ))
                    .expect(ASSUME_NETWORK_ACTOR_ALIVE);
            }
        }
        Ok(())
    }

    fn maybe_transition_to_tx_signatures(
        &mut self,
        flags: SigningCommitmentFlags,
        network: &ActorRef<NetworkActorMessage>,
    ) -> ProcessingChannelResult {
        if flags.contains(SigningCommitmentFlags::COMMITMENT_SIGNED_SENT) {
            debug!("Commitment signed message sent by both sides, tranitioning to AwaitingTxSignatures state");
            self.update_state(ChannelState::AwaitingTxSignatures(
                AwaitingTxSignaturesFlags::empty(),
            ));
            if self.should_local_send_tx_signatures_first() {
                debug!("It is our turn to send tx_signatures, so we will do it now.");
                self.handle_tx_signatures(network, None)?;
            }
        }
        Ok(())
    }

    // TODO: currently witnesses in the tx_signatures molecule message are a list of bytes.
    // It is unclear how can we compose two partial sets witnesses into a complete
    // set of witnesses.
    fn handle_tx_signatures(
        &mut self,
        network: &ActorRef<NetworkActorMessage>,
        // If partial_witnesses is given, then it is the counterparty that send a message
        // to us, and we must combine them to make a full list of witnesses.
        // Otherwise, we are the one who is to start send the tx_signatures.
        // We can just create a partial set of witnesses, and sent them to the peer.
        partial_witnesses: Option<Vec<Vec<u8>>>,
    ) -> ProcessingChannelResult {
        let flags = match self.state {
            ChannelState::AwaitingTxSignatures(flags)
                if flags.contains(AwaitingTxSignaturesFlags::THEIR_TX_SIGNATURES_SENT)
                    && partial_witnesses.is_some() =>
            {
                return Err(ProcessingChannelError::RepeatedProcessing(format!(
                    "tx_signatures partial witnesses {:?}",
                    partial_witnesses
                )));
            }
            ChannelState::AwaitingTxSignatures(flags)
                if flags.contains(AwaitingTxSignaturesFlags::OUR_TX_SIGNATURES_SENT)
                    && partial_witnesses.is_none() =>
            {
                return Err(ProcessingChannelError::RepeatedProcessing(
                    "We have already sent our tx_signatures".to_string(),
                ));
            }
            ChannelState::SigningCommitment(flags)
                if flags.contains(SigningCommitmentFlags::COMMITMENT_SIGNED_SENT) =>
            {
                AwaitingTxSignaturesFlags::empty()
            }
            ChannelState::AwaitingTxSignatures(flags) => flags,
            _ => {
                return Err(ProcessingChannelError::InvalidState(format!(
                    "Unable to build and sign funding tx in state {:?}",
                    &self.state
                )));
            }
        };

        let flags = if partial_witnesses.is_some() {
            flags | AwaitingTxSignaturesFlags::THEIR_TX_SIGNATURES_SENT
        } else {
            flags | AwaitingTxSignaturesFlags::OUR_TX_SIGNATURES_SENT
        };
        self.update_state(ChannelState::AwaitingTxSignatures(flags));

        let funding_tx = self
            .funding_tx
            .clone()
            .ok_or(ProcessingChannelError::InvalidState(
                "Funding transaction is not present".to_string(),
            ))?;

        network
            .send_message(NetworkActorMessage::new_command(
                NetworkActorCommand::SignTx(
                    self.get_remote_peer_id(),
                    self.get_id(),
                    funding_tx,
                    partial_witnesses,
                ),
            ))
            .expect(ASSUME_NETWORK_ACTOR_ALIVE);
        let flags = flags | AwaitingTxSignaturesFlags::OUR_TX_SIGNATURES_SENT;
        self.update_state(ChannelState::AwaitingTxSignatures(flags));

        Ok(())
    }

    async fn maybe_public_channel_is_ready(&mut self, network: &ActorRef<NetworkActorMessage>) {
        debug!("Trying to create channel announcement message for public channel");
        if let Some((channel_announcement, channel_update)) =
            self.try_create_channel_messages(network).await
        {
            debug!(
                "Channel announcement/update message for {:?} created, public channel is ready",
                self.get_id(),
            );
            self.on_channel_ready(network).await;

            debug!(
                "Broadcasting channel announcement message {:?}",
                &channel_announcement,
            );
            network
                .send_message(NetworkActorMessage::new_command(
                    NetworkActorCommand::ProcessChannelAnnouncement(
                        self.get_remote_peer_id(),
                        self.get_funding_transaction_block_number(),
                        self.get_funding_transaction_index(),
                        channel_announcement,
                    ),
                ))
                .expect(ASSUME_NETWORK_ACTOR_ALIVE);
            debug!(
                "Broadcasting channel update message to peers: {:?}",
                &channel_update
            );

            network
                .send_message(NetworkActorMessage::new_command(
                    NetworkActorCommand::ProccessChannelUpdate(
                        self.get_remote_peer_id(),
                        channel_update,
                    ),
                ))
                .expect(ASSUME_NETWORK_ACTOR_ALIVE);
        }
    }

    async fn maybe_channel_is_ready(&mut self, network: &ActorRef<NetworkActorMessage>) {
        match self.state {
            ChannelState::AwaitingChannelReady(flags) => {
                if flags.contains(AwaitingChannelReadyFlags::CHANNEL_READY) {
                    if !self.is_public() {
                        self.on_channel_ready(network).await;
                    } else {
                        self.maybe_public_channel_is_ready(network).await;
                    }
                }
            }
            _ => {
                panic!(
                    "Invalid state {:?} for maybe_on_channel_ready (expected AwaitingChannelReady)",
                    &self.state
                );
            }
        }
    }

    async fn on_channel_ready(&mut self, network: &ActorRef<NetworkActorMessage>) {
        self.update_state(ChannelState::ChannelReady());
        self.increment_local_commitment_number();
        self.increment_remote_commitment_number();
        let peer_id = self.get_remote_peer_id();
        network
            .send_message(NetworkActorMessage::new_event(
                NetworkActorEvent::ChannelReady(
                    self.get_id(),
                    peer_id.clone(),
                    self.must_get_funding_transaction_outpoint(),
                ),
            ))
            .expect(ASSUME_NETWORK_ACTOR_ALIVE);
    }

    fn append_remote_commitment_point(&mut self, commitment_point: Pubkey) {
        self.remote_commitment_points
            .push((self.get_local_commitment_number(), commitment_point));

        let len = self.remote_commitment_points.len();
        if len > (self.max_tlc_number_in_flight + 1) as usize {
            let min_remote_commitment = self
                .tlc_state
                .all_tlcs()
                .map(|x| x.created_at.remote)
                .min()
                .unwrap_or_default();
            self.remote_commitment_points
                .retain(|(num, _)| *num >= min_remote_commitment);
        }
        assert!(
            self.remote_commitment_points.len() <= (self.max_tlc_number_in_flight + 1) as usize
        );
    }

    fn handle_revoke_and_ack_peer_message(
        &mut self,
        network: &ActorRef<NetworkActorMessage>,
        revoke_and_ack: RevokeAndAck,
    ) -> ProcessingChannelResult {
        let commitment_tx_fee =
            calculate_commitment_tx_fee(self.commitment_fee_rate, &self.funding_udt_type_script);
        let lock_script = self.get_local_shutdown_script();
        let (output, output_data) = if let Some(udt_type_script) = &self.funding_udt_type_script {
            let capacity = self.get_total_reserved_ckb_amount() - commitment_tx_fee;
            let output = CellOutput::new_builder()
                .lock(lock_script)
                .type_(Some(udt_type_script.clone()).pack())
                .capacity(capacity.pack())
                .build();

            let output_data = self.get_total_udt_amount().to_le_bytes().pack();
            (output, output_data)
        } else {
            let capacity = self.get_total_ckb_amount() - commitment_tx_fee;
            let output = CellOutput::new_builder()
                .lock(lock_script)
                .capacity(capacity.pack())
                .build();
            let output_data = Bytes::default();
            (output, output_data)
        };

        let local_pubkey = self.get_local_channel_public_keys().funding_pubkey;
        let remote_pubkey = self.get_remote_channel_public_keys().funding_pubkey;
        let key_agg_ctx = KeyAggContext::new([local_pubkey, remote_pubkey]).expect("Valid pubkeys");

        let x_only_aggregated_pubkey = key_agg_ctx.aggregated_pubkey::<Point>().serialize_xonly();
        let delay_epoch = self.commitment_delay_epoch;
        let commitment_number = self.get_local_commitment_number();

        let commitment_lock_script_args = [
            &blake2b_256(x_only_aggregated_pubkey)[0..20],
            (Since::new(SinceType::EpochNumberWithFraction, delay_epoch, true).value())
                .to_le_bytes()
                .as_slice(),
            commitment_number.to_be_bytes().as_slice(),
        ]
        .concat();

        let message = blake2b_256(
            [
                output.as_slice(),
                output_data.as_slice(),
                commitment_lock_script_args.as_slice(),
            ]
            .concat(),
        );

        let local_nonce = self.get_local_nonce();
        let remote_nonce = self.take_remote_nonce_for_raa();
        let nonces = [remote_nonce.clone(), local_nonce];
        let agg_nonce = AggNonce::sum(nonces);

        let verify_ctx = Musig2VerifyContext {
            key_agg_ctx: key_agg_ctx.clone(),
            agg_nonce: agg_nonce.clone(),
            pubkey: *self.get_remote_funding_pubkey(),
            pubnonce: remote_nonce,
        };

        let RevokeAndAck {
            channel_id: _,
            partial_signature,
            next_per_commitment_point,
        } = revoke_and_ack;

        verify_ctx.verify(partial_signature, message.as_slice())?;

        let sign_ctx: Musig2SignContext = Musig2SignContext {
            key_agg_ctx,
            agg_nonce,
            seckey: self.signer.funding_key.clone(),
            secnonce: self.get_local_musig2_secnonce(),
        };
        let signature2 = sign_ctx.sign(message.as_slice())?;

        let aggregate_signature = aggregate_partial_signatures_for_msg(
            message.as_slice(),
            verify_ctx,
            [partial_signature, signature2],
        )?;

        self.increment_local_commitment_number();
        self.append_remote_commitment_point(next_per_commitment_point);

        let staging_tlcs = self.tlc_state.commit_local_tlcs();
        for tlc in staging_tlcs {
            if let TlcKind::RemoveTlc(remove_tlc) = tlc {
                self.remove_tlc_with_reason(remove_tlc.tlc_id, &remove_tlc.reason)
                    .expect("expect remove tlc successfully");
            }
        }
        self.tlc_state.set_waiting_ack(false);

        network
            .send_message(NetworkActorMessage::new_notification(
                NetworkServiceEvent::RevokeAndAckReceived(
                    self.get_remote_peer_id(),
                    self.get_id(),
                    commitment_number,
                    x_only_aggregated_pubkey,
                    aggregate_signature,
                    output,
                    output_data,
                ),
            ))
            .expect(ASSUME_NETWORK_ACTOR_ALIVE);
        Ok(())
    }

    fn handle_reestablish_channel_message(
        &mut self,
        reestablish_channel: &ReestablishChannel,
        network: &ActorRef<NetworkActorMessage>,
    ) -> ProcessingChannelResult {
        debug!(
            "Handling reestablish channel message: {:?}, our commitment_numbers {:?}",
            reestablish_channel, self.commitment_numbers,
        );
        self.reestablishing = false;
        match self.state {
            ChannelState::NegotiatingFunding(_flags) => {
                // TODO: in current implementation, we don't store the channel when we are in NegotiatingFunding state.
                // This is an unreachable state for reestablish channel message. we may need to handle this case in the future.
            }
            ChannelState::ChannelReady() => {
                let expected_local_commitment_number = self.get_local_commitment_number();
                let acutal_local_commitment_number = reestablish_channel.remote_commitment_number;
                if acutal_local_commitment_number == expected_local_commitment_number {
                    // resend AddTlc, RemoveTlc and CommitmentSigned messages if needed
                    let mut need_resend_commitment_signed = false;
                    for info in self.tlc_state.all_tlcs() {
                        if info.is_offered() {
                            if info.created_at.get_local() >= acutal_local_commitment_number {
                                // resend AddTlc message
                                network
                                    .send_message(NetworkActorMessage::new_command(
                                        NetworkActorCommand::SendFiberMessage(
                                            FiberMessageWithPeerId::new(
                                                self.get_remote_peer_id(),
                                                FiberMessage::add_tlc(AddTlc {
                                                    channel_id: self.get_id(),
                                                    tlc_id: info.tlc_id.into(),
                                                    amount: info.amount,
                                                    payment_hash: info.payment_hash,
                                                    expiry: info.expiry,
                                                    hash_algorithm: info.hash_algorithm,
                                                    onion_packet: info.onion_packet.clone(),
                                                }),
                                            ),
                                        ),
                                    ))
                                    .expect(ASSUME_NETWORK_ACTOR_ALIVE);

                                need_resend_commitment_signed = true;
                            }
                        } else if let Some((commitment_number, remove_reason)) = &info.removed_at {
                            if commitment_number.get_local() >= acutal_local_commitment_number {
                                // resend RemoveTlc message
                                network
                                    .send_message(NetworkActorMessage::new_command(
                                        NetworkActorCommand::SendFiberMessage(
                                            FiberMessageWithPeerId::new(
                                                self.get_remote_peer_id(),
                                                FiberMessage::remove_tlc(RemoveTlc {
                                                    channel_id: self.get_id(),
                                                    tlc_id: info.tlc_id.into(),
                                                    reason: remove_reason.clone(),
                                                }),
                                            ),
                                        ),
                                    ))
                                    .expect(ASSUME_NETWORK_ACTOR_ALIVE);

                                need_resend_commitment_signed = true;
                            }
                        }
                    }
                    if need_resend_commitment_signed {
                        debug!("Resend CommitmentSigned message");
                        network
                            .send_message(NetworkActorMessage::new_command(
                                NetworkActorCommand::ControlFiberChannel(ChannelCommandWithId {
                                    channel_id: self.get_id(),
                                    command: ChannelCommand::CommitmentSigned(),
                                }),
                            ))
                            .expect(ASSUME_NETWORK_ACTOR_ALIVE);
                    }
                } else if acutal_local_commitment_number == expected_local_commitment_number + 1 {
                    // wait for remote to resend the RevokeAndAck message, do nothing here
                } else {
                    // unreachable state, just log an error for potential bugs
                    error!(
                        "Reestablish channel message with invalid local commitment number: expected {}, actual {}",
                        expected_local_commitment_number, acutal_local_commitment_number
                    );
                }

                let expected_remote_commitment_number = self.get_remote_commitment_number();
                let acutal_remote_commitment_number = reestablish_channel.local_commitment_number;
                if expected_remote_commitment_number == acutal_remote_commitment_number {
                    // synced with remote, do nothing
                } else if expected_remote_commitment_number == acutal_remote_commitment_number + 1 {
                    // Resetting our remote commitment number to the actual remote commitment number
                    // and resend the RevokeAndAck message.
                    self.set_remote_commitment_number(acutal_remote_commitment_number);
                    self.send_revoke_and_ack_message(network);
                } else {
                    // unreachable state, just log an error for potential bugs
                    error!(
                        "Reestablish channel message with invalid remote commitment number: expected {}, actual {}",
                        expected_remote_commitment_number, acutal_remote_commitment_number
                    );
                }
            }
            _ => {
                // TODO: @quake we need to handle other states.
                warn!(
                    "Unhandled reestablish channel message in state {:?}",
                    &self.state
                );
            }
        }
        Ok(())
    }

    fn is_tx_final(&self, tx: &Transaction) -> Result<bool, ProcessingChannelError> {
        // TODO: check if the tx is valid
        let tx = tx.clone().into_view();

        let first_output = tx
            .outputs()
            .get(0)
            .ok_or(ProcessingChannelError::InvalidParameter(
                "Funding transaction should have at least one output".to_string(),
            ))?;

        if first_output.lock() != self.get_funding_lock_script() {
            return Err(ProcessingChannelError::InvalidState(
                "Invalid funding transation lock script".to_string(),
            ));
        }

        let current_capacity: u64 = first_output.capacity().unpack();

        // make sure both parties have paid the reserved ckb amount
        if current_capacity <= self.local_reserved_ckb_amount
            || current_capacity <= self.remote_reserved_ckb_amount
        {
            return Ok(false);
        }

        if self.funding_udt_type_script.is_some() {
            let (_output, data) =
                tx.output_with_data(0)
                    .ok_or(ProcessingChannelError::InvalidParameter(
                        "Funding transaction should have at least one output".to_string(),
                    ))?;
            assert!(data.as_ref().len() >= 16);
            let mut amount_bytes = [0u8; 16];
            amount_bytes.copy_from_slice(&data.as_ref()[0..16]);
            let udt_amount = u128::from_le_bytes(amount_bytes);
            debug!(
                "udt_amount: {}, to_remote_amount: {}, to_local_amount: {}",
                udt_amount, self.to_remote_amount, self.to_local_amount
            );
            debug!("current_capacity: {}, remote_reserved_ckb_amount: {}, local_reserved_ckb_amount: {}",
                current_capacity, self.remote_reserved_ckb_amount, self.local_reserved_ckb_amount);
            let is_udt_amount_ok = udt_amount == self.get_total_udt_amount();
            return Ok(is_udt_amount_ok);
        } else {
            let is_complete = current_capacity == self.get_total_ckb_amount();
            Ok(is_complete)
        }
    }

    fn maybe_complete_tx_collaboration(
        &mut self,
        tx: Transaction,
        network: &ActorRef<NetworkActorMessage>,
    ) -> ProcessingChannelResult {
        let is_complete = self.is_tx_final(&tx)?;

        debug!(
            "Checking if funding transaction {:?} is complete: {}",
            &tx, is_complete
        );

        if is_complete {
            // We need to send a SendFiberMessage command here (instead of a ControlFiberChannel),
            // to guarantee that the TxComplete message immediately is sent to the network actor.
            // Otherwise, it is possible that when the network actor is processing ControlFiberChannel,
            // it receives another SendFiberMessage command, and that message (e.g. CommitmentSigned)
            // is processed first, thus breaking the order of messages.
            network
                .send_message(NetworkActorMessage::new_command(
                    NetworkActorCommand::SendFiberMessage(FiberMessageWithPeerId::new(
                        self.get_remote_peer_id(),
                        FiberMessage::tx_complete(TxComplete {
                            channel_id: self.get_id(),
                        }),
                    )),
                ))
                .expect(ASSUME_NETWORK_ACTOR_ALIVE);
            let old_flags = match self.state {
                ChannelState::CollaboratingFundingTx(flags) => flags,
                _ => {
                    panic!(
                        "Expect to be in CollaboratingFundingTx state while running update_funding_tx, current state {:?}", &self.state,
                    );
                }
            };
            self.update_state(ChannelState::CollaboratingFundingTx(
                old_flags | CollaboratingFundingTxFlags::OUR_TX_COMPLETE_SENT,
            ));
        }
        Ok(())
    }

    // TODO: More checks to the funding tx.
    fn check_tx_complete_preconditions(&mut self) -> ProcessingChannelResult {
        match self.funding_tx.as_ref() {
            None => {
                return Err(ProcessingChannelError::InvalidState(
                    "Received TxComplete message without a funding transaction".to_string(),
                ));
            }
            Some(tx) => {
                debug!(
                    "Received TxComplete message, funding tx is present {:?}",
                    tx
                );
                let check = self.is_tx_final(tx);
                if !check.is_ok_and(|ok| ok) {
                    return Err(ProcessingChannelError::InvalidState(
                        "Received TxComplete message, but funding tx is not final".to_string(),
                    ));
                }
            }
        }
        Ok(())
    }

    pub fn fill_in_channel_id(&mut self) {
        let local = &self.get_local_channel_public_keys().tlc_base_key;
        let remote = &self.get_remote_channel_public_keys().tlc_base_key;
        let channel_id = derive_channel_id_from_tlc_keys(local, remote);
        debug!("Channel Id changed from {:?} to {:?}", self.id, channel_id,);
        self.id = channel_id;
    }

    // Whose pubkey should go first in musig2?
    // We define a definitive order for the pubkeys in musig2 to makes it easier
    // to aggregate musig2 signatures.
    fn should_local_go_first_in_musig2(&self) -> bool {
        let local_pubkey = self.get_local_channel_public_keys().funding_pubkey;
        let remote_pubkey = self.get_remote_channel_public_keys().funding_pubkey;
        local_pubkey <= remote_pubkey
    }

    // Order some items (like pubkey and nonce) from holders and counterparty in musig2.
    fn order_things_for_musig2<T>(&self, holder: T, counterparty: T) -> [T; 2] {
        if self.should_local_go_first_in_musig2() {
            [holder, counterparty]
        } else {
            [counterparty, holder]
        }
    }

    // Should the local send tx_signatures first?
    // In order to avoid deadlock, we need to define an order for sending tx_signatures.
    // Currently the order of sending tx_signatures is defined as follows:
    // If the amount to self is less than the amount to remote, then we should send,
    // else if the amount to self is equal to the amount to remote and we have
    // smaller funding_pubkey, then we should send first. Otherwise, we should wait
    // the counterparty to send tx_signatures first.
    fn should_local_send_tx_signatures_first(&self) -> bool {
        self.to_local_amount < self.to_remote_amount
            || self.to_local_amount == self.to_remote_amount
                && self.should_local_go_first_in_musig2()
    }

    fn build_shutdown_tx(&self) -> Result<TransactionView, ProcessingChannelError> {
        let local_shutdown_info = self
            .local_shutdown_info
            .as_ref()
            .expect("local shutdown info exists");
        let remote_shutdown_info = self
            .remote_shutdown_info
            .as_ref()
            .expect("remote shutdown info exists");

        let local_shutdown_script = local_shutdown_info.close_script.clone();
        let remote_shutdown_script = remote_shutdown_info.close_script.clone();
        let local_shutdown_fee = calculate_shutdown_tx_fee(
            local_shutdown_info.fee_rate,
            &self.funding_udt_type_script,
            (
                remote_shutdown_script.clone(),
                local_shutdown_script.clone(),
            ),
        );
        let remote_shutdown_fee = calculate_shutdown_tx_fee(
            remote_shutdown_info.fee_rate,
            &self.funding_udt_type_script,
            (
                local_shutdown_script.clone(),
                remote_shutdown_script.clone(),
            ),
        );

        debug!(
            "build_shutdown_tx local_shutdown_fee: local {}, remote {}",
            local_shutdown_fee, remote_shutdown_fee
        );

        let cell_deps = get_cell_deps(vec![Contract::FundingLock], &self.funding_udt_type_script);
        let tx_builder = TransactionBuilder::default().cell_deps(cell_deps).input(
            CellInput::new_builder()
                .previous_output(self.must_get_funding_transaction_outpoint())
                .build(),
        );

        if let Some(type_script) = &self.funding_udt_type_script {
            debug!(
                "shutdown UDT local_amount: {}, remote_amount: {}",
                self.to_local_amount, self.to_remote_amount
            );

            let local_capacity: u64 = self.local_reserved_ckb_amount - local_shutdown_fee;
            debug!(
                "shutdown_tx local_capacity: {} - {} = {}",
                self.local_reserved_ckb_amount, local_shutdown_fee, local_capacity
            );
            let local_output = CellOutput::new_builder()
                .lock(local_shutdown_script)
                .type_(Some(type_script.clone()).pack())
                .capacity(local_capacity.pack())
                .build();
            let local_output_data = self.to_local_amount.to_le_bytes().pack();

            let remote_capacity: u64 = self.remote_reserved_ckb_amount - remote_shutdown_fee;
            debug!(
                "shutdown_tx remote_capacity: {} - {} = {}",
                self.remote_reserved_ckb_amount, remote_shutdown_fee, remote_capacity
            );
            let remote_output = CellOutput::new_builder()
                .lock(remote_shutdown_script)
                .type_(Some(type_script.clone()).pack())
                .capacity(remote_capacity.pack())
                .build();
            let remote_output_data = self.to_remote_amount.to_le_bytes().pack();

            let outputs = self.order_things_for_musig2(local_output, remote_output);
            let outputs_data = self.order_things_for_musig2(local_output_data, remote_output_data);
            let tx = tx_builder
                .set_outputs(outputs.to_vec())
                .set_outputs_data(outputs_data.to_vec())
                .build();
            Ok(tx)
        } else {
            debug!(
                "Final balance partition before shutting down: local {} (fee {}), remote {} (fee {})",
                self.to_local_amount, local_shutdown_fee,
                self.to_remote_amount, remote_shutdown_fee
            );
            let local_value =
                self.to_local_amount as u64 + self.local_reserved_ckb_amount - local_shutdown_fee;
            let remote_value = self.to_remote_amount as u64 + self.remote_reserved_ckb_amount
                - remote_shutdown_fee;
            debug!(
                "Building shutdown transaction with values: local {}, remote {}",
                local_value, remote_value
            );
            let local_output = CellOutput::new_builder()
                .capacity(local_value.pack())
                .lock(local_shutdown_script)
                .build();
            let remote_output = CellOutput::new_builder()
                .capacity(remote_value.pack())
                .lock(remote_shutdown_script)
                .build();
            let outputs = self.order_things_for_musig2(local_output, remote_output);
            let tx = tx_builder
                .set_outputs(outputs.to_vec())
                .set_outputs_data(vec![Default::default(), Default::default()])
                .build();
            Ok(tx)
        }
    }

    // The parameter `local` here specifies whether we are building the commitment transaction
    // for the local party or the remote party. If `local` is true, then we are building a
    // commitment transaction which can be broadcasted by ourself (with valid partial
    // signature from the other party), else we are building a commitment transaction
    // for the remote party (we build this commitment transaction
    // normally because we want to send a partial signature to remote).
    // The function returns a tuple, the first element is the commitment transaction itself,
    // and the second element is the message to be signed by the each party,
    // so as to consume the funding cell. The last element is the witnesses for the
    // commitment transaction.
    fn build_commitment_and_settlement_tx(
        &self,
        local: bool,
    ) -> (TransactionView, TransactionView) {
        let commitment_tx = {
            let funding_out_point = self.must_get_funding_transaction_outpoint();
            let cell_deps =
                get_cell_deps(vec![Contract::FundingLock], &self.funding_udt_type_script);
            let (output, output_data) = self.build_commitment_transaction_output(local);

            TransactionBuilder::default()
                .cell_deps(cell_deps)
                .input(
                    CellInput::new_builder()
                        .previous_output(funding_out_point.clone())
                        .build(),
                )
                .output(output)
                .output_data(output_data)
                .build()
        };

        let settlement_tx = {
            let commtimtent_out_point = OutPoint::new(commitment_tx.hash(), 0);
            let cell_deps = get_cell_deps(
                vec![Contract::CommitmentLock],
                &self.funding_udt_type_script,
            );
            let (outputs, outputs_data) = self.build_settlement_transaction_outputs(local);

            TransactionBuilder::default()
                .cell_deps(cell_deps)
                .input(
                    CellInput::new_builder()
                        .previous_output(commtimtent_out_point.clone())
                        .build(),
                )
                .set_outputs(outputs.to_vec())
                .set_outputs_data(outputs_data.to_vec())
                .build()
        };

        (commitment_tx, settlement_tx)
    }

    fn build_commitment_transaction_output(&self, local: bool) -> (CellOutput, Bytes) {
        let local_pubkey = self.get_local_channel_public_keys().funding_pubkey;
        let remote_pubkey = self.get_remote_channel_public_keys().funding_pubkey;
        let pubkeys = if local {
            [local_pubkey, remote_pubkey]
        } else {
            [remote_pubkey, local_pubkey]
        };
        let x_only_aggregated_pubkey = KeyAggContext::new(pubkeys)
            .expect("Valid pubkeys")
            .aggregated_pubkey::<Point>()
            .serialize_xonly();

        let delay_epoch = self.commitment_delay_epoch;
        let version = self.get_current_commitment_number(local);
        let htlcs = self.get_active_htlcs(local);

        let mut commitment_lock_script_args = [
            &blake2b_256(x_only_aggregated_pubkey)[0..20],
            (Since::new(SinceType::EpochNumberWithFraction, delay_epoch, true).value())
                .to_le_bytes()
                .as_slice(),
            version.to_be_bytes().as_slice(),
        ]
        .concat();
        if !htlcs.is_empty() {
            commitment_lock_script_args.extend_from_slice(&blake2b_256(&htlcs)[0..20]);
        }

        let commitment_lock_script =
            get_script_by_contract(Contract::CommitmentLock, &commitment_lock_script_args);

        let commitment_tx_fee =
            calculate_commitment_tx_fee(self.commitment_fee_rate, &self.funding_udt_type_script);

        if let Some(udt_type_script) = &self.funding_udt_type_script {
            let capacity = self.local_reserved_ckb_amount + self.remote_reserved_ckb_amount
                - commitment_tx_fee;
            let output = CellOutput::new_builder()
                .lock(commitment_lock_script)
                .type_(Some(udt_type_script.clone()).pack())
                .capacity(capacity.pack())
                .build();

            let output_data = self.get_total_udt_amount().to_le_bytes().pack();
            (output, output_data)
        } else {
            let capacity = self.get_total_ckb_amount() - commitment_tx_fee;
            let output = CellOutput::new_builder()
                .lock(commitment_lock_script)
                .capacity(capacity.pack())
                .build();
            let output_data = Bytes::default();
            (output, output_data)
        }
    }

    fn build_settlement_transaction_outputs(&self, local: bool) -> ([CellOutput; 2], [Bytes; 2]) {
        let received_tlc_value = self
            .get_active_received_tlcs(local)
            .map(|tlc| tlc.amount)
            .sum::<u128>();
        let offered_tlc_value = self
            .get_active_offered_tlcs(local)
            .map(|tlc| tlc.amount)
            .sum::<u128>();

        let to_local_value =
            self.to_local_amount + self.local_reserved_ckb_amount as u128 - offered_tlc_value;
        let to_remote_value =
            self.to_remote_amount + self.remote_reserved_ckb_amount as u128 - received_tlc_value;

        let to_local_output_script = self.get_local_shutdown_script();
        let to_remote_output_script = self.get_remote_shutdown_script();

        if let Some(udt_type_script) = &self.funding_udt_type_script {
            let to_local_output = CellOutput::new_builder()
                .lock(to_local_output_script)
                .type_(Some(udt_type_script.clone()).pack())
                .capacity(self.local_reserved_ckb_amount.pack())
                .build();
            let to_local_output_data = to_local_value.to_le_bytes().pack();

            let to_remote_output = CellOutput::new_builder()
                .lock(to_remote_output_script)
                .type_(Some(udt_type_script.clone()).pack())
                .capacity(self.remote_reserved_ckb_amount.pack())
                .build();
            let to_remote_output_data = to_remote_value.to_le_bytes().pack();
            if local {
                (
                    [to_local_output, to_remote_output],
                    [to_local_output_data, to_remote_output_data],
                )
            } else {
                (
                    [to_remote_output, to_local_output],
                    [to_remote_output_data, to_local_output_data],
                )
            }
        } else {
            let to_local_output = CellOutput::new_builder()
                .lock(to_local_output_script)
                .capacity((to_local_value as u64).pack())
                .build();
            let to_local_output_data = Bytes::default();

            let to_remote_output = CellOutput::new_builder()
                .lock(to_remote_output_script)
                .capacity((to_remote_value as u64).pack())
                .build();
            let to_remote_output_data = Bytes::default();
            if local {
                (
                    [to_local_output, to_remote_output],
                    [to_local_output_data, to_remote_output_data],
                )
            } else {
                (
                    [to_remote_output, to_local_output],
                    [to_remote_output_data, to_local_output_data],
                )
            }
        }
    }

    pub fn build_and_verify_commitment_tx(
        &self,
        funding_tx_partial_signature: PartialSignature,
        commitment_tx_partial_signature: PartialSignature,
    ) -> Result<PartiallySignedCommitmentTransaction, ProcessingChannelError> {
        let (commitment_tx, settlement_tx) = self.build_commitment_and_settlement_tx(false);

        let verify_ctx = Musig2VerifyContext::from(self);
        verify_ctx.verify(
            funding_tx_partial_signature,
            commitment_tx.hash().as_slice(),
        )?;

        let verify_ctx = Musig2VerifyContext::from((self, false));
        let to_local_output = settlement_tx
            .outputs()
            .get(0)
            .expect("get output 0 of settlement tx");
        let to_local_output_data = settlement_tx
            .outputs_data()
            .get(0)
            .expect("get output 0 data of settlement tx");
        let to_remote_output = settlement_tx
            .outputs()
            .get(1)
            .expect("get output 1 of settlement tx");
        let to_remote_output_data = settlement_tx
            .outputs_data()
            .get(1)
            .expect("get output 1 data of settlement tx");
        let args = commitment_tx
            .outputs()
            .get(0)
            .expect("get output 0 of commitment tx")
            .lock()
            .args()
            .raw_data();
        let message = blake2b_256(
            [
                to_local_output.as_slice(),
                to_local_output_data.as_slice(),
                to_remote_output.as_slice(),
                to_remote_output_data.as_slice(),
                &args[0..36],
            ]
            .concat(),
        );
        verify_ctx.verify(commitment_tx_partial_signature, message.as_slice())?;

        Ok(PartiallySignedCommitmentTransaction {
            version: self.get_current_commitment_number(false),
            commitment_tx,
            funding_tx_partial_signature,
            commitment_tx_partial_signature,
        })
    }

    fn build_and_sign_commitment_tx(
        &self,
    ) -> Result<PartiallySignedCommitmentTransaction, ProcessingChannelError> {
        let (commitment_tx, settlement_tx) = self.build_commitment_and_settlement_tx(true);

        let sign_ctx = Musig2SignContext::from(self);
        let funding_tx_partial_signature = sign_ctx.sign(commitment_tx.hash().as_slice())?;

        let sign_ctx = Musig2SignContext::from((self, true));
        let to_local_output = settlement_tx
            .outputs()
            .get(0)
            .expect("get output 0 of settlement tx");
        let to_local_output_data = settlement_tx
            .outputs_data()
            .get(0)
            .expect("get output 0 data of settlement tx");
        let to_remote_output = settlement_tx
            .outputs()
            .get(1)
            .expect("get output 1 of settlement tx");
        let to_remote_output_data = settlement_tx
            .outputs_data()
            .get(1)
            .expect("get output 1 data of settlement tx");
        let args = commitment_tx
            .outputs()
            .get(0)
            .expect("get output 0 of commitment tx")
            .lock()
            .args()
            .raw_data();
        let message = blake2b_256(
            [
                to_local_output.as_slice(),
                to_local_output_data.as_slice(),
                to_remote_output.as_slice(),
                to_remote_output_data.as_slice(),
                &args[0..36],
            ]
            .concat(),
        );

        let commitment_tx_partial_signature = sign_ctx.sign(message.as_slice())?;

        Ok(PartiallySignedCommitmentTransaction {
            version: self.get_current_commitment_number(true),
            commitment_tx,
            funding_tx_partial_signature,
            commitment_tx_partial_signature,
        })
    }

    /// Verify the partial signature from the peer and create a complete transaction
    /// with valid witnesses.
    fn verify_and_complete_tx(
        &self,
        funding_tx_partial_signature: PartialSignature,
        commitment_tx_partial_signature: PartialSignature,
    ) -> Result<TransactionView, ProcessingChannelError> {
        let tx = self.build_and_verify_commitment_tx(
            funding_tx_partial_signature,
            commitment_tx_partial_signature,
        )?;
        self.sign_tx_to_consume_funding_cell(&tx)
    }
}

pub trait ChannelActorStateStore {
    fn get_channel_actor_state(&self, id: &Hash256) -> Option<ChannelActorState>;
    fn insert_channel_actor_state(&self, state: ChannelActorState);
    fn delete_channel_actor_state(&self, id: &Hash256);
    fn get_channel_ids_by_peer(&self, peer_id: &PeerId) -> Vec<Hash256>;
    fn get_active_channel_ids_by_peer(&self, peer_id: &PeerId) -> Vec<Hash256> {
        self.get_channel_ids_by_peer(peer_id)
            .into_iter()
            .filter(
                |id| matches!(self.get_channel_actor_state(id), Some(state) if !state.is_closed()),
            )
            .collect()
    }
    fn get_channel_states(&self, peer_id: Option<PeerId>) -> Vec<(PeerId, Hash256, ChannelState)>;
    fn get_active_channel_states(
        &self,
        peer_id: Option<PeerId>,
    ) -> Vec<(PeerId, Hash256, ChannelState)> {
        self.get_channel_states(peer_id)
            .into_iter()
            .filter(|(_, _, state)| !state.is_closed())
            .collect()
    }
}

/// A wrapper on CommitmentTransaction that has a partial signature along with
/// the ckb transaction.
#[derive(Clone, Debug)]
pub struct PartiallySignedCommitmentTransaction {
    // The version number of the commitment transaction.
    pub version: u64,
    // The commitment transaction.
    pub commitment_tx: TransactionView,
    // The partial signature to unlock the funding transaction.
    pub funding_tx_partial_signature: PartialSignature,
    // The partial signature to unlock the commitment transaction.
    pub commitment_tx_partial_signature: PartialSignature,
}

pub fn create_witness_for_funding_cell(
    lock_key_xonly: [u8; 32],
    signature: CompactSignature,
) -> [u8; FUNDING_CELL_WITNESS_LEN] {
    let mut witness = Vec::with_capacity(FUNDING_CELL_WITNESS_LEN);

    // for xudt compatibility issue,
    // refer to: https://github.com/nervosnetwork/fiber-scripts/pull/5
    let empty_witness_args = [16, 0, 0, 0, 16, 0, 0, 0, 16, 0, 0, 0, 16, 0, 0, 0];
    witness.extend_from_slice(&empty_witness_args);
    witness.extend_from_slice(lock_key_xonly.as_slice());
    witness.extend_from_slice(signature.serialize().as_slice());

    debug!(
        "Building witnesses for transaction to consume funding cell: {:?}",
        hex::encode(&witness)
    );

    witness
        .try_into()
        .expect("Witness length should be correct")
}

pub struct Musig2VerifyContext {
    pub key_agg_ctx: KeyAggContext,
    pub agg_nonce: AggNonce,
    pub pubkey: Pubkey,
    pub pubnonce: PubNonce,
}

impl Musig2VerifyContext {
    pub fn verify(&self, signature: PartialSignature, message: &[u8]) -> ProcessingChannelResult {
        let result = verify_partial(
            &self.key_agg_ctx,
            signature,
            &self.agg_nonce,
            self.pubkey,
            &self.pubnonce,
            message,
        );
        debug!(
            "Verifying partial signature {:?} with message {:?}, nonce {:?}, agg nonce {:?}, result {:?}",
            &signature,
            hex::encode(message),
            &self.pubnonce,
            &self.agg_nonce,
            result
        );
        Ok(result?)
    }
}

#[derive(Clone)]
pub struct Musig2SignContext {
    key_agg_ctx: KeyAggContext,
    agg_nonce: AggNonce,
    seckey: Privkey,
    secnonce: SecNonce,
}

impl Musig2SignContext {
    pub fn sign(self, message: &[u8]) -> Result<PartialSignature, ProcessingChannelError> {
        let result = sign_partial(
            &self.key_agg_ctx,
            self.seckey,
            self.secnonce.clone(),
            &self.agg_nonce,
            message,
        );
        debug!(
            "Musig2 signing partial message {:?} with nonce {:?} (public nonce: {:?}), agg nonce {:?}: result {:?}",
            hex::encode(message),
            self.secnonce,
            self.secnonce.public_nonce(),
            &self.agg_nonce,
            &result
        );
        Ok(result?)
    }
}

pub fn aggregate_partial_signatures_for_msg(
    message: &[u8],
    verify_ctx: Musig2VerifyContext,
    partial_signatures: [PartialSignature; 2],
) -> Result<CompactSignature, ProcessingChannelError> {
    debug!(
        "Message to aggregate signatures: {:?}",
        hex::encode(message)
    );
    let signature: CompactSignature = aggregate_partial_signatures(
        &verify_ctx.key_agg_ctx,
        &verify_ctx.agg_nonce,
        partial_signatures,
        message,
    )?;
    Ok(signature)
}

/// One counterparty's public keys which do not change over the life of a channel.
#[derive(Clone, Debug, PartialEq, Eq, Serialize, Deserialize)]
pub struct ChannelBasePublicKeys {
    /// The public key which is used to sign all commitment transactions, as it appears in the
    /// on-chain channel lock-in 2-of-2 multisig output.
    pub funding_pubkey: Pubkey,
    /// The base point which is used (with derive_public_key) to derive a per-commitment public key
    /// which is used to encumber HTLC-in-flight outputs.
    pub tlc_base_key: Pubkey,
}

impl From<&OpenChannel> for ChannelBasePublicKeys {
    fn from(value: &OpenChannel) -> Self {
        ChannelBasePublicKeys {
            funding_pubkey: value.funding_pubkey,
            tlc_base_key: value.tlc_basepoint,
        }
    }
}

impl From<&AcceptChannel> for ChannelBasePublicKeys {
    fn from(value: &AcceptChannel) -> Self {
        ChannelBasePublicKeys {
            funding_pubkey: value.funding_pubkey,
            tlc_base_key: value.tlc_basepoint,
        }
    }
}

type ShortHash = [u8; 20];

pub fn get_tweak_by_commitment_point(commitment_point: &Pubkey) -> [u8; 32] {
    let mut hasher = new_blake2b();
    hasher.update(&commitment_point.serialize());
    let mut result = [0u8; 32];
    hasher.finalize(&mut result);
    result
}

pub(crate) fn derive_private_key(secret: &Privkey, commitment_point: &Pubkey) -> Privkey {
    secret.tweak(get_tweak_by_commitment_point(commitment_point))
}

fn derive_public_key(base_key: &Pubkey, commitment_point: &Pubkey) -> Pubkey {
    base_key.tweak(get_tweak_by_commitment_point(commitment_point))
}

pub fn derive_payment_pubkey(base_key: &Pubkey, commitment_point: &Pubkey) -> Pubkey {
    derive_public_key(base_key, commitment_point)
}

pub fn derive_delayed_payment_pubkey(base_key: &Pubkey, commitment_point: &Pubkey) -> Pubkey {
    derive_public_key(base_key, commitment_point)
}

pub fn derive_tlc_pubkey(base_key: &Pubkey, commitment_point: &Pubkey) -> Pubkey {
    derive_public_key(base_key, commitment_point)
}

/// A simple implementation of [`WriteableEcdsaChannelSigner`] that just keeps the private keys in memory.
///
/// This implementation performs no policy checks and is insufficient by itself as
/// a secure external signer.
#[derive(Clone, Eq, PartialEq, Serialize, Deserialize)]
pub struct InMemorySigner {
    /// Holder secret key in the 2-of-2 multisig script of a channel. This key also backs the
    /// holder's anchor output in a commitment transaction, if one is present.
    pub funding_key: Privkey,
    /// Holder HTLC secret key used in commitment transaction HTLC outputs.
    pub tlc_base_key: Privkey,
    /// SecNonce used to generate valid signature in musig.
    // TODO: use rust's ownership to make sure musig_nonce is used once.
    pub musig2_base_nonce: Privkey,
    /// Seed to derive above keys (per commitment).
    pub commitment_seed: [u8; 32],
}

impl InMemorySigner {
    pub fn generate_from_seed(params: &[u8]) -> Self {
        let seed = ckb_hash::blake2b_256(params);

        let commitment_seed = {
            let mut hasher = new_blake2b();
            hasher.update(&seed);
            hasher.update(&b"commitment seed"[..]);
            let mut result = [0u8; 32];
            hasher.finalize(&mut result);
            result
        };

        let key_derive = |seed: &[u8], info: &[u8]| {
            let result = blake2b_hash_with_salt(seed, info);
            Privkey::from_slice(&result)
        };

        let funding_key = key_derive(&seed, b"funding key");
        let tlc_base_key = key_derive(funding_key.as_ref(), b"HTLC base key");
        let musig2_base_nonce = key_derive(tlc_base_key.as_ref(), b"musig nocne");

        Self {
            funding_key,
            tlc_base_key,
            musig2_base_nonce,
            commitment_seed,
        }
    }

    fn get_base_public_keys(&self) -> ChannelBasePublicKeys {
        ChannelBasePublicKeys {
            funding_pubkey: self.funding_key.pubkey(),
            tlc_base_key: self.tlc_base_key.pubkey(),
        }
    }

    pub fn get_commitment_point(&self, commitment_number: u64) -> Pubkey {
        get_commitment_point(&self.commitment_seed, commitment_number)
    }

    pub fn get_commitment_secret(&self, commitment_number: u64) -> [u8; 32] {
        get_commitment_secret(&self.commitment_seed, commitment_number)
    }

    pub fn derive_tlc_key(&self, new_commitment_number: u64) -> Privkey {
        let per_commitment_point = self.get_commitment_point(new_commitment_number);
        derive_private_key(&self.tlc_base_key, &per_commitment_point)
    }

    // TODO: Verify that this is a secure way to derive the nonce.
    pub fn derive_musig2_nonce(&self, commitment_number: u64) -> SecNonce {
        let commitment_point = self.get_commitment_point(commitment_number);
        let seckey = derive_private_key(&self.musig2_base_nonce, &commitment_point);
        debug!(
            "Deriving Musig2 nonce: commitment number: {}, commitment point: {:?}",
            commitment_number, commitment_point
        );
        SecNonce::build(seckey.as_ref()).build()
    }
}<|MERGE_RESOLUTION|>--- conflicted
+++ resolved
@@ -703,17 +703,6 @@
         assert!(previous_tlc.is_received());
         assert!(previous_channel_id != state.get_id());
 
-<<<<<<< HEAD
-=======
-        let remove_reason = tlc_info
-            .removed_at
-            .as_ref()
-            .expect("expect remove_at")
-            .1
-            .clone()
-            .backward(&tlc_info.shared_secret);
-
->>>>>>> 457177d9
         debug!(
             "begin to remove tlc from previous channel: {:?}",
             &previous_tlc
