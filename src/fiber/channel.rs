use bitflags::bitflags;
use ckb_jsonrpc_types::BlockNumber;
use futures::future::OptionFuture;
use secp256k1::XOnlyPublicKey;
use tracing::{debug, error, info, trace, warn};

use crate::fiber::serde_utils::U64Hex;
use crate::{
    fiber::{
        fee::calculate_tlc_forward_fee,
        network::{get_chain_hash, SendOnionPacketCommand},
        serde_utils::PubNonceAsBytes,
        types::{ChannelUpdate, PeeledPaymentOnionPacket, TlcErr, TlcErrPacket, TlcErrorCode},
    },
    invoice::{CkbInvoice, CkbInvoiceStatus, InvoiceStore},
    now_timestamp_as_millis_u64,
};
use ckb_hash::{blake2b_256, new_blake2b};
use ckb_sdk::{Since, SinceType};
use ckb_types::{
    core::{
        Capacity, CapacityError, EpochNumberWithFraction, FeeRate, TransactionBuilder,
        TransactionView,
    },
    packed::{Bytes, CellInput, CellOutput, OutPoint, Script, Transaction},
    prelude::{AsTransactionBuilder, IntoTransactionView, Pack, Unpack},
};

use molecule::prelude::{Builder, Entity};
use musig2::{
    aggregate_partial_signatures,
    errors::{SigningError, VerifyError},
    secp::Point,
    sign_partial, verify_partial, AggNonce, CompactSignature, KeyAggContext, PartialSignature,
    PubNonce, SecNonce,
};
use ractor::{
    async_trait as rasync_trait, call, concurrency::Duration, Actor, ActorProcessingErr, ActorRef,
    OutputPort, RpcReplyPort, SpawnErr,
};

use serde::{Deserialize, Serialize};
use serde_with::serde_as;
use tentacle::secio::PeerId;
use thiserror::Error;
use tokio::sync::oneshot;

use std::{
    borrow::Borrow,
    collections::BTreeMap,
    fmt::Debug,
    sync::Arc,
    time::{SystemTime, UNIX_EPOCH},
    u128,
};

use crate::{
    ckb::{
        contracts::{get_cell_deps, get_script_by_contract, Contract},
        FundingRequest,
    },
    fiber::{
        fee::{calculate_commitment_tx_fee, shutdown_tx_size},
        network::sign_network_message,
        types::{AnnouncementSignatures, Shutdown},
    },
    NetworkServiceEvent,
};

use super::{
    config::{DEFAULT_MIN_SHUTDOWN_FEE, MAX_PAYMENT_TLC_EXPIRY_LIMIT, MIN_TLC_EXPIRY_DELTA},
    fee::calculate_shutdown_tx_fee,
    hash_algorithm::HashAlgorithm,
    key::blake2b_hash_with_salt,
    network::FiberMessageWithPeerId,
    serde_utils::EntityHex,
    types::{
        AcceptChannel, AddTlc, ChannelAnnouncement, ChannelReady, ClosingSigned, CommitmentSigned,
        EcdsaSignature, FiberChannelMessage, FiberMessage, Hash256, OpenChannel,
        PaymentOnionPacket, Privkey, Pubkey, ReestablishChannel, RemoveTlc, RemoveTlcFulfill,
        RemoveTlcReason, RevokeAndAck, TxCollaborationMsg, TxComplete, TxUpdate, NO_SHARED_SECRET,
    },
    NetworkActorCommand, NetworkActorEvent, NetworkActorMessage, ASSUME_NETWORK_ACTOR_ALIVE,
};

// - `empty_witness_args`: 16 bytes, fixed to 0x10000000100000001000000010000000, for compatibility with the xudt
// - `pubkey`: 32 bytes, x only aggregated public key
// - `signature`: 64 bytes, aggregated signature
pub const FUNDING_CELL_WITNESS_LEN: usize = 16 + 32 + 64;
// Some part of the code liberally gets previous commitment number, which is
// the current commitment number minus 1. We deliberately set initial commitment number to 1,
// so that we can get previous commitment point/number without checking if the channel
// is funded or not.
pub const INITIAL_COMMITMENT_NUMBER: u64 = 0;

// The channel is disabled, and no more tlcs can be added to the channel.
pub const CHANNEL_DISABLED_FLAG: u32 = 1;

const AUTO_SETDOWN_TLC_INTERVAL: Duration = Duration::from_secs(2);

#[derive(Debug)]
pub enum ChannelActorMessage {
    /// Command are the messages that are sent to the channel actor to perform some action.
    /// It is normally generated from a user request.
    Command(ChannelCommand),
    /// Some system events associated to a channel, such as the funding transaction confirmed.
    Event(ChannelEvent),
    /// PeerMessage are the messages sent from the peer.
    PeerMessage(FiberChannelMessage),
}

#[derive(Debug, Serialize, Deserialize)]
pub struct AddTlcResponse {
    pub tlc_id: u64,
}

#[derive(Clone)]
pub struct TlcNotification {
    pub channel_id: Hash256,
    pub tlc: AddTlcInfo,
    pub script: Script,
}

#[derive(Debug)]
pub enum ChannelCommand {
    TxCollaborationCommand(TxCollaborationCommand),
    // TODO: maybe we should automatically send commitment_signed message after receiving
    // tx_complete event.
    CommitmentSigned(),
    AddTlc(
        AddTlcCommand,
        RpcReplyPort<Result<AddTlcResponse, TlcErrPacket>>,
    ),
    RemoveTlc(RemoveTlcCommand, RpcReplyPort<Result<(), String>>),
    Shutdown(ShutdownCommand, RpcReplyPort<Result<(), String>>),
    Update(UpdateCommand, RpcReplyPort<Result<(), String>>),
}

#[derive(Debug)]
pub enum TxCollaborationCommand {
    TxUpdate(TxUpdateCommand),
    TxComplete(),
}

#[derive(Debug, Clone)]
pub struct AddTlcCommand {
    pub amount: u128,
    pub payment_hash: Hash256,
    pub expiry: u64,
    pub hash_algorithm: HashAlgorithm,
    /// Onion packet for the next node
    pub onion_packet: Option<PaymentOnionPacket>,
    /// Shared secret used in forwarding.
    ///
    /// Save it for outbound (offered) TLC to backward errors.
    /// Use all zeros when no shared secrets are available.
    pub shared_secret: [u8; 32],
    pub previous_tlc: Option<(Hash256, u64)>,
}

#[derive(Debug)]
pub struct RemoveTlcCommand {
    pub id: u64,
    pub reason: RemoveTlcReason,
}

#[derive(Debug)]
pub struct ShutdownCommand {
    pub close_script: Script,
    pub fee_rate: FeeRate,
    pub force: bool,
}

#[derive(Debug)]
pub struct UpdateCommand {
    pub enabled: Option<bool>,
    pub tlc_expiry_delta: Option<u64>,
    pub tlc_minimum_value: Option<u128>,
    pub tlc_fee_proportional_millionths: Option<u128>,
}

#[derive(Debug)]
pub struct ChannelCommandWithId {
    pub channel_id: Hash256,
    pub command: ChannelCommand,
}

pub const DEFAULT_FEE_RATE: u64 = 1_000;
pub const DEFAULT_COMMITMENT_FEE_RATE: u64 = 1_000;
// The default commitment delay is 6 epochs = 24 hours.
pub const DEFAULT_COMMITMENT_DELAY_EPOCHS: u64 = 6;
// The min commitment delay is 1 epoch = 4 hours.
pub const MIN_COMMITMENT_DELAY_EPOCHS: u64 = 1;
// The max commitment delay is 84 epochs = 14 days.
pub const MAX_COMMITMENT_DELAY_EPOCHS: u64 = 84;
pub const DEFAULT_MAX_TLC_VALUE_IN_FLIGHT: u128 = u128::MAX;
pub const DEFAULT_MAX_TLC_NUMBER_IN_FLIGHT: u64 = 30;
pub const DEFAULT_MIN_TLC_VALUE: u128 = 0;
pub const SYS_MAX_TLC_NUMBER_IN_FLIGHT: u64 = 253;
pub const MAX_TLC_NUMBER_IN_FLIGHT: u64 = 125;

#[derive(Debug)]
pub struct TxUpdateCommand {
    pub transaction: Transaction,
}

pub struct OpenChannelParameter {
    pub funding_amount: u128,
    pub seed: [u8; 32],
    pub public_channel_info: Option<PublicChannelInfo>,
    pub funding_udt_type_script: Option<Script>,
    pub shutdown_script: Script,
    pub channel_id_sender: oneshot::Sender<Hash256>,
    pub commitment_fee_rate: Option<u64>,
    pub commitment_delay_epoch: Option<EpochNumberWithFraction>,
    pub funding_fee_rate: Option<u64>,
    pub max_tlc_value_in_flight: u128,
    pub max_tlc_number_in_flight: u64,
}

pub struct AcceptChannelParameter {
    pub funding_amount: u128,
    pub reserved_ckb_amount: u64,
    pub public_channel_info: Option<PublicChannelInfo>,
    pub seed: [u8; 32],
    pub open_channel: OpenChannel,
    pub shutdown_script: Script,
    pub channel_id_sender: Option<oneshot::Sender<Hash256>>,
    pub max_tlc_value_in_flight: u128,
    pub max_tlc_number_in_flight: u64,
}

pub enum ChannelInitializationParameter {
    /// To open a new channel to another peer, the funding amount,
    /// the temporary channel id a unique channel seed to generate
    /// channel secrets must be given.
    OpenChannel(OpenChannelParameter),
    /// To accept a new channel from another peer, the funding amount,
    /// a unique channel seed to generate unique channel id,
    /// original OpenChannel message and an oneshot
    /// channel to receive the new channel ID must be given.
    AcceptChannel(AcceptChannelParameter),
    /// Reestablish a channel with given channel id.
    ReestablishChannel(Hash256),
}

#[derive(Clone)]
pub struct ChannelSubscribers {
    pub pending_received_tlcs_subscribers: Arc<OutputPort<TlcNotification>>,
    pub settled_tlcs_subscribers: Arc<OutputPort<TlcNotification>>,
}

impl Default for ChannelSubscribers {
    fn default() -> Self {
        Self {
            pending_received_tlcs_subscribers: Arc::new(OutputPort::default()),
            settled_tlcs_subscribers: Arc::new(OutputPort::default()),
        }
    }
}

pub struct ChannelActor<S> {
    local_pubkey: Pubkey,
    remote_pubkey: Pubkey,
    network: ActorRef<NetworkActorMessage>,
    store: S,
    subscribers: ChannelSubscribers,
}

impl<S> ChannelActor<S>
where
    S: InvoiceStore,
{
    pub fn new(
        local_pubkey: Pubkey,
        remote_pubkey: Pubkey,
        network: ActorRef<NetworkActorMessage>,
        store: S,
        subscribers: ChannelSubscribers,
    ) -> Self {
        Self {
            local_pubkey,
            remote_pubkey,
            network,
            store,
            subscribers,
        }
    }

    pub fn get_local_pubkey(&self) -> Pubkey {
        self.local_pubkey
    }

    pub fn get_remote_pubkey(&self) -> Pubkey {
        self.remote_pubkey
    }

    pub fn get_remote_peer_id(&self) -> PeerId {
        self.remote_pubkey.tentacle_peer_id()
    }

    pub async fn handle_peer_message(
        &self,
        myself: &ActorRef<ChannelActorMessage>,
        state: &mut ChannelActorState,
        message: FiberChannelMessage,
    ) -> Result<(), ProcessingChannelError> {
        if state.reestablishing {
            match message {
                FiberChannelMessage::ReestablishChannel(ref reestablish_channel) => {
                    state.handle_reestablish_channel_message(reestablish_channel, &self.network)?;
                }
                _ => {
                    debug!("Ignoring message while reestablishing: {:?}", message);
                }
            }
            return Ok(());
        }

        match message {
            FiberChannelMessage::AnnouncementSignatures(announcement_signatures) => {
                if !state.is_public() {
                    return Err(ProcessingChannelError::InvalidState(
                        "Received AnnouncementSignatures message, but the channel is not public"
                            .to_string(),
                    ));
                }
                match state.state {
                    ChannelState::ChannelReady() => {}
                    ChannelState::AwaitingChannelReady(flags)
                        if flags.contains(AwaitingChannelReadyFlags::CHANNEL_READY) => {}
                    _ => {
                        return Err(ProcessingChannelError::InvalidState(format!(
                                "Received unexpected AnnouncementSignatures message in state {:?}, expecting state AwaitingChannelReady::CHANNEL_READY or ChannelReady",
                                state.state
                            )));
                    }
                }

                // TODO: check announcement_signatures validity here.
                let AnnouncementSignatures {
                    node_signature,
                    partial_signature,
                    ..
                } = announcement_signatures;
                state.update_remote_channel_announcement_signature(
                    node_signature,
                    partial_signature,
                );
                state.maybe_public_channel_is_ready(&self.network).await;
                Ok(())
            }
            FiberChannelMessage::AcceptChannel(accept_channel) => {
                state.handle_accept_channel_message(accept_channel)?;
                let old_id = state.get_id();
                state.fill_in_channel_id();
                self.network
                    .send_message(NetworkActorMessage::new_event(
                        NetworkActorEvent::ChannelAccepted(
                            state.get_remote_peer_id(),
                            state.get_id(),
                            old_id,
                            state.to_local_amount,
                            state.to_remote_amount,
                            state.get_funding_lock_script(),
                            state.funding_udt_type_script.clone(),
                            state.local_reserved_ckb_amount,
                            state.remote_reserved_ckb_amount,
                            state.funding_fee_rate,
                        ),
                    ))
                    .expect(ASSUME_NETWORK_ACTOR_ALIVE);
                Ok(())
            }
            FiberChannelMessage::TxUpdate(tx) => {
                state.handle_tx_collaboration_msg(TxCollaborationMsg::TxUpdate(tx), &self.network)
            }
            FiberChannelMessage::TxComplete(tx) => {
                state.handle_tx_collaboration_msg(
                    TxCollaborationMsg::TxComplete(tx),
                    &self.network,
                )?;
                if let ChannelState::CollaboratingFundingTx(flags) = state.state {
                    if flags.contains(CollaboratingFundingTxFlags::COLLABRATION_COMPLETED) {
                        self.handle_commitment_signed_command(state)?;
                    }
                }
                Ok(())
            }
            FiberChannelMessage::CommitmentSigned(commitment_signed) => {
                self.handle_commitment_signed_peer_message(myself, state, commitment_signed)
                    .await
            }
            FiberChannelMessage::TxSignatures(tx_signatures) => {
                // We're the one who sent tx_signature first, and we received a tx_signature message.
                // This means that the tx_signature procedure is now completed. Just change state,
                // and exit.
                if state.should_local_send_tx_signatures_first() {
                    let new_witnesses: Vec<_> = tx_signatures
                        .witnesses
                        .into_iter()
                        .map(|x| x.pack())
                        .collect();
                    debug!(
                        "Updating funding tx witnesses of {:?} to {:?}",
                        state.must_get_funding_transaction().calc_tx_hash(),
                        new_witnesses.iter().map(|x| hex::encode(x.as_slice()))
                    );
                    state.funding_tx = Some(
                        state
                            .must_get_funding_transaction()
                            .as_advanced_builder()
                            .set_witnesses(new_witnesses)
                            .build()
                            .data(),
                    );
                    self.network
                        .send_message(NetworkActorMessage::new_event(
                            NetworkActorEvent::FundingTransactionPending(
                                state.must_get_funding_transaction().clone(),
                                state.must_get_funding_transaction_outpoint(),
                                state.get_id(),
                            ),
                        ))
                        .expect(ASSUME_NETWORK_ACTOR_ALIVE);

                    state.update_state(ChannelState::AwaitingChannelReady(
                        AwaitingChannelReadyFlags::empty(),
                    ));
                    return Ok(());
                };

                state.handle_tx_signatures(&self.network, Some(tx_signatures.witnesses))?;
                Ok(())
            }
            FiberChannelMessage::RevokeAndAck(revoke_and_ack) => {
                state.handle_revoke_and_ack_message(&self.network, revoke_and_ack)?;
                Ok(())
            }
            FiberChannelMessage::ChannelReady(_channel_ready) => {
                let flags = match state.state {
                    ChannelState::AwaitingTxSignatures(flags) => {
                        if flags.contains(AwaitingTxSignaturesFlags::TX_SIGNATURES_SENT) {
                            AwaitingChannelReadyFlags::empty()
                        } else {
                            return Err(ProcessingChannelError::InvalidState(format!(
                                "received ChannelReady message, but we're not ready for ChannelReady, state is currently {:?}",
                                state.state
                            )));
                        }
                    }
                    ChannelState::AwaitingChannelReady(flags) => flags,
                    _ => {
                        return Err(ProcessingChannelError::InvalidState(format!(
                            "received ChannelReady message, but we're not ready for ChannelReady, state is currently {:?}", state.state
                        )));
                    }
                };
                let flags = flags | AwaitingChannelReadyFlags::THEIR_CHANNEL_READY;
                state.update_state(ChannelState::AwaitingChannelReady(flags));
                state.maybe_channel_is_ready(&self.network).await;
                Ok(())
            }
            FiberChannelMessage::AddTlc(add_tlc) => {
                self.handle_add_tlc_peer_message(state, add_tlc)
            }
            FiberChannelMessage::RemoveTlc(remove_tlc) => {
                self.handle_remove_tlc_peer_message(state, remove_tlc)
            }
            FiberChannelMessage::Shutdown(shutdown) => {
                let flags = match state.state {
                    ChannelState::ChannelReady() => ShuttingDownFlags::empty(),
                    ChannelState::ShuttingDown(flags)
                        if flags.contains(ShuttingDownFlags::THEIR_SHUTDOWN_SENT) =>
                    {
                        return Err(ProcessingChannelError::InvalidParameter(
                            "Received Shutdown message, but we're already in ShuttingDown state"
                                .to_string(),
                        ));
                    }
                    ChannelState::ShuttingDown(flags) => flags,
                    _ => {
                        return Err(ProcessingChannelError::InvalidState(format!(
                            "received Shutdown message, but we're not ready for Shutdown, state is currently {:?}",
                            state.state
                        )));
                    }
                };
                let shutdown_info = ShutdownInfo {
                    close_script: shutdown.close_script,
                    fee_rate: shutdown.fee_rate.as_u64(),
                    signature: None,
                };
                state.remote_shutdown_info = Some(shutdown_info);

                let mut flags = flags | ShuttingDownFlags::THEIR_SHUTDOWN_SENT;

                // Only automatically reply shutdown if only their shutdown message is sent.
                // If we are in a state other than only their shutdown is sent,
                // e.g. our shutdown message is also sent, or we are trying to force shutdown,
                // we should not reply.
                let should_we_reply_shutdown =
                    matches!(flags, ShuttingDownFlags::THEIR_SHUTDOWN_SENT);

                if state.check_valid_to_auto_accept_shutdown() && should_we_reply_shutdown {
                    let close_script = state.get_local_shutdown_script();
                    self.network
                        .send_message(NetworkActorMessage::new_command(
                            NetworkActorCommand::SendFiberMessage(FiberMessageWithPeerId::new(
                                state.get_remote_peer_id(),
                                FiberMessage::shutdown(Shutdown {
                                    channel_id: state.get_id(),
                                    close_script: close_script.clone(),
                                    fee_rate: FeeRate::from_u64(0),
                                }),
                            )),
                        ))
                        .expect(ASSUME_NETWORK_ACTOR_ALIVE);
                    let shutdown_info = ShutdownInfo {
                        close_script,
                        fee_rate: 0,
                        signature: None,
                    };
                    state.local_shutdown_info = Some(shutdown_info);
                    flags |= ShuttingDownFlags::OUR_SHUTDOWN_SENT;
                    debug!("Auto accept shutdown ...");
                }
                state.update_state(ChannelState::ShuttingDown(flags));
                state.maybe_transition_to_shutdown(&self.network)?;
                Ok(())
            }
            FiberChannelMessage::ClosingSigned(closing) => {
                let ClosingSigned {
                    partial_signature,
                    channel_id,
                } = closing;

                if channel_id != state.get_id() {
                    return Err(ProcessingChannelError::InvalidParameter(
                        "Channel id mismatch".to_string(),
                    ));
                }

                // Note that we don't check the validity of the signature here.
                // we will check the validity when we're about to build the shutdown tx.
                // This may be or may not be a problem.
                // We do this to simplify the handling of the message.
                // We may change this in the future.
                // We also didn't check the state here.
                if let Some(shutdown_info) = state.remote_shutdown_info.as_mut() {
                    shutdown_info.signature = Some(partial_signature);
                }

                state.maybe_transition_to_shutdown(&self.network)?;
                Ok(())
            }
            FiberChannelMessage::ReestablishChannel(ref reestablish_channel) => {
                state.handle_reestablish_channel_message(reestablish_channel, &self.network)?;
                Ok(())
            }
            FiberChannelMessage::TxAbort(_)
            | FiberChannelMessage::TxInitRBF(_)
            | FiberChannelMessage::TxAckRBF(_) => {
                warn!("Received unsupported message: {:?}", &message);
                Ok(())
            }
        }
    }

    async fn get_tlc_detail_error(
        &self,
        state: &mut ChannelActorState,
        error: &ProcessingChannelError,
    ) -> TlcErr {
        let error_code = match error {
            ProcessingChannelError::PeelingOnionPacketError(_) => TlcErrorCode::InvalidOnionPayload,
            ProcessingChannelError::TlcForwardFeeIsTooLow => TlcErrorCode::FeeInsufficient,
            ProcessingChannelError::TlcExpirySoon => TlcErrorCode::ExpiryTooSoon,
            ProcessingChannelError::TlcExpiryTooFar => TlcErrorCode::ExpiryTooFar,
            ProcessingChannelError::FinalInvoiceInvalid(status) => match status {
                CkbInvoiceStatus::Expired => TlcErrorCode::InvoiceExpired,
                CkbInvoiceStatus::Cancelled => TlcErrorCode::InvoiceCancelled,
                _ => TlcErrorCode::IncorrectOrUnknownPaymentDetails,
            },
            ProcessingChannelError::FinalIncorrectPreimage
            | ProcessingChannelError::FinalIncorrectPaymentHash => {
                TlcErrorCode::IncorrectOrUnknownPaymentDetails
            }
            ProcessingChannelError::FinalIncorrectHTLCAmount => {
                TlcErrorCode::FinalIncorrectTlcAmount
            }
            ProcessingChannelError::IncorrectTlcExpiry => TlcErrorCode::IncorrectTlcExpiry,
            ProcessingChannelError::IncorrectFinalTlcExpiry => {
                TlcErrorCode::FinalIncorrectExpiryDelta
            }
            ProcessingChannelError::TlcAmountIsTooLow => TlcErrorCode::AmountBelowMinimum,
            ProcessingChannelError::TlcNumberExceedLimit
            | ProcessingChannelError::TlcAmountExceedLimit
            | ProcessingChannelError::TlcValueInflightExceedLimit
            | ProcessingChannelError::WaitingTlcAck => TlcErrorCode::TemporaryChannelFailure,
            ProcessingChannelError::InvalidState(error) => match state.state {
                // we can not revert back up `ChannelReady` after `ShuttingDown`
                ChannelState::Closed(_) | ChannelState::ShuttingDown(_) => {
                    TlcErrorCode::PermanentChannelFailure
                }
                ChannelState::ChannelReady() => {
                    if error.contains("channel is not public or disabled") {
                        TlcErrorCode::TemporaryChannelFailure
                    } else {
                        // we expect `ChannelReady` will be both OK for tlc forwarding,
                        // so here are the unreachable point in normal workflow,
                        // set `TemporaryNodeFailure` for general temporary failure of the processing node here
                        assert!(false, "unreachable point in normal workflow");
                        TlcErrorCode::TemporaryNodeFailure
                    }
                }
                // otherwise, channel maybe not ready
                _ => TlcErrorCode::TemporaryChannelFailure,
            },
            ProcessingChannelError::RepeatedProcessing(_)
            | ProcessingChannelError::SpawnErr(_)
            | ProcessingChannelError::Musig2SigningError(_)
            | ProcessingChannelError::Musig2VerifyError(_)
            | ProcessingChannelError::CapacityError(_) => TlcErrorCode::TemporaryNodeFailure,
            ProcessingChannelError::InvalidParameter(_) => {
                TlcErrorCode::IncorrectOrUnknownPaymentDetails
            }
        };

        let channel_update = if error_code.is_update() {
            state.try_create_channel_update_message(&self.network).await
        } else {
            None
        };
        TlcErr::new_channel_fail(
            error_code,
            state.must_get_funding_transaction_outpoint(),
            channel_update,
        )
    }

    async fn handle_commitment_signed_peer_message(
        &self,
        myself: &ActorRef<ChannelActorMessage>,
        state: &mut ChannelActorState,
        commitment_signed: CommitmentSigned,
    ) -> Result<(), ProcessingChannelError> {
        // build commitment tx and verify signature from remote, if passed send ACK for partner
        state.handle_commitment_signed_message(commitment_signed, &self.network)?;
        self.flush_staging_tlc_operations(myself, state).await;
        Ok(())
    }

    async fn flush_staging_tlc_operations(
        &self,
        myself: &ActorRef<ChannelActorMessage>,
        state: &mut ChannelActorState,
    ) {
        let pending_apply_tlcs = state.tlc_state.commit_remote_tlcs();
        for tlc_info in pending_apply_tlcs {
            match tlc_info {
                TlcKind::AddTlc(add_tlc) => {
<<<<<<< HEAD
                    assert!(add_tlc.is_received());
                    if let Err(e) = self.apply_add_tlc_operation(myself, state, &add_tlc).await {
                        let error_detail = self.get_tlc_detail_error(state, &e).await;
                        self.register_retryable_tlc_remove(
                            myself,
                            state,
                            add_tlc.tlc_id,
                            RemoveTlcReason::RemoveTlcFail(TlcErrPacket::new(
                                error_detail.clone(),
                                &NO_SHARED_SECRET,
                            )),
                        )
                        .await;
                        self.network
                            .clone()
                            .send_message(NetworkActorMessage::new_notification(
                                NetworkServiceEvent::AddTlcFailed(
                                    state.get_local_peer_id(),
                                    add_tlc.payment_hash,
                                    error_detail,
                                ),
                            ))
                            .expect(ASSUME_NETWORK_ACTOR_ALIVE);
=======
                    if add_tlc.is_received() {
                        if let Err(e) = self.apply_add_tlc_operation(myself, state, &add_tlc).await
                        {
                            let error_detail = self.get_tlc_detail_error(state, &e.source).await;
                            self.register_retryable_tlc_remove(
                                myself,
                                state,
                                add_tlc.tlc_id,
                                RemoveTlcReason::RemoveTlcFail(TlcErrPacket::new(
                                    error_detail.clone(),
                                    // There's no shared secret stored in the received TLC, use the one found in the peeled onion packet.
                                    &e.shared_secret,
                                )),
                            )
                            .await;
                            self.network
                                .clone()
                                .send_message(NetworkActorMessage::new_notification(
                                    NetworkServiceEvent::AddTlcFailed(
                                        state.get_local_peer_id(),
                                        add_tlc.payment_hash,
                                        error_detail,
                                    ),
                                ))
                                .expect(ASSUME_NETWORK_ACTOR_ALIVE);
                        }
>>>>>>> 457177d9
                    }
                }
                TlcKind::RemoveTlc(remove_tlc) => {
                    let _ = self
                        .apply_remove_tlc_operation(myself, state, remove_tlc)
                        .await
                        .map_err(|e| {
                            debug!("error happened in apply_remove_tlc_operation: {:?}", e);
                            error!("Error handling apply_remove_tlc_operation: {:?}", e);
                        });
                }
            }
        }
    }

    async fn try_to_relay_remove_tlc(
        &self,
        myself: &ActorRef<ChannelActorMessage>,
        state: &mut ChannelActorState,
        tlc_id: u64,
    ) {
        let tlc_info = state.get_offered_tlc(tlc_id).expect("expect tlc");
        let (previous_channel_id, previous_tlc) =
            tlc_info.previous_tlc.expect("expect previous tlc");
        assert!(tlc_info.is_offered());
        assert!(previous_tlc.is_received());
        assert!(previous_channel_id != state.get_id());

        let remove_reason = tlc_info
            .removed_at
            .as_ref()
            .expect("expect remove_at")
            .1
            .clone()
            .backward(&tlc_info.shared_secret);

        debug!(
            "begin to remove tlc from previous channel: {:?}",
            &previous_tlc
        );

        // TODO: encrypt the error to backward
        self.register_retryable_relay_tlc_remove(
            myself,
            state,
            previous_tlc.into(),
            previous_channel_id,
            remove_reason,
        )
        .await;
    }

    async fn try_to_settle_down_tlc(
        &self,
        myself: &ActorRef<ChannelActorMessage>,
        state: &mut ChannelActorState,
        tlc_id: u64,
    ) {
        let tlc_info = state.get_received_tlc(tlc_id).expect("expect tlc");
        let preimage = tlc_info
            .payment_preimage
            .or_else(|| self.store.get_invoice_preimage(&tlc_info.payment_hash));

        let preimage = if let Some(preimage) = preimage {
            preimage
        } else {
            return;
        };

        let mut remove_reason = RemoveTlcReason::RemoveTlcFulfill(RemoveTlcFulfill {
            payment_preimage: preimage,
        });
        let tlc = tlc_info.clone();
        if let Some(invoice) = self.store.get_invoice(&tlc.payment_hash) {
            let status = self.get_invoice_status(&invoice);
            match status {
                CkbInvoiceStatus::Expired | CkbInvoiceStatus::Cancelled => {
                    let error_code = match status {
                        CkbInvoiceStatus::Expired => TlcErrorCode::InvoiceExpired,
                        CkbInvoiceStatus::Cancelled => TlcErrorCode::InvoiceCancelled,
                        _ => unreachable!("unexpected invoice status"),
                    };
                    remove_reason = RemoveTlcReason::RemoveTlcFail(TlcErrPacket::new(
                        TlcErr::new(error_code),
                        &tlc.shared_secret,
                    ));
                }
                CkbInvoiceStatus::Paid => {
                    unreachable!("Paid invoice should not be paid again");
                }
                _ => {
                    self.store
                        .update_invoice_status(&tlc.payment_hash, CkbInvoiceStatus::Paid)
                        .expect("update invoice status error");
                }
            }
        }

        debug!(
            "register remove reason: {:?} with reason: {:?}",
            tlc.tlc_id, remove_reason
        );
        self.register_retryable_tlc_remove(myself, state, tlc.tlc_id, remove_reason)
            .await;
    }

    async fn apply_add_tlc_operation(
        &self,
        myself: &ActorRef<ChannelActorMessage>,
        state: &mut ChannelActorState,
        add_tlc: &AddTlcInfo,
<<<<<<< HEAD
    ) -> Result<(), ProcessingChannelError> {
        state.check_tlc_expiry(add_tlc.expiry)?;

        assert!(state.get_received_tlc(add_tlc.tlc_id.into()).is_some());

        let payment_hash = add_tlc.payment_hash;
        let peeled_onion_packet = match add_tlc.onion_packet.clone() {
            Some(onion_packet) => Some(
                self.peel_onion_packet(onion_packet, add_tlc.payment_hash.clone())
                    .await?,
            ),
            None => None,
        };

        if let Some(ref peeled_onion_packet) = peeled_onion_packet {
            let received_amount = add_tlc.amount;
            let forward_amount = peeled_onion_packet.current.amount;
            debug!(
                "received_amount: {} forward_amount: {}",
                add_tlc.amount, forward_amount
            );

            if peeled_onion_packet.is_last() {
                if forward_amount != add_tlc.amount {
                    return Err(ProcessingChannelError::FinalIncorrectHTLCAmount);
                }

                if add_tlc.expiry < peeled_onion_packet.current.expiry {
                    return Err(ProcessingChannelError::IncorrectFinalTlcExpiry);
                }
                if add_tlc.expiry < now_timestamp_as_millis_u64() + MIN_TLC_EXPIRY_DELTA {
                    return Err(ProcessingChannelError::TlcExpirySoon);
                }

                if let Some(invoice) = self.store.get_invoice(&payment_hash) {
                    let invoice_status = self.get_invoice_status(&invoice);
                    if invoice_status != CkbInvoiceStatus::Open {
                        return Err(ProcessingChannelError::FinalInvoiceInvalid(invoice_status));
                    }
                    self.store
                        .update_invoice_status(&payment_hash, CkbInvoiceStatus::Received)
                        .expect("update invoice status failed");
                }

                // if this is the last hop, store the preimage.
                // though we will RemoveTlcFulfill the TLC in try_to_settle_down_tlc function,
                // here we can do error check early here for better error handling.
                let preimage = peeled_onion_packet
                    .current
                    .payment_preimage
                    .or_else(|| self.store.get_invoice_preimage(&add_tlc.payment_hash));

                if let Some(preimage) = preimage {
                    let filled_payment_hash: Hash256 = add_tlc.hash_algorithm.hash(preimage).into();
                    if add_tlc.payment_hash != filled_payment_hash {
                        return Err(ProcessingChannelError::FinalIncorrectPreimage);
                    }
                    state.set_received_tlc_preimage(add_tlc.tlc_id.into(), Some(preimage));
                } else {
                    return Err(ProcessingChannelError::FinalIncorrectPaymentHash);
                }
            } else {
                match state.public_channel_info.as_ref() {
                    Some(public_channel_info) if public_channel_info.enabled => {
                        let min_tlc_value = public_channel_info.tlc_min_value;
                        if min_tlc_value > received_amount {
                            return Err(ProcessingChannelError::TlcAmountIsTooLow);
                        }

                        if add_tlc.expiry
                            < peeled_onion_packet.current.expiry
                                + public_channel_info.tlc_expiry_delta
                        {
                            return Err(ProcessingChannelError::IncorrectTlcExpiry);
                        }

                        assert!(received_amount >= forward_amount);
                        let forward_fee = received_amount.saturating_sub(forward_amount);
                        let fee_rate: u128 = public_channel_info.tlc_fee_proportional_millionths;

                        let expected_fee = calculate_tlc_forward_fee(forward_amount, fee_rate);
                        if expected_fee.is_err() || forward_fee < expected_fee.clone().unwrap() {
                            error!(
                                "too low forward_fee: {}, expected_fee: {:?}",
                                forward_fee, expected_fee
                            );
                            return Err(ProcessingChannelError::TlcForwardFeeIsTooLow);
                        }
                        // if this is not the last hop, forward TLC to next hop
                        self.handle_forward_onion_packet(
                            state,
                            add_tlc.payment_hash,
                            peeled_onion_packet.clone(),
                            add_tlc.tlc_id.into(),
                        )
                        .await?;
                    }
                    _ => {
                        // if we don't have public channel info, we can not forward the TLC
                        // this may happended some malicious sender build a invalid onion router
                        return Err(ProcessingChannelError::InvalidState(
                            "Received AddTlc message, but the channel is not public or disabled"
                                .to_string(),
                        ));
                    }
                }
            }
=======
    ) -> Result<(), ProcessingChannelErrorWithSharedSecret> {
        // If needed, shared secret also get be extracted from the encrypted onion packet:
        // - Extract public key from onion_packet[1..34]
        // - Obtain share secret using DH Key Exchange from the public key and the network private key stored in the network actor state.
        if let Some(peeled_onion_packet) = self
            .apply_add_tlc_operation_without_peeled_onion_packet(state, add_tlc)
            .await
            .map_err(ProcessingChannelError::without_shared_secret)?
        {
            let shared_secret = peeled_onion_packet.shared_secret.clone();
            self.apply_add_tlc_operation_with_peeled_onion_packet(
                state,
                add_tlc,
                peeled_onion_packet,
            )
            .await
            .map_err(move |err| err.with_shared_secret(shared_secret))?;
>>>>>>> 457177d9
        }

        if let Some(ref udt_type_script) = state.funding_udt_type_script {
            self.subscribers
                .pending_received_tlcs_subscribers
                .send(TlcNotification {
                    tlc: add_tlc.clone(),
                    channel_id: state.get_id(),
                    script: udt_type_script.clone(),
                });
        }

        // we don't need to settle down the tlc if it is not the last hop here,
        // some e2e tests are calling AddTlc manually, so we can not use onion packet to
        // check whether it's the last hop here, maybe need to revisit in future.
        self.try_to_settle_down_tlc(myself, state, add_tlc.tlc_id.into())
            .await;

        warn!("finished check tlc for peer message: {:?}", &add_tlc.tlc_id);
        Ok(())
    }

    async fn apply_add_tlc_operation_without_peeled_onion_packet(
        &self,
        state: &mut ChannelActorState,
        add_tlc: &AddTlcInfo,
    ) -> Result<Option<PeeledPaymentOnionPacket>, ProcessingChannelError> {
        state.check_tlc_expiry(add_tlc.expiry)?;

        assert!(state.get_received_tlc(add_tlc.tlc_id.into()).is_some());

        Ok(
            OptionFuture::from(add_tlc.onion_packet.clone().map(|onion_packet| {
                self.peel_onion_packet(onion_packet, add_tlc.payment_hash.clone())
            }))
            .await
            .transpose()?,
        )
    }

    async fn apply_add_tlc_operation_with_peeled_onion_packet(
        &self,
        state: &mut ChannelActorState,
        add_tlc: &AddTlcInfo,
        peeled_onion_packet: PeeledPaymentOnionPacket,
    ) -> Result<(), ProcessingChannelError> {
        let payment_hash = add_tlc.payment_hash;
        let received_amount = add_tlc.amount;
        let forward_amount = peeled_onion_packet.current.amount;
        debug!(
            "received_amount: {} forward_amount: {}",
            add_tlc.amount, forward_amount
        );

        if peeled_onion_packet.is_last() {
            if forward_amount != add_tlc.amount {
                return Err(ProcessingChannelError::FinalIncorrectHTLCAmount);
            }

            if let Some(invoice) = self.store.get_invoice(&payment_hash) {
                let invoice_status = self.get_invoice_status(&invoice);
                if invoice_status != CkbInvoiceStatus::Open {
                    return Err(ProcessingChannelError::FinalInvoiceInvalid(invoice_status));
                }
                self.store
                    .update_invoice_status(&payment_hash, CkbInvoiceStatus::Received)
                    .expect("update invoice status failed");
            }

            // if this is the last hop, store the preimage.
            // though we will RemoveTlcFulfill the TLC in try_to_settle_down_tlc function,
            // here we can do error check early here for better error handling.
            let preimage = peeled_onion_packet
                .current
                .payment_preimage
                .or_else(|| self.store.get_invoice_preimage(&add_tlc.payment_hash));

            if let Some(preimage) = preimage {
                let filled_payment_hash: Hash256 = add_tlc.hash_algorithm.hash(preimage).into();
                if add_tlc.payment_hash != filled_payment_hash {
                    return Err(ProcessingChannelError::FinalIncorrectPreimage);
                }
                state.set_received_tlc_preimage(add_tlc.tlc_id.into(), Some(preimage));
            } else {
                return Err(ProcessingChannelError::FinalIncorrectPaymentHash);
            }
        } else {
            assert!(received_amount >= forward_amount);
            let forward_fee = received_amount.saturating_sub(forward_amount);
            let fee_rate: u128 = state
                .public_channel_info
                .as_ref()
                .expect("public channel exits")
                .tlc_fee_proportional_millionths
                .unwrap_or_default();
            let expected_fee = calculate_tlc_forward_fee(forward_amount, fee_rate);
            if expected_fee.is_err() || forward_fee < expected_fee.clone().unwrap() {
                error!(
                    "too low forward_fee: {}, expected_fee: {:?}",
                    forward_fee, expected_fee
                );
                return Err(ProcessingChannelError::TlcForwardFeeIsTooLow);
            }
            // if this is not the last hop, forward TLC to next hop
            self.handle_forward_onion_packet(
                state,
                add_tlc.payment_hash,
                peeled_onion_packet.clone(),
                add_tlc.tlc_id.into(),
            )
            .await?;
        }
        Ok(())
    }

    fn handle_add_tlc_peer_message(
        &self,
        state: &mut ChannelActorState,
        add_tlc: AddTlc,
    ) -> Result<(), ProcessingChannelError> {
        // TODO: here we only check the error which sender didn't follow agreed rules,
        //       if any error happened here we need go to shutdown procedure

        state.check_for_tlc_update(Some(add_tlc.amount), false, false)?;
        let tlc_info = state.create_inbounding_tlc(add_tlc.clone())?;
        state.check_insert_tlc(&tlc_info)?;
        state
            .tlc_state
            .add_remote_tlc(TlcKind::AddTlc(tlc_info.clone()));
        state.increment_next_received_tlc_id();
        Ok(())
    }

    fn handle_remove_tlc_peer_message(
        &self,
        state: &mut ChannelActorState,
        remove_tlc: RemoveTlc,
    ) -> Result<(), ProcessingChannelError> {
        state.check_for_tlc_update(None, false, false)?;
        // TODO: here if we received a invalid remove tlc, it's maybe a malioucious peer,
        // maybe we need to go through shutdown process for this error
        state
            .check_remove_tlc_with_reason(TLCId::Offered(remove_tlc.tlc_id), &remove_tlc.reason)?;
        let tlc_kind = TlcKind::RemoveTlc(RemoveTlcInfo {
            tlc_id: TLCId::Offered(remove_tlc.tlc_id),
            channel_id: remove_tlc.channel_id,
            reason: remove_tlc.reason.clone(),
        });
        state.tlc_state.add_remote_tlc(tlc_kind.clone());
        Ok(())
    }

    async fn apply_remove_tlc_operation(
        &self,
        myself: &ActorRef<ChannelActorMessage>,
        state: &mut ChannelActorState,
        remove_tlc: RemoveTlcInfo,
    ) -> Result<(), ProcessingChannelError> {
        let channel_id = state.get_id();
        let remove_reason = remove_tlc.reason.clone();
        let tlc_info = state.remove_tlc_with_reason(remove_tlc.tlc_id, &remove_reason)?;
        if let (
            Some(ref udt_type_script),
            RemoveTlcReason::RemoveTlcFulfill(RemoveTlcFulfill { payment_preimage }),
        ) = (state.funding_udt_type_script.clone(), &remove_reason)
        {
            let mut tlc = tlc_info.clone();
            tlc.payment_preimage = Some(*payment_preimage);
            self.subscribers
                .settled_tlcs_subscribers
                .send(TlcNotification {
                    tlc,
                    channel_id,
                    script: udt_type_script.clone(),
                });
        }
        if tlc_info.previous_tlc.is_none() {
            // only the original sender of the TLC should send `TlcRemoveReceived` event
            // because only the original sender cares about the TLC event to settle the payment
            self.network
                .send_message(NetworkActorMessage::new_event(
                    NetworkActorEvent::TlcRemoveReceived(tlc_info.payment_hash, remove_reason),
                ))
                .expect("myself alive");
        } else {
            // relay RemoveTlc to previous channel if needed
            self.try_to_relay_remove_tlc(myself, state, tlc_info.tlc_id.into())
                .await;
        }
        state.tlc_state.shrink_removed_tlcs(remove_tlc.tlc_id);
        Ok(())
    }

    async fn handle_forward_onion_packet(
        &self,
        state: &mut ChannelActorState,
        payment_hash: Hash256,
        peeled_onion_packet: PeeledPaymentOnionPacket,
        added_tlc_id: u64,
    ) -> Result<(), ProcessingChannelError> {
        let (send, recv) = oneshot::channel::<Result<u64, TlcErrPacket>>();
        let rpc_reply = RpcReplyPort::from(send);
        self.network
            .send_message(NetworkActorMessage::Command(
                NetworkActorCommand::SendPaymentOnionPacket(
                    SendOnionPacketCommand {
                        peeled_onion_packet,
                        previous_tlc: Some((state.get_id(), added_tlc_id)),
                        payment_hash,
                    },
                    rpc_reply,
                ),
            ))
            .expect(ASSUME_NETWORK_ACTOR_ALIVE);

        // If we failed to forward the onion packet, we should remove the tlc.
        if let Err(_res) = recv.await.expect("expect command replied") {
            return Err(ProcessingChannelError::PeelingOnionPacketError(
                "failed to forward".to_string(),
            ));
        }
        Ok(())
    }

    pub fn handle_commitment_signed_command(
        &self,
        state: &mut ChannelActorState,
    ) -> ProcessingChannelResult {
        let flags = match state.state {
            ChannelState::CollaboratingFundingTx(flags)
                if !flags.contains(CollaboratingFundingTxFlags::COLLABRATION_COMPLETED) =>
            {
                return Err(ProcessingChannelError::InvalidState(format!(
                    "Unable to process commitment_signed command in state {:?}, as collaboration is not completed yet.",
                    &state.state
                )));
            }
            ChannelState::CollaboratingFundingTx(_) => {
                debug!(
                    "Processing commitment_signed command in from CollaboratingFundingTx state {:?}",
                    &state.state
                );
                CommitmentSignedFlags::SigningCommitment(SigningCommitmentFlags::empty())
            }
            ChannelState::SigningCommitment(flags)
                if flags.contains(SigningCommitmentFlags::OUR_COMMITMENT_SIGNED_SENT) =>
            {
                return Err(ProcessingChannelError::InvalidState(format!(
                    "Unable to process commitment_signed command in state {:?}, as we have already sent our commitment_signed message.",
                    &state.state
                )));
            }
            ChannelState::SigningCommitment(flags) => {
                debug!(
                    "Processing commitment_signed command in from SigningCommitment state {:?}",
                    &state.state
                );
                CommitmentSignedFlags::SigningCommitment(flags)
            }
            ChannelState::ChannelReady() => CommitmentSignedFlags::ChannelReady(),
            ChannelState::ShuttingDown(flags) => {
                if flags.contains(ShuttingDownFlags::AWAITING_PENDING_TLCS) {
                    debug!(
                        "Signing commitment transactions while shutdown is pending, current state {:?}",
                        &state.state
                    );
                    CommitmentSignedFlags::PendingShutdown(flags)
                } else {
                    return Err(ProcessingChannelError::InvalidState(format!(
                        "Unable to process commitment_signed message in shutdowning state with flags {:?}",
                        &flags
                    )));
                }
            }
            _ => {
                return Err(ProcessingChannelError::InvalidState(format!(
                    "Unable to send commitment signed message in state {:?}",
                    &state.state
                )));
            }
        };

        debug!(
            "Building and signing commitment tx for state {:?}",
            &state.state
        );
        let PartiallySignedCommitmentTransaction {
            version,
            commitment_tx,
            funding_tx_partial_signature,
            commitment_tx_partial_signature,
        } = state.build_and_sign_commitment_tx()?;

        debug!(
            "Sending next local nonce {:?} (previous nonce {:?})",
            state.get_next_local_nonce(),
            state.get_local_nonce().borrow()
        );
        let commitment_signed = CommitmentSigned {
            channel_id: state.get_id(),
            funding_tx_partial_signature,
            commitment_tx_partial_signature,
            next_local_nonce: state.get_next_local_nonce(),
        };
        debug!(
            "Sending built commitment_signed message: {:?}",
            &commitment_signed
        );
        self.network
            .send_message(NetworkActorMessage::new_command(
                NetworkActorCommand::SendFiberMessage(FiberMessageWithPeerId::new(
                    state.get_remote_peer_id(),
                    FiberMessage::commitment_signed(commitment_signed),
                )),
            ))
            .expect(ASSUME_NETWORK_ACTOR_ALIVE);
        self.network
            .send_message(NetworkActorMessage::new_notification(
                NetworkServiceEvent::LocalCommitmentSigned(
                    state.get_remote_peer_id(),
                    state.get_id(),
                    version,
                    commitment_tx,
                ),
            ))
            .expect("myself alive");

        state.save_remote_nonce_for_raa();

        match flags {
            CommitmentSignedFlags::SigningCommitment(flags) => {
                let flags = flags | SigningCommitmentFlags::OUR_COMMITMENT_SIGNED_SENT;
                state.update_state(ChannelState::SigningCommitment(flags));
                state.maybe_transition_to_tx_signatures(flags, &self.network)?;
            }
            CommitmentSignedFlags::ChannelReady() => {}
            CommitmentSignedFlags::PendingShutdown(_) => {
                state.maybe_transition_to_shutdown(&self.network)?;
            }
        }
        Ok(())
    }

    pub fn handle_add_tlc_command(
        &self,
        state: &mut ChannelActorState,
        command: AddTlcCommand,
    ) -> Result<u64, ProcessingChannelError> {
        state.check_for_tlc_update(Some(command.amount), true, true)?;
        state.check_tlc_expiry(command.expiry)?;
        let tlc = state.create_outbounding_tlc(command.clone());
        state.check_insert_tlc(tlc.as_add_tlc())?;
        state.tlc_state.add_local_tlc(tlc.clone());
        state.increment_next_offered_tlc_id();

        debug!("Inserted tlc into channel state: {:?}", &tlc);
        let add_tlc = AddTlc {
            channel_id: state.get_id(),
            tlc_id: tlc.tlc_id().into(),
            amount: command.amount,
            payment_hash: tlc.payment_hash(),
            expiry: command.expiry,
            hash_algorithm: command.hash_algorithm,
            onion_packet: command.onion_packet,
        };

        // Send tlc update message to peer.
        let msg =
            FiberMessageWithPeerId::new(state.get_remote_peer_id(), FiberMessage::add_tlc(add_tlc));
        debug!("Sending AddTlc message: {:?}", &msg);

        self.network
            .send_message(NetworkActorMessage::new_command(
                NetworkActorCommand::SendFiberMessage(msg),
            ))
            .expect(ASSUME_NETWORK_ACTOR_ALIVE);

        self.handle_commitment_signed_command(state)?;
        state.tlc_state.set_waiting_ack(true);
        Ok(tlc.tlc_id().into())
    }

    pub fn handle_remove_tlc_command(
        &self,
        state: &mut ChannelActorState,
        command: RemoveTlcCommand,
    ) -> ProcessingChannelResult {
        state.check_for_tlc_update(None, true, false)?;
        state.check_remove_tlc_with_reason(TLCId::Received(command.id), &command.reason)?;
        let tlc_kind = TlcKind::RemoveTlc(RemoveTlcInfo {
            channel_id: state.get_id(),
            tlc_id: TLCId::Received(command.id),
            reason: command.reason.clone(),
        });
        state.tlc_state.add_local_tlc(tlc_kind.clone());
        let msg = FiberMessageWithPeerId::new(
            state.get_remote_peer_id(),
            FiberMessage::remove_tlc(RemoveTlc {
                channel_id: state.get_id(),
                tlc_id: command.id,
                reason: command.reason,
            }),
        );
        self.network
            .send_message(NetworkActorMessage::new_command(
                NetworkActorCommand::SendFiberMessage(msg),
            ))
            .expect(ASSUME_NETWORK_ACTOR_ALIVE);

        debug!(
            "Channel ({:?}) balance after removing tlc {:?}: local balance: {}, remote balance: {}",
            state.get_id(),
            tlc_kind,
            state.to_local_amount,
            state.to_remote_amount
        );
        state.maybe_transition_to_shutdown(&self.network)?;
        self.handle_commitment_signed_command(state)?;
        state.tlc_state.set_waiting_ack(true);
        Ok(())
    }

    pub fn handle_shutdown_command(
        &self,
        state: &mut ChannelActorState,
        command: ShutdownCommand,
    ) -> ProcessingChannelResult {
        // The force shutdown command has been handled speically in the `NetworkActorState#send_command_to_channel` function.
        // We only need to handle the normal shutdown command here.
        debug!("Handling shutdown command: {:?}", &command);
        let flags = match state.state {
            ChannelState::ChannelReady() => {
                debug!("Handling shutdown command in ChannelReady state");
                ShuttingDownFlags::empty()
            }
            _ => {
                debug!("Handling shutdown command in state {:?}", &state.state);
                return Err(ProcessingChannelError::InvalidState(format!(
                    "Trying to send shutdown message while in invalid state {:?}",
                    &state.state
                )));
            }
        };

        state.check_shutdown_fee_rate(command.fee_rate, &command.close_script)?;
        self.network
            .send_message(NetworkActorMessage::new_command(
                NetworkActorCommand::SendFiberMessage(FiberMessageWithPeerId::new(
                    self.get_remote_peer_id(),
                    FiberMessage::shutdown(Shutdown {
                        channel_id: state.get_id(),
                        close_script: command.close_script.clone(),
                        fee_rate: command.fee_rate,
                    }),
                )),
            ))
            .expect(ASSUME_NETWORK_ACTOR_ALIVE);

        let shutdown_info = ShutdownInfo {
            close_script: command.close_script,
            fee_rate: command.fee_rate.as_u64(),
            signature: None,
        };
        state.local_shutdown_info = Some(shutdown_info);
        state.update_state(ChannelState::ShuttingDown(
            flags | ShuttingDownFlags::OUR_SHUTDOWN_SENT,
        ));
        debug!(
            "Channel state updated to {:?} after processing shutdown command",
            &state.state
        );

        state.maybe_transition_to_shutdown(&self.network)
    }

    pub async fn handle_update_command(
        &self,
        state: &mut ChannelActorState,
        command: UpdateCommand,
    ) -> ProcessingChannelResult {
        if !state.is_public() {
            return Err(ProcessingChannelError::InvalidState(
                "Only public channel can be updated".to_string(),
            ));
        }

        let UpdateCommand {
            enabled,
            tlc_expiry_delta,
            tlc_minimum_value,
            tlc_fee_proportional_millionths,
        } = command;

        let mut updated = false;

        if let Some(enabled) = enabled {
            updated |= state.update_our_enabled(enabled);
        }

        if let Some(delta) = tlc_expiry_delta {
            if delta < MIN_TLC_EXPIRY_DELTA {
                return Err(ProcessingChannelError::InvalidParameter(format!(
                    "TLC expiry delta is too small, expect larger than {}",
                    MIN_TLC_EXPIRY_DELTA
                )));
            }
            updated |= state.update_our_tlc_expiry_delta(delta);
        }

        if let Some(value) = tlc_minimum_value {
            updated |= state.update_our_tlc_min_value(value);
        }

        if let Some(fee) = tlc_fee_proportional_millionths {
            updated |= state.update_our_tlc_fee_proportional_millionths(fee);
        }

        if updated {
            state
                .generate_and_broadcast_channel_update(&self.network)
                .await;
        }

        Ok(())
    }

    pub async fn register_retryable_tlc_remove(
        &self,
        myself: &ActorRef<ChannelActorMessage>,
        state: &mut ChannelActorState,
        tlc_id: TLCId,
        reason: RemoveTlcReason,
    ) {
        state.tlc_state.set_tlc_pending_remove(tlc_id, reason);
        self.check_and_apply_retryable_remove_tlcs(myself, state)
            .await;
    }

    pub async fn register_retryable_relay_tlc_remove(
        &self,
        myself: &ActorRef<ChannelActorMessage>,
        state: &mut ChannelActorState,
        tlc_id: u64,
        channel_id: Hash256,
        reason: RemoveTlcReason,
    ) {
        state
            .tlc_state
            .insert_relay_tlc_remove(channel_id, tlc_id, reason);
        self.check_and_apply_retryable_remove_tlcs(myself, state)
            .await;
    }

    pub async fn check_and_apply_retryable_remove_tlcs(
        &self,
        myself: &ActorRef<ChannelActorMessage>,
        state: &mut ChannelActorState,
    ) {
        let pending_removes = state.tlc_state.get_pending_remove();
        for retryable_remove in pending_removes.into_iter() {
            match retryable_remove {
                RetryableRemoveTlc::RemoveTlc(tlc_id, ref reason) => {
                    let command = RemoveTlcCommand {
                        id: tlc_id.into(),
                        reason: reason.clone(),
                    };

                    match self.handle_remove_tlc_command(state, command) {
                        Ok(_) | Err(ProcessingChannelError::RepeatedProcessing(_)) => {
                            state.tlc_state.remove_pending_remove_tlc(&retryable_remove);
                        }
                        Err(ProcessingChannelError::WaitingTlcAck) => {
                            error!(
                                "Failed to remove tlc: {:?} because of WaitingTlcAck, retry it later",
                                &retryable_remove
                            );
                        }
                        Err(err) => {
                            error!(
                                "Failed to remove tlc: {:?} with reason: {:?}, will not retry",
                                &retryable_remove, err
                            );
                            state.tlc_state.remove_pending_remove_tlc(&retryable_remove);
                        }
                    }
                }
                RetryableRemoveTlc::RelayRemoveTlc(channel_id, tlc_id, ref reason) => {
                    let (send, recv) = oneshot::channel::<Result<(), String>>();
                    let port = RpcReplyPort::from(send);
                    self.network
                        .send_message(NetworkActorMessage::new_command(
                            NetworkActorCommand::ControlFiberChannel(ChannelCommandWithId {
                                channel_id: channel_id,
                                command: ChannelCommand::RemoveTlc(
                                    RemoveTlcCommand {
                                        id: tlc_id,
                                        reason: reason.clone(),
                                    },
                                    port,
                                ),
                            }),
                        ))
                        .expect(ASSUME_NETWORK_ACTOR_ALIVE);
                    let res = recv.await.expect("remove tlc replied");
                    match res {
                        Ok(_) => {
                            state.tlc_state.remove_pending_remove_tlc(&retryable_remove);
                        }
                        Err(err) if err.contains("WaitingTlcAck") => {
                            error!(
                                "Failed to relay remove tlc: {:?} because of WaitingTlcAck, retry it later",
                                &retryable_remove
                            );
                        }
                        Err(err) => {
                            error!(
                                "Failed to relay remove tlc: {:?} with reason: {:?}, will not retry",
                                &retryable_remove, err
                            );
                            state.tlc_state.remove_pending_remove_tlc(&retryable_remove);
                        }
                    }
                }
            }
        }
        // If there are more pending removes, we will retry it later
        if !state.tlc_state.get_pending_remove().is_empty() {
            myself.send_after(AUTO_SETDOWN_TLC_INTERVAL, || {
                ChannelActorMessage::Event(ChannelEvent::CheckTlcSetdown)
            });
        }
    }

    // This is the dual of `handle_tx_collaboration_msg`. Any logic error here is likely
    // to present in the other function as well.
    pub fn handle_tx_collaboration_command(
        &self,
        state: &mut ChannelActorState,
        command: TxCollaborationCommand,
    ) -> Result<(), ProcessingChannelError> {
        debug!("Handling tx collaboration command: {:?}", &command);
        let is_complete_command = matches!(command, TxCollaborationCommand::TxComplete());
        let is_waiting_for_remote = match state.state {
            ChannelState::CollaboratingFundingTx(flags) => {
                flags.contains(CollaboratingFundingTxFlags::AWAITING_REMOTE_TX_COLLABORATION_MSG)
            }
            _ => false,
        };

        // We first exclude below cases that are invalid for tx collaboration,
        // and then process the commands.
        let flags = match state.state {
            ChannelState::NegotiatingFunding(NegotiatingFundingFlags::INIT_SENT)
                if state.is_acceptor =>
            {
                return Err(ProcessingChannelError::InvalidState(
                    "Acceptor tries to start sending tx collaboration message".to_string(),
                ));
            }
            ChannelState::NegotiatingFunding(_) => {
                debug!("Beginning processing tx collaboration command, and transitioning from {:?} to CollaboratingFundingTx state", state.state);
                state.state =
                    ChannelState::CollaboratingFundingTx(CollaboratingFundingTxFlags::empty());
                CollaboratingFundingTxFlags::empty()
            }
            ChannelState::CollaboratingFundingTx(_)
                if !is_complete_command && is_waiting_for_remote =>
            {
                return Err(ProcessingChannelError::InvalidState(format!(
                    "Trying to process command {:?} while in {:?} (should only send non-complete message after received response from peer)",
                    &command, state.state
                )));
            }
            ChannelState::CollaboratingFundingTx(flags) => {
                debug!(
                    "Processing tx collaboration command {:?} for state {:?}",
                    &command, &state.state
                );
                flags
            }
            _ => {
                return Err(ProcessingChannelError::InvalidState(format!(
                    "Invalid tx collaboration command {:?} for state {:?}",
                    &command, state.state
                )));
            }
        };

        // TODO: Note that we may deadlock here if send_tx_collaboration_command does successfully send the message,
        // as in that case both us and the remote are waiting for each other to send the message.
        match command {
            TxCollaborationCommand::TxUpdate(tx_update) => {
                let fiber_message = FiberMessage::tx_update(TxUpdate {
                    channel_id: state.get_id(),
                    tx: tx_update.transaction.clone(),
                });
                self.network
                    .send_message(NetworkActorMessage::new_command(
                        NetworkActorCommand::SendFiberMessage(FiberMessageWithPeerId::new(
                            state.get_remote_peer_id(),
                            fiber_message,
                        )),
                    ))
                    .expect(ASSUME_NETWORK_ACTOR_ALIVE);

                state.update_state(ChannelState::CollaboratingFundingTx(
                    CollaboratingFundingTxFlags::AWAITING_REMOTE_TX_COLLABORATION_MSG,
                ));
                state.funding_tx = Some(tx_update.transaction.clone());
                state.maybe_complete_tx_collaboration(tx_update.transaction, &self.network)?;
            }
            TxCollaborationCommand::TxComplete() => {
                state.check_tx_complete_preconditions()?;
                let fiber_message = FiberMessage::tx_complete(TxComplete {
                    channel_id: state.get_id(),
                });
                self.network
                    .send_message(NetworkActorMessage::new_command(
                        NetworkActorCommand::SendFiberMessage(FiberMessageWithPeerId::new(
                            state.get_remote_peer_id(),
                            fiber_message,
                        )),
                    ))
                    .expect(ASSUME_NETWORK_ACTOR_ALIVE);

                state.update_state(ChannelState::CollaboratingFundingTx(
                    flags | CollaboratingFundingTxFlags::OUR_TX_COMPLETE_SENT,
                ));
            }
        }

        Ok(())
    }

    pub async fn handle_command(
        &self,
        state: &mut ChannelActorState,
        command: ChannelCommand,
    ) -> Result<(), ProcessingChannelError> {
        match command {
            ChannelCommand::TxCollaborationCommand(tx_collaboration_command) => {
                self.handle_tx_collaboration_command(state, tx_collaboration_command)
            }
            ChannelCommand::CommitmentSigned() => self.handle_commitment_signed_command(state),
            ChannelCommand::AddTlc(command, reply) => {
                let shared_secret = command.shared_secret.clone();
                match self.handle_add_tlc_command(state, command) {
                    Ok(tlc_id) => {
                        let _ = reply.send(Ok(AddTlcResponse { tlc_id }));
                        Ok(())
                    }
                    Err(err) => {
                        eprintln!("Error processing AddTlc command: {:?}", &err);
                        let error_detail = self.get_tlc_detail_error(state, &err).await;
                        let _ = reply.send(Err(TlcErrPacket::new(error_detail, &shared_secret)));
                        Err(err)
                    }
                }
            }
            ChannelCommand::RemoveTlc(command, reply) => {
                match self.handle_remove_tlc_command(state, command) {
                    Ok(_) => {
                        let _ = reply.send(Ok(()));
                        Ok(())
                    }
                    Err(err) => {
                        let _ = reply.send(Err(err.to_string()));
                        Err(err)
                    }
                }
            }
            ChannelCommand::Shutdown(command, reply) => {
                match self.handle_shutdown_command(state, command) {
                    Ok(_) => {
                        debug!("Shutdown command processed successfully");
                        let _ = reply.send(Ok(()));
                        Ok(())
                    }
                    Err(err) => {
                        debug!("Error processing shutdown command: {:?}", &err);
                        let _ = reply.send(Err(err.to_string()));
                        Err(err)
                    }
                }
            }
            ChannelCommand::Update(command, reply) => {
                match self.handle_update_command(state, command).await {
                    Ok(_) => {
                        debug!("Update command processed successfully");
                        let _ = reply.send(Ok(()));
                        Ok(())
                    }
                    Err(err) => {
                        debug!("Error processing update command: {:?}", &err);
                        let _ = reply.send(Err(err.to_string()));
                        Err(err)
                    }
                }
            }
        }
    }

    pub async fn handle_event(
        &self,
        myself: &ActorRef<ChannelActorMessage>,
        state: &mut ChannelActorState,
        event: ChannelEvent,
    ) -> Result<(), ProcessingChannelError> {
        match event {
            ChannelEvent::FundingTransactionConfirmed(block_number, tx_index) => {
                debug!("Funding transaction confirmed");
                let flags = match state.state {
                    ChannelState::AwaitingChannelReady(flags) => flags,
                    ChannelState::AwaitingTxSignatures(f)
                        if f.contains(AwaitingTxSignaturesFlags::TX_SIGNATURES_SENT) =>
                    {
                        AwaitingChannelReadyFlags::empty()
                    }
                    _ => {
                        return Err(ProcessingChannelError::InvalidState(format!(
                            "Expecting funding transaction confirmed event in state AwaitingChannelReady or after TX_SIGNATURES_SENT, but got state {:?}", &state.state)));
                    }
                };
                state.funding_tx_confirmed_at = Some((block_number, tx_index));
                self.network
                    .send_message(NetworkActorMessage::new_command(
                        NetworkActorCommand::SendFiberMessage(FiberMessageWithPeerId::new(
                            state.get_remote_peer_id(),
                            FiberMessage::channel_ready(ChannelReady {
                                channel_id: state.get_id(),
                            }),
                        )),
                    ))
                    .expect(ASSUME_NETWORK_ACTOR_ALIVE);
                let flags = flags | AwaitingChannelReadyFlags::OUR_CHANNEL_READY;
                state.update_state(ChannelState::AwaitingChannelReady(flags));
                state.maybe_channel_is_ready(&self.network).await;
            }
            ChannelEvent::CommitmentTransactionConfirmed => {
                match state.state {
                    ChannelState::ShuttingDown(flags)
                        if flags.contains(ShuttingDownFlags::WAITING_COMMITMENT_CONFIRMATION) => {}
                    _ => {
                        return Err(ProcessingChannelError::InvalidState(format!(
                            "Expecting commitment transaction confirmed event in state ShuttingDown, but got state {:?}", &state.state)
                        ));
                    }
                };
                state.update_state(ChannelState::Closed(CloseFlags::UNCOOPERATIVE));
                debug!("Channel closed with uncooperative close");
            }
            ChannelEvent::CheckTlcSetdown => {
                self.check_and_apply_retryable_remove_tlcs(myself, state)
                    .await;
            }
            ChannelEvent::PeerDisconnected => {
                myself.stop(Some("PeerDisconnected".to_string()));
            }
            ChannelEvent::ClosingTransactionConfirmed => {
                // Broadcast the channel update message which disables the channel.
                let update = state.generate_disabled_channel_update(&self.network).await;

                self.network
                    .send_message(NetworkActorMessage::new_command(
                        NetworkActorCommand::ProccessChannelUpdate(
                            self.get_remote_peer_id(),
                            update,
                        ),
                    ))
                    .expect(ASSUME_NETWORK_ACTOR_ALIVE);

                myself.stop(Some("ChannelClosed".to_string()));
            }
        }
        Ok(())
    }

    fn get_invoice_status(&self, invoice: &CkbInvoice) -> CkbInvoiceStatus {
        match self
            .store
            .get_invoice_status(&invoice.payment_hash())
            .expect("no invoice status found")
        {
            CkbInvoiceStatus::Open if invoice.is_expired() => CkbInvoiceStatus::Expired,
            status => status,
        }
    }

    async fn peel_onion_packet(
        &self,
        onion_packet: PaymentOnionPacket,
        payment_hash: Hash256,
    ) -> Result<PeeledPaymentOnionPacket, ProcessingChannelError> {
        call!(self.network, |tx| NetworkActorMessage::Command(
            NetworkActorCommand::PeelPaymentOnionPacket(onion_packet, payment_hash, tx)
        ))
        .expect(ASSUME_NETWORK_ACTOR_ALIVE)
        .map_err(|err| ProcessingChannelError::PeelingOnionPacketError(err))
    }
}

#[rasync_trait]
impl<S> Actor for ChannelActor<S>
where
    S: ChannelActorStateStore + InvoiceStore + Send + Sync + 'static,
{
    type Msg = ChannelActorMessage;
    type State = ChannelActorState;
    type Arguments = ChannelInitializationParameter;

    async fn pre_start(
        &self,
        _myself: ActorRef<Self::Msg>,
        args: Self::Arguments,
    ) -> Result<Self::State, ActorProcessingErr> {
        // startup the event processing
        match args {
            ChannelInitializationParameter::AcceptChannel(AcceptChannelParameter {
                funding_amount: local_funding_amount,
                reserved_ckb_amount: local_reserved_ckb_amount,
                shutdown_script: local_shutdown_script,
                public_channel_info,
                seed,
                open_channel,
                channel_id_sender,
                max_tlc_number_in_flight,
                max_tlc_value_in_flight,
            }) => {
                let peer_id = self.get_remote_peer_id();
                debug!(
                    "Accepting channel {:?} to peer {:?}",
                    &open_channel, &peer_id
                );

                let counterpart_pubkeys = (&open_channel).into();
                let public = open_channel.is_public();
                let OpenChannel {
                    channel_id,
                    chain_hash,
                    commitment_fee_rate,
                    commitment_delay_epoch,
                    funding_fee_rate,
                    funding_udt_type_script,
                    funding_amount,
                    shutdown_script,
                    reserved_ckb_amount,
                    first_per_commitment_point,
                    second_per_commitment_point,
                    next_local_nonce,
                    max_tlc_value_in_flight: remote_max_tlc_value_in_flight,
                    max_tlc_number_in_flight: remote_max_tlc_number_in_flight,
                    channel_announcement_nonce,
                    ..
                } = &open_channel;

                if *chain_hash != get_chain_hash() {
                    return Err(Box::new(ProcessingChannelError::InvalidParameter(format!(
                        "Invalid chain hash {:?}",
                        chain_hash
                    ))));
                }

                // TODO: we may reject the channel opening request here
                // if the peer want to open a public channel, but we don't want to.
                if public && channel_announcement_nonce.is_none()
                    || public && public_channel_info.is_none()
                {
                    return Err(Box::new(ProcessingChannelError::InvalidParameter(
                        "Public channel should have channel announcement nonce and public channel info".to_string(),
                    )));
                }

                let mut state = ChannelActorState::new_inbound_channel(
                    *channel_id,
                    public_channel_info,
                    local_funding_amount,
                    local_reserved_ckb_amount,
                    *commitment_fee_rate,
                    *commitment_delay_epoch,
                    *funding_fee_rate,
                    funding_udt_type_script.clone(),
                    &seed,
                    self.get_local_pubkey(),
                    self.get_remote_pubkey(),
                    local_shutdown_script.clone(),
                    shutdown_script.clone(),
                    *funding_amount,
                    *reserved_ckb_amount,
                    counterpart_pubkeys,
                    next_local_nonce.clone(),
                    channel_announcement_nonce.clone(),
                    *first_per_commitment_point,
                    *second_per_commitment_point,
                    *remote_max_tlc_value_in_flight,
                    *remote_max_tlc_number_in_flight,
                    max_tlc_number_in_flight,
                    max_tlc_value_in_flight,
                );
                state.check_accept_channel_parameters()?;

                let commitment_number = INITIAL_COMMITMENT_NUMBER;

                let channel_announcement_nonce = if public {
                    Some(state.get_channel_announcement_musig2_pubnonce())
                } else {
                    None
                };
                let accept_channel = AcceptChannel {
                    channel_id: *channel_id,
                    funding_amount: local_funding_amount,
                    shutdown_script: local_shutdown_script,
                    reserved_ckb_amount: local_reserved_ckb_amount,
                    max_tlc_value_in_flight,
                    max_tlc_number_in_flight,
                    funding_pubkey: state.signer.funding_key.pubkey(),
                    tlc_basepoint: state.signer.tlc_base_key.pubkey(),
                    first_per_commitment_point: state
                        .signer
                        .get_commitment_point(commitment_number),
                    second_per_commitment_point: state
                        .signer
                        .get_commitment_point(commitment_number + 1),
                    channel_announcement_nonce,
                    next_local_nonce: state.get_local_musig2_pubnonce(),
                };

                let command = FiberMessageWithPeerId::new(
                    peer_id,
                    FiberMessage::accept_channel(accept_channel),
                );
                // TODO: maybe we should not use try_send here.
                self.network
                    .send_message(NetworkActorMessage::new_command(
                        NetworkActorCommand::SendFiberMessage(command),
                    ))
                    .expect(ASSUME_NETWORK_ACTOR_ALIVE);

                state.update_state(ChannelState::NegotiatingFunding(
                    NegotiatingFundingFlags::INIT_SENT,
                ));
                if let Some(sender) = channel_id_sender {
                    sender.send(state.get_id()).expect("Receive not dropped");
                }
                Ok(state)
            }
            ChannelInitializationParameter::OpenChannel(OpenChannelParameter {
                funding_amount,
                seed,
                public_channel_info,
                funding_udt_type_script,
                shutdown_script,
                channel_id_sender,
                commitment_fee_rate,
                commitment_delay_epoch,
                funding_fee_rate,
                max_tlc_number_in_flight,
                max_tlc_value_in_flight,
            }) => {
                let public = public_channel_info.is_some();
                let peer_id = self.get_remote_peer_id();
                info!("Trying to open a channel to {:?}", &peer_id);

                let commitment_fee_rate =
                    commitment_fee_rate.unwrap_or(DEFAULT_COMMITMENT_FEE_RATE);
                let funding_fee_rate = funding_fee_rate.unwrap_or(DEFAULT_FEE_RATE);

                let (to_local_amount, reserved_ckb_amount) = get_funding_and_reserved_amount(
                    funding_amount,
                    &shutdown_script,
                    &funding_udt_type_script,
                )?;

                let mut channel = ChannelActorState::new_outbound_channel(
                    public_channel_info,
                    &seed,
                    self.get_local_pubkey(),
                    self.get_remote_pubkey(),
                    to_local_amount,
                    reserved_ckb_amount,
                    commitment_fee_rate,
                    commitment_delay_epoch
                        .unwrap_or(EpochNumberWithFraction::new(
                            DEFAULT_COMMITMENT_DELAY_EPOCHS,
                            0,
                            1,
                        ))
                        .full_value(),
                    funding_fee_rate,
                    funding_udt_type_script.clone(),
                    shutdown_script.clone(),
                    max_tlc_value_in_flight,
                    max_tlc_number_in_flight,
                );

                channel.check_open_channel_parameters()?;

                let channel_flags = if public {
                    ChannelFlags::PUBLIC
                } else {
                    ChannelFlags::empty()
                };
                let channel_announcement_nonce = if public {
                    Some(channel.get_channel_announcement_musig2_pubnonce())
                } else {
                    None
                };
                let commitment_number = INITIAL_COMMITMENT_NUMBER;
                let message = FiberMessage::ChannelInitialization(OpenChannel {
                    chain_hash: get_chain_hash(),
                    channel_id: channel.get_id(),
                    funding_udt_type_script,
                    funding_amount: channel.to_local_amount,
                    shutdown_script,
                    reserved_ckb_amount: channel.local_reserved_ckb_amount,
                    funding_fee_rate,
                    commitment_fee_rate,
                    commitment_delay_epoch: channel.commitment_delay_epoch,
                    max_tlc_value_in_flight: channel.local_constraints.max_tlc_value_in_flight,
                    max_tlc_number_in_flight: channel.local_constraints.max_tlc_number_in_flight,
                    channel_flags,
                    first_per_commitment_point: channel
                        .signer
                        .get_commitment_point(commitment_number),
                    second_per_commitment_point: channel
                        .signer
                        .get_commitment_point(commitment_number + 1),
                    funding_pubkey: channel.get_local_channel_public_keys().funding_pubkey,
                    tlc_basepoint: channel.get_local_channel_public_keys().tlc_base_key,
                    next_local_nonce: channel.get_local_musig2_pubnonce(),
                    channel_announcement_nonce,
                });

                debug!(
                    "Created OpenChannel message to {:?}: {:?}",
                    &peer_id, &message
                );
                self.network
                    .send_message(NetworkActorMessage::new_command(
                        NetworkActorCommand::SendFiberMessage(FiberMessageWithPeerId {
                            peer_id: peer_id.clone(),
                            message,
                        }),
                    ))
                    .expect(ASSUME_NETWORK_ACTOR_ALIVE);
                // TODO: note that we can't actually guarantee that this OpenChannel message is sent here.
                // It is even possible that the peer_id is bogus, and we can't send a message to it.
                // We need some book-keeping service to remove all the OUR_INIT_SENT channels.
                channel.update_state(ChannelState::NegotiatingFunding(
                    NegotiatingFundingFlags::OUR_INIT_SENT,
                ));
                debug!(
                    "Channel to peer {:?} with id {:?} created",
                    &peer_id,
                    &channel.get_id()
                );

                channel_id_sender
                    .send(channel.get_id())
                    .expect("Receive not dropped");
                Ok(channel)
            }
            ChannelInitializationParameter::ReestablishChannel(channel_id) => {
                let mut channel = self
                    .store
                    .get_channel_actor_state(&channel_id)
                    .expect("channel should exist");
                channel.reestablishing = true;

                let reestablish_channel = ReestablishChannel {
                    channel_id,
                    local_commitment_number: channel.get_current_commitment_number(true),
                    remote_commitment_number: channel.get_current_commitment_number(false),
                };

                let command = FiberMessageWithPeerId::new(
                    self.get_remote_peer_id(),
                    FiberMessage::reestablish_channel(reestablish_channel),
                );

                self.network
                    .send_message(NetworkActorMessage::new_command(
                        NetworkActorCommand::SendFiberMessage(command),
                    ))
                    .expect(ASSUME_NETWORK_ACTOR_ALIVE);

                // If the channel is already ready, we should notify the network actor.
                // so that we update the network.outpoint_channel_map
                if matches!(channel.state, ChannelState::ChannelReady()) {
                    self.network
                        .send_message(NetworkActorMessage::new_event(
                            NetworkActorEvent::ChannelReady(
                                channel.get_id(),
                                channel.get_remote_peer_id(),
                                channel.must_get_funding_transaction_outpoint(),
                            ),
                        ))
                        .expect(ASSUME_NETWORK_ACTOR_ALIVE);
                }
                Ok(channel)
            }
        }
    }

    async fn handle(
        &self,
        myself: ActorRef<Self::Msg>,
        message: Self::Msg,
        state: &mut Self::State,
    ) -> Result<(), ActorProcessingErr> {
        trace!(
            "Channel actor processing message: id: {:?}, state: {:?}, message: {:?}",
            &state.get_id(),
            &message,
            &state.state
        );
        match message {
            ChannelActorMessage::PeerMessage(message) => {
                if let Err(error) = self.handle_peer_message(&myself, state, message).await {
                    error!("Error while processing channel message: {:?}", error);
                }
            }
            ChannelActorMessage::Command(command) => {
                if let Err(err) = self.handle_command(state, command).await {
                    error!("Error while processing channel command: {:?}", err);
                }
            }
            ChannelActorMessage::Event(e) => {
                if let Err(err) = self.handle_event(&myself, state, e).await {
                    error!("Error while processing channel event: {:?}", err);
                }
            }
        }

        self.store.insert_channel_actor_state(state.clone());
        Ok(())
    }
}

#[derive(Copy, Clone, Debug, PartialEq, Eq, Serialize, Deserialize)]
pub struct CommitmentNumbers {
    pub local: u64,
    pub remote: u64,
}

impl Default for CommitmentNumbers {
    fn default() -> Self {
        Self::new()
    }
}

impl CommitmentNumbers {
    pub fn new() -> Self {
        Self {
            local: INITIAL_COMMITMENT_NUMBER,
            remote: INITIAL_COMMITMENT_NUMBER,
        }
    }

    pub fn get_local(&self) -> u64 {
        self.local
    }

    pub fn get_remote(&self) -> u64 {
        self.remote
    }

    pub fn increment_local(&mut self) {
        self.local += 1;
    }

    pub fn increment_remote(&mut self) {
        self.remote += 1;
    }

    pub fn flip(&self) -> Self {
        Self {
            local: self.remote,
            remote: self.local,
        }
    }
}

#[derive(Copy, Clone, Debug, PartialEq, Eq, Serialize, Deserialize, PartialOrd, Ord)]
pub enum TLCId {
    Offered(u64),
    Received(u64),
}

impl From<TLCId> for u64 {
    fn from(id: TLCId) -> u64 {
        match id {
            TLCId::Offered(id) => id,
            TLCId::Received(id) => id,
        }
    }
}

impl TLCId {
    pub fn is_offered(&self) -> bool {
        matches!(self, TLCId::Offered(_))
    }

    pub fn is_received(&self) -> bool {
        !self.is_offered()
    }

    pub fn flip(&self) -> Self {
        match self {
            TLCId::Offered(id) => TLCId::Received(*id),
            TLCId::Received(id) => TLCId::Offered(*id),
        }
    }

    pub fn flip_mut(&mut self) {
        *self = self.flip();
    }
}

#[derive(Debug, Clone, Serialize, Deserialize, Eq, PartialEq)]
pub enum TlcKind {
    AddTlc(AddTlcInfo),
    RemoveTlc(RemoveTlcInfo),
}

impl TlcKind {
    pub fn log(&self) -> String {
        match self {
            TlcKind::AddTlc(add_tlc) => {
                format!("{:?}", &add_tlc.tlc_id)
            }
            TlcKind::RemoveTlc(remove_tlc) => {
                format!("RemoveTlc({:?})", &remove_tlc.tlc_id)
            }
        }
    }
}

#[derive(Debug, Clone, Serialize, Deserialize, Eq, PartialEq)]
pub struct AddTlcInfo {
    pub channel_id: Hash256,
    pub tlc_id: TLCId,
    pub amount: u128,
    pub payment_hash: Hash256,
    pub expiry: u64,
    pub hash_algorithm: HashAlgorithm,
    // the onion packet for multi-hop payment
    pub onion_packet: Option<PaymentOnionPacket>,
    /// Shared secret used in forwarding.
    ///
    /// Save it to backward errors. Use all zeros when no shared secrets are available.
    pub shared_secret: [u8; 32],
    pub created_at: CommitmentNumbers,
    pub removed_at: Option<(CommitmentNumbers, RemoveTlcReason)>,
    pub payment_preimage: Option<Hash256>,

    /// Note: `previous_tlc` is used to track the tlc chain for a multi-tlc payment,
    ///       we need to know previous when removing tlc backwardly.
    ///
    /// Node A ---------> Node B ------------> Node C ----------> Node D
    ///  tlc_1 <---> (tlc_1) (tlc_2) <---> (tlc_2) (tlc_3) <----> tlc_3
    ///                ^^^^                 ^^^^
    ///
    pub previous_tlc: Option<(Hash256, TLCId)>,
}

impl AddTlcInfo {
    pub fn is_offered(&self) -> bool {
        self.tlc_id.is_offered()
    }

    pub fn is_received(&self) -> bool {
        !self.is_offered()
    }

    pub fn get_commitment_numbers(&self) -> CommitmentNumbers {
        self.created_at
    }

    pub fn flip_mut(&mut self) {
        self.tlc_id.flip_mut();
    }

    /// Get the value for the field `htlc_type` in commitment lock witness.
    /// - Lowest 1 bit: 0 if the tlc is offered by the remote party, 1 otherwise.
    /// - High 7 bits:
    ///     - 0: ckb hash
    ///     - 1: sha256
    pub fn get_htlc_type(&self) -> u8 {
        let offered_flag = if self.is_offered() { 0u8 } else { 1u8 };
        ((self.hash_algorithm as u8) << 1) + offered_flag
    }

    fn get_hash(&self) -> ShortHash {
        self.payment_hash.as_ref()[..20]
            .try_into()
            .expect("short hash from payment hash")
    }
}

#[derive(Clone, Debug, Serialize, Deserialize, Eq, PartialEq)]
pub struct RemoveTlcInfo {
    pub channel_id: Hash256,
    pub tlc_id: TLCId,
    pub reason: RemoveTlcReason,
}

impl TlcKind {
    pub fn tlc_id_u64(&self) -> u64 {
        match self {
            TlcKind::AddTlc(add_tlc) => add_tlc.tlc_id.into(),
            TlcKind::RemoveTlc(remove_tlc) => remove_tlc.tlc_id.into(),
        }
    }

    pub fn tlc_id(&self) -> TLCId {
        match self {
            TlcKind::AddTlc(info) => info.tlc_id,
            TlcKind::RemoveTlc(remove_tlc) => remove_tlc.tlc_id,
        }
    }

    pub fn is_offered(&self) -> bool {
        self.tlc_id().is_offered()
    }

    pub fn is_received(&self) -> bool {
        !self.is_offered()
    }

    pub fn flip_mut(&mut self) {
        match self {
            TlcKind::AddTlc(info) => info.tlc_id.flip_mut(),
            TlcKind::RemoveTlc(_) => {
                unreachable!("RemoveTlc should not flip")
            }
        }
    }

    pub fn amount(&self) -> u128 {
        match self {
            TlcKind::AddTlc(add_tlc) => add_tlc.amount,
            TlcKind::RemoveTlc(..) => {
                unreachable!("RemoveTlc should not have amount")
            }
        }
    }

    pub fn payment_hash(&self) -> Hash256 {
        match self {
            TlcKind::AddTlc(add_tlc) => add_tlc.payment_hash,
            TlcKind::RemoveTlc(..) => {
                unreachable!("RemoveTlc should not have payment hash")
            }
        }
    }

    pub fn as_add_tlc(&self) -> &AddTlcInfo {
        match self {
            TlcKind::AddTlc(add_tlc) => &add_tlc,
            TlcKind::RemoveTlc(..) => {
                unreachable!("RemoveTlc should not be AddTlc")
            }
        }
    }
}

#[derive(Default, Clone, Debug, Serialize, Deserialize)]
pub struct PendingTlcs {
    tlcs: Vec<TlcKind>,
    committed_index: usize,
    next_tlc_id: u64,
}

impl PendingTlcs {
    pub fn new() -> Self {
        Self {
            tlcs: Vec::new(),
            committed_index: 0,
            next_tlc_id: 0,
        }
    }

    #[cfg(test)]
    pub fn print(&self, prefix: &str) {
        debug!(
            "{} pending tlcs: {:?}, committed_index: {:?}",
            prefix,
            self.tlcs.iter().map(|t| t.log()).collect::<Vec<_>>(),
            self.committed_index
        );
    }

    pub fn next_tlc_id(&self) -> u64 {
        self.next_tlc_id
    }

    pub fn increment_next_tlc_id(&mut self) {
        self.next_tlc_id += 1;
    }

    pub fn add_tlc_operation(&mut self, tlc_op: TlcKind) {
        self.tlcs.push(tlc_op);
    }

    pub fn get_staging_tlcs(&self) -> &[TlcKind] {
        &self.tlcs[self.committed_index..]
    }

    pub fn get_committed_tlcs(&self) -> &[TlcKind] {
        &self.tlcs[..self.committed_index]
    }

    pub fn get_committed_tlcs_mut(&mut self) -> &mut [TlcKind] {
        &mut self.tlcs[..self.committed_index]
    }

    pub fn tlcs(&self) -> &[TlcKind] {
        &self.tlcs
    }

    pub fn tlcs_mut(&mut self) -> &mut Vec<TlcKind> {
        &mut self.tlcs
    }

    pub fn push(&mut self, tlc: TlcKind) {
        assert!(!self.is_tlc_present(&tlc));
        self.tlcs.push(tlc);
    }

    fn is_tlc_present(&self, tlc: &TlcKind) -> bool {
        self.tlcs.iter().any(|t| match (t, tlc) {
            (TlcKind::AddTlc(info1), TlcKind::AddTlc(info2)) => info1.tlc_id == info2.tlc_id,
            (TlcKind::RemoveTlc(info1), TlcKind::RemoveTlc(info2)) => info1.tlc_id == info2.tlc_id,
            _ => false,
        })
    }

    pub fn commit_tlcs(&mut self, committed_tlcs: &[TlcKind]) -> Vec<TlcKind> {
        let staging_tlcs = self.get_staging_tlcs().to_vec();
        for tlc in committed_tlcs {
            if !self.is_tlc_present(tlc) {
                self.tlcs.push(tlc.clone());
            }
        }
        self.committed_index = self.tlcs.len();
        return staging_tlcs;
    }

    pub fn get_mut(&mut self, tlc_id: &TLCId) -> Option<&mut AddTlcInfo> {
        self.tlcs.iter_mut().find_map(|tlc| match tlc {
            TlcKind::AddTlc(info) if info.tlc_id == *tlc_id => Some(info),
            _ => None,
        })
    }

    pub fn drop_remove_tlc(&mut self, tlc_id: &TLCId) {
        //assert_eq!(self.committed_index, self.tlcs.len());
        self.tlcs.retain(|tlc| match tlc {
            TlcKind::RemoveTlc(info) => info.tlc_id != *tlc_id,
            _ => true,
        });
        self.committed_index = self.tlcs.len();
    }

    pub fn shrink_removed_tlcs(&mut self) {
        //assert_eq!(self.committed_index, self.tlcs.len());
        let new_committed_index = self
            .get_committed_tlcs()
            .iter()
            .filter(|tlc| match tlc {
                TlcKind::AddTlc(info) => info.removed_at.is_none(),
                _ => true,
            })
            .count();
        self.tlcs.retain(|tlc| match tlc {
            TlcKind::AddTlc(info) => info.removed_at.is_none(),
            _ => true,
        });
        self.committed_index = new_committed_index;
    }
}

#[derive(Debug, Clone, Serialize, Deserialize, Eq, PartialEq)]
pub enum RetryableRemoveTlc {
    RemoveTlc(TLCId, RemoveTlcReason),
    RelayRemoveTlc(Hash256, u64, RemoveTlcReason),
}

#[derive(Default, Clone, Debug, Serialize, Deserialize)]
pub struct TlcState {
    local_pending_tlcs: PendingTlcs,
    remote_pending_tlcs: PendingTlcs,
    // if the tlc is pending to be removed, the reason will be stored here
    // this will only used for retrying remove TLC
    retryable_remove_tlcs: Vec<RetryableRemoveTlc>,
    waiting_ack: bool,
}

impl TlcState {
    pub fn get_next_offering(&self) -> u64 {
        self.local_pending_tlcs.next_tlc_id()
    }

    pub fn get_next_received(&self) -> u64 {
        self.remote_pending_tlcs.next_tlc_id()
    }

    pub fn increment_offering(&mut self) {
        self.local_pending_tlcs.increment_next_tlc_id();
    }

    pub fn increment_received(&mut self) {
        self.remote_pending_tlcs.increment_next_tlc_id();
    }

    pub fn set_waiting_ack(&mut self, waiting_ack: bool) {
        self.waiting_ack = waiting_ack;
    }

    pub fn set_tlc_pending_remove(&mut self, tlc_id: TLCId, reason: RemoveTlcReason) {
        self.retryable_remove_tlcs
            .push(RetryableRemoveTlc::RemoveTlc(tlc_id, reason));
    }

    pub fn insert_relay_tlc_remove(
        &mut self,
        channel_id: Hash256,
        tlc_id: u64,
        reason: RemoveTlcReason,
    ) {
        self.retryable_remove_tlcs
            .push(RetryableRemoveTlc::RelayRemoveTlc(
                channel_id, tlc_id, reason,
            ));
    }

    pub fn get_pending_remove(&self) -> Vec<RetryableRemoveTlc> {
        self.retryable_remove_tlcs.clone()
    }

    pub fn remove_pending_remove_tlc(&mut self, retryable_remove: &RetryableRemoveTlc) {
        self.retryable_remove_tlcs
            .retain(|remove| remove != retryable_remove);
    }

    pub fn get(&self, id: &TLCId) -> Option<&AddTlcInfo> {
        match id {
            TLCId::Offered(_id) => {
                self.local_pending_tlcs
                    .tlcs()
                    .iter()
                    .find_map(|tlc| match tlc {
                        TlcKind::AddTlc(info) if info.tlc_id == *id => Some(info),
                        _ => None,
                    })
            }
            TLCId::Received(_id) => {
                self.remote_pending_tlcs
                    .tlcs()
                    .iter()
                    .find_map(|tlc| match tlc {
                        TlcKind::AddTlc(info) if info.tlc_id == *id => Some(info),
                        _ => None,
                    })
            }
        }
    }

    pub fn get_mut(&mut self, id: &TLCId) -> Option<&mut AddTlcInfo> {
        match id {
            TLCId::Offered(_id) => {
                self.local_pending_tlcs
                    .tlcs
                    .iter_mut()
                    .find_map(|tlc| match tlc {
                        TlcKind::AddTlc(info) if info.tlc_id == *id => Some(info),
                        _ => None,
                    })
            }
            TLCId::Received(_id) => {
                self.remote_pending_tlcs
                    .tlcs
                    .iter_mut()
                    .find_map(|tlc| match tlc {
                        TlcKind::AddTlc(info) if info.tlc_id == *id => Some(info),
                        _ => None,
                    })
            }
        }
    }

    pub fn add_local_tlc(&mut self, tlc_info: TlcKind) {
        self.local_pending_tlcs.push(tlc_info);
    }

    pub fn add_remote_tlc(&mut self, tlc_info: TlcKind) {
        self.remote_pending_tlcs.push(tlc_info);
    }

    pub fn next_local_tlc_id(&self) -> u64 {
        self.local_pending_tlcs.next_tlc_id()
    }

    pub fn increment_local_tlc_id(&mut self) {
        self.local_pending_tlcs.increment_next_tlc_id();
    }

    pub fn next_remote_tlc_id(&self) -> u64 {
        self.remote_pending_tlcs.next_tlc_id()
    }

    pub fn increment_remote_tlc_id(&mut self) {
        self.remote_pending_tlcs.increment_next_tlc_id();
    }

    fn unify_tlcs<'a>(
        &self,
        staging_tlcs: impl Iterator<Item = &'a TlcKind>,
        committed_tlcs: impl Iterator<Item = &'a TlcKind>,
    ) -> Vec<TlcKind> {
        let mut add_tlcs: BTreeMap<TLCId, TlcKind> = Default::default();
        let mut remove_tlcs = vec![];
        for tlc in committed_tlcs {
            match tlc {
                TlcKind::AddTlc(info) => {
                    if info.removed_at.is_none() {
                        let _ = add_tlcs.insert(tlc.tlc_id(), tlc.clone());
                    }
                }
                TlcKind::RemoveTlc(..) => {
                    unreachable!("RemoveTlc should not be in committed tlcs")
                }
            }
        }
        for tlc in staging_tlcs {
            match tlc {
                TlcKind::AddTlc(_info) => {
                    // If the tlc is already in the committed tlcs, we should not add it again.
                    // committed tlcs always have the latest tlc information
                    if add_tlcs.contains_key(&tlc.tlc_id()) {
                        continue;
                    }
                    let _ = add_tlcs.insert(tlc.tlc_id(), tlc.clone());
                }
                TlcKind::RemoveTlc(..) => remove_tlcs.push(tlc.clone()),
            }
        }
        for tlc in remove_tlcs {
            let tlc_id = tlc.tlc_id();
            let _ = add_tlcs.remove(&tlc_id);
        }
        add_tlcs.values().map(|tlc| tlc.clone()).collect()
    }

    pub fn get_tlcs_for_local(&self) -> Vec<TlcKind> {
        self.unify_tlcs(
            self.local_pending_tlcs.get_staging_tlcs().into_iter(),
            self.local_pending_tlcs
                .get_committed_tlcs()
                .into_iter()
                .chain(self.remote_pending_tlcs.get_committed_tlcs().into_iter()),
        )
    }

    pub fn get_tlcs_for_remote(&self) -> Vec<TlcKind> {
        self.unify_tlcs(
            self.remote_pending_tlcs.get_staging_tlcs().into_iter(),
            self.remote_pending_tlcs
                .get_committed_tlcs()
                .into_iter()
                .chain(self.local_pending_tlcs.get_committed_tlcs().into_iter()),
        )
    }

    pub fn get_tlcs_with(&self, local_commitment: bool) -> Vec<TlcKind> {
        if local_commitment {
            self.get_tlcs_for_local()
        } else {
            self.get_tlcs_for_remote()
        }
    }

    pub fn commit_local_tlcs(&mut self) -> Vec<TlcKind> {
        self.local_pending_tlcs
            .commit_tlcs(self.remote_pending_tlcs.get_committed_tlcs())
    }

    pub fn commit_remote_tlcs(&mut self) -> Vec<TlcKind> {
        self.remote_pending_tlcs
            .commit_tlcs(self.local_pending_tlcs.get_committed_tlcs())
    }

    fn filter_add_tlcs<'a, I>(tlcs: I) -> impl Iterator<Item = &'a AddTlcInfo>
    where
        I: Iterator<Item = &'a TlcKind>,
    {
        tlcs.filter_map(|tlc| match tlc {
            TlcKind::AddTlc(info) => {
                if info.removed_at.is_some() {
                    None
                } else {
                    Some((info.tlc_id, info))
                }
            }
            TlcKind::RemoveTlc(..) => None,
        })
        .collect::<BTreeMap<_, _>>()
        .into_iter()
        .map(|(_, v)| v)
    }

    pub fn all_commited_tlcs(&self) -> impl Iterator<Item = &AddTlcInfo> {
        Self::filter_add_tlcs(
            self.local_pending_tlcs
                .get_committed_tlcs()
                .into_iter()
                .chain(self.remote_pending_tlcs.get_committed_tlcs().into_iter()),
        )
    }

    pub fn all_tlcs(&self) -> impl Iterator<Item = &AddTlcInfo> {
        Self::filter_add_tlcs(
            self.local_pending_tlcs
                .tlcs()
                .into_iter()
                .chain(self.remote_pending_tlcs.tlcs().into_iter()),
        )
    }

    pub fn apply_tlc_remove(
        &mut self,
        tlc_id: TLCId,
        removed_at: CommitmentNumbers,
        reason: RemoveTlcReason,
    ) {
        // we don't consider RemoveTLC in the pending TLCS when build commitment signature
        // so it's safe to remove them all from remote and local pending TLCS
        self.local_pending_tlcs.drop_remove_tlc(&tlc_id);
        self.remote_pending_tlcs.drop_remove_tlc(&tlc_id);
        if let Some(tlc) = self.local_pending_tlcs.get_mut(&tlc_id) {
            tlc.removed_at = Some((removed_at, reason.clone()));
        }
        if let Some(tlc) = self.remote_pending_tlcs.get_mut(&tlc_id) {
            tlc.removed_at = Some((removed_at, reason));
        }
    }

    pub fn shrink_removed_tlcs(&mut self, tlc_id: TLCId) {
        // it's safe to remove multiple removed tlcs from pending TLCS,
        // just make sure the two partners are operating on correct pending list,
        // in other words, when one is remove from local TLCS,
        // the peer should remove it from remote TLCS
        if tlc_id.is_offered() {
            self.local_pending_tlcs.shrink_removed_tlcs();
        } else {
            self.remote_pending_tlcs.shrink_removed_tlcs();
        }
    }
}

#[derive(Debug, Clone, Serialize, Deserialize, Eq, PartialEq, Default)]
pub struct ChannelConstraints {
    // The maximum value can be in pending
    pub max_tlc_value_in_flight: u128,
    // The maximum number of tlcs that we can accept.
    pub max_tlc_number_in_flight: u64,
}

impl ChannelConstraints {
    pub fn new(max_tlc_value_in_flight: u128, max_tlc_number_in_flight: u64) -> Self {
        Self {
            max_tlc_value_in_flight,
            max_tlc_number_in_flight,
        }
    }

    pub fn default() -> Self {
        Self::new(
            DEFAULT_MAX_TLC_VALUE_IN_FLIGHT,
            DEFAULT_MAX_TLC_NUMBER_IN_FLIGHT,
        )
    }
}

#[serde_as]
#[derive(Clone, Serialize, Deserialize)]
pub struct ChannelActorState {
    pub state: ChannelState,
    // The data below are only relevant if the channel is public.
    pub public_channel_info: Option<PublicChannelInfo>,

    // The local public key used to establish p2p network connection.
    pub local_pubkey: Pubkey,
    // The remote public key used to establish p2p network connection.
    pub remote_pubkey: Pubkey,

    pub id: Hash256,
    #[serde_as(as = "Option<EntityHex>")]
    pub funding_tx: Option<Transaction>,

    pub funding_tx_confirmed_at: Option<(BlockNumber, u32)>,

    #[serde_as(as = "Option<EntityHex>")]
    pub funding_udt_type_script: Option<Script>,

    // Is this channel initially inbound?
    // An inbound channel is one where the counterparty is the funder of the channel.
    pub is_acceptor: bool,

    // TODO: consider transaction fee while building the commitment transaction.
    // The invariant here is that the sum of `to_local_amount` and `to_remote_amount`
    // should be equal to the total amount of the channel.
    // The changes of both `to_local_amount` and `to_remote_amount`
    // will always happen after a revoke_and_ack message is sent/received.
    // This means that while calculating the amounts for commitment transactions,
    // processing add_tlc command and messages, we need to take into account that
    // the amounts are not decremented/incremented yet.

    // The amount of CKB/UDT that we own in the channel.
    // This value will only change after we have resolved a tlc.
    pub to_local_amount: u128,
    // The amount of CKB/UDT that the remote owns in the channel.
    // This value will only change after we have resolved a tlc.
    pub to_remote_amount: u128,

    // these two amounts used to keep the minimal ckb amount for the two parties
    // TLC operations will not affect these two amounts, only used to keep the commitment transactions
    // to be valid, so that any party can close the channel at any time.
    // Note: the values are different for the UDT scenario
    pub local_reserved_ckb_amount: u64,
    pub remote_reserved_ckb_amount: u64,

    // The commitment fee rate is used to calculate the fee for the commitment transactions.
    // The side who want to submit the commitment transaction will pay fee
    pub commitment_fee_rate: u64,

    // The delay time for the commitment transaction, this value is set by the initiator of the channel.
    // It must be a relative EpochNumberWithFraction in u64 format.
    pub commitment_delay_epoch: u64,

    // The fee rate used for funding transaction, the initiator may set it as `funding_fee_rate` option,
    // if it's not set, DEFAULT_FEE_RATE will be used as default value, two sides will use the same fee rate
    pub funding_fee_rate: u64,

    // Signer is used to sign the commitment transactions.
    pub signer: InMemorySigner,

    // Cached channel public keys for easier of access.
    pub local_channel_public_keys: ChannelBasePublicKeys,

    // Commitment numbers that are used to derive keys.
    // This value is guaranteed to be 0 when channel is just created.
    pub commitment_numbers: CommitmentNumbers,

    pub local_constraints: ChannelConstraints,
    pub remote_constraints: ChannelConstraints,

    // Below are fields that are only usable after the channel is funded,
    // (or at some point of the state).

    // all the TLC related information
    pub tlc_state: TlcState,

    // The remote and local lock script for close channel, they are setup during the channel establishment.
    #[serde_as(as = "Option<EntityHex>")]
    pub remote_shutdown_script: Option<Script>,
    #[serde_as(as = "EntityHex")]
    pub local_shutdown_script: Script,

    // While building a CommitmentSigned message, we use a nonce sent by the counterparty
    // to partially sign the commitment transaction. This nonce is also used while handling the revoke_and_ack
    // message from the peer. We need to save this nonce because the counterparty may send other nonces during
    // the period when our CommitmentSigned is sent and the counterparty's RevokeAndAck is received.
    #[serde_as(as = "Option<PubNonceAsBytes>")]
    pub last_used_nonce_in_commitment_signed: Option<PubNonce>,

    // The nonces that are sent by the counterparty, the length is at most 2
    #[serde_as(as = "Vec<(U64Hex, PubNonceAsBytes)>")]
    pub remote_nonces: Vec<(u64, PubNonce)>,

    // The latest commitment transaction we're holding
    #[serde_as(as = "Option<EntityHex>")]
    pub latest_commitment_transaction: Option<Transaction>,

    // All the commitment point that are sent from the counterparty.
    // We need to save all these points to derive the keys for the commitment transactions.
    // The length of this vector is at most the maximum number of flighting tlcs.
    pub remote_commitment_points: Vec<(u64, Pubkey)>,
    pub remote_channel_public_keys: Option<ChannelBasePublicKeys>,

    // The shutdown info for both local and remote, they are setup by the shutdown command or message.
    pub local_shutdown_info: Option<ShutdownInfo>,
    pub remote_shutdown_info: Option<ShutdownInfo>,

    // A flag to indicate whether the channel is reestablishing, we won't process any messages until the channel is reestablished.
    pub reestablishing: bool,

    pub created_at: SystemTime,
}

#[serde_as]
#[derive(Clone, Serialize, Deserialize, Eq, PartialEq, Debug)]
pub struct ShutdownInfo {
    #[serde_as(as = "EntityHex")]
    pub close_script: Script,
    pub fee_rate: u64,
    pub signature: Option<PartialSignature>,
}

// This struct holds the channel information that are only relevant when the channel
// is public. The information includes signatures to the channel announcement message,
// our config for the channel that will be published to the network (via ChannelUpdate).
// For ChannelUpdate config, only information on our side are saved here because we have no
// control to the config on the counterparty side. And they will publish
// the config to the network via another ChannelUpdate message.
#[serde_as]
#[derive(Default, Clone, Debug, Serialize, Deserialize)]
pub struct PublicChannelInfo {
    pub enabled: bool,
    // The fee rate for tlc transfers. We only have these values set when
    // this is a public channel. Both sides may set this value differently.
    // This is a fee that is paid by the sender of the tlc.
    // The detailed calculation for the fee of forwarding tlcs is
    // `fee = round_above(tlc_fee_proportional_millionths * tlc_value / 1,000,000)`.
    pub tlc_fee_proportional_millionths: u128,

    // The expiry delta timestamp, in milliseconds, for the tlc.
    pub tlc_expiry_delta: u64,

    /// The minimal tcl value we can receive in relay tlc
    pub tlc_min_value: u128,

    // Channel announcement signatures, may be empty for private channel.
    pub local_channel_announcement_signature: Option<(EcdsaSignature, PartialSignature)>,
    pub remote_channel_announcement_signature: Option<(EcdsaSignature, PartialSignature)>,

    #[serde_as(as = "Option<PubNonceAsBytes>")]
    pub remote_channel_announcement_nonce: Option<PubNonce>,

    pub channel_announcement: Option<ChannelAnnouncement>,
    pub channel_update: Option<ChannelUpdate>,
}

impl PublicChannelInfo {
    pub fn new(
        tlc_min_value: u128,
        tlc_expiry_delta: u64,
        tlc_fee_proportional_millionths: u128,
    ) -> Self {
        Self {
            tlc_min_value,
            tlc_expiry_delta,
            tlc_fee_proportional_millionths,
            enabled: true,
            ..Default::default()
        }
    }
}

#[derive(PartialEq, Eq, Clone, Debug)]
pub struct ClosedChannel {}

#[derive(Debug)]
pub enum ChannelEvent {
    PeerDisconnected,
    FundingTransactionConfirmed(BlockNumber, u32),
    CommitmentTransactionConfirmed,
    ClosingTransactionConfirmed,
    CheckTlcSetdown,
}

pub type ProcessingChannelResult = Result<(), ProcessingChannelError>;

#[derive(Error, Debug)]
pub enum ProcessingChannelError {
    #[error("Invalid state: {0}")]
    InvalidState(String),
    #[error("Repeated processing message: {0}")]
    RepeatedProcessing(String),
    #[error("Invalid parameter: {0}")]
    InvalidParameter(String),
    #[error("Capacity error: {0}")]
    CapacityError(#[from] CapacityError),
    #[error("Failed to spawn actor: {0}")]
    SpawnErr(#[from] SpawnErr),
    #[error("Musig2 VerifyError: {0}")]
    Musig2VerifyError(#[from] VerifyError),
    #[error("Musig2 SigningError: {0}")]
    Musig2SigningError(#[from] SigningError),
    #[error("Unable to handle TLC command in waiting TLC ACK state")]
    WaitingTlcAck,
    #[error("Failed to peel onion packet: {0}")]
    PeelingOnionPacketError(String),
    #[error("Forwarding node has tampered with the intended HTLC values or origin node has an obsolete cltv_expiry_delta")]
    IncorrectTlcExpiry,
    #[error("Upstream node set CLTV to less than the CLTV set by the sender")]
    IncorrectFinalTlcExpiry,
    #[error("The amount in the HTLC is not expected")]
    FinalIncorrectHTLCAmount,
    #[error("The payment_hash is not expected for final hop")]
    FinalIncorrectPaymentHash,
    #[error("The payment_hash and preimage does not match for final hop")]
    FinalIncorrectPreimage,
    #[error("The tlc forward fee is tow low")]
    TlcForwardFeeIsTooLow,
    #[error("The invoice status is invalid")]
    FinalInvoiceInvalid(CkbInvoiceStatus),
    #[error("The tlc number exceed limit of this channel")]
    TlcNumberExceedLimit,
    #[error("The tlc flight value exceed limit of this channel")]
    TlcValueInflightExceedLimit,
    #[error("The tlc amount below minimal")]
    TlcAmountIsTooLow,
    #[error("The tlc amount exceed maximal")]
    TlcAmountExceedLimit,
    #[error("The tlc expiry soon")]
    TlcExpirySoon,
    #[error("The tlc expiry too far")]
    TlcExpiryTooFar,
}

/// ProcessingChannelError which brings the shared secret used in forwarding onion packet.
/// The shared secret is required to obfuscate the error message.
#[derive(Error, Debug)]
#[error("{source}")]
pub struct ProcessingChannelErrorWithSharedSecret {
    pub source: ProcessingChannelError,
    /// Shared secret used in forwarding.
    ///
    /// Save it to backward errors. Use all zeros when no shared secrets are available.
    pub shared_secret: [u8; 32],
}

impl ProcessingChannelError {
    pub fn with_shared_secret(
        self,
        shared_secret: [u8; 32],
    ) -> ProcessingChannelErrorWithSharedSecret {
        ProcessingChannelErrorWithSharedSecret {
            source: self,
            shared_secret,
        }
    }

    pub fn without_shared_secret(self) -> ProcessingChannelErrorWithSharedSecret {
        self.with_shared_secret(NO_SHARED_SECRET.clone())
    }
}

bitflags! {
    #[derive(Copy, Clone, Debug, PartialEq, Eq, Serialize, Deserialize)]
    #[serde(transparent)]
    pub struct ChannelFlags: u8 {
        const PUBLIC = 1;
    }

    #[derive(Copy, Clone, Debug, PartialEq, Eq, Serialize, Deserialize)]
    #[serde(transparent)]
    pub struct NegotiatingFundingFlags: u32 {
        const OUR_INIT_SENT = 1;
        const THEIR_INIT_SENT = 1 << 1;
        const INIT_SENT = NegotiatingFundingFlags::OUR_INIT_SENT.bits() | NegotiatingFundingFlags::THEIR_INIT_SENT.bits();
    }

    #[derive(Copy, Clone, Debug, PartialEq, Eq, Serialize, Deserialize)]
    #[serde(transparent)]
    pub struct CollaboratingFundingTxFlags: u32 {
        const AWAITING_REMOTE_TX_COLLABORATION_MSG = 1;
        const PREPARING_LOCAL_TX_COLLABORATION_MSG = 1 << 1;
        const OUR_TX_COMPLETE_SENT = 1 << 2;
        const THEIR_TX_COMPLETE_SENT = 1 << 3;
        const COLLABRATION_COMPLETED = CollaboratingFundingTxFlags::OUR_TX_COMPLETE_SENT.bits() | CollaboratingFundingTxFlags::THEIR_TX_COMPLETE_SENT.bits();
    }

    #[derive(Copy, Clone, Debug, PartialEq, Eq, Serialize, Deserialize)]
    #[serde(transparent)]
    pub struct SigningCommitmentFlags: u32 {
        const OUR_COMMITMENT_SIGNED_SENT = 1;
        const THEIR_COMMITMENT_SIGNED_SENT = 1 << 1;
        const COMMITMENT_SIGNED_SENT = SigningCommitmentFlags::OUR_COMMITMENT_SIGNED_SENT.bits() | SigningCommitmentFlags::THEIR_COMMITMENT_SIGNED_SENT.bits();
    }

    #[derive(Copy, Clone, Debug, PartialEq, Eq, Serialize, Deserialize)]
    #[serde(transparent)]
    pub struct AwaitingTxSignaturesFlags: u32 {
        const OUR_TX_SIGNATURES_SENT = 1;
        const THEIR_TX_SIGNATURES_SENT = 1 << 1;
        const TX_SIGNATURES_SENT = AwaitingTxSignaturesFlags::OUR_TX_SIGNATURES_SENT.bits() | AwaitingTxSignaturesFlags::THEIR_TX_SIGNATURES_SENT.bits();
    }

    #[derive(Copy, Clone, Debug, PartialEq, Eq, Serialize, Deserialize)]
    #[serde(transparent)]
    pub struct AwaitingChannelReadyFlags: u32 {
        const OUR_CHANNEL_READY = 1;
        const THEIR_CHANNEL_READY = 1 << 1;
        const CHANNEL_READY = AwaitingChannelReadyFlags::OUR_CHANNEL_READY.bits() | AwaitingChannelReadyFlags::THEIR_CHANNEL_READY.bits();
    }

    #[derive(Copy, Clone, Debug, PartialEq, Eq, Serialize, Deserialize)]
    #[serde(transparent)]
    pub struct ShuttingDownFlags: u32 {
        /// Indicates that we have sent a `shutdown` message.
        const OUR_SHUTDOWN_SENT = 1;
        /// Indicates that they have sent a `shutdown` message.
        const THEIR_SHUTDOWN_SENT = 1 << 1;
        /// Indicates that both we and they have sent `shutdown` messages,
        /// but some HTLCs are still pending to be resolved.
        const AWAITING_PENDING_TLCS = ShuttingDownFlags::OUR_SHUTDOWN_SENT.bits() | ShuttingDownFlags::THEIR_SHUTDOWN_SENT.bits();
        /// Indicates all pending HTLCs are resolved, and this channel will be dropped.
        const DROPPING_PENDING = 1 << 2;
        /// Indicates we have submitted a commitment transaction, waiting for confirmation
        const WAITING_COMMITMENT_CONFIRMATION = 1 << 3;
    }

    #[derive(Copy, Clone, Debug, PartialEq, Eq, Serialize, Deserialize)]
    #[serde(transparent)]
    pub struct CloseFlags: u32 {
        /// Indicates that channel is closed cooperatively.
        const COOPERATIVE = 1;
        /// Indicates that channel is closed uncooperatively, initiated by one party forcely.
        const UNCOOPERATIVE = 1 << 1;
    }
}

// Depending on the state of the channel, we may process the commitment_signed command differently.
// Below are all the channel state flags variants that we may encounter
// in normal commitment_signed processing flow.
#[derive(Debug)]
enum CommitmentSignedFlags {
    SigningCommitment(SigningCommitmentFlags),
    PendingShutdown(ShuttingDownFlags),
    ChannelReady(),
}

#[derive(Copy, Clone, Debug, PartialEq, Eq, Serialize, Deserialize)]
pub enum ChannelState {
    /// We are negotiating the parameters required for the channel prior to funding it.
    NegotiatingFunding(NegotiatingFundingFlags),
    /// We're collaborating with the other party on the funding transaction.
    CollaboratingFundingTx(CollaboratingFundingTxFlags),
    /// We have collaborated over the funding and are now waiting for CommitmentSigned messages.
    SigningCommitment(SigningCommitmentFlags),
    /// We've received and sent `commitment_signed` and are now waiting for both
    /// party to collaborate on creating a valid funding transaction.
    AwaitingTxSignatures(AwaitingTxSignaturesFlags),
    /// We've received/sent `funding_created` and `funding_signed` and are thus now waiting on the
    /// funding transaction to confirm.
    AwaitingChannelReady(AwaitingChannelReadyFlags),
    /// Both we and our counterparty consider the funding transaction confirmed and the channel is
    /// now operational.
    ChannelReady(),
    /// We've successfully negotiated a `closing_signed` dance. At this point, the `ChannelManager`
    /// is about to drop us, but we store this anyway.
    ShuttingDown(ShuttingDownFlags),
    /// This channel is closed.
    Closed(CloseFlags),
}

impl ChannelState {
    fn is_closed(&self) -> bool {
        matches!(self, ChannelState::Closed(_))
    }
}

fn new_channel_id_from_seed(seed: &[u8]) -> Hash256 {
    blake2b_256(seed).into()
}

fn derive_channel_id_from_tlc_keys(tlc_basepoint1: &Pubkey, tlc_basepoint2: &Pubkey) -> Hash256 {
    let mut preimage = [tlc_basepoint1.0.serialize(), tlc_basepoint2.0.serialize()];
    preimage.sort();
    new_channel_id_from_seed(&preimage.concat())
}

fn derive_temp_channel_id_from_tlc_key(tlc_basepoint: &Pubkey) -> Hash256 {
    let preimage = [tlc_basepoint.0.serialize(), [0; 33]].concat();
    new_channel_id_from_seed(&preimage)
}

pub fn get_commitment_secret(commitment_seed: &[u8; 32], commitment_number: u64) -> [u8; 32] {
    // Note that here, we hold the same assumption to bolts for commitment number,
    // i.e. this number should be in the range [0, 2^48).
    let mut res: [u8; 32] = *commitment_seed;
    for i in 0..48 {
        let bitpos = 47 - i;
        if commitment_number & (1 << bitpos) == (1 << bitpos) {
            res[bitpos / 8] ^= 1 << (bitpos & 7);
            res = blake2b_256(res);
        }
    }
    res
}

pub fn get_commitment_point(commitment_seed: &[u8; 32], commitment_number: u64) -> Pubkey {
    Privkey::from(&get_commitment_secret(commitment_seed, commitment_number)).pubkey()
}

pub(crate) fn get_funding_and_reserved_amount(
    total_amount: u128,
    shutdown_script: &Script,
    udt_type_script: &Option<Script>,
) -> Result<(u128, u64), ProcessingChannelError> {
    let reserved_capacity = reserved_capacity(shutdown_script, udt_type_script)?.as_u64();
    if udt_type_script.is_none() {
        if total_amount < reserved_capacity as u128 {
            return Err(ProcessingChannelError::InvalidParameter(format!(
                "The funding amount ({}) should be greater than or equal to {}",
                total_amount, reserved_capacity
            )));
        }
        if total_amount >= u64::MAX as u128 {
            return Err(ProcessingChannelError::InvalidParameter(format!(
                "The funding amount ({}) should be less than {}",
                total_amount,
                u64::MAX
            )));
        }
        Ok((total_amount - reserved_capacity as u128, reserved_capacity))
    } else {
        Ok((total_amount, reserved_capacity))
    }
}

pub(crate) fn reserved_capacity(
    shutdown_script: &Script,
    udt_type_script: &Option<Script>,
) -> Result<Capacity, CapacityError> {
    occupied_capacity(shutdown_script, udt_type_script)?
        .safe_add(Capacity::shannons(DEFAULT_MIN_SHUTDOWN_FEE))
}

pub(crate) fn occupied_capacity(
    shutdown_script: &Script,
    udt_type_script: &Option<Script>,
) -> Result<Capacity, CapacityError> {
    let cell_output = CellOutput::new_builder()
        .lock(shutdown_script.clone())
        .type_(udt_type_script.clone().pack())
        .build();

    if udt_type_script.is_some() {
        // 16 bytes for udt data
        cell_output.occupied_capacity(Capacity::bytes(16)?)
    } else {
        cell_output.occupied_capacity(Capacity::bytes(0)?)
    }
}

impl From<&ChannelActorState> for Musig2SignContext {
    fn from(value: &ChannelActorState) -> Self {
        Musig2SignContext {
            key_agg_ctx: value.get_musig2_agg_context(),
            agg_nonce: value.get_musig2_agg_pubnonce(),
            seckey: value.signer.funding_key.clone(),
            secnonce: value.get_local_musig2_secnonce(),
        }
    }
}

impl From<&ChannelActorState> for Musig2VerifyContext {
    fn from(value: &ChannelActorState) -> Self {
        Musig2VerifyContext {
            key_agg_ctx: value.get_musig2_agg_context(),
            agg_nonce: value.get_musig2_agg_pubnonce(),
            pubkey: *value.get_remote_funding_pubkey(),
            pubnonce: value.get_remote_nonce().clone(),
        }
    }
}

impl From<(&ChannelActorState, bool)> for Musig2SignContext {
    fn from(value: (&ChannelActorState, bool)) -> Self {
        let (channel, local) = value;
        let local_pubkey = channel.get_local_channel_public_keys().funding_pubkey;
        let remote_pubkey = channel.get_remote_channel_public_keys().funding_pubkey;
        let pubkeys = if local {
            [local_pubkey, remote_pubkey]
        } else {
            [remote_pubkey, local_pubkey]
        };
        let key_agg_ctx = KeyAggContext::new(pubkeys).expect("Valid pubkeys");

        let local_nonce = channel.get_local_nonce();
        let remote_nonce = channel.get_remote_nonce();
        let nonces = if local {
            [local_nonce, remote_nonce]
        } else {
            [remote_nonce, local_nonce]
        };
        let agg_nonce = AggNonce::sum(nonces);

        Musig2SignContext {
            key_agg_ctx,
            agg_nonce,
            seckey: channel.signer.funding_key.clone(),
            secnonce: channel.get_local_musig2_secnonce(),
        }
    }
}

impl From<(&ChannelActorState, bool)> for Musig2VerifyContext {
    fn from(value: (&ChannelActorState, bool)) -> Self {
        let (channel, local) = value;
        let local_pubkey = channel.get_local_channel_public_keys().funding_pubkey;
        let remote_pubkey = channel.get_remote_channel_public_keys().funding_pubkey;
        let pubkeys = if local {
            [local_pubkey, remote_pubkey]
        } else {
            [remote_pubkey, local_pubkey]
        };
        let key_agg_ctx = KeyAggContext::new(pubkeys).expect("Valid pubkeys");

        let local_nonce = channel.get_local_nonce();
        let remote_nonce = channel.get_remote_nonce();
        let nonces = if local {
            [local_nonce, remote_nonce]
        } else {
            [remote_nonce, local_nonce]
        };
        let agg_nonce = AggNonce::sum(nonces);

        Musig2VerifyContext {
            key_agg_ctx,
            agg_nonce,
            pubkey: *channel.get_remote_funding_pubkey(),
            pubnonce: channel.get_remote_nonce(),
        }
    }
}

// Constructors for the channel actor state.
#[allow(clippy::too_many_arguments)]
impl ChannelActorState {
    pub fn is_public(&self) -> bool {
        self.public_channel_info.is_some()
    }

    pub async fn try_create_channel_messages(
        &mut self,
        network: &ActorRef<NetworkActorMessage>,
    ) -> Option<(ChannelAnnouncement, ChannelUpdate)> {
        let channel_announcement = self
            .try_create_channel_announcement_message(network)
            .await?;
        let channel_update = self.try_create_channel_update_message(network).await?;
        Some((channel_announcement, channel_update))
    }

    pub async fn try_create_channel_announcement_message(
        &mut self,
        network: &ActorRef<NetworkActorMessage>,
    ) -> Option<ChannelAnnouncement> {
        if !self.is_public() {
            debug!("Ignoring non-public channel announcement");
            return None;
        }

        let mut channel_announcement = match self
            .public_channel_info
            .as_ref()
            .and_then(|state| state.channel_announcement.clone())
        {
            // Skipping creating new signed channel announcement if it exists
            Some(x) if x.is_signed() => return Some(x),
            // We have created a channel announcement, but it's not signed by the other
            // party yet. We should try to complete the signatures next.
            Some(x) => x,
            // We have not created a channel announcement yet.
            None => {
                let channel_outpoint = self.must_get_funding_transaction_outpoint();
                let capacity = if self.funding_udt_type_script.is_some() {
                    self.get_total_udt_amount()
                } else {
                    self.get_total_ckb_amount() as u128
                };

                let (node1_id, node2_id) = if self.local_is_node1() {
                    (self.local_pubkey, self.remote_pubkey)
                } else {
                    (self.remote_pubkey, self.local_pubkey)
                };
                let channel_announcement = ChannelAnnouncement::new_unsigned(
                    &node1_id,
                    &node2_id,
                    channel_outpoint,
                    get_chain_hash(),
                    &self.get_funding_lock_script_xonly_key(),
                    capacity,
                    self.funding_udt_type_script.clone(),
                );
                debug!(
                    "Created unsigned channel announcement for channel {:?}: {:?}",
                    &self.get_id(),
                    &channel_announcement,
                );
                channel_announcement
            }
        };

        debug!(
            "Trying to complete channel announcement signatures for channel {:?}: {:?}",
            &self.get_id(),
            channel_announcement,
        );

        let local_nonce = self
            .get_channel_announcement_musig2_secnonce()
            .public_nonce();
        debug!(
            "Local nonce: {:?}, remote nonce: {:?}, remote signatures: {:?}",
            &local_nonce,
            self.get_remote_channel_announcement_nonce(),
            self.get_remote_channel_announcement_signature()
        );
        let remote_nonce = self.get_remote_channel_announcement_nonce()?;
        let agg_nonce =
            AggNonce::sum(self.order_things_for_musig2(local_nonce, remote_nonce.clone()));

        let key_agg_ctx = self.get_musig2_agg_context();

        let message = channel_announcement.message_to_sign();

        let (local_node_signature, local_partial_signature) = self
            .get_or_create_local_channel_announcement_signature(
                remote_nonce.clone(),
                message,
                network,
            )
            .await;

        let (remote_node_signature, remote_partial_signature) =
            self.get_remote_channel_announcement_signature()?;

        debug!("Aggregating partial signatures for channel {:?}", &self.id);

        if self.local_is_node1() {
            channel_announcement.node1_signature = Some(local_node_signature);
            channel_announcement.node2_signature = Some(remote_node_signature);
        } else {
            channel_announcement.node1_signature = Some(remote_node_signature);
            channel_announcement.node2_signature = Some(local_node_signature);
        }

        let partial_signatures =
            self.order_things_for_musig2(local_partial_signature, remote_partial_signature);

        let signature =
            aggregate_partial_signatures(&key_agg_ctx, &agg_nonce, partial_signatures, message)
                .expect("aggregate partial signatures");

        channel_announcement.ckb_signature = Some(signature);

        self.public_channel_state_mut().channel_announcement = Some(channel_announcement.clone());

        Some(channel_announcement)
    }

    async fn do_generate_channel_update(
        &mut self,
        network: &ActorRef<NetworkActorMessage>,
        // The function that would change the channel update parameters.
        f: impl FnOnce(&mut ChannelUpdate),
    ) -> ChannelUpdate {
        let mut channel_update = self
            .get_unsigned_channel_update_message()
            .expect("public channel can generate channel update message");
        f(&mut channel_update);
        let node_signature =
            sign_network_message(network.clone(), channel_update.message_to_sign())
                .await
                .expect(ASSUME_NETWORK_ACTOR_ALIVE);

        channel_update.signature = Some(node_signature);
        self.public_channel_state_mut().channel_update = Some(channel_update.clone());
        channel_update
    }

    async fn generate_channel_update(
        &mut self,
        network: &ActorRef<NetworkActorMessage>,
    ) -> ChannelUpdate {
        self.do_generate_channel_update(network, |_update| {}).await
    }

    async fn generate_disabled_channel_update(
        &mut self,
        network: &ActorRef<NetworkActorMessage>,
    ) -> ChannelUpdate {
        self.do_generate_channel_update(network, |update| {
            update.channel_flags = CHANNEL_DISABLED_FLAG
        })
        .await
    }

    pub async fn generate_and_broadcast_channel_update(
        &mut self,
        network: &ActorRef<NetworkActorMessage>,
    ) {
        let channel_update = self.generate_channel_update(network).await;

        debug!(
            "Broadcasting channel update message to peers: {:?}",
            &channel_update
        );

        network
            .send_message(NetworkActorMessage::new_command(
                NetworkActorCommand::ProccessChannelUpdate(
                    self.get_remote_peer_id(),
                    channel_update,
                ),
            ))
            .expect(ASSUME_NETWORK_ACTOR_ALIVE);
    }

    pub async fn try_create_channel_update_message(
        &mut self,
        network: &ActorRef<NetworkActorMessage>,
    ) -> Option<ChannelUpdate> {
        if !self.is_public() {
            debug!("Ignoring non-public channel update");
            return None;
        }

        match self
            .public_channel_info
            .as_ref()
            .and_then(|state| state.channel_update.clone())
        {
            Some(x) => return Some(x),
            _ => {}
        };

        Some(self.generate_channel_update(network).await)
    }

    pub fn get_unsigned_channel_update_message(&self) -> Option<ChannelUpdate> {
        let local_is_node1 = self.local_is_node1();
        let message_flags = if local_is_node1 { 0 } else { 1 };

        self.public_channel_info.as_ref().and_then(|info| {
            Some(ChannelUpdate::new_unsigned(
                Default::default(),
                self.must_get_funding_transaction_outpoint(),
                std::time::UNIX_EPOCH
                    .elapsed()
                    .expect("Duration since unix epoch")
                    .as_secs(),
                message_flags,
                0,
                info.tlc_expiry_delta,
                info.tlc_min_value,
                info.tlc_fee_proportional_millionths,
            ))
        })
    }

    pub fn new_inbound_channel<'a>(
        temp_channel_id: Hash256,
        public_channel_info: Option<PublicChannelInfo>,
        local_value: u128,
        local_reserved_ckb_amount: u64,
        commitment_fee_rate: u64,
        commitment_delay_epoch: u64,
        funding_fee_rate: u64,
        funding_udt_type_script: Option<Script>,
        seed: &[u8],
        local_pubkey: Pubkey,
        remote_pubkey: Pubkey,
        local_shutdown_script: Script,
        remote_shutdown_script: Script,
        remote_value: u128,
        remote_reserved_ckb_amount: u64,
        remote_pubkeys: ChannelBasePublicKeys,
        remote_nonce: PubNonce,
        remote_channel_announcement_nonce: Option<PubNonce>,
        first_commitment_point: Pubkey,
        second_commitment_point: Pubkey,
        remote_max_tlc_value_in_flight: u128,
        remote_max_tlc_number_in_flight: u64,
        local_max_tlc_number_in_flight: u64,
        local_max_tlc_value_in_flight: u128,
    ) -> Self {
        let signer = InMemorySigner::generate_from_seed(seed);
        let local_base_pubkeys = signer.get_base_public_keys();

        let channel_id = derive_channel_id_from_tlc_keys(
            &local_base_pubkeys.tlc_base_key,
            &remote_pubkeys.tlc_base_key,
        );

        debug!(
            "Generated channel id ({:?}) for temporary channel {:?}",
            &channel_id, &temp_channel_id,
        );

        let mut state = Self {
            state: ChannelState::NegotiatingFunding(NegotiatingFundingFlags::THEIR_INIT_SENT),
            public_channel_info,
            local_pubkey,
            remote_pubkey,
            funding_tx: None,
            funding_tx_confirmed_at: None,
            is_acceptor: true,
            funding_udt_type_script,
            to_local_amount: local_value,
            to_remote_amount: remote_value,
            commitment_fee_rate,
            commitment_delay_epoch,
            funding_fee_rate,
            id: channel_id,
            tlc_state: Default::default(),
            local_shutdown_script: local_shutdown_script,
            local_channel_public_keys: local_base_pubkeys,
            signer,
            remote_channel_public_keys: Some(remote_pubkeys),
            commitment_numbers: Default::default(),
            remote_shutdown_script: Some(remote_shutdown_script),
            last_used_nonce_in_commitment_signed: None,
            remote_nonces: vec![(0, remote_nonce)],
            remote_commitment_points: vec![
                (0, first_commitment_point),
                (1, second_commitment_point),
            ],
            local_shutdown_info: None,
            remote_shutdown_info: None,
            local_reserved_ckb_amount,
            remote_reserved_ckb_amount,
            latest_commitment_transaction: None,
            local_constraints: ChannelConstraints::new(
                local_max_tlc_value_in_flight,
                local_max_tlc_number_in_flight,
            ),
            remote_constraints: ChannelConstraints::new(
                remote_max_tlc_value_in_flight,
                remote_max_tlc_number_in_flight,
            ),
            reestablishing: false,
            created_at: SystemTime::now(),
        };
        if let Some(nonce) = remote_channel_announcement_nonce {
            state.update_remote_channel_announcement_nonce(&nonce);
        }
        state
    }

    #[allow(clippy::too_many_arguments)]
    pub fn new_outbound_channel(
        public_channel_info: Option<PublicChannelInfo>,
        seed: &[u8],
        local_pubkey: Pubkey,
        remote_pubkey: Pubkey,
        to_local_amount: u128,
        local_reserved_ckb_amount: u64,
        commitment_fee_rate: u64,
        commitment_delay_epoch: u64,
        funding_fee_rate: u64,
        funding_udt_type_script: Option<Script>,
        shutdown_script: Script,
        local_max_tlc_value_in_flight: u128,
        local_max_tlc_number_in_flight: u64,
    ) -> Self {
        let signer = InMemorySigner::generate_from_seed(seed);
        let local_pubkeys = signer.get_base_public_keys();
        let temp_channel_id = derive_temp_channel_id_from_tlc_key(&local_pubkeys.tlc_base_key);
        Self {
            state: ChannelState::NegotiatingFunding(NegotiatingFundingFlags::empty()),
            public_channel_info,
            local_pubkey,
            remote_pubkey,
            funding_tx: None,
            funding_tx_confirmed_at: None,
            funding_udt_type_script,
            is_acceptor: false,
            to_local_amount,
            to_remote_amount: 0,
            commitment_fee_rate,
            commitment_delay_epoch,
            funding_fee_rate,
            id: temp_channel_id,
            tlc_state: Default::default(),
            signer,
            local_channel_public_keys: local_pubkeys,
            local_constraints: ChannelConstraints::new(
                local_max_tlc_value_in_flight,
                local_max_tlc_number_in_flight,
            ),
            // these values will update after accept channel peer message handled
            remote_constraints: ChannelConstraints::default(),
            remote_channel_public_keys: None,
            last_used_nonce_in_commitment_signed: None,
            remote_nonces: vec![],
            commitment_numbers: Default::default(),
            remote_commitment_points: vec![],
            local_shutdown_script: shutdown_script,
            remote_shutdown_script: None,
            local_shutdown_info: None,
            remote_shutdown_info: None,
            local_reserved_ckb_amount,
            remote_reserved_ckb_amount: 0,
            latest_commitment_transaction: None,
            reestablishing: false,
            created_at: SystemTime::now(),
        }
    }

    // TODO: this fn is duplicated with NetworkActorState::check_open_channel_parameters, but is not easy to refactor, just keep it for now.
    fn check_open_channel_parameters(&self) -> ProcessingChannelResult {
        let udt_type_script = &self.funding_udt_type_script;

        // reserved_ckb_amount
        let occupied_capacity =
            occupied_capacity(&self.local_shutdown_script, udt_type_script)?.as_u64();
        if self.local_reserved_ckb_amount < occupied_capacity {
            return Err(ProcessingChannelError::InvalidParameter(format!(
                "Reserved CKB amount {} is less than {}",
                self.local_reserved_ckb_amount, occupied_capacity,
            )));
        }

        // funding_fee_rate
        if self.funding_fee_rate < DEFAULT_FEE_RATE {
            return Err(ProcessingChannelError::InvalidParameter(format!(
                "Funding fee rate is less than {}",
                DEFAULT_FEE_RATE,
            )));
        }

        // commitment_fee_rate
        if self.commitment_fee_rate < DEFAULT_COMMITMENT_FEE_RATE {
            return Err(ProcessingChannelError::InvalidParameter(format!(
                "Commitment fee rate is less than {}",
                DEFAULT_COMMITMENT_FEE_RATE,
            )));
        }
        let commitment_fee = calculate_commitment_tx_fee(self.commitment_fee_rate, udt_type_script);
        let reserved_fee = self.local_reserved_ckb_amount - occupied_capacity;
        if commitment_fee * 2 > reserved_fee {
            return Err(ProcessingChannelError::InvalidParameter(format!(
                "Commitment fee {} which caculated by commitment fee rate {} is larger than half of reserved fee {}",
                commitment_fee, self.commitment_fee_rate, reserved_fee
            )));
        }

        // commitment_delay_epoch
        let epoch = EpochNumberWithFraction::from_full_value_unchecked(self.commitment_delay_epoch);
        if !epoch.is_well_formed() {
            return Err(ProcessingChannelError::InvalidParameter(format!(
                "Commitment delay epoch {} is not a valid value",
                self.commitment_delay_epoch,
            )));
        }

        let min = EpochNumberWithFraction::new(MIN_COMMITMENT_DELAY_EPOCHS, 0, 1);
        if epoch < min {
            return Err(ProcessingChannelError::InvalidParameter(format!(
                "Commitment delay epoch {} is less than the minimal value {}",
                epoch, min
            )));
        }

        let max = EpochNumberWithFraction::new(MAX_COMMITMENT_DELAY_EPOCHS, 0, 1);
        if epoch > max {
            return Err(ProcessingChannelError::InvalidParameter(format!(
                "Commitment delay epoch {} is greater than the maximal value {}",
                epoch, max
            )));
        }

        // max_tlc_number_in_flight
        if self.local_constraints.max_tlc_number_in_flight > SYS_MAX_TLC_NUMBER_IN_FLIGHT {
            return Err(ProcessingChannelError::InvalidParameter(format!(
                "Local max TLC number in flight {} is greater than the system maximal value {}",
                self.local_constraints.max_tlc_number_in_flight, SYS_MAX_TLC_NUMBER_IN_FLIGHT
            )));
        }

        Ok(())
    }

    fn check_accept_channel_parameters(&self) -> Result<(), ProcessingChannelError> {
        if self.remote_constraints.max_tlc_number_in_flight > MAX_TLC_NUMBER_IN_FLIGHT {
            return Err(ProcessingChannelError::InvalidParameter(format!(
                "Remote max TLC number in flight {} is greater than the system maximal value {}",
                self.remote_constraints.max_tlc_number_in_flight, MAX_TLC_NUMBER_IN_FLIGHT
            )));
        }

        let udt_type_script = &self.funding_udt_type_script;

        // reserved_ckb_amount
        let occupied_capacity =
            occupied_capacity(&self.get_remote_shutdown_script(), udt_type_script)?.as_u64();
        if self.remote_reserved_ckb_amount < occupied_capacity {
            return Err(ProcessingChannelError::InvalidParameter(format!(
                "Reserved CKB amount {} is less than {}",
                self.remote_reserved_ckb_amount, occupied_capacity,
            )));
        }

        // commitment_fee_rate
        let commitment_fee = calculate_commitment_tx_fee(self.commitment_fee_rate, udt_type_script);
        let reserved_fee = self.remote_reserved_ckb_amount - occupied_capacity;
        if commitment_fee * 2 > reserved_fee {
            return Err(ProcessingChannelError::InvalidParameter(format!(
                "Commitment fee {} which caculated by commitment fee rate {} is larger than half of reserved fee {}",
                commitment_fee, self.commitment_fee_rate, reserved_fee
            )));
        }

        Ok(())
    }

    fn check_shutdown_fee_rate(
        &self,
        fee_rate: FeeRate,
        close_script: &Script,
    ) -> ProcessingChannelResult {
        if fee_rate.as_u64() < self.commitment_fee_rate {
            return Err(ProcessingChannelError::InvalidParameter(format!(
                "Fee rate {} is less than commitment fee rate {}",
                fee_rate, self.commitment_fee_rate
            )));
        }

        let fee = calculate_shutdown_tx_fee(
            fee_rate.as_u64(),
            &self.funding_udt_type_script,
            (self.get_remote_shutdown_script(), close_script.clone()),
        );

        let occupied_capacity =
            occupied_capacity(close_script, &self.funding_udt_type_script)?.as_u64();
        let available_max_fee = if self.funding_udt_type_script.is_none() {
            (self.to_local_amount as u64 + self.local_reserved_ckb_amount)
                .saturating_sub(occupied_capacity)
        } else {
            self.local_reserved_ckb_amount
                .saturating_sub(occupied_capacity)
        };

        if fee > available_max_fee {
            return Err(ProcessingChannelError::InvalidParameter(format!(
                "Local balance is not enough to pay the fee, expect fee {} <= available_max_fee {}",
                fee, available_max_fee
            )));
        }
        Ok(())
    }

    pub fn get_local_balance(&self) -> u128 {
        self.to_local_amount
    }

    pub fn get_remote_balance(&self) -> u128 {
        self.to_remote_amount
    }

    pub fn get_offered_tlc_balance(&self) -> u128 {
        self.get_all_offer_tlcs()
            .map(|tlc| tlc.amount)
            .sum::<u128>()
    }

    pub fn get_received_tlc_balance(&self) -> u128 {
        self.get_all_received_tlcs()
            .map(|tlc| tlc.amount)
            .sum::<u128>()
    }

    pub fn get_created_at_in_millis(&self) -> u64 {
        self.created_at
            .duration_since(UNIX_EPOCH)
            .expect("Duration since unix epoch")
            .as_millis() as u64
    }

    pub fn is_closed(&self) -> bool {
        self.state.is_closed()
    }

    pub(crate) fn update_state(&mut self, new_state: ChannelState) {
        debug!(
            "Updating channel state from {:?} to {:?}",
            &self.state, &new_state
        );
        self.state = new_state;
    }

    fn local_is_node1(&self) -> bool {
        self.local_pubkey < self.remote_pubkey
    }

    async fn get_or_create_local_channel_announcement_signature(
        &mut self,
        remote_nonce: PubNonce,
        message: [u8; 32],
        network: &ActorRef<NetworkActorMessage>,
    ) -> (EcdsaSignature, PartialSignature) {
        if let Some(local_channel_announcement_signature) = self
            .public_channel_info
            .as_ref()
            .and_then(|channel_info| channel_info.local_channel_announcement_signature.clone())
        {
            return local_channel_announcement_signature;
        }

        let local_secnonce = self.get_channel_announcement_musig2_secnonce();
        let local_nonce = local_secnonce.public_nonce();
        let agg_nonce = AggNonce::sum(self.order_things_for_musig2(local_nonce, remote_nonce));
        let key_agg_ctx = self.get_musig2_agg_context();
        let channel_id = self.get_id();
        let peer_id = self.get_remote_peer_id();
        let channel_outpoint = self.must_get_funding_transaction_outpoint();

        let partial_signature: PartialSignature = sign_partial(
            &key_agg_ctx,
            &self.signer.funding_key,
            local_secnonce,
            &agg_nonce,
            message,
        )
        .expect("Partial sign channel announcement");

        let node_signature = sign_network_message(network.clone(), message)
            .await
            .expect(ASSUME_NETWORK_ACTOR_ALIVE);
        network
            .send_message(NetworkActorMessage::new_command(
                NetworkActorCommand::SendFiberMessage(FiberMessageWithPeerId::new(
                    peer_id,
                    FiberMessage::announcement_signatures(AnnouncementSignatures {
                        channel_id,
                        channel_outpoint,
                        partial_signature,
                        node_signature: node_signature.clone(),
                    }),
                )),
            ))
            .expect(ASSUME_NETWORK_ACTOR_ALIVE);
        let result = (node_signature, partial_signature);
        self.public_channel_state_mut()
            .local_channel_announcement_signature = Some(result.clone());
        result
    }

    fn public_channel_state_mut(&mut self) -> &mut PublicChannelInfo {
        self.public_channel_info
            .as_mut()
            .expect("public channel info exists")
    }

    fn get_remote_channel_announcement_nonce(&self) -> Option<PubNonce> {
        self.public_channel_info
            .as_ref()
            .and_then(|state| state.remote_channel_announcement_nonce.clone())
    }

    fn update_remote_channel_announcement_nonce(&mut self, nonce: &PubNonce) {
        assert!(self.is_public());
        self.public_channel_state_mut()
            .remote_channel_announcement_nonce = Some(nonce.clone());
    }

    fn get_remote_channel_announcement_signature(
        &self,
    ) -> Option<(EcdsaSignature, PartialSignature)> {
        self.public_channel_info
            .as_ref()
            .and_then(|state| state.remote_channel_announcement_signature.clone())
    }

    fn update_remote_channel_announcement_signature(
        &mut self,
        ecdsa_signature: EcdsaSignature,
        partial_signatures: PartialSignature,
    ) {
        assert!(self.is_public());
        self.public_channel_info
            .as_mut()
            .expect("public channel info exists")
            .remote_channel_announcement_signature = Some((ecdsa_signature, partial_signatures));
    }

    fn get_our_tlc_fee_proportional_millionths(&self) -> Option<u128> {
        self.public_channel_info
            .as_ref()
            .map(|state| state.tlc_fee_proportional_millionths)
    }

    fn update_our_tlc_fee_proportional_millionths(&mut self, fee: u128) -> bool {
        let old_fee = self.get_our_tlc_fee_proportional_millionths();
        match old_fee {
            Some(old_fee) if old_fee == fee => false,
            _ => {
                self.public_channel_state_mut()
                    .tlc_fee_proportional_millionths = fee;
                true
            }
        }
    }

    fn get_our_tlc_min_value(&self) -> Option<u128> {
        self.public_channel_info
            .as_ref()
            .map(|state| state.tlc_min_value)
    }

    fn update_our_tlc_min_value(&mut self, value: u128) -> bool {
        let old_value = self.get_our_tlc_min_value();
        match old_value {
            Some(old_value) if old_value == value => false,
            _ => {
                self.public_channel_state_mut().tlc_min_value = value;
                true
            }
        }
    }

    fn get_our_enabled(&self) -> Option<bool> {
        self.public_channel_info.as_ref().map(|state| state.enabled)
    }

    fn update_our_enabled(&mut self, enabled: bool) -> bool {
        let old_value = self.get_our_enabled();
        match old_value {
            Some(old_value) if old_value == enabled => false,
            _ => {
                self.public_channel_state_mut().enabled = enabled;
                true
            }
        }
    }

    fn get_our_tlc_expiry_delta(&self) -> Option<u64> {
        self.public_channel_info
            .as_ref()
            .map(|info| info.tlc_expiry_delta)
    }

    fn update_our_tlc_expiry_delta(&mut self, value: u64) -> bool {
        let old_value = self.get_our_tlc_expiry_delta();
        match old_value {
            Some(old_value) if old_value == value => false,
            _ => {
                self.public_channel_state_mut().tlc_expiry_delta = value;
                true
            }
        }
    }

    fn get_total_reserved_ckb_amount(&self) -> u64 {
        self.local_reserved_ckb_amount + self.remote_reserved_ckb_amount
    }

    fn get_total_ckb_amount(&self) -> u64 {
        self.to_local_amount as u64
            + self.to_remote_amount as u64
            + self.get_total_reserved_ckb_amount()
    }

    fn get_total_udt_amount(&self) -> u128 {
        self.to_local_amount + self.to_remote_amount
    }

    // Send RevokeAndAck message to the counterparty, and update the
    // channel state accordingly.
    fn send_revoke_and_ack_message(&mut self, network: &ActorRef<NetworkActorMessage>) {
        let commitment_tx_fee =
            calculate_commitment_tx_fee(self.commitment_fee_rate, &self.funding_udt_type_script);
        let lock_script = self.get_remote_shutdown_script();
        let (output, output_data) = if let Some(udt_type_script) = &self.funding_udt_type_script {
            let capacity = self.get_total_reserved_ckb_amount() - commitment_tx_fee;
            let output = CellOutput::new_builder()
                .lock(lock_script)
                .type_(Some(udt_type_script.clone()).pack())
                .capacity(capacity.pack())
                .build();

            let output_data = self.get_total_udt_amount().to_le_bytes().pack();
            (output, output_data)
        } else {
            let capacity = self.get_total_ckb_amount() - commitment_tx_fee;
            let output = CellOutput::new_builder()
                .lock(lock_script)
                .capacity(capacity.pack())
                .build();
            let output_data = Bytes::default();
            (output, output_data)
        };

        let local_pubkey = self.get_local_channel_public_keys().funding_pubkey;
        let remote_pubkey = self.get_remote_channel_public_keys().funding_pubkey;
        let key_agg_ctx = KeyAggContext::new([remote_pubkey, local_pubkey]).expect("Valid pubkeys");

        let x_only_aggregated_pubkey = key_agg_ctx.aggregated_pubkey::<Point>().serialize_xonly();
        let delay_epoch = self.commitment_delay_epoch;
        let commitment_number = self.get_remote_commitment_number();
        let commitment_lock_script_args = [
            &blake2b_256(x_only_aggregated_pubkey)[0..20],
            (Since::new(SinceType::EpochNumberWithFraction, delay_epoch, true).value())
                .to_le_bytes()
                .as_slice(),
            commitment_number.to_be_bytes().as_slice(),
        ]
        .concat();

        let message = blake2b_256(
            [
                output.as_slice(),
                output_data.as_slice(),
                commitment_lock_script_args.as_slice(),
            ]
            .concat(),
        );
        let local_nonce = self.get_local_nonce();
        let remote_nonce = self.get_remote_nonce();
        let nonces = [local_nonce, remote_nonce];
        let agg_nonce = AggNonce::sum(nonces);
        let sign_ctx = Musig2SignContext {
            key_agg_ctx,
            agg_nonce,
            seckey: self.signer.funding_key.clone(),
            secnonce: self.get_local_musig2_secnonce(),
        };
        let signature = sign_ctx.sign(message.as_slice()).expect("valid signature");

        // Note that we must update channel state here to update commitment number,
        // so that next step will obtain the correct commitment point.
        self.increment_remote_commitment_number();
        let point = self.get_current_local_commitment_point();

        network
            .send_message(NetworkActorMessage::new_command(
                NetworkActorCommand::SendFiberMessage(FiberMessageWithPeerId::new(
                    self.get_remote_peer_id(),
                    FiberMessage::revoke_and_ack(RevokeAndAck {
                        channel_id: self.get_id(),
                        partial_signature: signature,
                        next_per_commitment_point: point,
                    }),
                )),
            ))
            .expect(ASSUME_NETWORK_ACTOR_ALIVE);
    }

    pub fn get_id(&self) -> Hash256 {
        self.id
    }

    pub fn get_local_peer_id(&self) -> PeerId {
        self.local_pubkey.tentacle_peer_id()
    }

    pub fn get_remote_peer_id(&self) -> PeerId {
        self.remote_pubkey.tentacle_peer_id()
    }

    pub fn get_local_secnonce(&self) -> SecNonce {
        self.signer
            .derive_musig2_nonce(self.get_local_commitment_number())
    }

    pub fn get_local_nonce(&self) -> PubNonce {
        self.get_local_secnonce().public_nonce()
    }

    pub fn get_next_local_secnonce(&self) -> SecNonce {
        self.signer
            .derive_musig2_nonce(self.get_next_commitment_number(true))
    }

    pub fn get_next_local_nonce(&self) -> PubNonce {
        self.get_next_local_secnonce().public_nonce()
    }

    pub fn get_remote_nonce(&self) -> PubNonce {
        let comitment_number = self.get_remote_commitment_number();
        debug!(
            "Getting remote nonce: commitment number {}, current nonces: {:?}",
            comitment_number, &self.remote_nonces
        );
        assert!(self.remote_nonces.len() <= 2);
        self.remote_nonces
            .iter()
            .rev()
            .find_map(|(number, nonce)| {
                if *number == comitment_number {
                    Some(nonce.clone())
                } else {
                    None
                }
            })
            .expect("get_remote_nonce")
    }

    fn save_remote_nonce(&mut self, nonce: PubNonce) {
        debug!(
            "Saving remote nonce: new nonce {:?}, current nonces {:?}, commitment numbers {:?}",
            &nonce, &self.remote_nonces, self.commitment_numbers
        );

        let next_remote_number = if self.remote_nonces.is_empty() {
            0
        } else {
            self.get_remote_commitment_number() + 1
        };
        self.remote_nonces.push((next_remote_number, nonce));
        if self.remote_nonces.len() > 2 {
            self.remote_nonces.remove(0);
        }
    }

    fn save_remote_nonce_for_raa(&mut self) {
        let nonce = self.get_remote_nonce();
        debug!(
            "Saving remote nonce used in commitment signed: {:?}",
            &nonce
        );
        self.last_used_nonce_in_commitment_signed = Some(nonce);
    }

    fn take_remote_nonce_for_raa(&mut self) -> PubNonce {
        debug!(
            "Taking remote nonce used in commitment signed: {:?}",
            &self.last_used_nonce_in_commitment_signed
        );
        self.last_used_nonce_in_commitment_signed
            .take()
            .expect("set last_used_nonce_in_commitment_signed in commitment signed")
    }

    pub fn get_current_commitment_numbers(&self) -> CommitmentNumbers {
        self.commitment_numbers
    }

    pub fn get_local_commitment_number(&self) -> u64 {
        self.commitment_numbers.get_local()
    }

    pub fn get_remote_commitment_number(&self) -> u64 {
        self.commitment_numbers.get_remote()
    }

    fn set_remote_commitment_number(&mut self, number: u64) {
        debug!(
            "Setting remote commitment number from {} to {}",
            self.commitment_numbers.remote, number
        );
        self.commitment_numbers.remote = number;
    }

    pub fn increment_local_commitment_number(&mut self) {
        self.commitment_numbers.increment_local();
    }

    pub fn increment_remote_commitment_number(&mut self) {
        self.commitment_numbers.increment_remote();
    }

    pub fn get_current_commitment_number(&self, local: bool) -> u64 {
        if local {
            self.get_local_commitment_number()
        } else {
            self.get_remote_commitment_number()
        }
    }

    pub fn get_next_commitment_number(&self, local: bool) -> u64 {
        self.get_current_commitment_number(local) + 1
    }

    pub fn get_next_offering_tlc_id(&self) -> u64 {
        self.tlc_state.get_next_offering()
    }

    pub fn get_next_received_tlc_id(&self) -> u64 {
        self.tlc_state.get_next_received()
    }

    pub fn increment_next_offered_tlc_id(&mut self) {
        self.tlc_state.increment_offering();
    }

    pub fn increment_next_received_tlc_id(&mut self) {
        self.tlc_state.increment_received();
    }

    pub fn get_offered_tlc(&self, tlc_id: u64) -> Option<&AddTlcInfo> {
        self.tlc_state.get(&TLCId::Offered(tlc_id))
    }

    pub fn get_received_tlc(&self, tlc_id: u64) -> Option<&AddTlcInfo> {
        self.tlc_state.get(&TLCId::Received(tlc_id))
    }

    pub(crate) fn set_received_tlc_preimage(&mut self, tlc_id: u64, preimage: Option<Hash256>) {
        if let Some(tlc) = self.tlc_state.get_mut(&TLCId::Received(tlc_id)) {
            tlc.payment_preimage = preimage;
        }
    }

    pub fn check_insert_tlc(&mut self, tlc: &AddTlcInfo) -> Result<(), ProcessingChannelError> {
        let payment_hash = tlc.payment_hash;
        if let Some(tlc) = self
            .tlc_state
            .all_tlcs()
            .find(|tlc| tlc.payment_hash == payment_hash)
        {
            return Err(ProcessingChannelError::InvalidParameter(format!(
                "Trying to insert tlc with duplicate payment hash {:?} with tlc {:?}",
                payment_hash, tlc
            )));
        }
        if tlc.is_offered() {
            // TODO: We should actually also consider all our fulfilled tlcs here.
            // Because this is also the amount that we can actually spend.
            let sent_tlc_value = self.get_offered_tlc_balance();
            debug!("Value of local sent tlcs: {}", sent_tlc_value);
            debug_assert!(self.to_local_amount >= sent_tlc_value);
            // TODO: handle transaction fee here.
            if sent_tlc_value + tlc.amount > self.to_local_amount {
                return Err(ProcessingChannelError::InvalidParameter(format!(
                    "Adding tlc {:?} with amount {} exceeds local balance {}",
                    tlc.tlc_id,
                    tlc.amount,
                    self.to_local_amount - sent_tlc_value
                )));
            }
        } else {
            // TODO: We should actually also consider all their fulfilled tlcs here.
            // Because this is also the amount that we can actually spend.
            let received_tlc_value = self.get_received_tlc_balance();
            debug!("Value of remote received tlcs: {}", received_tlc_value);
            debug_assert!(self.to_remote_amount >= received_tlc_value);
            // TODO: handle transaction fee here.
            if received_tlc_value + tlc.amount > self.to_remote_amount {
                return Err(ProcessingChannelError::InvalidParameter(format!(
                    "Adding tlc {:?} with amount {} exceeds remote balance {}",
                    tlc.tlc_id,
                    tlc.amount,
                    self.to_remote_amount - received_tlc_value
                )));
            }
        }
        debug!(
            "Adding new tlc {:?} to channel {:?} with local balance {} and remote balance {}",
            &tlc,
            &self.get_id(),
            self.to_local_amount,
            self.to_remote_amount
        );

        Ok(())
    }

    // Remove a tlc with a reason. If the tlc is removed, then the channel
    // balance will be updated accordingly. Otherwise, it is guaranteed that
    // the channel state is not updated.
    pub fn remove_tlc_with_reason(
        &mut self,
        tlc_id: TLCId,
        reason: &RemoveTlcReason,
    ) -> Result<AddTlcInfo, ProcessingChannelError> {
        let removed_at = self.get_current_commitment_numbers();
        let tlc = match self.tlc_state.get(&tlc_id).cloned() {
            None => {
                return Err(ProcessingChannelError::InvalidParameter(format!(
                    "Trying to remove non-existing tlc with id {:?}",
                    tlc_id
                )))
            }
            Some(current) => {
                let add_tlc = current.clone();
                match &current.removed_at {
                    Some((current_removed_at, current_remove_reason))
                        if current_remove_reason == reason && removed_at == *current_removed_at =>
                    {
                        debug!(
                            "Skipping removing of tlc {:?} as it is already removed at {:?} with the same reason {:?}", tlc_id, removed_at, reason
                        );
                        return Err(ProcessingChannelError::RepeatedProcessing(
                            "TLC is already removed".to_string(),
                        ));
                    }
                    Some((current_remove_reason, current_removed_at)) => {
                        return Err(ProcessingChannelError::InvalidParameter(
                            format!("Illegally removing the same tlc: {:?} was previously removed at {:?} for {:?}, and trying to remove it again at {:?} for {:?}",
                                tlc_id,  current_removed_at, reason, removed_at, current_remove_reason)));
                    }
                    None => {
                        debug!(
                            "Inserting remove reason {:?} at commitment number {:?} for tlc {:?} hash_algorithm: {:?}",
                            reason, removed_at, current, add_tlc.hash_algorithm
                        );
                        if let RemoveTlcReason::RemoveTlcFulfill(fulfill) = reason {
                            let filled_payment_hash: Hash256 =
                                add_tlc.hash_algorithm.hash(fulfill.payment_preimage).into();
                            if current.payment_hash != filled_payment_hash {
                                return Err(ProcessingChannelError::FinalIncorrectPreimage);
                            }

                            // update balance according to the tlc
                            let (mut to_local_amount, mut to_remote_amount) =
                                (self.to_local_amount, self.to_remote_amount);
                            if add_tlc.is_offered() {
                                to_local_amount -= add_tlc.amount;
                                to_remote_amount += add_tlc.amount;
                            } else {
                                to_local_amount += add_tlc.amount;
                                to_remote_amount -= add_tlc.amount;
                            }
                            self.to_local_amount = to_local_amount;
                            self.to_remote_amount = to_remote_amount;

                            debug!("Updated local balance to {} and remote balance to {} by removing tlc {:?} with reason {:?}",
                                to_local_amount, to_remote_amount, tlc_id, reason);
                        }
                    }
                };

                self.tlc_state
                    .apply_tlc_remove(tlc_id, removed_at, reason.clone());
                current
            }
        };
        Ok(tlc.clone())
    }

    pub fn get_local_channel_public_keys(&self) -> &ChannelBasePublicKeys {
        &self.local_channel_public_keys
    }

    pub fn get_remote_channel_public_keys(&self) -> &ChannelBasePublicKeys {
        self.remote_channel_public_keys
            .as_ref()
            .expect("remote channel public keys exist")
    }

    pub fn must_get_funding_transaction(&self) -> &Transaction {
        self.funding_tx
            .as_ref()
            .expect("Funding transaction is present")
    }

    pub fn get_funding_transaction_outpoint(&self) -> Option<OutPoint> {
        self.funding_tx.as_ref().map(|tx| {
            // By convention, the funding tx output for the channel is the first output.
            OutPoint::new(tx.calc_tx_hash(), 0)
        })
    }

    pub fn must_get_funding_transaction_outpoint(&self) -> OutPoint {
        self.get_funding_transaction_outpoint()
            .expect("Funding transaction outpoint is present")
    }

    pub fn get_funding_transaction_block_number(&self) -> BlockNumber {
        self.funding_tx_confirmed_at
            .expect("funding tx confirmed_at is present")
            .0
    }

    pub fn get_funding_transaction_index(&self) -> u32 {
        self.funding_tx_confirmed_at
            .expect("funding tx confirmed_at is present")
            .1
    }

    pub fn get_local_shutdown_script(&self) -> Script {
        self.local_shutdown_script.clone()
    }

    pub fn get_remote_shutdown_script(&self) -> Script {
        self.remote_shutdown_script
            .as_ref()
            .expect("remote_shutdown_script should be set in current state")
            .clone()
    }

    fn get_local_commitment_point(&self, commitment_number: u64) -> Pubkey {
        let commitment_point = self.signer.get_commitment_point(commitment_number);
        debug!(
            "Obtained {}th local commitment point: {:?}",
            commitment_number, commitment_point
        );
        commitment_point
    }

    /// Get the counterparty commitment point for the given commitment number.
    fn get_remote_commitment_point(&self, commitment_number: u64) -> Pubkey {
        debug!(
            "Getting remote commitment point #{} from remote_commitment_points: {:?}",
            commitment_number, &self.remote_commitment_points
        );
        self.remote_commitment_points
            .iter()
            .find_map(|(number, point)| {
                if *number == commitment_number {
                    Some(point.clone())
                } else {
                    None
                }
            })
            .expect("remote commitment point should exist")
    }

    fn get_current_local_commitment_point(&self) -> Pubkey {
        self.get_local_commitment_point(self.get_remote_commitment_number())
    }

    pub fn get_funding_lock_script_xonly_key(&self) -> XOnlyPublicKey {
        let pubkey: secp256k1::PublicKey = self.get_musig2_agg_context().aggregated_pubkey();
        pubkey.into()
    }

    pub fn get_funding_lock_script_xonly(&self) -> [u8; 32] {
        self.get_musig2_agg_context()
            .aggregated_pubkey::<Point>()
            .serialize_xonly()
    }

    pub fn get_funding_lock_script(&self) -> Script {
        let aggregated_pubkey = self.get_funding_lock_script_xonly();
        let pubkey_hash = blake2b_256(aggregated_pubkey);
        get_script_by_contract(Contract::FundingLock, &pubkey_hash[0..20])
    }

    pub fn get_funding_request(&self) -> FundingRequest {
        FundingRequest {
            script: self.get_funding_lock_script(),
            udt_type_script: self.funding_udt_type_script.clone(),
            local_amount: self.to_local_amount as u64,
            funding_fee_rate: self.funding_fee_rate,
            remote_amount: self.to_remote_amount as u64,
            local_reserved_ckb_amount: self.local_reserved_ckb_amount,
            remote_reserved_ckb_amount: self.remote_reserved_ckb_amount,
        }
    }

    pub fn get_musig2_agg_pubkey(&self) -> Pubkey {
        self.get_musig2_agg_context().aggregated_pubkey()
    }

    pub fn get_musig2_agg_context(&self) -> KeyAggContext {
        let local_pubkey = self.get_local_channel_public_keys().funding_pubkey;
        let remote_pubkey = self.get_remote_channel_public_keys().funding_pubkey;
        let keys = self.order_things_for_musig2(local_pubkey, remote_pubkey);
        KeyAggContext::new(keys).expect("Valid pubkeys")
    }

    pub fn get_channel_announcement_musig2_secnonce(&self) -> SecNonce {
        let seckey = blake2b_hash_with_salt(
            self.signer.musig2_base_nonce.as_ref(),
            b"channel_announcement".as_slice(),
        );
        SecNonce::build(seckey).build()
    }

    pub fn get_channel_announcement_musig2_pubnonce(&self) -> PubNonce {
        self.get_channel_announcement_musig2_secnonce()
            .public_nonce()
    }

    pub fn get_local_musig2_secnonce(&self) -> SecNonce {
        self.signer
            .derive_musig2_nonce(self.get_local_commitment_number())
    }

    pub fn get_local_musig2_pubnonce(&self) -> PubNonce {
        self.get_local_musig2_secnonce().public_nonce()
    }

    pub fn get_musig2_agg_pubnonce(&self) -> AggNonce {
        let local_nonce = self.get_local_nonce();
        let remote_nonce = self.get_remote_nonce();
        let nonces = self.order_things_for_musig2(local_nonce, remote_nonce);
        AggNonce::sum(nonces)
    }

    pub fn get_active_received_tlcs(
        &self,
        local_commitment: bool,
    ) -> impl Iterator<Item = AddTlcInfo> {
        self.tlc_state
            .get_tlcs_with(local_commitment)
            .into_iter()
            .filter_map(|tlc| match tlc {
                TlcKind::AddTlc(tlc) if tlc.is_received() => Some(tlc),
                _ => None,
            })
    }

    pub fn get_active_offered_tlcs(
        &self,
        local_commitment: bool,
    ) -> impl Iterator<Item = AddTlcInfo> {
        self.tlc_state
            .get_tlcs_with(local_commitment)
            .into_iter()
            .filter_map(|tlc| match tlc {
                TlcKind::AddTlc(tlc) if tlc.is_offered() => Some(tlc),
                _ => None,
            })
    }

    pub fn get_all_received_tlcs(&self) -> impl Iterator<Item = &AddTlcInfo> {
        self.tlc_state.all_tlcs().filter(|tlc| tlc.is_received())
    }

    pub fn get_all_offer_tlcs(&self) -> impl Iterator<Item = &AddTlcInfo> {
        self.tlc_state.all_tlcs().filter(|tlc| tlc.is_offered())
    }

    // Get the pubkeys for the tlc. Tlc pubkeys are the pubkeys held by each party
    // while this tlc was created (pubkeys are derived from the commitment number
    // when this tlc was created). The pubkeys returned here are sorted.
    // The offerer who offered this tlc will have the first pubkey, and the receiver
    // will have the second pubkey.
    // This tlc must have valid local_committed_at and remote_committed_at fields.
    pub fn get_tlc_pubkeys(&self, tlc: &AddTlcInfo) -> (Pubkey, Pubkey) {
        let is_offered = tlc.is_offered();
        let CommitmentNumbers {
            local: local_commitment_number,
            remote: remote_commitment_number,
        } = tlc.get_commitment_numbers();
        debug!(
            "Local commitment number: {}, remote commitment number: {}",
            local_commitment_number, remote_commitment_number
        );
        let local_pubkey = derive_tlc_pubkey(
            &self.get_local_channel_public_keys().tlc_base_key,
            &self.get_local_commitment_point(remote_commitment_number),
        );
        let remote_pubkey = derive_tlc_pubkey(
            &self.get_remote_channel_public_keys().tlc_base_key,
            &self.get_remote_commitment_point(local_commitment_number),
        );

        if is_offered {
            (local_pubkey, remote_pubkey)
        } else {
            (remote_pubkey, local_pubkey)
        }
    }

    pub fn get_active_received_tlc_with_pubkeys(
        &self,
        local: bool,
    ) -> Vec<(AddTlcInfo, Pubkey, Pubkey)> {
        self.get_active_received_tlcs(local)
            .map(move |tlc| {
                let (k1, k2) = self.get_tlc_pubkeys(&tlc);
                (tlc, k1, k2)
            })
            .collect()
    }

    pub fn get_active_offered_tlc_with_pubkeys(
        &self,
        local: bool,
    ) -> Vec<(AddTlcInfo, Pubkey, Pubkey)> {
        self.get_active_offered_tlcs(local)
            .map(move |tlc| {
                let (k1, k2) = self.get_tlc_pubkeys(&tlc);
                (tlc, k1, k2)
            })
            .collect()
    }

    fn get_active_htlcs(&self, local: bool) -> Vec<u8> {
        // Build a sorted array of TLC so that both party can generate the same commitment transaction.
        let tlcs = {
            let (mut received_tlcs, mut offered_tlcs) = (
                self.get_active_received_tlc_with_pubkeys(local),
                self.get_active_offered_tlc_with_pubkeys(local),
            );
            let (mut a, mut b) = if local {
                (received_tlcs, offered_tlcs)
            } else {
                for (tlc, _, _) in received_tlcs.iter_mut().chain(offered_tlcs.iter_mut()) {
                    // Need to flip these fields for the counterparty.
                    tlc.flip_mut();
                }
                (offered_tlcs, received_tlcs)
            };
            a.sort_by(|x, y| u64::from(x.0.tlc_id).cmp(&u64::from(y.0.tlc_id)));
            b.sort_by(|x, y| u64::from(x.0.tlc_id).cmp(&u64::from(y.0.tlc_id)));
            [a, b].concat()
        };
        if tlcs.is_empty() {
            Vec::new()
        } else {
            let mut result = vec![tlcs.len() as u8];
            for (tlc, local, remote) in tlcs {
                result.extend_from_slice(&tlc.get_htlc_type().to_le_bytes());
                result.extend_from_slice(&tlc.amount.to_le_bytes());
                result.extend_from_slice(&tlc.get_hash());
                result.extend_from_slice(&local.serialize());
                result.extend_from_slice(&remote.serialize());
                result.extend_from_slice(
                    &Since::new(SinceType::Timestamp, tlc.expiry, false)
                        .value()
                        .to_le_bytes(),
                );
            }
            result
        }
    }

    fn any_tlc_pending(&self) -> bool {
        self.tlc_state
            .all_tlcs()
            .any(|tlc| tlc.removed_at.is_none())
    }

    pub fn get_local_funding_pubkey(&self) -> &Pubkey {
        &self.get_local_channel_public_keys().funding_pubkey
    }

    pub fn get_remote_funding_pubkey(&self) -> &Pubkey {
        &self.get_remote_channel_public_keys().funding_pubkey
    }

    fn check_valid_to_auto_accept_shutdown(&self) -> bool {
        let Some(remote_fee_rate) = self.remote_shutdown_info.as_ref().map(|i| i.fee_rate) else {
            return false;
        };
        if remote_fee_rate < self.commitment_fee_rate {
            return false;
        }
        let fee = calculate_shutdown_tx_fee(
            remote_fee_rate,
            &self.funding_udt_type_script,
            (
                self.get_remote_shutdown_script(),
                self.get_local_shutdown_script(),
            ),
        );
        let occupied_capacity = match occupied_capacity(
            &self.get_remote_shutdown_script(),
            &self.funding_udt_type_script,
        ) {
            Ok(capacity) => capacity.as_u64(),
            Err(_) => return false,
        };
        let remote_available_max_fee = if self.funding_udt_type_script.is_none() {
            (self.to_remote_amount as u64 + self.remote_reserved_ckb_amount)
                .saturating_sub(occupied_capacity)
        } else {
            self.remote_reserved_ckb_amount
                .saturating_sub(occupied_capacity)
        };
        return fee <= remote_available_max_fee;
    }

    fn check_tlc_expiry(&self, expiry: u64) -> ProcessingChannelResult {
        let current_time = now_timestamp_as_millis_u64();
        if current_time >= expiry {
            debug!(
                "TLC expiry {} is already passed, current time: {}",
                expiry, current_time
            );
            return Err(ProcessingChannelError::TlcExpirySoon);
        }
        if expiry >= current_time + MAX_PAYMENT_TLC_EXPIRY_LIMIT {
            debug!(
                "TLC expiry {} is too far in the future, current time: {}",
                expiry, current_time
            );
            return Err(ProcessingChannelError::TlcExpiryTooFar);
        }
        Ok(())
    }

    // Check whether the reason is valid for removing the tlc.
    fn check_remove_tlc_with_reason(
        &self,
        tlc_id: TLCId,
        reason: &RemoveTlcReason,
    ) -> ProcessingChannelResult {
        if let Some(tlc) = self.tlc_state.get(&tlc_id) {
            if tlc.removed_at.is_some() {
                return Err(ProcessingChannelError::RepeatedProcessing(
                    "TLC is already removed".to_string(),
                ));
            }
            if let RemoveTlcReason::RemoveTlcFulfill(fulfill) = reason {
                let filled_payment_hash: Hash256 =
                    tlc.hash_algorithm.hash(fulfill.payment_preimage).into();
                if tlc.payment_hash != filled_payment_hash {
                    return Err(ProcessingChannelError::FinalIncorrectPreimage);
                }
            }
            Ok(())
        } else {
            return Err(ProcessingChannelError::InvalidParameter(format!(
                "Trying to remove non-existing tlc with id {:?}",
                tlc_id
            )));
        }
    }

    fn check_for_tlc_update(
        &self,
        add_tlc_amount: Option<u128>,
        is_tlc_command_message: bool,
        is_sent: bool,
    ) -> ProcessingChannelResult {
        if is_tlc_command_message && self.tlc_state.waiting_ack {
            return Err(ProcessingChannelError::WaitingTlcAck);
        }
        match self.state {
            ChannelState::ChannelReady() => {}
            ChannelState::ShuttingDown(_) if add_tlc_amount.is_none() => {}
            _ => {
                return Err(ProcessingChannelError::InvalidState(format!(
                    "Invalid state {:?} for {} tlc",
                    self.state,
                    if add_tlc_amount.is_some() {
                        "adding"
                    } else {
                        "removing"
                    }
                )))
            }
        }

        if let Some(add_amount) = add_tlc_amount {
            self.check_tlc_limits(add_amount, is_sent)?;
        }
        Ok(())
    }

    fn check_tlc_limits(
        &self,
        add_amount: u128,
        is_sent: bool,
    ) -> Result<(), ProcessingChannelError> {
        if is_sent {
            if add_amount == 0 {
                return Err(ProcessingChannelError::TlcAmountIsTooLow);
            }

            let active_offered_tls_number = self.get_all_offer_tlcs().count();

            if active_offered_tls_number as u64 + 1
                > self.local_constraints.max_tlc_number_in_flight
            {
                return Err(ProcessingChannelError::TlcNumberExceedLimit);
            }

            if self
                .get_all_offer_tlcs()
                .fold(0_u128, |sum, tlc| sum + tlc.amount)
                + add_amount
                > self.local_constraints.max_tlc_value_in_flight
            {
                return Err(ProcessingChannelError::TlcValueInflightExceedLimit);
            }
        } else {
            if add_amount == 0 {
                return Err(ProcessingChannelError::TlcAmountIsTooLow);
            }
            let active_received_tls_number = self.get_all_received_tlcs().count();

            if active_received_tls_number as u64 + 1
                > self.remote_constraints.max_tlc_number_in_flight
            {
                return Err(ProcessingChannelError::TlcNumberExceedLimit);
            }

            if self
                .get_all_received_tlcs()
                .fold(0_u128, |sum, tlc| sum + tlc.amount)
                + add_amount
                > self.remote_constraints.max_tlc_value_in_flight
            {
                return Err(ProcessingChannelError::TlcValueInflightExceedLimit);
            }
        }

        Ok(())
    }

    pub fn create_outbounding_tlc(&self, command: AddTlcCommand) -> TlcKind {
        // TODO: we are filling the user command with a new id here.
        // The advantage of this is that we don't need to burden the users to
        // provide a next id for each tlc. The disadvantage is that users may
        // inadvertently click the same button twice, and we will process the same
        // twice, the frontend needs to prevent this kind of behaviour.
        // Is this what we want?
        let id = self.get_next_offering_tlc_id();
        assert!(
            self.get_offered_tlc(id).is_none(),
            "Must not have the same id in pending offered tlcs"
        );

        TlcKind::AddTlc(AddTlcInfo {
            channel_id: self.get_id(),
            tlc_id: TLCId::Offered(id),
            amount: command.amount,
            payment_hash: command.payment_hash,
            expiry: command.expiry,
            hash_algorithm: command.hash_algorithm,
            created_at: self.get_current_commitment_numbers(),
            payment_preimage: None,
            removed_at: None,
            onion_packet: command.onion_packet,
            shared_secret: command.shared_secret,
            previous_tlc: command
                .previous_tlc
                .map(|(channel_id, tlc_id)| (channel_id, TLCId::Received(tlc_id))),
        })
    }

    pub fn create_inbounding_tlc(
        &self,
        message: AddTlc,
    ) -> Result<AddTlcInfo, ProcessingChannelError> {
        let tlc_info = AddTlcInfo {
            tlc_id: TLCId::Received(message.tlc_id),
            channel_id: self.get_id(),
            amount: message.amount,
            payment_hash: message.payment_hash,
            expiry: message.expiry,
            hash_algorithm: message.hash_algorithm,
            // will be set when apply AddTlc operations after the signature is checked
            onion_packet: message.onion_packet,
            // No need to save shared secret for inbound TLC.
            shared_secret: NO_SHARED_SECRET.clone(),
            created_at: self.get_current_commitment_numbers(),
            payment_preimage: None,
            removed_at: None,
            previous_tlc: None,
        };
        Ok(tlc_info)
    }

    pub fn create_witness_for_funding_cell(
        &self,
        signature: CompactSignature,
    ) -> [u8; FUNDING_CELL_WITNESS_LEN] {
        create_witness_for_funding_cell(self.get_funding_lock_script_xonly(), signature)
    }

    pub fn aggregate_partial_signatures_to_consume_funding_cell(
        &self,
        partial_signatures: [PartialSignature; 2],
        tx: &TransactionView,
    ) -> Result<TransactionView, ProcessingChannelError> {
        let funding_out_point = self.must_get_funding_transaction_outpoint();
        debug_assert_eq!(
            tx.input_pts_iter().next().as_ref(),
            Some(&funding_out_point),
            "The first input of the tx must be the funding cell outpoint"
        );

        let verify_ctx = Musig2VerifyContext::from(self);
        let signature = aggregate_partial_signatures_for_msg(
            tx.hash().as_slice(),
            verify_ctx,
            partial_signatures,
        )?;

        let witness = self.create_witness_for_funding_cell(signature);
        Ok(tx
            .as_advanced_builder()
            .set_witnesses(vec![witness.pack()])
            .build())
    }

    pub fn sign_tx_to_consume_funding_cell(
        &self,
        psct: &PartiallySignedCommitmentTransaction,
    ) -> Result<TransactionView, ProcessingChannelError> {
        let sign_ctx = Musig2SignContext::from(self);
        let signature2 = sign_ctx.sign(psct.commitment_tx.hash().as_slice())?;

        self.aggregate_partial_signatures_to_consume_funding_cell(
            [psct.funding_tx_partial_signature, signature2],
            &psct.commitment_tx,
        )
    }

    pub fn maybe_transition_to_shutdown(
        &mut self,
        network: &ActorRef<NetworkActorMessage>,
    ) -> ProcessingChannelResult {
        // This function will also be called when we resolve all pending tlcs.
        // If we are not in the ShuttingDown state, we should not do anything.
        let flags = match self.state {
            ChannelState::ShuttingDown(flags) => flags,
            _ => {
                return Ok(());
            }
        };

        if !flags.contains(ShuttingDownFlags::AWAITING_PENDING_TLCS) || self.any_tlc_pending() {
            debug!(
                "Will not shutdown the channel because we require all tlcs resolved and both parties sent the Shutdown message, current state: {:?}, pending tlcs: {:?}",
                &self.state,
                &self.tlc_state.all_commited_tlcs().collect::<Vec<_>>()
            );
            return Ok(());
        }

        debug!("All pending tlcs are resolved, transitioning to Shutdown state");
        self.update_state(ChannelState::ShuttingDown(
            flags | ShuttingDownFlags::DROPPING_PENDING,
        ));

        if self.local_shutdown_info.is_some() && self.remote_shutdown_info.is_some() {
            let shutdown_tx = self.build_shutdown_tx()?;
            let sign_ctx = Musig2SignContext::from(&*self);

            let local_shutdown_info = self
                .local_shutdown_info
                .as_mut()
                .expect("local shudown info exists");
            let remote_shutdown_info = self
                .remote_shutdown_info
                .as_ref()
                .expect("remote shudown info exists");
            let shutdown_scripts = (
                local_shutdown_info.close_script.clone(),
                remote_shutdown_info.close_script.clone(),
            );
            let local_shutdown_signature = match local_shutdown_info.signature {
                Some(signature) => signature,
                None => {
                    let signature = sign_ctx.sign(shutdown_tx.hash().as_slice())?;
                    local_shutdown_info.signature = Some(signature);

                    network
                        .send_message(NetworkActorMessage::new_command(
                            NetworkActorCommand::SendFiberMessage(FiberMessageWithPeerId::new(
                                self.get_remote_peer_id(),
                                FiberMessage::closing_signed(ClosingSigned {
                                    partial_signature: signature,
                                    channel_id: self.get_id(),
                                }),
                            )),
                        ))
                        .expect(ASSUME_NETWORK_ACTOR_ALIVE);
                    signature
                }
            };

            if let Some(remote_shutdown_signature) = remote_shutdown_info.signature {
                let tx: TransactionView = self
                    .aggregate_partial_signatures_to_consume_funding_cell(
                        [local_shutdown_signature, remote_shutdown_signature],
                        &shutdown_tx,
                    )?;
                assert_eq!(
                    tx.data().serialized_size_in_block(),
                    shutdown_tx_size(&self.funding_udt_type_script, shutdown_scripts)
                );

                self.update_state(ChannelState::Closed(CloseFlags::COOPERATIVE));

                network
                    .send_message(NetworkActorMessage::new_event(
                        NetworkActorEvent::ClosingTransactionPending(
                            self.get_id(),
                            self.get_remote_peer_id(),
                            tx,
                        ),
                    ))
                    .expect(ASSUME_NETWORK_ACTOR_ALIVE);
            } else {
                debug!("We have sent our shutdown signature, waiting for counterparty's signature");
            }
        } else {
            debug!("Not ready to shutdown the channel, waiting for both parties to send the Shutdown message");
        }

        Ok(())
    }

    fn handle_accept_channel_message(
        &mut self,
        accept_channel: AcceptChannel,
    ) -> ProcessingChannelResult {
        if self.state != ChannelState::NegotiatingFunding(NegotiatingFundingFlags::OUR_INIT_SENT) {
            return Err(ProcessingChannelError::InvalidState(format!(
                "accepting a channel while in state {:?}, expecting NegotiatingFundingFlags::OUR_INIT_SENT",
                self.state
            )));
        }

        self.update_state(ChannelState::NegotiatingFunding(
            NegotiatingFundingFlags::INIT_SENT,
        ));

        self.to_remote_amount = accept_channel.funding_amount;
        self.remote_reserved_ckb_amount = accept_channel.reserved_ckb_amount;

        self.save_remote_nonce(accept_channel.next_local_nonce.clone());
        let remote_pubkeys = (&accept_channel).into();
        self.remote_channel_public_keys = Some(remote_pubkeys);
        self.remote_commitment_points = vec![
            (0, accept_channel.first_per_commitment_point),
            (1, accept_channel.second_per_commitment_point),
        ];
        self.remote_shutdown_script = Some(accept_channel.shutdown_script.clone());

        self.remote_constraints = ChannelConstraints::new(
            accept_channel.max_tlc_value_in_flight,
            accept_channel.max_tlc_number_in_flight,
        );

        self.check_accept_channel_parameters()?;

        match accept_channel.channel_announcement_nonce {
            Some(ref nonce) if self.is_public() => {
                debug!("Updating remote channel announcement nonce: {:?}", nonce);
                self.update_remote_channel_announcement_nonce(nonce);
            }
            None if !self.is_public() => {}
            _ => {
                return Err(ProcessingChannelError::InvalidParameter(format!(
                    "Must/Mustn't send announcement nonce if channel is public/private, nonce {:?}, channel is public: {}",
                    &accept_channel.channel_announcement_nonce, self.is_public()
                )));
            }
        }
        debug!(
            "Successfully processed AcceptChannel message {:?}",
            &accept_channel
        );
        Ok(())
    }

    // This is the dual of `handle_tx_collaboration_command`. Any logic error here is likely
    // to present in the other function as well.
    pub fn handle_tx_collaboration_msg(
        &mut self,
        msg: TxCollaborationMsg,
        network: &ActorRef<NetworkActorMessage>,
    ) -> ProcessingChannelResult {
        debug!("Processing tx collaboration message: {:?}", &msg);
        let is_complete_message = matches!(msg, TxCollaborationMsg::TxComplete(_));
        let is_waiting_for_remote = match self.state {
            ChannelState::CollaboratingFundingTx(flags) => {
                flags.contains(CollaboratingFundingTxFlags::AWAITING_REMOTE_TX_COLLABORATION_MSG)
            }
            _ => false,
        };
        let flags = match self.state {
            // Starting transaction collaboration
            ChannelState::NegotiatingFunding(NegotiatingFundingFlags::INIT_SENT)
                if !self.is_acceptor =>
            {
                return Err(ProcessingChannelError::InvalidState(
                    "Initiator received a tx collaboration message".to_string(),
                ));
            }
            ChannelState::NegotiatingFunding(_) => {
                debug!("Started negotiating funding tx collaboration, and transitioning from {:?} to CollaboratingFundingTx state", self.state);
                self.state =
                    ChannelState::CollaboratingFundingTx(CollaboratingFundingTxFlags::empty());
                CollaboratingFundingTxFlags::empty()
            }
            ChannelState::CollaboratingFundingTx(_)
                if !is_complete_message && !is_waiting_for_remote =>
            {
                return Err(ProcessingChannelError::InvalidState(format!(
                    "Trying to process message {:?} while in {:?} (should only receive non-complete message after sent response from peer)",
                    &msg, self.state
                )));
            }
            ChannelState::CollaboratingFundingTx(flags) => {
                if flags.contains(CollaboratingFundingTxFlags::THEIR_TX_COMPLETE_SENT) {
                    return Err(ProcessingChannelError::InvalidState(format!(
                        "Received a tx collaboration message {:?}, but we are already in the state {:?} where the remote has sent a complete message",
                        &msg, &self.state
                    )));
                }
                debug!(
                    "Processing tx collaboration message {:?} for state {:?}",
                    &msg, &self.state
                );
                flags
            }
            _ => {
                return Err(ProcessingChannelError::InvalidState(format!(
                    "Invalid tx collaboration message {:?} for state {:?}",
                    &msg, &self.state
                )));
            }
        };
        match msg {
            TxCollaborationMsg::TxUpdate(msg) => {
                // TODO check if the tx is valid.
                self.funding_tx = Some(msg.tx.clone());
                if self.is_tx_final(&msg.tx)? {
                    self.maybe_complete_tx_collaboration(msg.tx, network)?;
                } else {
                    network
                        .send_message(NetworkActorMessage::new_command(
                            NetworkActorCommand::UpdateChannelFunding(
                                self.get_id(),
                                msg.tx,
                                self.get_funding_request(),
                            ),
                        ))
                        .expect(ASSUME_NETWORK_ACTOR_ALIVE);
                    self.update_state(ChannelState::CollaboratingFundingTx(
                        CollaboratingFundingTxFlags::PREPARING_LOCAL_TX_COLLABORATION_MSG,
                    ));
                }
            }
            TxCollaborationMsg::TxComplete(_msg) => {
                self.check_tx_complete_preconditions()?;
                let flags = flags | CollaboratingFundingTxFlags::THEIR_TX_COMPLETE_SENT;
                self.update_state(ChannelState::CollaboratingFundingTx(flags));
                if flags.contains(CollaboratingFundingTxFlags::COLLABRATION_COMPLETED) {
                    // Notify outside observers.
                    network
                        .send_message(NetworkActorMessage::new_notification(
                            NetworkServiceEvent::CommitmentSignaturePending(
                                self.get_remote_peer_id(),
                                self.get_id(),
                                self.get_current_commitment_number(false),
                            ),
                        ))
                        .expect(ASSUME_NETWORK_ACTOR_ALIVE);
                }
            }
        }
        Ok(())
    }

    fn handle_commitment_signed_message(
        &mut self,
        commitment_signed: CommitmentSigned,
        network: &ActorRef<NetworkActorMessage>,
    ) -> ProcessingChannelResult {
        let flags = match self.state {
            ChannelState::CollaboratingFundingTx(flags)
                if !flags.contains(CollaboratingFundingTxFlags::COLLABRATION_COMPLETED) =>
            {
                return Err(ProcessingChannelError::InvalidState(format!(
                    "Unable to process commitment_signed message in state {:?}, as collaboration is not completed yet.",
                    &self.state
                )));
            }
            ChannelState::CollaboratingFundingTx(_) => {
                debug!(
                    "Processing commitment_signed message in state {:?}",
                    &self.state
                );
                CommitmentSignedFlags::SigningCommitment(SigningCommitmentFlags::empty())
            }
            ChannelState::SigningCommitment(flags)
                if flags.contains(SigningCommitmentFlags::THEIR_COMMITMENT_SIGNED_SENT) =>
            {
                return Err(ProcessingChannelError::InvalidState(format!(
                    "Unable to process commitment_signed message in state {:?}, as we have already received our commitment_signed message.",
                    &self.state
                )));
            }
            ChannelState::SigningCommitment(flags) => {
                debug!(
                    "Processing commitment_signed message in state {:?}",
                    &self.state
                );
                CommitmentSignedFlags::SigningCommitment(flags)
            }
            ChannelState::ChannelReady() => {
                debug!("Processing commitment_signed message while channel ready");
                CommitmentSignedFlags::ChannelReady()
            }
            ChannelState::ShuttingDown(flags) => {
                if flags.contains(ShuttingDownFlags::AWAITING_PENDING_TLCS) {
                    debug!(
                        "Signing commitment transactions while shutdown is pending, current state {:?}",
                        &self.state
                    );
                    CommitmentSignedFlags::PendingShutdown(flags)
                } else {
                    return Err(ProcessingChannelError::InvalidState(format!(
                        "Unable to process commitment_signed message in shutdowning state with flags {:?}",
                        &flags
                    )));
                }
            }
            _ => {
                return Err(ProcessingChannelError::InvalidState(format!(
                    "Unable to send commitment signed message in state {:?}",
                    &self.state
                )));
            }
        };

        let tx = self.verify_and_complete_tx(
            commitment_signed.funding_tx_partial_signature,
            commitment_signed.commitment_tx_partial_signature,
        )?;
        // This is the commitment transaction that both parties signed,
        // can be broadcasted to the network if necessary
        let num = self.get_current_commitment_number(false);

        info!(
            "Successfully handled commitment signed message: {:?}, tx: {:?}",
            &commitment_signed, &tx
        );

        // Notify outside observers.
        network
            .send_message(NetworkActorMessage::new_notification(
                NetworkServiceEvent::RemoteCommitmentSigned(
                    self.get_remote_peer_id(),
                    self.get_id(),
                    num,
                    tx.clone(),
                ),
            ))
            .expect(ASSUME_NETWORK_ACTOR_ALIVE);

        debug!(
            "Updating peer next remote nonce from {:?} to {:?}",
            self.get_remote_nonce(),
            &commitment_signed.next_local_nonce
        );
        self.save_remote_nonce(commitment_signed.next_local_nonce);
        self.latest_commitment_transaction = Some(tx.data());
        match flags {
            CommitmentSignedFlags::SigningCommitment(flags) => {
                let flags = flags | SigningCommitmentFlags::THEIR_COMMITMENT_SIGNED_SENT;
                self.update_state(ChannelState::SigningCommitment(flags));
                self.maybe_transition_to_tx_signatures(flags, network)?;
            }
            CommitmentSignedFlags::ChannelReady() | CommitmentSignedFlags::PendingShutdown(_) => {
                self.send_revoke_and_ack_message(network);
                match flags {
                    CommitmentSignedFlags::ChannelReady() => {}
                    CommitmentSignedFlags::PendingShutdown(_) => {
                        // TODO: Handle error in the below function call.
                        // We've already updated our state, we should never fail here.
                        self.maybe_transition_to_shutdown(network)?;
                    }
                    _ => {
                        unreachable!(
                            "Invalid flags for commitment signed message, should have handled {:?}",
                            flags
                        );
                    }
                }
            }
        }

        if let ChannelState::SigningCommitment(flags) = self.state {
            if !flags.contains(SigningCommitmentFlags::OUR_COMMITMENT_SIGNED_SENT) {
                // TODO: maybe we should send our commitment_signed message here.
                debug!("CommitmentSigned message received, but we haven't sent our commitment_signed message yet");
                // Notify outside observers.
                network
                    .send_message(NetworkActorMessage::new_notification(
                        NetworkServiceEvent::CommitmentSignaturePending(
                            self.get_remote_peer_id(),
                            self.get_id(),
                            self.get_current_commitment_number(false),
                        ),
                    ))
                    .expect(ASSUME_NETWORK_ACTOR_ALIVE);
            }
        }
        Ok(())
    }

    fn maybe_transition_to_tx_signatures(
        &mut self,
        flags: SigningCommitmentFlags,
        network: &ActorRef<NetworkActorMessage>,
    ) -> ProcessingChannelResult {
        if flags.contains(SigningCommitmentFlags::COMMITMENT_SIGNED_SENT) {
            debug!("Commitment signed message sent by both sides, tranitioning to AwaitingTxSignatures state");
            self.update_state(ChannelState::AwaitingTxSignatures(
                AwaitingTxSignaturesFlags::empty(),
            ));
            if self.should_local_send_tx_signatures_first() {
                debug!("It is our turn to send tx_signatures, so we will do it now.");
                self.handle_tx_signatures(network, None)?;
            }
        }
        Ok(())
    }

    // TODO: currently witnesses in the tx_signatures molecule message are a list of bytes.
    // It is unclear how can we compose two partial sets witnesses into a complete
    // set of witnesses.
    fn handle_tx_signatures(
        &mut self,
        network: &ActorRef<NetworkActorMessage>,
        // If partial_witnesses is given, then it is the counterparty that send a message
        // to us, and we must combine them to make a full list of witnesses.
        // Otherwise, we are the one who is to start send the tx_signatures.
        // We can just create a partial set of witnesses, and sent them to the peer.
        partial_witnesses: Option<Vec<Vec<u8>>>,
    ) -> ProcessingChannelResult {
        let flags = match self.state {
            ChannelState::AwaitingTxSignatures(flags)
                if flags.contains(AwaitingTxSignaturesFlags::THEIR_TX_SIGNATURES_SENT)
                    && partial_witnesses.is_some() =>
            {
                return Err(ProcessingChannelError::RepeatedProcessing(format!(
                    "tx_signatures partial witnesses {:?}",
                    partial_witnesses
                )));
            }
            ChannelState::AwaitingTxSignatures(flags)
                if flags.contains(AwaitingTxSignaturesFlags::OUR_TX_SIGNATURES_SENT)
                    && partial_witnesses.is_none() =>
            {
                return Err(ProcessingChannelError::RepeatedProcessing(
                    "We have already sent our tx_signatures".to_string(),
                ));
            }
            ChannelState::SigningCommitment(flags)
                if flags.contains(SigningCommitmentFlags::COMMITMENT_SIGNED_SENT) =>
            {
                AwaitingTxSignaturesFlags::empty()
            }
            ChannelState::AwaitingTxSignatures(flags) => flags,
            _ => {
                return Err(ProcessingChannelError::InvalidState(format!(
                    "Unable to build and sign funding tx in state {:?}",
                    &self.state
                )));
            }
        };

        let flags = if partial_witnesses.is_some() {
            flags | AwaitingTxSignaturesFlags::THEIR_TX_SIGNATURES_SENT
        } else {
            flags | AwaitingTxSignaturesFlags::OUR_TX_SIGNATURES_SENT
        };
        self.update_state(ChannelState::AwaitingTxSignatures(flags));

        let funding_tx = self
            .funding_tx
            .clone()
            .ok_or(ProcessingChannelError::InvalidState(
                "Funding transaction is not present".to_string(),
            ))?;

        network
            .send_message(NetworkActorMessage::new_command(
                NetworkActorCommand::SignTx(
                    self.get_remote_peer_id(),
                    self.get_id(),
                    funding_tx,
                    partial_witnesses,
                ),
            ))
            .expect(ASSUME_NETWORK_ACTOR_ALIVE);
        let flags = flags | AwaitingTxSignaturesFlags::OUR_TX_SIGNATURES_SENT;
        self.update_state(ChannelState::AwaitingTxSignatures(flags));

        Ok(())
    }

    async fn maybe_public_channel_is_ready(&mut self, network: &ActorRef<NetworkActorMessage>) {
        debug!("Trying to create channel announcement message for public channel");
        if let Some((channel_announcement, channel_update)) =
            self.try_create_channel_messages(network).await
        {
            debug!(
                "Channel announcement/update message for {:?} created, public channel is ready",
                self.get_id(),
            );
            self.on_channel_ready(network).await;

            debug!(
                "Broadcasting channel announcement message {:?}",
                &channel_announcement,
            );
            network
                .send_message(NetworkActorMessage::new_command(
                    NetworkActorCommand::ProcessChannelAnnouncement(
                        self.get_remote_peer_id(),
                        self.get_funding_transaction_block_number(),
                        self.get_funding_transaction_index(),
                        channel_announcement,
                    ),
                ))
                .expect(ASSUME_NETWORK_ACTOR_ALIVE);
            debug!(
                "Broadcasting channel update message to peers: {:?}",
                &channel_update
            );

            network
                .send_message(NetworkActorMessage::new_command(
                    NetworkActorCommand::ProccessChannelUpdate(
                        self.get_remote_peer_id(),
                        channel_update,
                    ),
                ))
                .expect(ASSUME_NETWORK_ACTOR_ALIVE);
        }
    }

    async fn maybe_channel_is_ready(&mut self, network: &ActorRef<NetworkActorMessage>) {
        match self.state {
            ChannelState::AwaitingChannelReady(flags) => {
                if flags.contains(AwaitingChannelReadyFlags::CHANNEL_READY) {
                    if !self.is_public() {
                        self.on_channel_ready(network).await;
                    } else {
                        self.maybe_public_channel_is_ready(network).await;
                    }
                }
            }
            _ => {
                panic!(
                    "Invalid state {:?} for maybe_on_channel_ready (expected AwaitingChannelReady)",
                    &self.state
                );
            }
        }
    }

    async fn on_channel_ready(&mut self, network: &ActorRef<NetworkActorMessage>) {
        self.update_state(ChannelState::ChannelReady());
        self.increment_local_commitment_number();
        self.increment_remote_commitment_number();
        let peer_id = self.get_remote_peer_id();
        network
            .send_message(NetworkActorMessage::new_event(
                NetworkActorEvent::ChannelReady(
                    self.get_id(),
                    peer_id.clone(),
                    self.must_get_funding_transaction_outpoint(),
                ),
            ))
            .expect(ASSUME_NETWORK_ACTOR_ALIVE);
    }

    fn append_remote_commitment_point(&mut self, commitment_point: Pubkey) {
        self.remote_commitment_points
            .push((self.get_local_commitment_number(), commitment_point));

        let len = self.remote_commitment_points.len();
        if len > (self.max_tlc_number_in_flight + 1) as usize {
            let min_remote_commitment = self
                .tlc_state
                .all_tlcs()
                .map(|x| x.created_at.remote)
                .min()
                .unwrap_or_default();
            self.remote_commitment_points
                .retain(|(num, _)| *num >= min_remote_commitment);
        }
        assert!(
            self.remote_commitment_points.len() <= (self.max_tlc_number_in_flight + 1) as usize
        );
    }

    fn handle_revoke_and_ack_message(
        &mut self,
        network: &ActorRef<NetworkActorMessage>,
        revoke_and_ack: RevokeAndAck,
    ) -> ProcessingChannelResult {
        let commitment_tx_fee =
            calculate_commitment_tx_fee(self.commitment_fee_rate, &self.funding_udt_type_script);
        let lock_script = self.get_local_shutdown_script();
        let (output, output_data) = if let Some(udt_type_script) = &self.funding_udt_type_script {
            let capacity = self.get_total_reserved_ckb_amount() - commitment_tx_fee;
            let output = CellOutput::new_builder()
                .lock(lock_script)
                .type_(Some(udt_type_script.clone()).pack())
                .capacity(capacity.pack())
                .build();

            let output_data = self.get_total_udt_amount().to_le_bytes().pack();
            (output, output_data)
        } else {
            let capacity = self.get_total_ckb_amount() - commitment_tx_fee;
            let output = CellOutput::new_builder()
                .lock(lock_script)
                .capacity(capacity.pack())
                .build();
            let output_data = Bytes::default();
            (output, output_data)
        };

        let local_pubkey = self.get_local_channel_public_keys().funding_pubkey;
        let remote_pubkey = self.get_remote_channel_public_keys().funding_pubkey;
        let key_agg_ctx = KeyAggContext::new([local_pubkey, remote_pubkey]).expect("Valid pubkeys");

        let x_only_aggregated_pubkey = key_agg_ctx.aggregated_pubkey::<Point>().serialize_xonly();
        let delay_epoch = self.commitment_delay_epoch;
        let commitment_number = self.get_local_commitment_number();

        let commitment_lock_script_args = [
            &blake2b_256(x_only_aggregated_pubkey)[0..20],
            (Since::new(SinceType::EpochNumberWithFraction, delay_epoch, true).value())
                .to_le_bytes()
                .as_slice(),
            commitment_number.to_be_bytes().as_slice(),
        ]
        .concat();

        let message = blake2b_256(
            [
                output.as_slice(),
                output_data.as_slice(),
                commitment_lock_script_args.as_slice(),
            ]
            .concat(),
        );

        let local_nonce = self.get_local_nonce();
        let remote_nonce = self.take_remote_nonce_for_raa();
        let nonces = [remote_nonce.clone(), local_nonce];
        let agg_nonce = AggNonce::sum(nonces);

        let verify_ctx = Musig2VerifyContext {
            key_agg_ctx: key_agg_ctx.clone(),
            agg_nonce: agg_nonce.clone(),
            pubkey: *self.get_remote_funding_pubkey(),
            pubnonce: remote_nonce,
        };

        let RevokeAndAck {
            channel_id: _,
            partial_signature,
            next_per_commitment_point,
        } = revoke_and_ack;

        verify_ctx.verify(partial_signature, message.as_slice())?;

        let sign_ctx: Musig2SignContext = Musig2SignContext {
            key_agg_ctx,
            agg_nonce,
            seckey: self.signer.funding_key.clone(),
            secnonce: self.get_local_musig2_secnonce(),
        };
        let signature2 = sign_ctx.sign(message.as_slice())?;

        let aggregate_signature = aggregate_partial_signatures_for_msg(
            message.as_slice(),
            verify_ctx,
            [partial_signature, signature2],
        )?;

        self.increment_local_commitment_number();
        self.append_remote_commitment_point(next_per_commitment_point);
        let staging_tlcs = self.tlc_state.commit_local_tlcs();
        for tlc in staging_tlcs {
            if let TlcKind::RemoveTlc(remove_tlc) = tlc {
                self.remove_tlc_with_reason(remove_tlc.tlc_id, &remove_tlc.reason)?;
            }
        }
        self.tlc_state.set_waiting_ack(false);

        network
            .send_message(NetworkActorMessage::new_notification(
                NetworkServiceEvent::RevokeAndAckReceived(
                    self.get_remote_peer_id(),
                    self.get_id(),
                    commitment_number,
                    x_only_aggregated_pubkey,
                    aggregate_signature,
                    output,
                    output_data,
                ),
            ))
            .expect(ASSUME_NETWORK_ACTOR_ALIVE);
        Ok(())
    }

    fn handle_reestablish_channel_message(
        &mut self,
        reestablish_channel: &ReestablishChannel,
        network: &ActorRef<NetworkActorMessage>,
    ) -> ProcessingChannelResult {
        debug!(
            "Handling reestablish channel message: {:?}, our commitment_numbers {:?}",
            reestablish_channel, self.commitment_numbers,
        );
        self.reestablishing = false;
        match self.state {
            ChannelState::NegotiatingFunding(_flags) => {
                // TODO: in current implementation, we don't store the channel when we are in NegotiatingFunding state.
                // This is an unreachable state for reestablish channel message. we may need to handle this case in the future.
            }
            ChannelState::ChannelReady() => {
                let expected_local_commitment_number = self.get_local_commitment_number();
                let acutal_local_commitment_number = reestablish_channel.remote_commitment_number;
                if acutal_local_commitment_number == expected_local_commitment_number {
                    // resend AddTlc, RemoveTlc and CommitmentSigned messages if needed
                    let mut need_resend_commitment_signed = false;
                    for info in self.tlc_state.all_tlcs() {
                        if info.is_offered() {
                            if info.created_at.get_local() >= acutal_local_commitment_number {
                                // resend AddTlc message
                                network
                                    .send_message(NetworkActorMessage::new_command(
                                        NetworkActorCommand::SendFiberMessage(
                                            FiberMessageWithPeerId::new(
                                                self.get_remote_peer_id(),
                                                FiberMessage::add_tlc(AddTlc {
                                                    channel_id: self.get_id(),
                                                    tlc_id: info.tlc_id.into(),
                                                    amount: info.amount,
                                                    payment_hash: info.payment_hash,
                                                    expiry: info.expiry,
                                                    hash_algorithm: info.hash_algorithm,
                                                    onion_packet: info.onion_packet.clone(),
                                                }),
                                            ),
                                        ),
                                    ))
                                    .expect(ASSUME_NETWORK_ACTOR_ALIVE);

                                need_resend_commitment_signed = true;
                            }
                        } else if let Some((commitment_number, remove_reason)) = &info.removed_at {
                            if commitment_number.get_local() >= acutal_local_commitment_number {
                                // resend RemoveTlc message
                                network
                                    .send_message(NetworkActorMessage::new_command(
                                        NetworkActorCommand::SendFiberMessage(
                                            FiberMessageWithPeerId::new(
                                                self.get_remote_peer_id(),
                                                FiberMessage::remove_tlc(RemoveTlc {
                                                    channel_id: self.get_id(),
                                                    tlc_id: info.tlc_id.into(),
                                                    reason: remove_reason.clone(),
                                                }),
                                            ),
                                        ),
                                    ))
                                    .expect(ASSUME_NETWORK_ACTOR_ALIVE);

                                need_resend_commitment_signed = true;
                            }
                        }
                    }
                    if need_resend_commitment_signed {
                        debug!("Resend CommitmentSigned message");
                        network
                            .send_message(NetworkActorMessage::new_command(
                                NetworkActorCommand::ControlFiberChannel(ChannelCommandWithId {
                                    channel_id: self.get_id(),
                                    command: ChannelCommand::CommitmentSigned(),
                                }),
                            ))
                            .expect(ASSUME_NETWORK_ACTOR_ALIVE);
                    }
                } else if acutal_local_commitment_number == expected_local_commitment_number + 1 {
                    // wait for remote to resend the RevokeAndAck message, do nothing here
                } else {
                    // unreachable state, just log an error for potential bugs
                    error!(
                        "Reestablish channel message with invalid local commitment number: expected {}, actual {}",
                        expected_local_commitment_number, acutal_local_commitment_number
                    );
                }

                let expected_remote_commitment_number = self.get_remote_commitment_number();
                let acutal_remote_commitment_number = reestablish_channel.local_commitment_number;
                if expected_remote_commitment_number == acutal_remote_commitment_number {
                    // synced with remote, do nothing
                } else if expected_remote_commitment_number == acutal_remote_commitment_number + 1 {
                    // Resetting our remote commitment number to the actual remote commitment number
                    // and resend the RevokeAndAck message.
                    self.set_remote_commitment_number(acutal_remote_commitment_number);
                    self.send_revoke_and_ack_message(network);
                } else {
                    // unreachable state, just log an error for potential bugs
                    error!(
                        "Reestablish channel message with invalid remote commitment number: expected {}, actual {}",
                        expected_remote_commitment_number, acutal_remote_commitment_number
                    );
                }
            }
            _ => {
                // TODO: @quake we need to handle other states.
                warn!(
                    "Unhandled reestablish channel message in state {:?}",
                    &self.state
                );
            }
        }
        Ok(())
    }

    fn is_tx_final(&self, tx: &Transaction) -> Result<bool, ProcessingChannelError> {
        // TODO: check if the tx is valid
        let tx = tx.clone().into_view();

        let first_output = tx
            .outputs()
            .get(0)
            .ok_or(ProcessingChannelError::InvalidParameter(
                "Funding transaction should have at least one output".to_string(),
            ))?;

        if first_output.lock() != self.get_funding_lock_script() {
            return Err(ProcessingChannelError::InvalidState(
                "Invalid funding transation lock script".to_string(),
            ));
        }

        let current_capacity: u64 = first_output.capacity().unpack();

        // make sure both parties have paid the reserved ckb amount
        if current_capacity <= self.local_reserved_ckb_amount
            || current_capacity <= self.remote_reserved_ckb_amount
        {
            return Ok(false);
        }

        if self.funding_udt_type_script.is_some() {
            let (_output, data) =
                tx.output_with_data(0)
                    .ok_or(ProcessingChannelError::InvalidParameter(
                        "Funding transaction should have at least one output".to_string(),
                    ))?;
            assert!(data.as_ref().len() >= 16);
            let mut amount_bytes = [0u8; 16];
            amount_bytes.copy_from_slice(&data.as_ref()[0..16]);
            let udt_amount = u128::from_le_bytes(amount_bytes);
            debug!(
                "udt_amount: {}, to_remote_amount: {}, to_local_amount: {}",
                udt_amount, self.to_remote_amount, self.to_local_amount
            );
            debug!("current_capacity: {}, remote_reserved_ckb_amount: {}, local_reserved_ckb_amount: {}",
                current_capacity, self.remote_reserved_ckb_amount, self.local_reserved_ckb_amount);
            let is_udt_amount_ok = udt_amount == self.get_total_udt_amount();
            return Ok(is_udt_amount_ok);
        } else {
            let is_complete = current_capacity == self.get_total_ckb_amount();
            Ok(is_complete)
        }
    }

    fn maybe_complete_tx_collaboration(
        &mut self,
        tx: Transaction,
        network: &ActorRef<NetworkActorMessage>,
    ) -> ProcessingChannelResult {
        let is_complete = self.is_tx_final(&tx)?;

        debug!(
            "Checking if funding transaction {:?} is complete: {}",
            &tx, is_complete
        );

        if is_complete {
            // We need to send a SendFiberMessage command here (instead of a ControlFiberChannel),
            // to guarantee that the TxComplete message immediately is sent to the network actor.
            // Otherwise, it is possible that when the network actor is processing ControlFiberChannel,
            // it receives another SendFiberMessage command, and that message (e.g. CommitmentSigned)
            // is processed first, thus breaking the order of messages.
            network
                .send_message(NetworkActorMessage::new_command(
                    NetworkActorCommand::SendFiberMessage(FiberMessageWithPeerId::new(
                        self.get_remote_peer_id(),
                        FiberMessage::tx_complete(TxComplete {
                            channel_id: self.get_id(),
                        }),
                    )),
                ))
                .expect(ASSUME_NETWORK_ACTOR_ALIVE);
            let old_flags = match self.state {
                ChannelState::CollaboratingFundingTx(flags) => flags,
                _ => {
                    panic!(
                        "Expect to be in CollaboratingFundingTx state while running update_funding_tx, current state {:?}", &self.state,
                    );
                }
            };
            self.update_state(ChannelState::CollaboratingFundingTx(
                old_flags | CollaboratingFundingTxFlags::OUR_TX_COMPLETE_SENT,
            ));
        }
        Ok(())
    }

    // TODO: More checks to the funding tx.
    fn check_tx_complete_preconditions(&mut self) -> ProcessingChannelResult {
        match self.funding_tx.as_ref() {
            None => {
                return Err(ProcessingChannelError::InvalidState(
                    "Received TxComplete message without a funding transaction".to_string(),
                ));
            }
            Some(tx) => {
                debug!(
                    "Received TxComplete message, funding tx is present {:?}",
                    tx
                );
                let check = self.is_tx_final(tx);
                if !check.is_ok_and(|ok| ok) {
                    return Err(ProcessingChannelError::InvalidState(
                        "Received TxComplete message, but funding tx is not final".to_string(),
                    ));
                }
            }
        }
        Ok(())
    }

    pub fn fill_in_channel_id(&mut self) {
        let local = &self.get_local_channel_public_keys().tlc_base_key;
        let remote = &self.get_remote_channel_public_keys().tlc_base_key;
        let channel_id = derive_channel_id_from_tlc_keys(local, remote);
        debug!("Channel Id changed from {:?} to {:?}", self.id, channel_id,);
        self.id = channel_id;
    }

    // Whose pubkey should go first in musig2?
    // We define a definitive order for the pubkeys in musig2 to makes it easier
    // to aggregate musig2 signatures.
    fn should_local_go_first_in_musig2(&self) -> bool {
        let local_pubkey = self.get_local_channel_public_keys().funding_pubkey;
        let remote_pubkey = self.get_remote_channel_public_keys().funding_pubkey;
        local_pubkey <= remote_pubkey
    }

    // Order some items (like pubkey and nonce) from holders and counterparty in musig2.
    fn order_things_for_musig2<T>(&self, holder: T, counterparty: T) -> [T; 2] {
        if self.should_local_go_first_in_musig2() {
            [holder, counterparty]
        } else {
            [counterparty, holder]
        }
    }

    // Should the local send tx_signatures first?
    // In order to avoid deadlock, we need to define an order for sending tx_signatures.
    // Currently the order of sending tx_signatures is defined as follows:
    // If the amount to self is less than the amount to remote, then we should send,
    // else if the amount to self is equal to the amount to remote and we have
    // smaller funding_pubkey, then we should send first. Otherwise, we should wait
    // the counterparty to send tx_signatures first.
    fn should_local_send_tx_signatures_first(&self) -> bool {
        self.to_local_amount < self.to_remote_amount
            || self.to_local_amount == self.to_remote_amount
                && self.should_local_go_first_in_musig2()
    }

    fn build_shutdown_tx(&self) -> Result<TransactionView, ProcessingChannelError> {
        let local_shutdown_info = self
            .local_shutdown_info
            .as_ref()
            .expect("local shutdown info exists");
        let remote_shutdown_info = self
            .remote_shutdown_info
            .as_ref()
            .expect("remote shutdown info exists");

        let local_shutdown_script = local_shutdown_info.close_script.clone();
        let remote_shutdown_script = remote_shutdown_info.close_script.clone();
        let local_shutdown_fee = calculate_shutdown_tx_fee(
            local_shutdown_info.fee_rate,
            &self.funding_udt_type_script,
            (
                remote_shutdown_script.clone(),
                local_shutdown_script.clone(),
            ),
        );
        let remote_shutdown_fee = calculate_shutdown_tx_fee(
            remote_shutdown_info.fee_rate,
            &self.funding_udt_type_script,
            (
                local_shutdown_script.clone(),
                remote_shutdown_script.clone(),
            ),
        );

        debug!(
            "build_shutdown_tx local_shutdown_fee: local {}, remote {}",
            local_shutdown_fee, remote_shutdown_fee
        );

        let cell_deps = get_cell_deps(vec![Contract::FundingLock], &self.funding_udt_type_script);
        let tx_builder = TransactionBuilder::default().cell_deps(cell_deps).input(
            CellInput::new_builder()
                .previous_output(self.must_get_funding_transaction_outpoint())
                .build(),
        );

        if let Some(type_script) = &self.funding_udt_type_script {
            debug!(
                "shutdown UDT local_amount: {}, remote_amount: {}",
                self.to_local_amount, self.to_remote_amount
            );

            let local_capacity: u64 = self.local_reserved_ckb_amount - local_shutdown_fee;
            debug!(
                "shutdown_tx local_capacity: {} - {} = {}",
                self.local_reserved_ckb_amount, local_shutdown_fee, local_capacity
            );
            let local_output = CellOutput::new_builder()
                .lock(local_shutdown_script)
                .type_(Some(type_script.clone()).pack())
                .capacity(local_capacity.pack())
                .build();
            let local_output_data = self.to_local_amount.to_le_bytes().pack();

            let remote_capacity: u64 = self.remote_reserved_ckb_amount - remote_shutdown_fee;
            debug!(
                "shutdown_tx remote_capacity: {} - {} = {}",
                self.remote_reserved_ckb_amount, remote_shutdown_fee, remote_capacity
            );
            let remote_output = CellOutput::new_builder()
                .lock(remote_shutdown_script)
                .type_(Some(type_script.clone()).pack())
                .capacity(remote_capacity.pack())
                .build();
            let remote_output_data = self.to_remote_amount.to_le_bytes().pack();

            let outputs = self.order_things_for_musig2(local_output, remote_output);
            let outputs_data = self.order_things_for_musig2(local_output_data, remote_output_data);
            let tx = tx_builder
                .set_outputs(outputs.to_vec())
                .set_outputs_data(outputs_data.to_vec())
                .build();
            Ok(tx)
        } else {
            debug!(
                "Final balance partition before shutting down: local {} (fee {}), remote {} (fee {})",
                self.to_local_amount, local_shutdown_fee,
                self.to_remote_amount, remote_shutdown_fee
            );
            let local_value =
                self.to_local_amount as u64 + self.local_reserved_ckb_amount - local_shutdown_fee;
            let remote_value = self.to_remote_amount as u64 + self.remote_reserved_ckb_amount
                - remote_shutdown_fee;
            debug!(
                "Building shutdown transaction with values: local {}, remote {}",
                local_value, remote_value
            );
            let local_output = CellOutput::new_builder()
                .capacity(local_value.pack())
                .lock(local_shutdown_script)
                .build();
            let remote_output = CellOutput::new_builder()
                .capacity(remote_value.pack())
                .lock(remote_shutdown_script)
                .build();
            let outputs = self.order_things_for_musig2(local_output, remote_output);
            let tx = tx_builder
                .set_outputs(outputs.to_vec())
                .set_outputs_data(vec![Default::default(), Default::default()])
                .build();
            Ok(tx)
        }
    }

    // The parameter `local` here specifies whether we are building the commitment transaction
    // for the local party or the remote party. If `local` is true, then we are building a
    // commitment transaction which can be broadcasted by ourself (with valid partial
    // signature from the other party), else we are building a commitment transaction
    // for the remote party (we build this commitment transaction
    // normally because we want to send a partial signature to remote).
    // The function returns a tuple, the first element is the commitment transaction itself,
    // and the second element is the message to be signed by the each party,
    // so as to consume the funding cell. The last element is the witnesses for the
    // commitment transaction.
    fn build_commitment_and_settlement_tx(
        &self,
        local: bool,
    ) -> (TransactionView, TransactionView) {
        let commitment_tx = {
            let funding_out_point = self.must_get_funding_transaction_outpoint();
            let cell_deps =
                get_cell_deps(vec![Contract::FundingLock], &self.funding_udt_type_script);
            let (output, output_data) = self.build_commitment_transaction_output(local);

            TransactionBuilder::default()
                .cell_deps(cell_deps)
                .input(
                    CellInput::new_builder()
                        .previous_output(funding_out_point.clone())
                        .build(),
                )
                .output(output)
                .output_data(output_data)
                .build()
        };

        let settlement_tx = {
            let commtimtent_out_point = OutPoint::new(commitment_tx.hash(), 0);
            let cell_deps = get_cell_deps(
                vec![Contract::CommitmentLock],
                &self.funding_udt_type_script,
            );
            let (outputs, outputs_data) = self.build_settlement_transaction_outputs(local);

            TransactionBuilder::default()
                .cell_deps(cell_deps)
                .input(
                    CellInput::new_builder()
                        .previous_output(commtimtent_out_point.clone())
                        .build(),
                )
                .set_outputs(outputs.to_vec())
                .set_outputs_data(outputs_data.to_vec())
                .build()
        };

        (commitment_tx, settlement_tx)
    }

    fn build_commitment_transaction_output(&self, local: bool) -> (CellOutput, Bytes) {
        let local_pubkey = self.get_local_channel_public_keys().funding_pubkey;
        let remote_pubkey = self.get_remote_channel_public_keys().funding_pubkey;
        let pubkeys = if local {
            [local_pubkey, remote_pubkey]
        } else {
            [remote_pubkey, local_pubkey]
        };
        let x_only_aggregated_pubkey = KeyAggContext::new(pubkeys)
            .expect("Valid pubkeys")
            .aggregated_pubkey::<Point>()
            .serialize_xonly();

        let delay_epoch = self.commitment_delay_epoch;
        let version = self.get_current_commitment_number(local);
        let htlcs = self.get_active_htlcs(local);

        let mut commitment_lock_script_args = [
            &blake2b_256(x_only_aggregated_pubkey)[0..20],
            (Since::new(SinceType::EpochNumberWithFraction, delay_epoch, true).value())
                .to_le_bytes()
                .as_slice(),
            version.to_be_bytes().as_slice(),
        ]
        .concat();
        if !htlcs.is_empty() {
            commitment_lock_script_args.extend_from_slice(&blake2b_256(&htlcs)[0..20]);
        }

        let commitment_lock_script =
            get_script_by_contract(Contract::CommitmentLock, &commitment_lock_script_args);

        let commitment_tx_fee =
            calculate_commitment_tx_fee(self.commitment_fee_rate, &self.funding_udt_type_script);

        if let Some(udt_type_script) = &self.funding_udt_type_script {
            let capacity = self.local_reserved_ckb_amount + self.remote_reserved_ckb_amount
                - commitment_tx_fee;
            let output = CellOutput::new_builder()
                .lock(commitment_lock_script)
                .type_(Some(udt_type_script.clone()).pack())
                .capacity(capacity.pack())
                .build();

            let output_data = self.get_total_udt_amount().to_le_bytes().pack();
            (output, output_data)
        } else {
            let capacity = self.get_total_ckb_amount() - commitment_tx_fee;
            let output = CellOutput::new_builder()
                .lock(commitment_lock_script)
                .capacity(capacity.pack())
                .build();
            let output_data = Bytes::default();
            (output, output_data)
        }
    }

    fn build_settlement_transaction_outputs(&self, local: bool) -> ([CellOutput; 2], [Bytes; 2]) {
        let received_tlc_value = self
            .get_active_received_tlcs(local)
            .map(|tlc| tlc.amount)
            .sum::<u128>();
        let offered_tlc_value = self
            .get_active_offered_tlcs(local)
            .map(|tlc| tlc.amount)
            .sum::<u128>();

        let to_local_value =
            self.to_local_amount + self.local_reserved_ckb_amount as u128 - offered_tlc_value;
        let to_remote_value =
            self.to_remote_amount + self.remote_reserved_ckb_amount as u128 - received_tlc_value;

        let to_local_output_script = self.get_local_shutdown_script();
        let to_remote_output_script = self.get_remote_shutdown_script();

        if let Some(udt_type_script) = &self.funding_udt_type_script {
            let to_local_output = CellOutput::new_builder()
                .lock(to_local_output_script)
                .type_(Some(udt_type_script.clone()).pack())
                .capacity(self.local_reserved_ckb_amount.pack())
                .build();
            let to_local_output_data = to_local_value.to_le_bytes().pack();

            let to_remote_output = CellOutput::new_builder()
                .lock(to_remote_output_script)
                .type_(Some(udt_type_script.clone()).pack())
                .capacity(self.remote_reserved_ckb_amount.pack())
                .build();
            let to_remote_output_data = to_remote_value.to_le_bytes().pack();
            if local {
                (
                    [to_local_output, to_remote_output],
                    [to_local_output_data, to_remote_output_data],
                )
            } else {
                (
                    [to_remote_output, to_local_output],
                    [to_remote_output_data, to_local_output_data],
                )
            }
        } else {
            let to_local_output = CellOutput::new_builder()
                .lock(to_local_output_script)
                .capacity((to_local_value as u64).pack())
                .build();
            let to_local_output_data = Bytes::default();

            let to_remote_output = CellOutput::new_builder()
                .lock(to_remote_output_script)
                .capacity((to_remote_value as u64).pack())
                .build();
            let to_remote_output_data = Bytes::default();
            if local {
                (
                    [to_local_output, to_remote_output],
                    [to_local_output_data, to_remote_output_data],
                )
            } else {
                (
                    [to_remote_output, to_local_output],
                    [to_remote_output_data, to_local_output_data],
                )
            }
        }
    }

    pub fn build_and_verify_commitment_tx(
        &self,
        funding_tx_partial_signature: PartialSignature,
        commitment_tx_partial_signature: PartialSignature,
    ) -> Result<PartiallySignedCommitmentTransaction, ProcessingChannelError> {
        let (commitment_tx, settlement_tx) = self.build_commitment_and_settlement_tx(false);

        let verify_ctx = Musig2VerifyContext::from(self);
        verify_ctx.verify(
            funding_tx_partial_signature,
            commitment_tx.hash().as_slice(),
        )?;

        let verify_ctx = Musig2VerifyContext::from((self, false));
        let to_local_output = settlement_tx
            .outputs()
            .get(0)
            .expect("get output 0 of settlement tx");
        let to_local_output_data = settlement_tx
            .outputs_data()
            .get(0)
            .expect("get output 0 data of settlement tx");
        let to_remote_output = settlement_tx
            .outputs()
            .get(1)
            .expect("get output 1 of settlement tx");
        let to_remote_output_data = settlement_tx
            .outputs_data()
            .get(1)
            .expect("get output 1 data of settlement tx");
        let args = commitment_tx
            .outputs()
            .get(0)
            .expect("get output 0 of commitment tx")
            .lock()
            .args()
            .raw_data();
        let message = blake2b_256(
            [
                to_local_output.as_slice(),
                to_local_output_data.as_slice(),
                to_remote_output.as_slice(),
                to_remote_output_data.as_slice(),
                &args[0..36],
            ]
            .concat(),
        );
        verify_ctx.verify(commitment_tx_partial_signature, message.as_slice())?;

        Ok(PartiallySignedCommitmentTransaction {
            version: self.get_current_commitment_number(false),
            commitment_tx,
            funding_tx_partial_signature,
            commitment_tx_partial_signature,
        })
    }

    fn build_and_sign_commitment_tx(
        &self,
    ) -> Result<PartiallySignedCommitmentTransaction, ProcessingChannelError> {
        let (commitment_tx, settlement_tx) = self.build_commitment_and_settlement_tx(true);

        let sign_ctx = Musig2SignContext::from(self);
        let funding_tx_partial_signature = sign_ctx.sign(commitment_tx.hash().as_slice())?;

        let sign_ctx = Musig2SignContext::from((self, true));
        let to_local_output = settlement_tx
            .outputs()
            .get(0)
            .expect("get output 0 of settlement tx");
        let to_local_output_data = settlement_tx
            .outputs_data()
            .get(0)
            .expect("get output 0 data of settlement tx");
        let to_remote_output = settlement_tx
            .outputs()
            .get(1)
            .expect("get output 1 of settlement tx");
        let to_remote_output_data = settlement_tx
            .outputs_data()
            .get(1)
            .expect("get output 1 data of settlement tx");
        let args = commitment_tx
            .outputs()
            .get(0)
            .expect("get output 0 of commitment tx")
            .lock()
            .args()
            .raw_data();
        let message = blake2b_256(
            [
                to_local_output.as_slice(),
                to_local_output_data.as_slice(),
                to_remote_output.as_slice(),
                to_remote_output_data.as_slice(),
                &args[0..36],
            ]
            .concat(),
        );

        let commitment_tx_partial_signature = sign_ctx.sign(message.as_slice())?;

        Ok(PartiallySignedCommitmentTransaction {
            version: self.get_current_commitment_number(true),
            commitment_tx,
            funding_tx_partial_signature,
            commitment_tx_partial_signature,
        })
    }

    /// Verify the partial signature from the peer and create a complete transaction
    /// with valid witnesses.
    fn verify_and_complete_tx(
        &self,
        funding_tx_partial_signature: PartialSignature,
        commitment_tx_partial_signature: PartialSignature,
    ) -> Result<TransactionView, ProcessingChannelError> {
        let tx = self.build_and_verify_commitment_tx(
            funding_tx_partial_signature,
            commitment_tx_partial_signature,
        )?;
        self.sign_tx_to_consume_funding_cell(&tx)
    }
}

pub trait ChannelActorStateStore {
    fn get_channel_actor_state(&self, id: &Hash256) -> Option<ChannelActorState>;
    fn insert_channel_actor_state(&self, state: ChannelActorState);
    fn delete_channel_actor_state(&self, id: &Hash256);
    fn get_channel_ids_by_peer(&self, peer_id: &PeerId) -> Vec<Hash256>;
    fn get_active_channel_ids_by_peer(&self, peer_id: &PeerId) -> Vec<Hash256> {
        self.get_channel_ids_by_peer(peer_id)
            .into_iter()
            .filter(
                |id| matches!(self.get_channel_actor_state(id), Some(state) if !state.is_closed()),
            )
            .collect()
    }
    fn get_channel_states(&self, peer_id: Option<PeerId>) -> Vec<(PeerId, Hash256, ChannelState)>;
    fn get_active_channel_states(
        &self,
        peer_id: Option<PeerId>,
    ) -> Vec<(PeerId, Hash256, ChannelState)> {
        self.get_channel_states(peer_id)
            .into_iter()
            .filter(|(_, _, state)| !state.is_closed())
            .collect()
    }
}

/// A wrapper on CommitmentTransaction that has a partial signature along with
/// the ckb transaction.
#[derive(Clone, Debug)]
pub struct PartiallySignedCommitmentTransaction {
    // The version number of the commitment transaction.
    pub version: u64,
    // The commitment transaction.
    pub commitment_tx: TransactionView,
    // The partial signature to unlock the funding transaction.
    pub funding_tx_partial_signature: PartialSignature,
    // The partial signature to unlock the commitment transaction.
    pub commitment_tx_partial_signature: PartialSignature,
}

pub fn create_witness_for_funding_cell(
    lock_key_xonly: [u8; 32],
    signature: CompactSignature,
) -> [u8; FUNDING_CELL_WITNESS_LEN] {
    let mut witness = Vec::with_capacity(FUNDING_CELL_WITNESS_LEN);

    // for xudt compatibility issue,
    // refer to: https://github.com/nervosnetwork/fiber-scripts/pull/5
    let empty_witness_args = [16, 0, 0, 0, 16, 0, 0, 0, 16, 0, 0, 0, 16, 0, 0, 0];
    witness.extend_from_slice(&empty_witness_args);
    witness.extend_from_slice(lock_key_xonly.as_slice());
    witness.extend_from_slice(signature.serialize().as_slice());

    debug!(
        "Building witnesses for transaction to consume funding cell: {:?}",
        hex::encode(&witness)
    );

    witness
        .try_into()
        .expect("Witness length should be correct")
}

pub struct Musig2VerifyContext {
    pub key_agg_ctx: KeyAggContext,
    pub agg_nonce: AggNonce,
    pub pubkey: Pubkey,
    pub pubnonce: PubNonce,
}

impl Musig2VerifyContext {
    pub fn verify(&self, signature: PartialSignature, message: &[u8]) -> ProcessingChannelResult {
        let result = verify_partial(
            &self.key_agg_ctx,
            signature,
            &self.agg_nonce,
            self.pubkey,
            &self.pubnonce,
            message,
        );
        debug!(
            "Verifying partial signature {:?} with message {:?}, nonce {:?}, agg nonce {:?}, result {:?}",
            &signature,
            hex::encode(message),
            &self.pubnonce,
            &self.agg_nonce,
            result
        );
        Ok(result?)
    }
}

#[derive(Clone)]
pub struct Musig2SignContext {
    key_agg_ctx: KeyAggContext,
    agg_nonce: AggNonce,
    seckey: Privkey,
    secnonce: SecNonce,
}

impl Musig2SignContext {
    pub fn sign(self, message: &[u8]) -> Result<PartialSignature, ProcessingChannelError> {
        let result = sign_partial(
            &self.key_agg_ctx,
            self.seckey,
            self.secnonce.clone(),
            &self.agg_nonce,
            message,
        );
        debug!(
            "Musig2 signing partial message {:?} with nonce {:?} (public nonce: {:?}), agg nonce {:?}: result {:?}",
            hex::encode(message),
            self.secnonce,
            self.secnonce.public_nonce(),
            &self.agg_nonce,
            &result
        );
        Ok(result?)
    }
}

pub fn aggregate_partial_signatures_for_msg(
    message: &[u8],
    verify_ctx: Musig2VerifyContext,
    partial_signatures: [PartialSignature; 2],
) -> Result<CompactSignature, ProcessingChannelError> {
    debug!(
        "Message to aggregate signatures: {:?}",
        hex::encode(message)
    );
    let signature: CompactSignature = aggregate_partial_signatures(
        &verify_ctx.key_agg_ctx,
        &verify_ctx.agg_nonce,
        partial_signatures,
        message,
    )?;
    Ok(signature)
}

/// One counterparty's public keys which do not change over the life of a channel.
#[derive(Clone, Debug, PartialEq, Eq, Serialize, Deserialize)]
pub struct ChannelBasePublicKeys {
    /// The public key which is used to sign all commitment transactions, as it appears in the
    /// on-chain channel lock-in 2-of-2 multisig output.
    pub funding_pubkey: Pubkey,
    /// The base point which is used (with derive_public_key) to derive a per-commitment public key
    /// which is used to encumber HTLC-in-flight outputs.
    pub tlc_base_key: Pubkey,
}

impl From<&OpenChannel> for ChannelBasePublicKeys {
    fn from(value: &OpenChannel) -> Self {
        ChannelBasePublicKeys {
            funding_pubkey: value.funding_pubkey,
            tlc_base_key: value.tlc_basepoint,
        }
    }
}

impl From<&AcceptChannel> for ChannelBasePublicKeys {
    fn from(value: &AcceptChannel) -> Self {
        ChannelBasePublicKeys {
            funding_pubkey: value.funding_pubkey,
            tlc_base_key: value.tlc_basepoint,
        }
    }
}

type ShortHash = [u8; 20];

pub fn get_tweak_by_commitment_point(commitment_point: &Pubkey) -> [u8; 32] {
    let mut hasher = new_blake2b();
    hasher.update(&commitment_point.serialize());
    let mut result = [0u8; 32];
    hasher.finalize(&mut result);
    result
}

pub(crate) fn derive_private_key(secret: &Privkey, commitment_point: &Pubkey) -> Privkey {
    secret.tweak(get_tweak_by_commitment_point(commitment_point))
}

fn derive_public_key(base_key: &Pubkey, commitment_point: &Pubkey) -> Pubkey {
    base_key.tweak(get_tweak_by_commitment_point(commitment_point))
}

pub fn derive_payment_pubkey(base_key: &Pubkey, commitment_point: &Pubkey) -> Pubkey {
    derive_public_key(base_key, commitment_point)
}

pub fn derive_delayed_payment_pubkey(base_key: &Pubkey, commitment_point: &Pubkey) -> Pubkey {
    derive_public_key(base_key, commitment_point)
}

pub fn derive_tlc_pubkey(base_key: &Pubkey, commitment_point: &Pubkey) -> Pubkey {
    derive_public_key(base_key, commitment_point)
}

/// A simple implementation of [`WriteableEcdsaChannelSigner`] that just keeps the private keys in memory.
///
/// This implementation performs no policy checks and is insufficient by itself as
/// a secure external signer.
#[derive(Clone, Eq, PartialEq, Serialize, Deserialize)]
pub struct InMemorySigner {
    /// Holder secret key in the 2-of-2 multisig script of a channel. This key also backs the
    /// holder's anchor output in a commitment transaction, if one is present.
    pub funding_key: Privkey,
    /// Holder HTLC secret key used in commitment transaction HTLC outputs.
    pub tlc_base_key: Privkey,
    /// SecNonce used to generate valid signature in musig.
    // TODO: use rust's ownership to make sure musig_nonce is used once.
    pub musig2_base_nonce: Privkey,
    /// Seed to derive above keys (per commitment).
    pub commitment_seed: [u8; 32],
}

impl InMemorySigner {
    pub fn generate_from_seed(params: &[u8]) -> Self {
        let seed = ckb_hash::blake2b_256(params);

        let commitment_seed = {
            let mut hasher = new_blake2b();
            hasher.update(&seed);
            hasher.update(&b"commitment seed"[..]);
            let mut result = [0u8; 32];
            hasher.finalize(&mut result);
            result
        };

        let key_derive = |seed: &[u8], info: &[u8]| {
            let result = blake2b_hash_with_salt(seed, info);
            Privkey::from_slice(&result)
        };

        let funding_key = key_derive(&seed, b"funding key");
        let tlc_base_key = key_derive(funding_key.as_ref(), b"HTLC base key");
        let musig2_base_nonce = key_derive(tlc_base_key.as_ref(), b"musig nocne");

        Self {
            funding_key,
            tlc_base_key,
            musig2_base_nonce,
            commitment_seed,
        }
    }

    fn get_base_public_keys(&self) -> ChannelBasePublicKeys {
        ChannelBasePublicKeys {
            funding_pubkey: self.funding_key.pubkey(),
            tlc_base_key: self.tlc_base_key.pubkey(),
        }
    }

    pub fn get_commitment_point(&self, commitment_number: u64) -> Pubkey {
        get_commitment_point(&self.commitment_seed, commitment_number)
    }

    pub fn get_commitment_secret(&self, commitment_number: u64) -> [u8; 32] {
        get_commitment_secret(&self.commitment_seed, commitment_number)
    }

    pub fn derive_tlc_key(&self, new_commitment_number: u64) -> Privkey {
        let per_commitment_point = self.get_commitment_point(new_commitment_number);
        derive_private_key(&self.tlc_base_key, &per_commitment_point)
    }

    // TODO: Verify that this is a secure way to derive the nonce.
    pub fn derive_musig2_nonce(&self, commitment_number: u64) -> SecNonce {
        let commitment_point = self.get_commitment_point(commitment_number);
        let seckey = derive_private_key(&self.musig2_base_nonce, &commitment_point);
        debug!(
            "Deriving Musig2 nonce: commitment number: {}, commitment point: {:?}",
            commitment_number, commitment_point
        );
        SecNonce::build(seckey.as_ref()).build()
    }
}<|MERGE_RESOLUTION|>--- conflicted
+++ resolved
@@ -660,17 +660,17 @@
         for tlc_info in pending_apply_tlcs {
             match tlc_info {
                 TlcKind::AddTlc(add_tlc) => {
-<<<<<<< HEAD
                     assert!(add_tlc.is_received());
                     if let Err(e) = self.apply_add_tlc_operation(myself, state, &add_tlc).await {
-                        let error_detail = self.get_tlc_detail_error(state, &e).await;
+                        let error_detail = self.get_tlc_detail_error(state, &e.source).await;
                         self.register_retryable_tlc_remove(
                             myself,
                             state,
                             add_tlc.tlc_id,
                             RemoveTlcReason::RemoveTlcFail(TlcErrPacket::new(
                                 error_detail.clone(),
-                                &NO_SHARED_SECRET,
+                                // There's no shared secret stored in the received TLC, use the one found in the peeled onion packet.
+                                &e.shared_secret,
                             )),
                         )
                         .await;
@@ -684,34 +684,6 @@
                                 ),
                             ))
                             .expect(ASSUME_NETWORK_ACTOR_ALIVE);
-=======
-                    if add_tlc.is_received() {
-                        if let Err(e) = self.apply_add_tlc_operation(myself, state, &add_tlc).await
-                        {
-                            let error_detail = self.get_tlc_detail_error(state, &e.source).await;
-                            self.register_retryable_tlc_remove(
-                                myself,
-                                state,
-                                add_tlc.tlc_id,
-                                RemoveTlcReason::RemoveTlcFail(TlcErrPacket::new(
-                                    error_detail.clone(),
-                                    // There's no shared secret stored in the received TLC, use the one found in the peeled onion packet.
-                                    &e.shared_secret,
-                                )),
-                            )
-                            .await;
-                            self.network
-                                .clone()
-                                .send_message(NetworkActorMessage::new_notification(
-                                    NetworkServiceEvent::AddTlcFailed(
-                                        state.get_local_peer_id(),
-                                        add_tlc.payment_hash,
-                                        error_detail,
-                                    ),
-                                ))
-                                .expect(ASSUME_NETWORK_ACTOR_ALIVE);
-                        }
->>>>>>> 457177d9
                     }
                 }
                 TlcKind::RemoveTlc(remove_tlc) => {
@@ -823,115 +795,6 @@
         myself: &ActorRef<ChannelActorMessage>,
         state: &mut ChannelActorState,
         add_tlc: &AddTlcInfo,
-<<<<<<< HEAD
-    ) -> Result<(), ProcessingChannelError> {
-        state.check_tlc_expiry(add_tlc.expiry)?;
-
-        assert!(state.get_received_tlc(add_tlc.tlc_id.into()).is_some());
-
-        let payment_hash = add_tlc.payment_hash;
-        let peeled_onion_packet = match add_tlc.onion_packet.clone() {
-            Some(onion_packet) => Some(
-                self.peel_onion_packet(onion_packet, add_tlc.payment_hash.clone())
-                    .await?,
-            ),
-            None => None,
-        };
-
-        if let Some(ref peeled_onion_packet) = peeled_onion_packet {
-            let received_amount = add_tlc.amount;
-            let forward_amount = peeled_onion_packet.current.amount;
-            debug!(
-                "received_amount: {} forward_amount: {}",
-                add_tlc.amount, forward_amount
-            );
-
-            if peeled_onion_packet.is_last() {
-                if forward_amount != add_tlc.amount {
-                    return Err(ProcessingChannelError::FinalIncorrectHTLCAmount);
-                }
-
-                if add_tlc.expiry < peeled_onion_packet.current.expiry {
-                    return Err(ProcessingChannelError::IncorrectFinalTlcExpiry);
-                }
-                if add_tlc.expiry < now_timestamp_as_millis_u64() + MIN_TLC_EXPIRY_DELTA {
-                    return Err(ProcessingChannelError::TlcExpirySoon);
-                }
-
-                if let Some(invoice) = self.store.get_invoice(&payment_hash) {
-                    let invoice_status = self.get_invoice_status(&invoice);
-                    if invoice_status != CkbInvoiceStatus::Open {
-                        return Err(ProcessingChannelError::FinalInvoiceInvalid(invoice_status));
-                    }
-                    self.store
-                        .update_invoice_status(&payment_hash, CkbInvoiceStatus::Received)
-                        .expect("update invoice status failed");
-                }
-
-                // if this is the last hop, store the preimage.
-                // though we will RemoveTlcFulfill the TLC in try_to_settle_down_tlc function,
-                // here we can do error check early here for better error handling.
-                let preimage = peeled_onion_packet
-                    .current
-                    .payment_preimage
-                    .or_else(|| self.store.get_invoice_preimage(&add_tlc.payment_hash));
-
-                if let Some(preimage) = preimage {
-                    let filled_payment_hash: Hash256 = add_tlc.hash_algorithm.hash(preimage).into();
-                    if add_tlc.payment_hash != filled_payment_hash {
-                        return Err(ProcessingChannelError::FinalIncorrectPreimage);
-                    }
-                    state.set_received_tlc_preimage(add_tlc.tlc_id.into(), Some(preimage));
-                } else {
-                    return Err(ProcessingChannelError::FinalIncorrectPaymentHash);
-                }
-            } else {
-                match state.public_channel_info.as_ref() {
-                    Some(public_channel_info) if public_channel_info.enabled => {
-                        let min_tlc_value = public_channel_info.tlc_min_value;
-                        if min_tlc_value > received_amount {
-                            return Err(ProcessingChannelError::TlcAmountIsTooLow);
-                        }
-
-                        if add_tlc.expiry
-                            < peeled_onion_packet.current.expiry
-                                + public_channel_info.tlc_expiry_delta
-                        {
-                            return Err(ProcessingChannelError::IncorrectTlcExpiry);
-                        }
-
-                        assert!(received_amount >= forward_amount);
-                        let forward_fee = received_amount.saturating_sub(forward_amount);
-                        let fee_rate: u128 = public_channel_info.tlc_fee_proportional_millionths;
-
-                        let expected_fee = calculate_tlc_forward_fee(forward_amount, fee_rate);
-                        if expected_fee.is_err() || forward_fee < expected_fee.clone().unwrap() {
-                            error!(
-                                "too low forward_fee: {}, expected_fee: {:?}",
-                                forward_fee, expected_fee
-                            );
-                            return Err(ProcessingChannelError::TlcForwardFeeIsTooLow);
-                        }
-                        // if this is not the last hop, forward TLC to next hop
-                        self.handle_forward_onion_packet(
-                            state,
-                            add_tlc.payment_hash,
-                            peeled_onion_packet.clone(),
-                            add_tlc.tlc_id.into(),
-                        )
-                        .await?;
-                    }
-                    _ => {
-                        // if we don't have public channel info, we can not forward the TLC
-                        // this may happended some malicious sender build a invalid onion router
-                        return Err(ProcessingChannelError::InvalidState(
-                            "Received AddTlc message, but the channel is not public or disabled"
-                                .to_string(),
-                        ));
-                    }
-                }
-            }
-=======
     ) -> Result<(), ProcessingChannelErrorWithSharedSecret> {
         // If needed, shared secret also get be extracted from the encrypted onion packet:
         // - Extract public key from onion_packet[1..34]
@@ -949,7 +812,6 @@
             )
             .await
             .map_err(move |err| err.with_shared_secret(shared_secret))?;
->>>>>>> 457177d9
         }
 
         if let Some(ref udt_type_script) = state.funding_udt_type_script {
@@ -1009,6 +871,13 @@
                 return Err(ProcessingChannelError::FinalIncorrectHTLCAmount);
             }
 
+            if add_tlc.expiry < peeled_onion_packet.current.expiry {
+                return Err(ProcessingChannelError::IncorrectFinalTlcExpiry);
+            }
+            if add_tlc.expiry < now_timestamp_as_millis_u64() + MIN_TLC_EXPIRY_DELTA {
+                return Err(ProcessingChannelError::TlcExpirySoon);
+            }
+
             if let Some(invoice) = self.store.get_invoice(&payment_hash) {
                 let invoice_status = self.get_invoice_status(&invoice);
                 if invoice_status != CkbInvoiceStatus::Open {
@@ -1037,30 +906,49 @@
                 return Err(ProcessingChannelError::FinalIncorrectPaymentHash);
             }
         } else {
-            assert!(received_amount >= forward_amount);
-            let forward_fee = received_amount.saturating_sub(forward_amount);
-            let fee_rate: u128 = state
-                .public_channel_info
-                .as_ref()
-                .expect("public channel exits")
-                .tlc_fee_proportional_millionths
-                .unwrap_or_default();
-            let expected_fee = calculate_tlc_forward_fee(forward_amount, fee_rate);
-            if expected_fee.is_err() || forward_fee < expected_fee.clone().unwrap() {
-                error!(
-                    "too low forward_fee: {}, expected_fee: {:?}",
-                    forward_fee, expected_fee
-                );
-                return Err(ProcessingChannelError::TlcForwardFeeIsTooLow);
-            }
-            // if this is not the last hop, forward TLC to next hop
-            self.handle_forward_onion_packet(
-                state,
-                add_tlc.payment_hash,
-                peeled_onion_packet.clone(),
-                add_tlc.tlc_id.into(),
-            )
-            .await?;
+            match state.public_channel_info.as_ref() {
+                Some(public_channel_info) if public_channel_info.enabled => {
+                    let min_tlc_value = public_channel_info.tlc_min_value;
+                    if min_tlc_value > received_amount {
+                        return Err(ProcessingChannelError::TlcAmountIsTooLow);
+                    }
+
+                    if add_tlc.expiry
+                        < peeled_onion_packet.current.expiry + public_channel_info.tlc_expiry_delta
+                    {
+                        return Err(ProcessingChannelError::IncorrectTlcExpiry);
+                    }
+
+                    assert!(received_amount >= forward_amount);
+                    let forward_fee = received_amount.saturating_sub(forward_amount);
+                    let fee_rate: u128 = public_channel_info.tlc_fee_proportional_millionths;
+
+                    let expected_fee = calculate_tlc_forward_fee(forward_amount, fee_rate);
+                    if expected_fee.is_err() || forward_fee < expected_fee.clone().unwrap() {
+                        error!(
+                            "too low forward_fee: {}, expected_fee: {:?}",
+                            forward_fee, expected_fee
+                        );
+                        return Err(ProcessingChannelError::TlcForwardFeeIsTooLow);
+                    }
+                    // if this is not the last hop, forward TLC to next hop
+                    self.handle_forward_onion_packet(
+                        state,
+                        add_tlc.payment_hash,
+                        peeled_onion_packet.clone(),
+                        add_tlc.tlc_id.into(),
+                    )
+                    .await?;
+                }
+                _ => {
+                    // if we don't have public channel info, we can not forward the TLC
+                    // this may happended some malicious sender build a invalid onion router
+                    return Err(ProcessingChannelError::InvalidState(
+                        "Received AddTlc message, but the channel is not public or disabled"
+                            .to_string(),
+                    ));
+                }
+            }
         }
         Ok(())
     }
@@ -5597,7 +5485,7 @@
             .push((self.get_local_commitment_number(), commitment_point));
 
         let len = self.remote_commitment_points.len();
-        if len > (self.max_tlc_number_in_flight + 1) as usize {
+        if len > (self.local_constraints.max_tlc_number_in_flight + 1) as usize {
             let min_remote_commitment = self
                 .tlc_state
                 .all_tlcs()
@@ -5608,7 +5496,8 @@
                 .retain(|(num, _)| *num >= min_remote_commitment);
         }
         assert!(
-            self.remote_commitment_points.len() <= (self.max_tlc_number_in_flight + 1) as usize
+            self.remote_commitment_points.len()
+                <= (self.local_constraints.max_tlc_number_in_flight + 1) as usize
         );
     }
 
