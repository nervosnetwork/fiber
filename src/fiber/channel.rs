use crate::debug_event;
#[cfg(debug_assertions)]
use crate::fiber::network::DebugEvent;
use crate::fiber::types::BroadcastMessageWithTimestamp;
use bitflags::bitflags;
use futures::future::OptionFuture;
use secp256k1::XOnlyPublicKey;
use tracing::{debug, error, info, trace, warn};

use crate::{
    ckb::{
        contracts::{get_cell_deps, get_script_by_contract, Contract},
        FundingRequest,
    },
    fiber::{
        config::{DEFAULT_MIN_SHUTDOWN_FEE, MAX_PAYMENT_TLC_EXPIRY_LIMIT, MIN_TLC_EXPIRY_DELTA},
        fee::{
            calculate_commitment_tx_fee, calculate_shutdown_tx_fee, calculate_tlc_forward_fee,
            shutdown_tx_size,
        },
        hash_algorithm::HashAlgorithm,
        key::blake2b_hash_with_salt,
        network::{
            get_chain_hash, sign_network_message, FiberMessageWithPeerId, SendOnionPacketCommand,
        },
        serde_utils::{CompactSignatureAsBytes, EntityHex, PubNonceAsBytes},
        types::{
            AcceptChannel, AddTlc, AnnouncementSignatures, ChannelAnnouncement, ChannelReady,
            ChannelUpdate, ClosingSigned, CommitmentSigned, EcdsaSignature, FiberChannelMessage,
            FiberMessage, Hash256, OpenChannel, PaymentOnionPacket, PeeledPaymentOnionPacket,
            Privkey, Pubkey, ReestablishChannel, RemoveTlc, RemoveTlcFulfill, RemoveTlcReason,
            RevokeAndAck, Shutdown, TlcErr, TlcErrPacket, TlcErrorCode, TxCollaborationMsg,
            TxComplete, TxUpdate, NO_SHARED_SECRET,
        },
        NetworkActorCommand, NetworkActorEvent, NetworkActorMessage, ASSUME_NETWORK_ACTOR_ALIVE,
    },
    invoice::{CkbInvoice, CkbInvoiceStatus, InvoiceStore},
    now_timestamp_as_millis_u64, NetworkServiceEvent,
};
use ckb_hash::{blake2b_256, new_blake2b};
use ckb_sdk::{util::blake160, Since, SinceType};
use ckb_types::{
    core::{
        Capacity, CapacityError, EpochNumberWithFraction, FeeRate, TransactionBuilder,
        TransactionView,
    },
    packed::{Bytes, CellInput, CellOutput, OutPoint, Script, Transaction},
    prelude::{AsTransactionBuilder, IntoTransactionView, Pack, Unpack},
    H256,
};
use molecule::prelude::{Builder, Entity};
use musig2::{
    aggregate_partial_signatures,
    errors::{RoundFinalizeError, SigningError, VerifyError},
    secp::Point,
    sign_partial, verify_partial, AggNonce, CompactSignature, KeyAggContext, PartialSignature,
    PubNonce, SecNonce,
};
use ractor::{
    async_trait as rasync_trait, call, concurrency::Duration, Actor, ActorProcessingErr, ActorRef,
    OutputPort, RpcReplyPort,
};
use serde::{Deserialize, Serialize};
use serde_with::serde_as;
use tentacle::secio::PeerId;
use thiserror::Error;
use tokio::sync::oneshot;

use super::{graph::ChannelUpdateInfo, types::ForwardTlcResult};
use std::{
    collections::HashSet,
    fmt::{self, Debug, Display},
    sync::Arc,
    time::{SystemTime, UNIX_EPOCH},
};

use super::types::{ChannelUpdateChannelFlags, ChannelUpdateMessageFlags, UpdateTlcInfo};

// - `empty_witness_args`: 16 bytes, fixed to 0x10000000100000001000000010000000, for compatibility with the xudt
// - `pubkey`: 32 bytes, x only aggregated public key
// - `signature`: 64 bytes, aggregated signature
pub const FUNDING_CELL_WITNESS_LEN: usize = 16 + 32 + 64;

// - `empty_witness_args`: 16 bytes, fixed to 0x10000000100000001000000010000000, for compatibility with the xudt
// - `unlock_type`: 1 byte
// - `pubkey`: 32 bytes, x only aggregated public key
// - `signature`: 64 bytes, aggregated signature
pub const COMMITMENT_CELL_WITNESS_LEN: usize = 16 + 1 + 32 + 64;

// Some part of the code liberally gets previous commitment number, which is
// the current commitment number minus 1. We deliberately set initial commitment number to 1,
// so that we can get previous commitment point/number without checking if the channel
// is funded or not.
pub const INITIAL_COMMITMENT_NUMBER: u64 = 0;

const RETRYABLE_TLC_OPS_INTERVAL: Duration = Duration::from_millis(1000);

#[derive(Debug)]
pub enum ChannelActorMessage {
    /// Command are the messages that are sent to the channel actor to perform some action.
    /// It is normally generated from a user request.
    Command(ChannelCommand),
    /// Some system events associated to a channel, such as the funding transaction confirmed.
    Event(ChannelEvent),
    /// PeerMessage are the messages sent from the peer.
    PeerMessage(FiberChannelMessage),
}

#[derive(Debug, Serialize, Deserialize)]
pub struct AddTlcResponse {
    pub tlc_id: u64,
}

#[derive(Clone)]
pub struct TlcNotifyInfo {
    pub payment_hash: Hash256,
    pub tlc_id: TLCId,
    pub amount: u128,
    pub payment_preimage: Option<Hash256>,
}

#[derive(Clone)]
pub struct TlcNotification {
    pub channel_id: Hash256,
    pub tlc: TlcNotifyInfo,
    pub script: Script,
}

#[derive(Debug)]
pub enum ChannelCommand {
    TxCollaborationCommand(TxCollaborationCommand),
    CommitmentSigned(),
    AddTlc(AddTlcCommand, RpcReplyPort<Result<AddTlcResponse, TlcErr>>),
    RemoveTlc(
        RemoveTlcCommand,
        RpcReplyPort<Result<(), ProcessingChannelError>>,
    ),
    Shutdown(ShutdownCommand, RpcReplyPort<Result<(), String>>),
    Update(UpdateCommand, RpcReplyPort<Result<(), String>>),
    ForwardTlcResult(ForwardTlcResult),
    #[cfg(test)]
    ReloadState(ReloadParams),
}

impl Display for ChannelCommand {
    fn fmt(&self, f: &mut fmt::Formatter<'_>) -> fmt::Result {
        match self {
            ChannelCommand::TxCollaborationCommand(_) => write!(f, "TxCollaborationCommand"),
            ChannelCommand::CommitmentSigned() => write!(f, "CommitmentSigned"),
            ChannelCommand::AddTlc(_, _) => write!(f, "AddTlc"),
            ChannelCommand::RemoveTlc(_, _) => write!(f, "RemoveTlc"),
            ChannelCommand::Shutdown(_, _) => write!(f, "Shutdown"),
            ChannelCommand::Update(_, _) => write!(f, "Update"),
            ChannelCommand::ForwardTlcResult(_) => write!(f, "ForwardTlcResult"),
            #[cfg(test)]
            ChannelCommand::ReloadState(_) => write!(f, "ReloadState"),
        }
    }
}

#[cfg(test)]
#[derive(Debug)]
pub struct ReloadParams {
    pub notify_changes: bool,
}

#[cfg(test)]
impl Default for ReloadParams {
    fn default() -> Self {
        Self {
            notify_changes: true,
        }
    }
}

#[derive(Debug)]
pub enum TxCollaborationCommand {
    TxUpdate(TxUpdateCommand),
    TxComplete(),
}

#[derive(Debug, Clone)]
pub struct AddTlcCommand {
    pub amount: u128,
    pub payment_hash: Hash256,
    pub expiry: u64,
    pub hash_algorithm: HashAlgorithm,
    /// Onion packet for the next node
    pub onion_packet: Option<PaymentOnionPacket>,
    /// Shared secret used in forwarding.
    ///
    /// Save it for outbound (offered) TLC to backward errors.
    /// Use all zeros when no shared secrets are available.
    pub shared_secret: [u8; 32],
    pub previous_tlc: Option<PrevTlcInfo>,
}

#[derive(Debug, Clone)]
pub struct RemoveTlcCommand {
    pub id: u64,
    pub reason: RemoveTlcReason,
}

#[derive(Debug)]
pub struct ShutdownCommand {
    pub close_script: Script,
    pub fee_rate: FeeRate,
    pub force: bool,
}

#[derive(Debug)]
pub struct UpdateCommand {
    pub enabled: Option<bool>,
    pub tlc_expiry_delta: Option<u64>,
    pub tlc_minimum_value: Option<u128>,
    pub tlc_fee_proportional_millionths: Option<u128>,
}

#[derive(Debug)]
pub struct ChannelCommandWithId {
    pub channel_id: Hash256,
    pub command: ChannelCommand,
}

pub const DEFAULT_FEE_RATE: u64 = 1_000;
pub const DEFAULT_COMMITMENT_FEE_RATE: u64 = 1_000;
// The default commitment delay is 6 epochs = 24 hours.
pub const DEFAULT_COMMITMENT_DELAY_EPOCHS: u64 = 6;
// The min commitment delay is 1 epoch = 4 hours.
pub const MIN_COMMITMENT_DELAY_EPOCHS: u64 = 1;
// The max commitment delay is 84 epochs = 14 days.
pub const MAX_COMMITMENT_DELAY_EPOCHS: u64 = 84;
pub const DEFAULT_MAX_TLC_VALUE_IN_FLIGHT: u128 = u128::MAX;
pub const DEFAULT_MIN_TLC_VALUE: u128 = 0;
pub const SYS_MAX_TLC_NUMBER_IN_FLIGHT: u64 = 253;
pub const MAX_TLC_NUMBER_IN_FLIGHT: u64 = 125;

#[derive(Debug)]
pub struct TxUpdateCommand {
    pub transaction: Transaction,
}

pub struct OpenChannelParameter {
    pub funding_amount: u128,
    pub seed: [u8; 32],
    pub tlc_info: ChannelTlcInfo,
    pub public_channel_info: Option<PublicChannelInfo>,
    pub funding_udt_type_script: Option<Script>,
    pub shutdown_script: Script,
    pub channel_id_sender: oneshot::Sender<Hash256>,
    pub commitment_fee_rate: Option<u64>,
    pub commitment_delay_epoch: Option<EpochNumberWithFraction>,
    pub funding_fee_rate: Option<u64>,
    pub max_tlc_value_in_flight: u128,
    pub max_tlc_number_in_flight: u64,
}

pub struct AcceptChannelParameter {
    pub funding_amount: u128,
    pub reserved_ckb_amount: u64,
    pub tlc_info: ChannelTlcInfo,
    pub public_channel_info: Option<PublicChannelInfo>,
    pub seed: [u8; 32],
    pub open_channel: OpenChannel,
    pub shutdown_script: Script,
    pub channel_id_sender: Option<oneshot::Sender<Hash256>>,
    pub max_tlc_value_in_flight: u128,
    pub max_tlc_number_in_flight: u64,
}

pub enum ChannelInitializationParameter {
    /// To open a new channel to another peer, the funding amount,
    /// the temporary channel id a unique channel seed to generate
    /// channel secrets must be given.
    OpenChannel(OpenChannelParameter),
    /// To accept a new channel from another peer, the funding amount,
    /// a unique channel seed to generate unique channel id,
    /// original OpenChannel message and an oneshot
    /// channel to receive the new channel ID must be given.
    AcceptChannel(AcceptChannelParameter),
    /// Reestablish a channel with given channel id.
    ReestablishChannel(Hash256),
}

#[derive(Clone)]
pub struct ChannelSubscribers {
    pub pending_received_tlcs_subscribers: Arc<OutputPort<TlcNotification>>,
    pub settled_tlcs_subscribers: Arc<OutputPort<TlcNotification>>,
}

impl Default for ChannelSubscribers {
    fn default() -> Self {
        Self {
            pending_received_tlcs_subscribers: Arc::new(OutputPort::default()),
            settled_tlcs_subscribers: Arc::new(OutputPort::default()),
        }
    }
}

pub struct ChannelActor<S> {
    local_pubkey: Pubkey,
    remote_pubkey: Pubkey,
    network: ActorRef<NetworkActorMessage>,
    store: S,
    subscribers: ChannelSubscribers,
}

impl<S> ChannelActor<S>
where
    S: InvoiceStore + ChannelActorStateStore,
{
    pub fn new(
        local_pubkey: Pubkey,
        remote_pubkey: Pubkey,
        network: ActorRef<NetworkActorMessage>,
        store: S,
        subscribers: ChannelSubscribers,
    ) -> Self {
        Self {
            local_pubkey,
            remote_pubkey,
            network,
            store,
            subscribers,
        }
    }

    pub fn get_local_pubkey(&self) -> Pubkey {
        self.local_pubkey
    }

    pub fn get_remote_pubkey(&self) -> Pubkey {
        self.remote_pubkey
    }

    pub fn get_remote_peer_id(&self) -> PeerId {
        self.remote_pubkey.tentacle_peer_id()
    }

    pub async fn handle_peer_message(
        &self,
        myself: &ActorRef<ChannelActorMessage>,
        state: &mut ChannelActorState,
        message: FiberChannelMessage,
    ) -> Result<(), ProcessingChannelError> {
        if state.reestablishing {
            match message {
                FiberChannelMessage::ReestablishChannel(ref reestablish_channel) => {
                    state
                        .handle_reestablish_channel_message(reestablish_channel, &self.network)
                        .await?;
                }
                _ => {
                    debug!("Ignoring message while reestablishing: {:?}", message);
                }
            }
            return Ok(());
        }

        match message {
            FiberChannelMessage::AnnouncementSignatures(announcement_signatures) => {
                if !state.is_public() {
                    return Err(ProcessingChannelError::InvalidState(
                        "Received AnnouncementSignatures message, but the channel is not public"
                            .to_string(),
                    ));
                }
                match state.state {
                    ChannelState::ChannelReady() => {}
                    ChannelState::AwaitingChannelReady(flags)
                        if flags.contains(AwaitingChannelReadyFlags::CHANNEL_READY) => {}
                    _ => {
                        return Err(ProcessingChannelError::InvalidState(format!(
                                "Received unexpected AnnouncementSignatures message in state {:?}, expecting state AwaitingChannelReady::CHANNEL_READY or ChannelReady",
                                state.state
                            )));
                    }
                }

                // TODO: check announcement_signatures validity here.
                let AnnouncementSignatures {
                    node_signature,
                    partial_signature,
                    ..
                } = announcement_signatures;
                state.update_remote_channel_announcement_signature(
                    node_signature,
                    partial_signature,
                );
                state.maybe_public_channel_is_ready(&self.network).await;
                Ok(())
            }
            FiberChannelMessage::AcceptChannel(accept_channel) => {
                state.handle_accept_channel_message(accept_channel)?;
                let old_id = state.get_id();
                state.fill_in_channel_id();
                self.network
                    .send_message(NetworkActorMessage::new_event(
                        NetworkActorEvent::ChannelAccepted(
                            state.get_remote_peer_id(),
                            state.get_id(),
                            old_id,
                            state.to_local_amount,
                            state.to_remote_amount,
                            state.get_funding_lock_script(),
                            state.funding_udt_type_script.clone(),
                            state.local_reserved_ckb_amount,
                            state.remote_reserved_ckb_amount,
                            state.funding_fee_rate,
                        ),
                    ))
                    .expect(ASSUME_NETWORK_ACTOR_ALIVE);
                Ok(())
            }
            FiberChannelMessage::TxUpdate(tx) => {
                state.handle_tx_collaboration_msg(TxCollaborationMsg::TxUpdate(tx), &self.network)
            }
            FiberChannelMessage::TxComplete(tx) => {
                state.handle_tx_collaboration_msg(
                    TxCollaborationMsg::TxComplete(tx),
                    &self.network,
                )?;
                if let ChannelState::CollaboratingFundingTx(flags) = state.state {
                    if flags.contains(CollaboratingFundingTxFlags::COLLABORATION_COMPLETED) {
                        self.handle_commitment_signed_command(state)?;
                    }
                }
                Ok(())
            }
            FiberChannelMessage::CommitmentSigned(commitment_signed) => {
                self.handle_commitment_signed_peer_message(myself, state, commitment_signed)
                    .await
            }
            FiberChannelMessage::TxSignatures(tx_signatures) => {
                // We're the one who sent tx_signature first, and we received a tx_signature message.
                // This means that the tx_signature procedure is now completed. Just change state,
                // and exit.
                if state.should_local_send_tx_signatures_first() {
                    let new_witnesses: Vec<_> = tx_signatures
                        .witnesses
                        .into_iter()
                        .map(|x| x.pack())
                        .collect();
                    debug!(
                        "Updating funding tx witnesses of {:?} to {:?}",
                        state.must_get_funding_transaction().calc_tx_hash(),
                        new_witnesses.iter().map(|x| hex::encode(x.as_slice()))
                    );
                    state.funding_tx = Some(
                        state
                            .must_get_funding_transaction()
                            .as_advanced_builder()
                            .set_witnesses(new_witnesses)
                            .build()
                            .data(),
                    );
                    self.network
                        .send_message(NetworkActorMessage::new_event(
                            NetworkActorEvent::FundingTransactionPending(
                                state.must_get_funding_transaction().clone(),
                                state.must_get_funding_transaction_outpoint(),
                                state.get_id(),
                            ),
                        ))
                        .expect(ASSUME_NETWORK_ACTOR_ALIVE);

                    state.update_state(ChannelState::AwaitingChannelReady(
                        AwaitingChannelReadyFlags::empty(),
                    ));
                    return Ok(());
                };

                state.handle_tx_signatures(&self.network, Some(tx_signatures.witnesses))?;
                Ok(())
            }
            FiberChannelMessage::RevokeAndAck(revoke_and_ack) => {
                let need_commitment_signed =
                    state.handle_revoke_and_ack_peer_message(&self.network, revoke_and_ack)?;
                self.update_tlc_status_on_ack(myself, state).await;
                if need_commitment_signed {
                    self.handle_commitment_signed_command(state)?;
                }
                Ok(())
            }
            FiberChannelMessage::ChannelReady(_channel_ready) => {
                let flags = match state.state {
                    ChannelState::AwaitingTxSignatures(flags) => {
                        if flags.contains(AwaitingTxSignaturesFlags::TX_SIGNATURES_SENT) {
                            AwaitingChannelReadyFlags::empty()
                        } else {
                            return Err(ProcessingChannelError::InvalidState(format!(
                                "received ChannelReady message, but we're not ready for ChannelReady, state is currently {:?}",
                                state.state
                            )));
                        }
                    }
                    ChannelState::AwaitingChannelReady(flags) => flags,
                    _ => {
                        return Err(ProcessingChannelError::InvalidState(format!(
                            "received ChannelReady message, but we're not ready for ChannelReady, state is currently {:?}", state.state
                        )));
                    }
                };
                let flags = flags | AwaitingChannelReadyFlags::THEIR_CHANNEL_READY;
                state.update_state(ChannelState::AwaitingChannelReady(flags));
                state.maybe_channel_is_ready(&self.network).await;
                Ok(())
            }
            FiberChannelMessage::UpdateTlcInfo(update_tlc_info) => {
                state.remote_tlc_info = Some(update_tlc_info.into());
                state.update_graph_for_remote_channel_change(&self.network);
                Ok(())
            }
            FiberChannelMessage::AddTlc(add_tlc) => {
                self.handle_add_tlc_peer_message(state, add_tlc)
            }
            FiberChannelMessage::RemoveTlc(remove_tlc) => {
                self.handle_remove_tlc_peer_message(state, remove_tlc)
            }
            FiberChannelMessage::Shutdown(shutdown) => {
                let flags = match state.state {
                    ChannelState::ChannelReady() => ShuttingDownFlags::empty(),
                    ChannelState::ShuttingDown(flags)
                        if flags.contains(ShuttingDownFlags::THEIR_SHUTDOWN_SENT) =>
                    {
                        return Err(ProcessingChannelError::InvalidParameter(
                            "Received Shutdown message, but we're already in ShuttingDown state"
                                .to_string(),
                        ));
                    }
                    ChannelState::ShuttingDown(flags) => flags,
                    _ => {
                        return Err(ProcessingChannelError::InvalidState(format!(
                            "received Shutdown message, but we're not ready for Shutdown, state is currently {:?}",
                            state.state
                        )));
                    }
                };
                let shutdown_info = ShutdownInfo {
                    close_script: shutdown.close_script,
                    fee_rate: shutdown.fee_rate.as_u64(),
                    signature: None,
                };
                state.remote_shutdown_info = Some(shutdown_info);

                let mut flags = flags | ShuttingDownFlags::THEIR_SHUTDOWN_SENT;

                // Only automatically reply shutdown if only their shutdown message is sent.
                // If we are in a state other than only their shutdown is sent,
                // e.g. our shutdown message is also sent, or we are trying to force shutdown,
                // we should not reply.
                let should_we_reply_shutdown =
                    matches!(flags, ShuttingDownFlags::THEIR_SHUTDOWN_SENT);

                if state.check_valid_to_auto_accept_shutdown() && should_we_reply_shutdown {
                    let close_script = state.get_local_shutdown_script();
                    self.network
                        .send_message(NetworkActorMessage::new_command(
                            NetworkActorCommand::SendFiberMessage(FiberMessageWithPeerId::new(
                                state.get_remote_peer_id(),
                                FiberMessage::shutdown(Shutdown {
                                    channel_id: state.get_id(),
                                    close_script: close_script.clone(),
                                    fee_rate: FeeRate::from_u64(0),
                                }),
                            )),
                        ))
                        .expect(ASSUME_NETWORK_ACTOR_ALIVE);
                    let shutdown_info = ShutdownInfo {
                        close_script,
                        fee_rate: 0,
                        signature: None,
                    };
                    state.local_shutdown_info = Some(shutdown_info);
                    flags |= ShuttingDownFlags::OUR_SHUTDOWN_SENT;
                    debug!("Auto accept shutdown ...");
                }
                state.update_state(ChannelState::ShuttingDown(flags));
                state.maybe_transition_to_shutdown(&self.network)?;
                Ok(())
            }
            FiberChannelMessage::ClosingSigned(closing) => {
                let ClosingSigned {
                    partial_signature,
                    channel_id,
                } = closing;

                if channel_id != state.get_id() {
                    return Err(ProcessingChannelError::InvalidParameter(
                        "Channel id mismatch".to_string(),
                    ));
                }

                // Note that we don't check the validity of the signature here.
                // we will check the validity when we're about to build the shutdown tx.
                // This may be or may not be a problem.
                // We do this to simplify the handling of the message.
                // We may change this in the future.
                // We also didn't check the state here.
                if let Some(shutdown_info) = state.remote_shutdown_info.as_mut() {
                    shutdown_info.signature = Some(partial_signature);
                }

                state.maybe_transition_to_shutdown(&self.network)?;
                Ok(())
            }
            FiberChannelMessage::ReestablishChannel(ref reestablish_channel) => {
                state
                    .handle_reestablish_channel_message(reestablish_channel, &self.network)
                    .await?;
                Ok(())
            }
            FiberChannelMessage::TxAbort(_)
            | FiberChannelMessage::TxInitRBF(_)
            | FiberChannelMessage::TxAckRBF(_) => {
                warn!("Received unsupported message: {:?}", &message);
                Ok(())
            }
        }
    }

    async fn get_tlc_error(
        &self,
        state: &mut ChannelActorState,
        error: &ProcessingChannelError,
    ) -> TlcErr {
        let error_code = match error {
            ProcessingChannelError::PeelingOnionPacketError(_) => TlcErrorCode::InvalidOnionPayload,
            ProcessingChannelError::TlcForwardFeeIsTooLow => TlcErrorCode::FeeInsufficient,
            ProcessingChannelError::TlcExpirySoon => TlcErrorCode::ExpiryTooSoon,
            ProcessingChannelError::TlcExpiryTooFar => TlcErrorCode::ExpiryTooFar,
            ProcessingChannelError::FinalInvoiceInvalid(status) => match status {
                CkbInvoiceStatus::Expired => TlcErrorCode::InvoiceExpired,
                CkbInvoiceStatus::Cancelled => TlcErrorCode::InvoiceCancelled,
                _ => TlcErrorCode::IncorrectOrUnknownPaymentDetails,
            },
            ProcessingChannelError::FinalIncorrectPreimage
            | ProcessingChannelError::FinalIncorrectPaymentHash => {
                TlcErrorCode::IncorrectOrUnknownPaymentDetails
            }
            ProcessingChannelError::FinalIncorrectHTLCAmount => {
                TlcErrorCode::FinalIncorrectTlcAmount
            }
            ProcessingChannelError::IncorrectTlcExpiry => TlcErrorCode::IncorrectTlcExpiry,
            ProcessingChannelError::IncorrectFinalTlcExpiry => {
                TlcErrorCode::FinalIncorrectExpiryDelta
            }
            ProcessingChannelError::TlcAmountIsTooLow => TlcErrorCode::AmountBelowMinimum,
            ProcessingChannelError::TlcNumberExceedLimit
            | ProcessingChannelError::TlcAmountExceedLimit
            | ProcessingChannelError::TlcValueInflightExceedLimit => {
                TlcErrorCode::TemporaryChannelFailure
            }
            ProcessingChannelError::WaitingTlcAck => TlcErrorCode::TemporaryChannelFailure,
            ProcessingChannelError::InternalError(_) => TlcErrorCode::TemporaryNodeFailure,
            ProcessingChannelError::InvalidState(_error) => match state.state {
                // we can not revert back up `ChannelReady` after `ShuttingDown`
                ChannelState::Closed(_) | ChannelState::ShuttingDown(_) => {
                    TlcErrorCode::PermanentChannelFailure
                }
                ChannelState::ChannelReady() => {
                    if !state.local_tlc_info.enabled {
                        // channel is disabled
                        TlcErrorCode::TemporaryChannelFailure
                    } else {
                        // we expect `ChannelReady` will be both OK for tlc forwarding,
                        // so here are the unreachable point in normal workflow,
                        // set `TemporaryNodeFailure` for general temporary failure of the processing node here
                        debug_assert!(false, "unreachable point in normal workflow");
                        TlcErrorCode::TemporaryNodeFailure
                    }
                }
                // otherwise, channel maybe not ready
                _ => TlcErrorCode::TemporaryChannelFailure,
            },
            ProcessingChannelError::RepeatedProcessing(_) => TlcErrorCode::TemporaryChannelFailure,
            ProcessingChannelError::SpawnErr(_)
            | ProcessingChannelError::Musig2RoundFinalizeError(_)
            | ProcessingChannelError::Musig2SigningError(_)
            | ProcessingChannelError::Musig2VerifyError(_)
            | ProcessingChannelError::CapacityError(_) => TlcErrorCode::TemporaryNodeFailure,
            ProcessingChannelError::InvalidParameter(_) => {
                TlcErrorCode::IncorrectOrUnknownPaymentDetails
            }
            ProcessingChannelError::TlcForwardingError(_) => {
                unreachable!("TlcForwardingError should be handled before this point")
            }
        };

        let channel_update = if error_code.is_update() {
            state.try_create_channel_update_message(&self.network).await
        } else {
            None
        };
        TlcErr::new_channel_fail(
            error_code,
            state.local_pubkey,
            state.must_get_funding_transaction_outpoint(),
            channel_update,
        )
    }

    async fn handle_commitment_signed_peer_message(
        &self,
        myself: &ActorRef<ChannelActorMessage>,
        state: &mut ChannelActorState,
        commitment_signed: CommitmentSigned,
    ) -> Result<(), ProcessingChannelError> {
        // build commitment tx and verify signature from remote, if passed send ACK for partner
        state.verify_commitment_signed_and_send_ack(commitment_signed.clone(), &self.network)?;
        let need_commitment_signed = state.tlc_state.update_for_commitment_signed();

        // flush remove tlc for received tlcs after replying ack for peer
        self.apply_settled_remove_tlcs(myself, state, true).await;

        if need_commitment_signed && !state.tlc_state.waiting_ack {
            self.handle_commitment_signed_command(state)?;
        }

        Ok(())
    }

    async fn apply_settled_remove_tlcs(
        &self,
        myself: &ActorRef<ChannelActorMessage>,
        state: &mut ChannelActorState,
        inbound: bool,
    ) {
        let previous_balance = state.get_local_balance();
        let pending_tlcs = if inbound {
            state.tlc_state.received_tlcs.tlcs.iter()
        } else {
            state.tlc_state.offered_tlcs.tlcs.iter()
        };
        let settled_tlcs: Vec<_> = pending_tlcs
            .filter(|tlc| {
                tlc.removed_reason.is_some()
                    && matches!(
                        tlc.status,
                        TlcStatus::Inbound(InboundTlcStatus::RemoveAckConfirmed)
                            | TlcStatus::Outbound(OutboundTlcStatus::RemoveAckConfirmed)
                    )
                    && !state.tlc_state.applied_remove_tlcs.contains(&tlc.tlc_id)
            })
            .map(|tlc| tlc.tlc_id)
            .collect();

        for tlc_id in settled_tlcs {
            self.apply_remove_tlc_operation(myself, state, tlc_id)
                .await
                .expect("expect remove tlc success");
        }

        if state.get_local_balance() != previous_balance {
            state.update_graph_for_local_channel_change(&self.network);
            state.update_graph_for_remote_channel_change(&self.network);
        }
    }

    async fn process_add_tlc_error(
        &self,
        myself: &ActorRef<ChannelActorMessage>,
        state: &mut ChannelActorState,
        payment_hash: Hash256,
        tlc_id: TLCId,
        error: ProcessingChannelErrorWithSharedSecret,
    ) {
        let tlc_err = match error.source {
            // If we already have TlcErr, we can directly use it to send back to the peer.
            ProcessingChannelError::TlcForwardingError(tlc_err) => tlc_err,
            _ => {
                let error_detail = self.get_tlc_error(state, &error.source).await;
                #[cfg(debug_assertions)]
                self.network
                    .clone()
                    .send_message(NetworkActorMessage::new_notification(
                        NetworkServiceEvent::DebugEvent(DebugEvent::AddTlcFailed(
                            state.get_local_peer_id(),
                            payment_hash,
                            error_detail.clone(),
                        )),
                    ))
                    .expect(ASSUME_NETWORK_ACTOR_ALIVE);
                error_detail
            }
        };
        let error_packet = TlcErrPacket::new(
            tlc_err,
            // There's no shared secret stored in the received TLC, use the one found in the peeled onion packet.
            &error.shared_secret,
        );

        self.register_retryable_tlc_remove(
            myself,
            state,
            tlc_id,
            RemoveTlcReason::RemoveTlcFail(error_packet),
        )
        .await;
    }

    async fn update_tlc_status_on_ack(
        &self,
        myself: &ActorRef<ChannelActorMessage>,
        state: &mut ChannelActorState,
    ) {
        let apply_tlcs: Vec<TlcInfo> = state
            .tlc_state
            .get_committed_received_tlcs()
            .into_iter()
            .filter(|tlc| tlc.removed_reason.is_none())
            .filter(|tlc| !state.tlc_state.applied_add_tlcs.contains(&tlc.tlc_id))
            .collect();

        for add_tlc in apply_tlcs {
            assert!(add_tlc.is_received());
            if let Err(error) = self.apply_add_tlc_operation(myself, state, &add_tlc).await {
                self.process_add_tlc_error(
                    myself,
                    state,
                    add_tlc.payment_hash,
                    add_tlc.tlc_id,
                    error,
                )
                .await;
            }
        }

        // flush outbound tlcs
        self.apply_settled_remove_tlcs(myself, state, false).await;
    }

    async fn try_to_relay_remove_tlc(
        &self,
        myself: &ActorRef<ChannelActorMessage>,
        state: &mut ChannelActorState,
        tlc_info: &TlcInfo,
        remove_reason: RemoveTlcReason,
    ) {
        let (previous_channel_id, previous_tlc) =
            tlc_info.previous_tlc.expect("expect previous tlc");
        assert!(tlc_info.is_offered());
        assert!(previous_tlc.is_received());
        assert!(previous_channel_id != state.get_id());

        let remove_reason = remove_reason.clone().backward(&tlc_info.shared_secret);

        self.register_retryable_relay_tlc_remove(
            myself,
            state,
            previous_tlc.into(),
            previous_channel_id,
            remove_reason,
        )
        .await;
    }

    async fn try_to_settle_down_tlc(
        &self,
        myself: &ActorRef<ChannelActorMessage>,
        state: &mut ChannelActorState,
        tlc_id: TLCId,
    ) {
        let tlc_info = state.get_received_tlc(tlc_id).expect("expect tlc");
        let preimage = self.store.get_invoice_preimage(&tlc_info.payment_hash);

        let preimage = if let Some(preimage) = preimage {
            preimage
        } else {
            return;
        };

        let mut remove_reason = RemoveTlcReason::RemoveTlcFulfill(RemoveTlcFulfill {
            payment_preimage: preimage,
        });
        let tlc = tlc_info.clone();
        if let Some(invoice) = self.store.get_invoice(&tlc.payment_hash) {
            let status = self.get_invoice_status(&invoice);
            match status {
                CkbInvoiceStatus::Expired => {
                    remove_reason = RemoveTlcReason::RemoveTlcFail(TlcErrPacket::new(
                        TlcErr::new(TlcErrorCode::InvoiceExpired),
                        &tlc.shared_secret,
                    ));
                }
                CkbInvoiceStatus::Cancelled => {
                    remove_reason = RemoveTlcReason::RemoveTlcFail(TlcErrPacket::new(
                        TlcErr::new(TlcErrorCode::InvoiceCancelled),
                        &tlc.shared_secret,
                    ));
                }
                CkbInvoiceStatus::Paid => {
                    // we have already checked invoice status in apply_add_tlc_operation_with_peeled_onion_packet
                    // this maybe happened when process is killed and restart
                    error!("invoice already paid, ignore");
                }
                _ => {
                    // do nothing
                    // invoice status will be updated to paid after apply remove tlc operation
                }
            }
        }

        self.register_retryable_tlc_remove(myself, state, tlc.tlc_id, remove_reason)
            .await;
    }

    async fn apply_add_tlc_operation(
        &self,
        myself: &ActorRef<ChannelActorMessage>,
        state: &mut ChannelActorState,
        add_tlc: &TlcInfo,
    ) -> Result<(), ProcessingChannelErrorWithSharedSecret> {
        // If needed, shared secret also get be extracted from the encrypted onion packet:
        // - Extract public key from onion_packet[1..34]
        // - Obtain share secret using DH Key Exchange from the public key and the network private key stored in the network actor state.
        if let Some(peeled_onion_packet) = self
            .try_add_tlc_peel_onion_packet(state, add_tlc)
            .await
            .map_err(ProcessingChannelError::without_shared_secret)?
        {
            let shared_secret = peeled_onion_packet.shared_secret;
            self.apply_add_tlc_operation_with_peeled_onion_packet(
                myself,
                state,
                add_tlc,
                peeled_onion_packet,
            )
            .await
            .map_err(move |err| err.with_shared_secret(shared_secret))?;
        }

        if let Some(ref udt_type_script) = state.funding_udt_type_script {
            self.subscribers
                .pending_received_tlcs_subscribers
                .send(TlcNotification {
                    tlc: add_tlc.clone().into(),
                    channel_id: state.get_id(),
                    script: udt_type_script.clone(),
                });
        }

        // we don't need to settle down the tlc if it is not the last hop here,
        // some e2e tests are calling AddTlc manually, so we can not use onion packet to
        // check whether it's the last hop here, maybe need to revisit in future.
        self.try_to_settle_down_tlc(myself, state, add_tlc.tlc_id)
            .await;

        warn!("finished check tlc for peer message: {:?}", &add_tlc.tlc_id);
        Ok(())
    }

    async fn try_add_tlc_peel_onion_packet(
        &self,
        state: &mut ChannelActorState,
        add_tlc: &TlcInfo,
    ) -> Result<Option<PeeledPaymentOnionPacket>, ProcessingChannelError> {
        state.check_tlc_expiry(add_tlc.expiry)?;

        assert!(state.get_received_tlc(add_tlc.tlc_id).is_some());

        OptionFuture::from(
            add_tlc
                .onion_packet
                .clone()
                .map(|onion_packet| self.peel_onion_packet(onion_packet, add_tlc.payment_hash)),
        )
        .await
        .transpose()
    }

    async fn apply_add_tlc_operation_with_peeled_onion_packet(
        &self,
        myself: &ActorRef<ChannelActorMessage>,
        state: &mut ChannelActorState,
        add_tlc: &TlcInfo,
        peeled_onion_packet: PeeledPaymentOnionPacket,
    ) -> Result<(), ProcessingChannelError> {
        let payment_hash = add_tlc.payment_hash;
        let received_amount = add_tlc.amount;
        let forward_amount = peeled_onion_packet.current.amount;

        state.tlc_state.applied_add_tlcs.insert(add_tlc.tlc_id);
        if peeled_onion_packet.is_last() {
            if forward_amount != add_tlc.amount {
                return Err(ProcessingChannelError::FinalIncorrectHTLCAmount);
            }

            if add_tlc.expiry < peeled_onion_packet.current.expiry {
                return Err(ProcessingChannelError::IncorrectFinalTlcExpiry);
            }
            if add_tlc.expiry < now_timestamp_as_millis_u64() + MIN_TLC_EXPIRY_DELTA {
                return Err(ProcessingChannelError::TlcExpirySoon);
            }

            if let Some(invoice) = self.store.get_invoice(&payment_hash) {
                let invoice_status = self.get_invoice_status(&invoice);
                if invoice_status != CkbInvoiceStatus::Open {
                    return Err(ProcessingChannelError::FinalInvoiceInvalid(invoice_status));
                }
            }

            // if this is the last hop, store the preimage.
            // though we will RemoveTlcFulfill the TLC in try_to_settle_down_tlc function,
            // here we can do error check early here for better error handling.
            let preimage = peeled_onion_packet
                .current
                .payment_preimage
                .or_else(|| self.store.get_invoice_preimage(&add_tlc.payment_hash));

            if let Some(preimage) = preimage {
                let filled_payment_hash: Hash256 = add_tlc.hash_algorithm.hash(preimage).into();
                if add_tlc.payment_hash != filled_payment_hash {
                    return Err(ProcessingChannelError::FinalIncorrectPreimage);
                }
                // update invoice status to received only all the error checking passed
                if let Some(_invoice) = self.store.get_invoice(&payment_hash) {
                    self.store
                        .update_invoice_status(&payment_hash, CkbInvoiceStatus::Received)
                        .expect("update invoice status failed");
                }
                self.store
                    .insert_payment_preimage(payment_hash, preimage)
                    .map_err(|_| {
                        ProcessingChannelError::InternalError("insert preimage failed".to_string())
                    })?;
            } else {
                return Err(ProcessingChannelError::FinalIncorrectPaymentHash);
            }
        } else {
            // here we don't need to check current config is public or enabled, because
            // handle_add_tlc_command will check the channel state before forwarding
            // and private channel can also forward TLC to public channel
            if add_tlc.expiry
                < peeled_onion_packet.current.expiry + state.local_tlc_info.tlc_expiry_delta
            {
                return Err(ProcessingChannelError::IncorrectTlcExpiry);
            }

            if received_amount < forward_amount {
                return Err(ProcessingChannelError::InvalidParameter(
                    "received_amount is less than forward_amount".to_string(),
                ));
            }

            // Next forwarding channel will get the forward_fee and check if it's enough.
            let forward_fee = received_amount.saturating_sub(forward_amount);

            // if this is not the last hop, forward TLC to next hop
            self.register_retryable_forward_tlc(
                myself,
                state,
                add_tlc.tlc_id,
                add_tlc.payment_hash,
                peeled_onion_packet.clone(),
                forward_fee,
            )
            .await;
        }
        Ok(())
    }

    fn handle_add_tlc_peer_message(
        &self,
        state: &mut ChannelActorState,
        add_tlc: AddTlc,
    ) -> Result<(), ProcessingChannelError> {
        // TODO: here we only check the error which sender didn't follow agreed rules,
        //       if any error happened here we need go to shutdown procedure

        state.check_for_tlc_update(Some(add_tlc.amount), false, false)?;
        let tlc_info = state.create_inbounding_tlc(add_tlc.clone())?;
        state.check_insert_tlc(&tlc_info)?;
        state.tlc_state.add_received_tlc(tlc_info);
        state.increment_next_received_tlc_id();
        Ok(())
    }

    fn handle_remove_tlc_peer_message(
        &self,
        state: &mut ChannelActorState,
        remove_tlc: RemoveTlc,
    ) -> Result<(), ProcessingChannelError> {
        state.check_for_tlc_update(None, false, false)?;
        // TODO: here if we received a invalid remove tlc, it's maybe a malioucious peer,
        // maybe we need to go through shutdown process for this error
        state
            .check_remove_tlc_with_reason(TLCId::Offered(remove_tlc.tlc_id), &remove_tlc.reason)?;
        let payment_hash = state
            .tlc_state
            .set_offered_tlc_removed(remove_tlc.tlc_id, remove_tlc.reason.clone());
        if let RemoveTlcReason::RemoveTlcFulfill(RemoveTlcFulfill { payment_preimage }) =
            remove_tlc.reason
        {
            // we need to store the preimage if the TLC is fulfilled
            // incase the peer has already shutdown the channel,
            // so we can send setttlement transaction to get money when necessary
            // the preimage must be valid since we have checked it in check_remove_tlc_with_reason
            self.store
                .insert_payment_preimage(payment_hash, payment_preimage)
                .map_err(|_| {
                    ProcessingChannelError::InternalError("insert preimage failed".to_string())
                })?;
        }
        Ok(())
    }

    async fn apply_remove_tlc_operation(
        &self,
        myself: &ActorRef<ChannelActorMessage>,
        state: &mut ChannelActorState,
        tlc_id: TLCId,
    ) -> Result<(), ProcessingChannelError> {
        let channel_id = state.get_id();
        assert!(!state.tlc_state.applied_remove_tlcs.contains(&tlc_id));
        state.tlc_state.applied_remove_tlcs.insert(tlc_id);

        let (tlc_info, remove_reason) = state.remove_tlc_with_reason(tlc_id)?;
        if matches!(remove_reason, RemoveTlcReason::RemoveTlcFulfill(_))
            && self.store.get_invoice(&tlc_info.payment_hash).is_some()
        {
            self.store
                .update_invoice_status(&tlc_info.payment_hash, CkbInvoiceStatus::Paid)
                .expect("update invoice status failed");
        }

        if let (
            Some(ref udt_type_script),
            RemoveTlcReason::RemoveTlcFulfill(RemoveTlcFulfill { payment_preimage }),
        ) = (state.funding_udt_type_script.clone(), &remove_reason)
        {
            let mut tlc_notify_info: TlcNotifyInfo = tlc_info.clone().into();
            tlc_notify_info.payment_preimage = Some(*payment_preimage);
            self.subscribers
                .settled_tlcs_subscribers
                .send(TlcNotification {
                    tlc: tlc_notify_info,
                    channel_id,
                    script: udt_type_script.clone(),
                });
        }
        if tlc_info.previous_tlc.is_none() {
            // only the original sender of the TLC should send `TlcRemoveReceived` event
            // because only the original sender cares about the TLC event to settle the payment
            if tlc_info.is_offered() {
                self.network
                    .send_message(NetworkActorMessage::new_event(
                        NetworkActorEvent::TlcRemoveReceived(
                            tlc_info.payment_hash,
                            remove_reason.clone(),
                        ),
                    ))
                    .expect("myself alive");
            }
        } else {
            // relay RemoveTlc to previous channel if needed
            self.try_to_relay_remove_tlc(myself, state, &tlc_info, remove_reason)
                .await;
        }
        Ok(())
    }

    pub fn handle_commitment_signed_command(
        &self,
        state: &mut ChannelActorState,
    ) -> ProcessingChannelResult {
        let flags = match state.state {
            ChannelState::CollaboratingFundingTx(flags)
                if !flags.contains(CollaboratingFundingTxFlags::COLLABORATION_COMPLETED) =>
            {
                return Err(ProcessingChannelError::InvalidState(format!(
                    "Unable to process commitment_signed command in state {:?}, as collaboration is not completed yet.",
                    &state.state
                )));
            }
            ChannelState::CollaboratingFundingTx(_) => {
                CommitmentSignedFlags::SigningCommitment(SigningCommitmentFlags::empty())
            }
            ChannelState::SigningCommitment(flags)
                if flags.contains(SigningCommitmentFlags::OUR_COMMITMENT_SIGNED_SENT) =>
            {
                return Err(ProcessingChannelError::InvalidState(format!(
                    "Unable to process commitment_signed command in state {:?}, as we have already sent our commitment_signed message.",
                    &state.state
                )));
            }
            ChannelState::SigningCommitment(flags) => {
                CommitmentSignedFlags::SigningCommitment(flags)
            }
            ChannelState::ChannelReady() => CommitmentSignedFlags::ChannelReady(),
            ChannelState::ShuttingDown(flags) => {
                if flags.contains(ShuttingDownFlags::AWAITING_PENDING_TLCS) {
                    CommitmentSignedFlags::PendingShutdown()
                } else {
                    return Err(ProcessingChannelError::InvalidState(format!(
                        "Unable to process commitment_signed message in shutdowning state with flags {:?}",
                        &flags
                    )));
                }
            }
            _ => {
                return Err(ProcessingChannelError::InvalidState(format!(
                    "Unable to send commitment signed message in state {:?}",
                    &state.state
                )));
            }
        };
        state.clean_up_failed_tlcs();
        let (funding_tx_partial_signature, commitment_tx_partial_signature) =
            state.build_and_sign_commitment_tx()?;
        let commitment_signed = CommitmentSigned {
            channel_id: state.get_id(),
            funding_tx_partial_signature,
            commitment_tx_partial_signature,
            next_local_nonce: state.get_next_local_nonce(),
        };

        self.network
            .send_message(NetworkActorMessage::new_command(
                NetworkActorCommand::SendFiberMessage(FiberMessageWithPeerId::new(
                    state.get_remote_peer_id(),
                    FiberMessage::commitment_signed(commitment_signed.clone()),
                )),
            ))
            .expect(ASSUME_NETWORK_ACTOR_ALIVE);

        match flags {
            CommitmentSignedFlags::SigningCommitment(flags) => {
                let flags = flags | SigningCommitmentFlags::OUR_COMMITMENT_SIGNED_SENT;
                state.update_state(ChannelState::SigningCommitment(flags));
                state.maybe_transition_to_tx_signatures(flags, &self.network)?;
            }
            CommitmentSignedFlags::ChannelReady() => {
                state.tlc_state.set_waiting_ack(true);
            }
            CommitmentSignedFlags::PendingShutdown() => {
                state.tlc_state.set_waiting_ack(true);
                state.maybe_transition_to_shutdown(&self.network)?;
            }
        }
        state.update_last_commitment_signed_remote_nonce();
        Ok(())
    }

    pub fn handle_add_tlc_command(
        &self,
        state: &mut ChannelActorState,
        command: AddTlcCommand,
    ) -> Result<u64, ProcessingChannelError> {
        if !state.local_tlc_info.enabled {
            return Err(ProcessingChannelError::InvalidState(format!(
                "TLC forwarding is not enabled for channel {}",
                state.get_id()
            )));
        }

        state.check_for_tlc_update(Some(command.amount), true, true)?;
        state.check_tlc_expiry(command.expiry)?;
        state.check_tlc_forward_amount(
            command.amount,
            command.previous_tlc.map(|x| x.forwarding_fee),
        )?;
        let tlc = state.create_outbounding_tlc(command.clone());
        state.check_insert_tlc(&tlc)?;
        state.tlc_state.add_offered_tlc(tlc.clone());
        state.increment_next_offered_tlc_id();

        let add_tlc = AddTlc {
            channel_id: state.get_id(),
            tlc_id: tlc.tlc_id.into(),
            amount: command.amount,
            payment_hash: command.payment_hash,
            expiry: command.expiry,
            hash_algorithm: command.hash_algorithm,
            onion_packet: command.onion_packet,
        };

        // Send tlc update message to peer.
        let msg = FiberMessageWithPeerId::new(
            state.get_remote_peer_id(),
            FiberMessage::add_tlc(add_tlc.clone()),
        );

        self.network
            .send_message(NetworkActorMessage::new_command(
                NetworkActorCommand::SendFiberMessage(msg),
            ))
            .expect(ASSUME_NETWORK_ACTOR_ALIVE);

        self.handle_commitment_signed_command(state)?;
        Ok(tlc.tlc_id.into())
    }

    pub fn handle_remove_tlc_command(
        &self,
        state: &mut ChannelActorState,
        command: RemoveTlcCommand,
    ) -> ProcessingChannelResult {
        state.check_for_tlc_update(None, true, false)?;
        state.check_remove_tlc_with_reason(TLCId::Received(command.id), &command.reason)?;
        let payment_hash = state
            .tlc_state
            .set_received_tlc_removed(command.id, command.reason.clone());
        if let RemoveTlcReason::RemoveTlcFulfill(RemoveTlcFulfill { payment_preimage }) =
            command.reason
        {
            self.store
                .insert_payment_preimage(payment_hash, payment_preimage)
                .map_err(|_| {
                    ProcessingChannelError::InternalError("insert preimage failed".to_string())
                })?;
        }
        let msg = FiberMessageWithPeerId::new(
            state.get_remote_peer_id(),
            FiberMessage::remove_tlc(RemoveTlc {
                channel_id: state.get_id(),
                tlc_id: command.id,
                reason: command.reason,
            }),
        );
        self.network
            .send_message(NetworkActorMessage::new_command(
                NetworkActorCommand::SendFiberMessage(msg),
            ))
            .expect(ASSUME_NETWORK_ACTOR_ALIVE);

        state.maybe_transition_to_shutdown(&self.network)?;
        self.handle_commitment_signed_command(state)?;
        Ok(())
    }

    pub fn handle_shutdown_command(
        &self,
        state: &mut ChannelActorState,
        command: ShutdownCommand,
    ) -> ProcessingChannelResult {
        debug!("Handling shutdown command: {:?}", &command);
        if command.force {
            match state.state {
                ChannelState::ChannelReady() => {
                    debug!("Handling force shutdown command in ChannelReady state");
                }
                ChannelState::ShuttingDown(flags) => {
                    debug!(
                        "Handling force shutdown command in ShuttingDown state, flags: {:?}",
                        &flags
                    );
                }
                _ => {
                    return Err(ProcessingChannelError::InvalidState(format!(
                        "Handling force shutdown command invalid state {:?}",
                        &state.state
                    )));
                }
            };

            let transaction = state
                .latest_commitment_transaction
                .clone()
                .expect("latest_commitment_transaction should exist when channel is in ChannelReady of ShuttingDown state");
            self.network
                .send_message(NetworkActorMessage::new_event(
                    NetworkActorEvent::CommitmentTransactionPending(transaction, state.get_id()),
                ))
                .expect(ASSUME_NETWORK_ACTOR_ALIVE);

            state.update_state(ChannelState::ShuttingDown(
                ShuttingDownFlags::WAITING_COMMITMENT_CONFIRMATION,
            ));
            return Ok(());
        }

        let flags = match state.state {
            ChannelState::ChannelReady() => {
                debug!("Handling shutdown command in ChannelReady state");
                ShuttingDownFlags::empty()
            }
            _ => {
                debug!("Handling shutdown command in state {:?}", &state.state);
                return Err(ProcessingChannelError::InvalidState(format!(
                    "Trying to send shutdown message while in invalid state {:?}",
                    &state.state
                )));
            }
        };

        state.check_shutdown_fee_rate(command.fee_rate, &command.close_script)?;
        self.network
            .send_message(NetworkActorMessage::new_command(
                NetworkActorCommand::SendFiberMessage(FiberMessageWithPeerId::new(
                    self.get_remote_peer_id(),
                    FiberMessage::shutdown(Shutdown {
                        channel_id: state.get_id(),
                        close_script: command.close_script.clone(),
                        fee_rate: command.fee_rate,
                    }),
                )),
            ))
            .expect(ASSUME_NETWORK_ACTOR_ALIVE);

        let shutdown_info = ShutdownInfo {
            close_script: command.close_script,
            fee_rate: command.fee_rate.as_u64(),
            signature: None,
        };
        state.local_shutdown_info = Some(shutdown_info);
        state.update_state(ChannelState::ShuttingDown(
            flags | ShuttingDownFlags::OUR_SHUTDOWN_SENT,
        ));
        debug!(
            "Channel state updated to {:?} after processing shutdown command",
            &state.state
        );

        state.maybe_transition_to_shutdown(&self.network)
    }

    pub async fn handle_update_command(
        &self,
        state: &mut ChannelActorState,
        command: UpdateCommand,
    ) -> ProcessingChannelResult {
        if !state.is_public() {
            return Err(ProcessingChannelError::InvalidState(
                "Only public channel can be updated".to_string(),
            ));
        }

        let UpdateCommand {
            enabled,
            tlc_expiry_delta,
            tlc_minimum_value,
            tlc_fee_proportional_millionths,
        } = command;

        let mut updated = false;

        if let Some(enabled) = enabled {
            updated |= state.update_our_enabled(enabled);
        }

        if let Some(delta) = tlc_expiry_delta {
            if delta < MIN_TLC_EXPIRY_DELTA {
                return Err(ProcessingChannelError::InvalidParameter(format!(
                    "TLC expiry delta is too small, expect larger than {}",
                    MIN_TLC_EXPIRY_DELTA
                )));
            }
            updated |= state.update_our_tlc_expiry_delta(delta);
        }

        if let Some(value) = tlc_minimum_value {
            updated |= state.update_our_tlc_min_value(value);
        }

        if let Some(fee) = tlc_fee_proportional_millionths {
            updated |= state.update_our_tlc_fee_proportional_millionths(fee);
        }

        if updated {
            state
                .notify_owned_channel_updated(&self.network, true)
                .await;
        }

        Ok(())
    }

    pub async fn register_retryable_tlc_remove(
        &self,
        myself: &ActorRef<ChannelActorMessage>,
        state: &mut ChannelActorState,
        tlc_id: TLCId,
        reason: RemoveTlcReason,
    ) {
        let remove_tlc = RetryableTlcOperation::RemoveTlc(tlc_id, reason);
        self.register_retryable_tlc_operation(myself, state, remove_tlc)
            .await;
    }

    pub async fn register_retryable_relay_tlc_remove(
        &self,
        myself: &ActorRef<ChannelActorMessage>,
        state: &mut ChannelActorState,
        tlc_id: u64,
        channel_id: Hash256,
        reason: RemoveTlcReason,
    ) {
        let remove_tlc = RetryableTlcOperation::RelayRemoveTlc(channel_id, tlc_id, reason);
        self.register_retryable_tlc_operation(myself, state, remove_tlc)
            .await;
    }

    pub async fn register_retryable_forward_tlc(
        &self,
        myself: &ActorRef<ChannelActorMessage>,
        state: &mut ChannelActorState,
        tlc_id: TLCId,
        payment_hash: Hash256,
        peeled_onion_packet: PeeledPaymentOnionPacket,
        forward_fee: u128,
    ) {
        let forward_tlc = RetryableTlcOperation::ForwardTlc(
            payment_hash,
            tlc_id,
            peeled_onion_packet,
            forward_fee,
            true,
        );
        self.register_retryable_tlc_operation(myself, state, forward_tlc)
            .await;
    }

    async fn register_retryable_tlc_operation(
        &self,
        myself: &ActorRef<ChannelActorMessage>,
        state: &mut ChannelActorState,
        operation: RetryableTlcOperation,
    ) {
        if state.tlc_state.insert_retryable_tlc_operation(operation) {
            myself
                .send_message(ChannelActorMessage::Event(
                    ChannelEvent::CheckTlcRetryOperation,
                ))
                .expect("myself alive");
        }
    }

    fn set_forward_tlc_status(
        &self,
        state: &mut ChannelActorState,
        payment_hash: Hash256,
        try_one_time: bool,
    ) {
        if let Some(RetryableTlcOperation::ForwardTlc(.., ref mut sent)) =
            state.tlc_state.retryable_tlc_operations.iter_mut().find(
                |op| matches!(op, RetryableTlcOperation::ForwardTlc(ph,..) if *ph == payment_hash),
            )
        {
            *sent = try_one_time;
        }
    }

    pub async fn apply_retryable_tlc_operations(
        &self,
        myself: &ActorRef<ChannelActorMessage>,
        state: &mut ChannelActorState,
    ) {
        let mut pending_tlc_ops = state.tlc_state.get_pending_operations();
        pending_tlc_ops.retain_mut(|retryable_operation| {
            match retryable_operation {
                RetryableTlcOperation::RemoveTlc(tlc_id, ref reason) => {
                    match self.handle_remove_tlc_command(
                        state,
                        RemoveTlcCommand {
                            id: u64::from(*tlc_id),
                            reason: reason.clone(),
                        },
                    ) {
                        Ok(_) | Err(ProcessingChannelError::RepeatedProcessing(_)) => false,
                        Err(ProcessingChannelError::WaitingTlcAck) => true,
                        Err(_err) => false,
                    }
                }
                RetryableTlcOperation::RelayRemoveTlc(channel_id, tlc_id, ref reason) => {
                    // send relay remove tlc with network actor to previous hop
                    let (send, _recv) = oneshot::channel::<Result<(), ProcessingChannelError>>();
                    let port = RpcReplyPort::from(send);
                    self.network
                        .send_message(NetworkActorMessage::new_command(
                            NetworkActorCommand::ControlFiberChannel(ChannelCommandWithId {
                                channel_id: *channel_id,
                                command: ChannelCommand::RemoveTlc(
                                    RemoveTlcCommand {
                                        id: (*tlc_id),
                                        reason: reason.clone(),
                                    },
                                    port,
                                ),
                            }),
                        ))
                        .expect(ASSUME_NETWORK_ACTOR_ALIVE);
                    // the previous hop will automatically retry if there is Waiting_Ack error
                    false
                }
                RetryableTlcOperation::ForwardTlc(
                    payment_hash,
                    tlc_id,
                    ref peeled_onion_packet,
                    forward_fee,
                    try_one_time,
                ) => {
                    // there is a potential deadlock for waiting the result from another channel actor
                    // for the scenario these two things happen at the same time:
                    //  1. channel A send forward tlc to channel B
                    //  2. channel B send forward tlc to channel A
                    // we may end up waiting for each other forever
                    //
                    // but we need the result for better error handling
                    // so we introduce the ForwardTlcResult to get the result based on actor message
                    if !*try_one_time {
                        // we need to decide whether to retry it until we get ForwardTlcResult
                        true
                    } else {
                        match self.network.send_message(NetworkActorMessage::Command(
                            NetworkActorCommand::SendPaymentOnionPacket(SendOnionPacketCommand {
                                peeled_onion_packet: peeled_onion_packet.clone(),
                                previous_tlc: Some(PrevTlcInfo::new(
                                    state.get_id(),
                                    u64::from(*tlc_id),
                                    *forward_fee,
                                )),
                                payment_hash: *payment_hash,
                            }),
                        )) {
                            Ok(_) => {
                                // here we just make sure the forward tlc is sent, we don't need to wait for the result
                                // retry it if necessary until we get ForwardTlcResult
                                // self.set_forward_tlc_status(state, *payment_hash, false);
                                *try_one_time = false;
                                true
                            }
                            Err(_err) => {
                                // network actor is dead? we will retry it later
                                false
                            }
                        }
                    }
                }
            }
        });

        state.tlc_state.retryable_tlc_operations = pending_tlc_ops;
        if state.tlc_state.has_pending_operations() {
            myself.send_after(RETRYABLE_TLC_OPS_INTERVAL, || {
                ChannelActorMessage::Event(ChannelEvent::CheckTlcRetryOperation)
            });
        }
    }

    async fn handle_forward_tlc_result(
        &self,
        myself: &ActorRef<ChannelActorMessage>,
        state: &mut ChannelActorState,
        result: ForwardTlcResult,
    ) {
        let pending_ops = state.tlc_state.get_pending_operations();
        if let Some((tlc_op, peeled_onion)) = pending_ops.iter().find_map(|op| match op {
            RetryableTlcOperation::ForwardTlc(payment_hash, _, peel_onion_packet, ..)
                if *payment_hash == result.payment_hash =>
            {
                Some((op, peel_onion_packet))
            }
            _ => None,
        }) {
            if let Some((channel_err, tlc_err)) = result.error_info {
                match channel_err {
                    ProcessingChannelError::WaitingTlcAck => {
                        // if we get WaitingTlcAck error, we will retry it later
                        self.set_forward_tlc_status(state, result.payment_hash, true);
                    }
                    ProcessingChannelError::RepeatedProcessing(_) => {
                        // ignore repeated processing error, we have already handled it
                        state.tlc_state.remove_pending_tlc_operation(tlc_op);
                    }
                    _ => {
                        let error = ProcessingChannelError::TlcForwardingError(tlc_err)
                            .with_shared_secret(peeled_onion.shared_secret);
                        self.process_add_tlc_error(
                            myself,
                            state,
                            result.payment_hash,
                            TLCId::Received(result.tlc_id),
                            error,
                        )
                        .await;
                        state.tlc_state.remove_pending_tlc_operation(tlc_op);
                    }
                }
            } else {
                // if we get success result from AddTlc, we will remove the pending operation
                state.tlc_state.remove_pending_tlc_operation(tlc_op);
            }
        }
    }

    // This is the dual of `handle_tx_collaboration_msg`. Any logic error here is likely
    // to present in the other function as well.
    pub fn handle_tx_collaboration_command(
        &self,
        state: &mut ChannelActorState,
        command: TxCollaborationCommand,
    ) -> Result<(), ProcessingChannelError> {
        debug!("Handling tx collaboration command: {:?}", &command);
        let is_complete_command = matches!(command, TxCollaborationCommand::TxComplete());
        let is_waiting_for_remote = match state.state {
            ChannelState::CollaboratingFundingTx(flags) => {
                flags.contains(CollaboratingFundingTxFlags::AWAITING_REMOTE_TX_COLLABORATION_MSG)
            }
            _ => false,
        };

        // We first exclude below cases that are invalid for tx collaboration,
        // and then process the commands.
        let flags = match state.state {
            ChannelState::NegotiatingFunding(NegotiatingFundingFlags::INIT_SENT)
                if state.is_acceptor =>
            {
                return Err(ProcessingChannelError::InvalidState(
                    "Acceptor tries to start sending tx collaboration message".to_string(),
                ));
            }
            ChannelState::NegotiatingFunding(_) => {
                debug!("Beginning processing tx collaboration command, and transitioning from {:?} to CollaboratingFundingTx state", state.state);
                state.state =
                    ChannelState::CollaboratingFundingTx(CollaboratingFundingTxFlags::empty());
                CollaboratingFundingTxFlags::empty()
            }
            ChannelState::CollaboratingFundingTx(_)
                if !is_complete_command && is_waiting_for_remote =>
            {
                return Err(ProcessingChannelError::InvalidState(format!(
                    "Trying to process command {:?} while in {:?} (should only send non-complete message after received response from peer)",
                    &command, state.state
                )));
            }
            ChannelState::CollaboratingFundingTx(flags) => {
                debug!(
                    "Processing tx collaboration command {:?} for state {:?}",
                    &command, &state.state
                );
                flags
            }
            _ => {
                return Err(ProcessingChannelError::InvalidState(format!(
                    "Invalid tx collaboration command {:?} for state {:?}",
                    &command, state.state
                )));
            }
        };

        // TODO: Note that we may deadlock here if send_tx_collaboration_command does successfully send the message,
        // as in that case both us and the remote are waiting for each other to send the message.
        match command {
            TxCollaborationCommand::TxUpdate(tx_update) => {
                let fiber_message = FiberMessage::tx_update(TxUpdate {
                    channel_id: state.get_id(),
                    tx: tx_update.transaction.clone(),
                });
                self.network
                    .send_message(NetworkActorMessage::new_command(
                        NetworkActorCommand::SendFiberMessage(FiberMessageWithPeerId::new(
                            state.get_remote_peer_id(),
                            fiber_message,
                        )),
                    ))
                    .expect(ASSUME_NETWORK_ACTOR_ALIVE);

                state.update_state(ChannelState::CollaboratingFundingTx(
                    CollaboratingFundingTxFlags::AWAITING_REMOTE_TX_COLLABORATION_MSG,
                ));
                state.funding_tx = Some(tx_update.transaction.clone());
                state.maybe_complete_tx_collaboration(tx_update.transaction, &self.network)?;
            }
            TxCollaborationCommand::TxComplete() => {
                state.check_tx_complete_preconditions()?;
                let commitment_tx_partial_signature = state.build_init_commitment_tx_signature()?;
                let fiber_message = FiberMessage::tx_complete(TxComplete {
                    channel_id: state.get_id(),
                    commitment_tx_partial_signature,
                });
                self.network
                    .send_message(NetworkActorMessage::new_command(
                        NetworkActorCommand::SendFiberMessage(FiberMessageWithPeerId::new(
                            state.get_remote_peer_id(),
                            fiber_message,
                        )),
                    ))
                    .expect(ASSUME_NETWORK_ACTOR_ALIVE);

                state.update_state(ChannelState::CollaboratingFundingTx(
                    flags | CollaboratingFundingTxFlags::OUR_TX_COMPLETE_SENT,
                ));
            }
        }

        Ok(())
    }

    pub async fn handle_command(
        &self,
        myself: &ActorRef<ChannelActorMessage>,
        state: &mut ChannelActorState,
        command: ChannelCommand,
    ) -> Result<(), ProcessingChannelError> {
        match command {
            ChannelCommand::TxCollaborationCommand(tx_collaboration_command) => {
                self.handle_tx_collaboration_command(state, tx_collaboration_command)
            }
            ChannelCommand::CommitmentSigned() => self.handle_commitment_signed_command(state),
            ChannelCommand::AddTlc(command, reply) => {
                let res = self.handle_add_tlc_command(state, command.clone());
                let error_info = if let Err(ref err) = res {
                    Some((err.clone(), self.get_tlc_error(state, err).await))
                } else {
                    None
                };

                self.network
                    .send_message(NetworkActorMessage::new_event(
                        NetworkActorEvent::AddTlcResult(
                            command.payment_hash,
                            error_info,
                            command.previous_tlc,
                        ),
                    ))
                    .expect("network actor alive");

                match res {
                    Ok(tlc_id) => {
                        let _ = reply.send(Ok(AddTlcResponse { tlc_id }));
                        Ok(())
                    }
                    Err(err) => {
                        let tlc_err = self.get_tlc_error(state, &err).await;
                        let _ = reply.send(Err(tlc_err));
                        Err(err)
                    }
                }
            }
            ChannelCommand::RemoveTlc(command, reply) => {
                match self.handle_remove_tlc_command(state, command.clone()) {
                    Ok(_) => {
                        let _ = reply.send(Ok(()));
                        Ok(())
                    }
                    Err(err) => {
                        if matches!(err, ProcessingChannelError::WaitingTlcAck) {
                            self.register_retryable_tlc_remove(
                                myself,
                                state,
                                TLCId::Received(command.id),
                                command.reason,
                            )
                            .await;
                        }
                        let _ = reply.send(Err(err.clone()));
                        Err(err)
                    }
                }
            }
            ChannelCommand::Shutdown(command, reply) => {
                match self.handle_shutdown_command(state, command) {
                    Ok(_) => {
                        debug!("Shutdown command processed successfully");
                        let _ = reply.send(Ok(()));
                        Ok(())
                    }
                    Err(err) => {
                        debug!("Error processing shutdown command: {:?}", &err);
                        let _ = reply.send(Err(err.to_string()));
                        Err(err)
                    }
                }
            }
            ChannelCommand::Update(command, reply) => {
                match self.handle_update_command(state, command).await {
                    Ok(_) => {
                        debug!("Update command processed successfully");
                        let _ = reply.send(Ok(()));
                        Ok(())
                    }
                    Err(err) => {
                        debug!("Error processing update command: {:?}", &err);
                        let _ = reply.send(Err(err.to_string()));
                        Err(err)
                    }
                }
            }
            ChannelCommand::ForwardTlcResult(forward_tlc_res) => {
                self.handle_forward_tlc_result(myself, state, forward_tlc_res)
                    .await;
                Ok(())
            }
            #[cfg(test)]
            ChannelCommand::ReloadState(reload_params) => {
                *state = self
                    .store
                    .get_channel_actor_state(&state.get_id())
                    .expect("load channel state failed");
                let ReloadParams { notify_changes } = reload_params;
                if notify_changes {
                    state
                        .notify_owned_channel_updated(&self.network, false)
                        .await;
                }
                Ok(())
            }
        }
    }

    pub async fn handle_event(
        &self,
        myself: &ActorRef<ChannelActorMessage>,
        state: &mut ChannelActorState,
        event: ChannelEvent,
    ) -> Result<(), ProcessingChannelError> {
        match event {
            ChannelEvent::FundingTransactionConfirmed(block_hash, tx_index, timestamp) => {
                debug!("Funding transaction confirmed");
                let flags = match state.state {
                    ChannelState::AwaitingChannelReady(flags) => flags,
                    ChannelState::AwaitingTxSignatures(f)
                        if f.contains(AwaitingTxSignaturesFlags::TX_SIGNATURES_SENT) =>
                    {
                        AwaitingChannelReadyFlags::empty()
                    }
                    _ => {
                        return Err(ProcessingChannelError::InvalidState(format!(
                            "Expecting funding transaction confirmed event in state AwaitingChannelReady or after TX_SIGNATURES_SENT, but got state {:?}", &state.state)));
                    }
                };
                state.funding_tx_confirmed_at = Some((block_hash, tx_index, timestamp));
                self.network
                    .send_message(NetworkActorMessage::new_command(
                        NetworkActorCommand::SendFiberMessage(FiberMessageWithPeerId::new(
                            state.get_remote_peer_id(),
                            FiberMessage::channel_ready(ChannelReady {
                                channel_id: state.get_id(),
                            }),
                        )),
                    ))
                    .expect(ASSUME_NETWORK_ACTOR_ALIVE);
                let flags = flags | AwaitingChannelReadyFlags::OUR_CHANNEL_READY;
                state.update_state(ChannelState::AwaitingChannelReady(flags));
                state.maybe_channel_is_ready(&self.network).await;
            }
            ChannelEvent::CommitmentTransactionConfirmed => {
                match state.state {
                    ChannelState::ShuttingDown(flags)
                        if flags.contains(ShuttingDownFlags::WAITING_COMMITMENT_CONFIRMATION) => {}
                    _ => {
                        return Err(ProcessingChannelError::InvalidState(format!(
                            "Expecting commitment transaction confirmed event in state ShuttingDown, but got state {:?}", &state.state)
                        ));
                    }
                };
                state.update_state(ChannelState::Closed(CloseFlags::UNCOOPERATIVE));
                debug!("Channel closed with uncooperative close");
            }
            ChannelEvent::CheckTlcRetryOperation => {
                self.apply_retryable_tlc_operations(myself, state).await;
            }
            ChannelEvent::PeerDisconnected => {
                myself.stop(Some("PeerDisconnected".to_string()));
            }
            ChannelEvent::ClosingTransactionConfirmed => {
                // Broadcast the channel update message which disables the channel.
                if state.is_public() {
                    let update = state.generate_disabled_channel_update(&self.network).await;

                    self.network
                        .send_message(NetworkActorMessage::new_command(
                            NetworkActorCommand::BroadcastMessages(vec![
                                BroadcastMessageWithTimestamp::ChannelUpdate(update),
                            ]),
                        ))
                        .expect(ASSUME_NETWORK_ACTOR_ALIVE);
                }
                debug_event!(self.network, "ChannelClosed");
                myself.stop(Some("ChannelClosed".to_string()));
            }
        }
        Ok(())
    }

    fn get_invoice_status(&self, invoice: &CkbInvoice) -> CkbInvoiceStatus {
        match self
            .store
            .get_invoice_status(invoice.payment_hash())
            .expect("no invoice status found")
        {
            CkbInvoiceStatus::Open if invoice.is_expired() => CkbInvoiceStatus::Expired,
            status => status,
        }
    }

    async fn peel_onion_packet(
        &self,
        onion_packet: PaymentOnionPacket,
        payment_hash: Hash256,
    ) -> Result<PeeledPaymentOnionPacket, ProcessingChannelError> {
        call!(self.network, |tx| NetworkActorMessage::Command(
            NetworkActorCommand::PeelPaymentOnionPacket(onion_packet, payment_hash, tx)
        ))
        .expect(ASSUME_NETWORK_ACTOR_ALIVE)
        .map_err(ProcessingChannelError::PeelingOnionPacketError)
    }
}

#[rasync_trait]
impl<S> Actor for ChannelActor<S>
where
    S: ChannelActorStateStore + InvoiceStore + Send + Sync + 'static,
{
    type Msg = ChannelActorMessage;
    type State = ChannelActorState;
    type Arguments = ChannelInitializationParameter;

    async fn pre_start(
        &self,
        _myself: ActorRef<Self::Msg>,
        args: Self::Arguments,
    ) -> Result<Self::State, ActorProcessingErr> {
        // startup the event processing
        match args {
            ChannelInitializationParameter::AcceptChannel(AcceptChannelParameter {
                funding_amount: local_funding_amount,
                reserved_ckb_amount: local_reserved_ckb_amount,
                shutdown_script: local_shutdown_script,
                tlc_info,
                public_channel_info,
                seed,
                open_channel,
                channel_id_sender,
                max_tlc_number_in_flight,
                max_tlc_value_in_flight,
            }) => {
                let peer_id = self.get_remote_peer_id();
                debug!(
                    "Accepting channel {:?} to peer {:?}",
                    &open_channel, &peer_id
                );

                let counterpart_pubkeys = (&open_channel).into();
                let public = open_channel.is_public();
                let OpenChannel {
                    channel_id,
                    chain_hash,
                    commitment_fee_rate,
                    commitment_delay_epoch,
                    funding_fee_rate,
                    funding_udt_type_script,
                    funding_amount,
                    shutdown_script,
                    reserved_ckb_amount,
                    first_per_commitment_point,
                    second_per_commitment_point,
                    next_local_nonce,
                    max_tlc_value_in_flight: remote_max_tlc_value_in_flight,
                    max_tlc_number_in_flight: remote_max_tlc_number_in_flight,
                    channel_announcement_nonce,
                    ..
                } = &open_channel;

                if *chain_hash != get_chain_hash() {
                    return Err(Box::new(ProcessingChannelError::InvalidParameter(format!(
                        "Invalid chain hash {:?}",
                        chain_hash
                    ))));
                }

                // TODO: we may reject the channel opening request here
                // if the peer want to open a public channel, but we don't want to.
                if public && (channel_announcement_nonce.is_none() || public_channel_info.is_none())
                {
                    return Err(Box::new(ProcessingChannelError::InvalidParameter(
                        "Public channel should have channel announcement nonce and public channel info".to_string(),
                    )));
                }

                let mut state = ChannelActorState::new_inbound_channel(
                    *channel_id,
                    public_channel_info,
                    local_funding_amount,
                    local_reserved_ckb_amount,
                    *commitment_fee_rate,
                    *commitment_delay_epoch,
                    *funding_fee_rate,
                    funding_udt_type_script.clone(),
                    &seed,
                    self.get_local_pubkey(),
                    self.get_remote_pubkey(),
                    local_shutdown_script.clone(),
                    shutdown_script.clone(),
                    *funding_amount,
                    *reserved_ckb_amount,
                    counterpart_pubkeys,
                    next_local_nonce.clone(),
                    channel_announcement_nonce.clone(),
                    *first_per_commitment_point,
                    *second_per_commitment_point,
                    *remote_max_tlc_value_in_flight,
                    *remote_max_tlc_number_in_flight,
                    max_tlc_number_in_flight,
                    max_tlc_value_in_flight,
                    tlc_info,
                );
                state.check_accept_channel_parameters()?;

                let commitment_number = INITIAL_COMMITMENT_NUMBER;

                let channel_announcement_nonce = if public {
                    Some(state.get_channel_announcement_musig2_pubnonce())
                } else {
                    None
                };
                let accept_channel = AcceptChannel {
                    channel_id: *channel_id,
                    funding_amount: local_funding_amount,
                    shutdown_script: local_shutdown_script,
                    reserved_ckb_amount: local_reserved_ckb_amount,
                    max_tlc_value_in_flight,
                    max_tlc_number_in_flight,
                    funding_pubkey: state.signer.funding_key.pubkey(),
                    tlc_basepoint: state.signer.tlc_base_key.pubkey(),
                    first_per_commitment_point: state
                        .signer
                        .get_commitment_point(commitment_number),
                    second_per_commitment_point: state
                        .signer
                        .get_commitment_point(commitment_number + 1),
                    channel_announcement_nonce,
                    next_local_nonce: state.get_local_musig2_pubnonce(),
                };

                let command = FiberMessageWithPeerId::new(
                    peer_id,
                    FiberMessage::accept_channel(accept_channel),
                );
                // TODO: maybe we should not use try_send here.
                self.network
                    .send_message(NetworkActorMessage::new_command(
                        NetworkActorCommand::SendFiberMessage(command),
                    ))
                    .expect(ASSUME_NETWORK_ACTOR_ALIVE);

                state.update_state(ChannelState::NegotiatingFunding(
                    NegotiatingFundingFlags::INIT_SENT,
                ));
                if let Some(sender) = channel_id_sender {
                    sender.send(state.get_id()).expect("Receive not dropped");
                }
                Ok(state)
            }
            ChannelInitializationParameter::OpenChannel(OpenChannelParameter {
                funding_amount,
                seed,
                tlc_info,
                public_channel_info,
                funding_udt_type_script,
                shutdown_script,
                channel_id_sender,
                commitment_fee_rate,
                commitment_delay_epoch,
                funding_fee_rate,
                max_tlc_number_in_flight,
                max_tlc_value_in_flight,
            }) => {
                let public = public_channel_info.is_some();
                let peer_id = self.get_remote_peer_id();
                info!("Trying to open a channel to {:?}", &peer_id);

                let commitment_fee_rate =
                    commitment_fee_rate.unwrap_or(DEFAULT_COMMITMENT_FEE_RATE);
                let funding_fee_rate = funding_fee_rate.unwrap_or(DEFAULT_FEE_RATE);

                let (to_local_amount, reserved_ckb_amount) = get_funding_and_reserved_amount(
                    funding_amount,
                    &shutdown_script,
                    &funding_udt_type_script,
                )?;

                let mut channel = ChannelActorState::new_outbound_channel(
                    public_channel_info,
                    &seed,
                    self.get_local_pubkey(),
                    self.get_remote_pubkey(),
                    to_local_amount,
                    reserved_ckb_amount,
                    commitment_fee_rate,
                    commitment_delay_epoch
                        .unwrap_or(EpochNumberWithFraction::new(
                            DEFAULT_COMMITMENT_DELAY_EPOCHS,
                            0,
                            1,
                        ))
                        .full_value(),
                    funding_fee_rate,
                    funding_udt_type_script.clone(),
                    shutdown_script.clone(),
                    max_tlc_value_in_flight,
                    max_tlc_number_in_flight,
                    tlc_info,
                );

                channel.check_open_channel_parameters()?;

                let channel_flags = if public {
                    ChannelFlags::PUBLIC
                } else {
                    ChannelFlags::empty()
                };
                let channel_announcement_nonce = if public {
                    Some(channel.get_channel_announcement_musig2_pubnonce())
                } else {
                    None
                };
                let commitment_number = INITIAL_COMMITMENT_NUMBER;
                let message = FiberMessage::ChannelInitialization(OpenChannel {
                    chain_hash: get_chain_hash(),
                    channel_id: channel.get_id(),
                    funding_udt_type_script,
                    funding_amount: channel.to_local_amount,
                    shutdown_script,
                    reserved_ckb_amount: channel.local_reserved_ckb_amount,
                    funding_fee_rate,
                    commitment_fee_rate,
                    commitment_delay_epoch: channel.commitment_delay_epoch,
                    max_tlc_value_in_flight: channel.local_constraints.max_tlc_value_in_flight,
                    max_tlc_number_in_flight: channel.local_constraints.max_tlc_number_in_flight,
                    channel_flags,
                    first_per_commitment_point: channel
                        .signer
                        .get_commitment_point(commitment_number),
                    second_per_commitment_point: channel
                        .signer
                        .get_commitment_point(commitment_number + 1),
                    funding_pubkey: channel.get_local_channel_public_keys().funding_pubkey,
                    tlc_basepoint: channel.get_local_channel_public_keys().tlc_base_key,
                    next_local_nonce: channel.get_local_musig2_pubnonce(),
                    channel_announcement_nonce,
                });

                debug!(
                    "Created OpenChannel message to {:?}: {:?}",
                    &peer_id, &message
                );
                self.network
                    .send_message(NetworkActorMessage::new_command(
                        NetworkActorCommand::SendFiberMessage(FiberMessageWithPeerId {
                            peer_id: peer_id.clone(),
                            message,
                        }),
                    ))
                    .expect(ASSUME_NETWORK_ACTOR_ALIVE);
                // TODO: note that we can't actually guarantee that this OpenChannel message is sent here.
                // It is even possible that the peer_id is bogus, and we can't send a message to it.
                // We need some book-keeping service to remove all the OUR_INIT_SENT channels.
                channel.update_state(ChannelState::NegotiatingFunding(
                    NegotiatingFundingFlags::OUR_INIT_SENT,
                ));
                debug!(
                    "Channel to peer {:?} with id {:?} created",
                    &peer_id,
                    &channel.get_id()
                );

                channel_id_sender
                    .send(channel.get_id())
                    .expect("Receive not dropped");
                Ok(channel)
            }
            ChannelInitializationParameter::ReestablishChannel(channel_id) => {
                let mut channel = self
                    .store
                    .get_channel_actor_state(&channel_id)
                    .expect("channel should exist");
                channel.reestablishing = true;

                let reestablish_channel = ReestablishChannel {
                    channel_id,
                    local_commitment_number: channel.get_current_commitment_number(true),
                    remote_commitment_number: channel.get_current_commitment_number(false),
                };

                self.network
                    .send_message(NetworkActorMessage::new_command(
                        NetworkActorCommand::SendFiberMessage(FiberMessageWithPeerId::new(
                            self.get_remote_peer_id(),
                            FiberMessage::reestablish_channel(reestablish_channel),
                        )),
                    ))
                    .expect(ASSUME_NETWORK_ACTOR_ALIVE);

                // If the channel is already ready, we should notify the network actor.
                // so that we update the network.outpoint_channel_map
                if matches!(channel.state, ChannelState::ChannelReady()) {
                    self.network
                        .send_message(NetworkActorMessage::new_event(
                            NetworkActorEvent::ChannelReady(
                                channel.get_id(),
                                channel.get_remote_peer_id(),
                                channel.must_get_funding_transaction_outpoint(),
                            ),
                        ))
                        .expect(ASSUME_NETWORK_ACTOR_ALIVE);
                }
                Ok(channel)
            }
        }
    }

    async fn handle(
        &self,
        myself: ActorRef<Self::Msg>,
        message: Self::Msg,
        state: &mut Self::State,
    ) -> Result<(), ActorProcessingErr> {
        trace!(
            "Channel actor processing message: id: {:?}, state: {:?}, message: {:?}",
            &state.get_id(),
            &state.state,
            message,
        );

        match message {
            ChannelActorMessage::PeerMessage(message) => {
                if let Err(error) = self
                    .handle_peer_message(&myself, state, message.clone())
                    .await
                {
                    error!(
                        "{:?} Error while processing channel message: {:?} with message: {:?}",
                        state.get_local_peer_id(),
                        error,
                        message
                    );
                    debug_event!(&self.network, &format!("{:?}", error));
                }
            }
            ChannelActorMessage::Command(command) => {
                if let Err(err) = self.handle_command(&myself, state, command).await {
                    error!(
                        "{:?} Error while processing channel command: {:?}",
                        state.get_local_peer_id(),
                        err
                    );
                }
            }
            ChannelActorMessage::Event(e) => {
                if let Err(err) = self.handle_event(&myself, state, e).await {
                    error!("Error while processing channel event: {:?}", err);
                }
            }
        }

        self.store.insert_channel_actor_state(state.clone());
        Ok(())
    }

    async fn post_start(
        &self,
        myself: ActorRef<Self::Msg>,
        state: &mut Self::State,
    ) -> Result<(), ActorProcessingErr> {
        if state.tlc_state.has_pending_operations() {
            myself
                .send_message(ChannelActorMessage::Event(
                    ChannelEvent::CheckTlcRetryOperation,
                ))
                .expect("myself alive");
        }

        Ok(())
    }

    async fn post_stop(
        &self,
        _myself: ActorRef<Self::Msg>,
        state: &mut Self::State,
    ) -> Result<(), ActorProcessingErr> {
        if let Some(outpoint) = state.get_funding_transaction_outpoint() {
            self.network
                .send_message(NetworkActorMessage::new_event(
                    NetworkActorEvent::OwnedChannelUpdateEvent(
                        super::graph::OwnedChannelUpdateEvent::Down(outpoint),
                    ),
                ))
                .expect(ASSUME_NETWORK_ACTOR_ALIVE);
        }
        Ok(())
    }
}

#[derive(Copy, Clone, Debug, PartialEq, Eq, Serialize, Deserialize)]
pub struct CommitmentNumbers {
    pub local: u64,
    pub remote: u64,
}

impl Default for CommitmentNumbers {
    fn default() -> Self {
        Self::new()
    }
}

impl CommitmentNumbers {
    pub fn new() -> Self {
        Self {
            local: INITIAL_COMMITMENT_NUMBER,
            remote: INITIAL_COMMITMENT_NUMBER,
        }
    }

    pub fn get_local(&self) -> u64 {
        self.local
    }

    pub fn get_remote(&self) -> u64 {
        self.remote
    }

    pub fn increment_local(&mut self) {
        self.local += 1;
    }

    pub fn increment_remote(&mut self) {
        self.remote += 1;
    }

    pub fn flip(&self) -> Self {
        Self {
            local: self.remote,
            remote: self.local,
        }
    }
}

#[derive(Copy, Clone, Debug, PartialEq, Eq, Serialize, Deserialize, PartialOrd, Ord, Hash)]
pub enum TLCId {
    Offered(u64),
    Received(u64),
}

impl From<TLCId> for u64 {
    fn from(id: TLCId) -> u64 {
        match id {
            TLCId::Offered(id) => id,
            TLCId::Received(id) => id,
        }
    }
}

impl TLCId {
    pub fn is_offered(&self) -> bool {
        matches!(self, TLCId::Offered(_))
    }

    pub fn is_received(&self) -> bool {
        !self.is_offered()
    }

    pub fn flip(&self) -> Self {
        match self {
            TLCId::Offered(id) => TLCId::Received(*id),
            TLCId::Received(id) => TLCId::Offered(*id),
        }
    }

    pub fn flip_mut(&mut self) {
        *self = self.flip();
    }
}

#[derive(Debug, Clone, Serialize, Deserialize, Eq, PartialEq)]
pub enum OutboundTlcStatus {
    // Offered tlc created and sent to remote party
    LocalAnnounced,
    // Received ACK from remote party for this offered tlc
    Committed,
    // Remote party removed this tlc
    RemoteRemoved,
    // We received another RemoveTlc message from peer when we are waiting for the ack of the last one.
    // So we need another ACK to confirm the removal.
    RemoveWaitPrevAck,
    // We have sent commitment signed to peer and waiting ACK for confirming this RemoveTlc
    RemoveWaitAck,
    // We have received the ACK for the RemoveTlc, it's safe to remove this tlc
    RemoveAckConfirmed,
}

#[derive(Debug, Clone, Serialize, Deserialize, Eq, PartialEq)]
pub enum InboundTlcStatus {
    // Received tlc from remote party, but not committed yet
    RemoteAnnounced,
    // We received another AddTlc peer message when we are waiting for the ack of the last one.
    // So we need another ACK to confirm the addition.
    AnnounceWaitPrevAck,
    // We have sent commitment signed to peer and waiting ACK for confirming this AddTlc
    AnnounceWaitAck,
    // We have received ACK from peer and Committed this tlc
    Committed,
    // We have removed this tlc, but haven't received ACK from peer
    LocalRemoved,
    // We have received the ACK for the RemoveTlc, it's safe to remove this tlc
    RemoveAckConfirmed,
}

#[derive(Debug, Clone, Serialize, Deserialize, Eq, PartialEq)]
pub enum TlcStatus {
    Outbound(OutboundTlcStatus),
    Inbound(InboundTlcStatus),
}

impl TlcStatus {
    pub fn as_outbound_status(&self) -> OutboundTlcStatus {
        match self {
            TlcStatus::Outbound(status) => status.clone(),
            _ => {
                unreachable!("unexpected status")
            }
        }
    }

    pub fn as_inbound_status(&self) -> InboundTlcStatus {
        match self {
            TlcStatus::Inbound(status) => status.clone(),
            _ => {
                unreachable!("unexpected status ")
            }
        }
    }
}

#[derive(Clone, Serialize, Deserialize, Eq, PartialEq)]
pub struct TlcInfo {
    pub channel_id: Hash256,
    pub status: TlcStatus,
    pub tlc_id: TLCId,
    pub amount: u128,
    pub payment_hash: Hash256,
    pub expiry: u64,
    pub hash_algorithm: HashAlgorithm,
    // the onion packet for multi-hop payment
    pub onion_packet: Option<PaymentOnionPacket>,
    /// Shared secret used in forwarding.
    ///
    /// Save it to backward errors. Use all zeros when no shared secrets are available.
    pub shared_secret: [u8; 32],
    pub created_at: CommitmentNumbers,
    pub removed_reason: Option<RemoveTlcReason>,

    /// Note: `previous_tlc` is used to track the tlc chain for a multi-tlc payment,
    ///       we need to know previous when removing tlc backwardly.
    ///
    /// Node A ---------> Node B ------------> Node C ----------> Node D
    ///  tlc_1 <---> (tlc_1) (tlc_2) <---> (tlc_2) (tlc_3) <----> tlc_3
    ///                ^^^^                 ^^^^
    ///
    pub previous_tlc: Option<(Hash256, TLCId)>,
    pub removed_confirmed_at: Option<u64>,
}

// When we are forwarding a TLC, we need to know the previous TLC information.
// This struct keeps the information of the previous TLC.
#[derive(Debug, Copy, Clone)]
pub struct PrevTlcInfo {
    pub(crate) prev_channel_id: Hash256,
    // The TLC is always a received TLC because we are forwarding it.
    pub(crate) prev_tlc_id: u64,
    pub(crate) forwarding_fee: u128,
}

impl PrevTlcInfo {
    pub fn new(prev_channel_id: Hash256, prev_tlc_id: u64, forwarding_fee: u128) -> Self {
        Self {
            prev_channel_id,
            prev_tlc_id,
            forwarding_fee,
        }
    }
}

impl Debug for TlcInfo {
    fn fmt(&self, f: &mut fmt::Formatter<'_>) -> fmt::Result {
        f.debug_struct("TlcInfo")
            .field("tlc_id", &self.tlc_id)
            .field("status", &self.status)
            .field("amount", &self.amount)
            .field("removed_reason", &self.removed_reason)
            .field("payment_hash", &self.payment_hash)
            .field("removed_confirmed_at", &self.removed_confirmed_at)
            .finish()
    }
}

impl TlcInfo {
    pub fn log(&self) -> String {
        format!(
            "id: {:?} status: {:?} amount: {:?}",
            &self.tlc_id, self.status, self.amount
        )
    }

    pub fn is_offered(&self) -> bool {
        self.tlc_id.is_offered()
    }

    pub fn is_received(&self) -> bool {
        !self.is_offered()
    }

    pub fn get_commitment_numbers(&self) -> CommitmentNumbers {
        self.created_at
    }

    pub fn flip_mut(&mut self) {
        self.tlc_id.flip_mut();
    }

    pub fn outbound_status(&self) -> OutboundTlcStatus {
        self.status.as_outbound_status()
    }

    pub fn inbound_status(&self) -> InboundTlcStatus {
        self.status.as_inbound_status()
    }

    pub fn is_fail_remove_confirmed(&self) -> bool {
        matches!(self.removed_reason, Some(RemoveTlcReason::RemoveTlcFail(_)))
            && matches!(
                self.status,
                TlcStatus::Outbound(OutboundTlcStatus::RemoveAckConfirmed)
                    | TlcStatus::Outbound(OutboundTlcStatus::RemoveWaitAck)
                    | TlcStatus::Inbound(InboundTlcStatus::RemoveAckConfirmed)
            )
    }

    fn get_hash(&self) -> ShortHash {
        self.payment_hash.as_ref()[..20]
            .try_into()
            .expect("short hash from payment hash")
    }

    /// Get the value for the field `htlc_type` in commitment lock witness.
    /// - Lowest 1 bit: 0 if the tlc is offered by the remote party, 1 otherwise.
    /// - High 7 bits:
    ///     - 0: ckb hash
    ///     - 1: sha256
    pub fn get_htlc_type(&self) -> u8 {
        let offered_flag = if self.is_offered() { 0u8 } else { 1u8 };
        ((self.hash_algorithm as u8) << 1) + offered_flag
    }
}

impl From<TlcInfo> for TlcNotifyInfo {
    fn from(tlc: TlcInfo) -> Self {
        TlcNotifyInfo {
            tlc_id: tlc.tlc_id,
            amount: tlc.amount,
            payment_hash: tlc.payment_hash,
            payment_preimage: None,
        }
    }
}

#[derive(Clone, Serialize, Deserialize, Eq, PartialEq)]
pub enum RetryableTlcOperation {
    RemoveTlc(TLCId, RemoveTlcReason),
    RelayRemoveTlc(Hash256, u64, RemoveTlcReason),
    ForwardTlc(Hash256, TLCId, PeeledPaymentOnionPacket, u128, bool),
}

impl Debug for RetryableTlcOperation {
    fn fmt(&self, f: &mut fmt::Formatter<'_>) -> fmt::Result {
        match self {
            RetryableTlcOperation::RemoveTlc(tlc_id, reason) => f
                .debug_tuple("RemoveTlc")
                .field(tlc_id)
                .field(reason)
                .finish(),
            RetryableTlcOperation::RelayRemoveTlc(payment_hash, tlc_id, reason) => f
                .debug_tuple("RelayRemoveTlc")
                .field(payment_hash)
                .field(tlc_id)
                .field(reason)
                .finish(),
            RetryableTlcOperation::ForwardTlc(payment_hash, tlc_id, _, forward_fee, run_once) => f
                .debug_tuple("ForwardTlc")
                .field(payment_hash)
                .field(tlc_id)
                .field(forward_fee)
                .field(run_once)
                .finish(),
        }
    }
}

#[derive(Debug, Clone, Serialize, Deserialize, Eq, PartialEq, Default)]
pub struct PendingTlcs {
    pub tlcs: Vec<TlcInfo>,
    pub next_tlc_id: u64,
}

impl PendingTlcs {
    pub fn iter_mut(&mut self) -> impl Iterator<Item = &mut TlcInfo> {
        self.tlcs.iter_mut()
    }

    pub fn get_next_id(&self) -> u64 {
        self.next_tlc_id
    }

    pub fn increment_next_id(&mut self) {
        self.next_tlc_id += 1;
    }

    pub fn add_tlc(&mut self, tlc: TlcInfo) {
        self.tlcs.push(tlc);
    }

    pub fn get_committed_tlcs(&self) -> Vec<TlcInfo> {
        self.tlcs
            .iter()
            .filter(|tlc| {
                if tlc.is_offered() {
                    matches!(tlc.outbound_status(), OutboundTlcStatus::Committed)
                } else {
                    matches!(tlc.inbound_status(), InboundTlcStatus::Committed)
                }
            })
            .cloned()
            .collect()
    }

    pub fn get_oldest_failed_tlcs(&self) -> Vec<TLCId> {
        let mut failed_tlcs = self
            .tlcs
            .iter()
            .filter_map(|tlc| {
                if tlc.is_fail_remove_confirmed() {
                    Some((tlc.tlc_id, tlc.removed_confirmed_at.unwrap_or(u64::MAX)))
                } else {
                    None
                }
            })
            .collect::<Vec<_>>();

        if failed_tlcs.len() > 1 {
            failed_tlcs.sort_by_key(|a| a.1);
            failed_tlcs
                .iter()
                .take(failed_tlcs.len() - 1)
                .map(|(tlc_id, _)| *tlc_id)
                .collect()
        } else {
            return Vec::new();
        }
    }
}

#[derive(Default, Clone, Debug, Serialize, Deserialize)]
pub struct TlcState {
    pub offered_tlcs: PendingTlcs,
    pub received_tlcs: PendingTlcs,
    pub retryable_tlc_operations: Vec<RetryableTlcOperation>,
    pub applied_add_tlcs: HashSet<TLCId>,
    pub applied_remove_tlcs: HashSet<TLCId>,
    pub waiting_ack: bool,
}

impl TlcState {
    #[cfg(debug_assertions)]
    pub fn debug(&self) {
        for tlc in self.offered_tlcs.tlcs.iter() {
            debug!("offered_tlc: {:?}", tlc.log());
        }
        for tlc in self.received_tlcs.tlcs.iter() {
            debug!("received_tlc: {:?}", tlc.log());
        }
    }

    pub fn get_mut(&mut self, tlc_id: &TLCId) -> Option<&mut TlcInfo> {
        self.offered_tlcs
            .tlcs
            .iter_mut()
            .find(|tlc| tlc.tlc_id == *tlc_id)
            .or_else(|| {
                self.received_tlcs
                    .tlcs
                    .iter_mut()
                    .find(|tlc| tlc.tlc_id == *tlc_id)
            })
    }

    pub fn get(&self, tlc_id: &TLCId) -> Option<&TlcInfo> {
        if tlc_id.is_offered() {
            self.offered_tlcs
                .tlcs
                .iter()
                .find(|tlc| tlc.tlc_id == *tlc_id)
        } else {
            self.received_tlcs
                .tlcs
                .iter()
                .find(|tlc| tlc.tlc_id == *tlc_id)
        }
    }

    pub fn get_committed_received_tlcs(&self) -> Vec<TlcInfo> {
        self.received_tlcs.get_committed_tlcs()
    }

    pub fn get_next_offering(&self) -> u64 {
        self.offered_tlcs.get_next_id()
    }

    pub fn get_next_received(&self) -> u64 {
        self.received_tlcs.get_next_id()
    }

    pub fn increment_offering(&mut self) {
        self.offered_tlcs.increment_next_id();
    }

    pub fn increment_received(&mut self) {
        self.received_tlcs.increment_next_id();
    }

    pub fn set_waiting_ack(&mut self, waiting_ack: bool) {
        self.waiting_ack = waiting_ack;
    }

    pub fn insert_retryable_tlc_operation(&mut self, operation: RetryableTlcOperation) -> bool {
        if self.retryable_tlc_operations.contains(&operation) {
            return false;
        }
        self.retryable_tlc_operations.push(operation);
        true
    }

    pub fn all_tlcs(&self) -> impl Iterator<Item = &TlcInfo> + '_ {
        self.offered_tlcs
            .tlcs
            .iter()
            .chain(self.received_tlcs.tlcs.iter())
    }

    pub fn all_committed_tlcs(&self) -> impl Iterator<Item = &TlcInfo> + '_ {
        self.offered_tlcs
            .tlcs
            .iter()
            .chain(self.received_tlcs.tlcs.iter())
            .filter(|tlc| {
                if tlc.is_offered() {
                    matches!(tlc.outbound_status(), OutboundTlcStatus::Committed)
                } else {
                    matches!(tlc.inbound_status(), InboundTlcStatus::Committed)
                }
            })
    }

    pub fn apply_remove_tlc(&mut self, tlc_id: TLCId) {
        self.applied_add_tlcs.remove(&tlc_id);
        self.applied_remove_tlcs.remove(&tlc_id);
        if tlc_id.is_offered() {
            self.offered_tlcs.tlcs.retain(|tlc| tlc.tlc_id != tlc_id);
        } else {
            self.received_tlcs.tlcs.retain(|tlc| tlc.tlc_id != tlc_id);
        }
    }

    pub fn get_pending_operations(&self) -> Vec<RetryableTlcOperation> {
        self.retryable_tlc_operations.clone()
    }

    pub fn has_pending_operations(&self) -> bool {
        !self.retryable_tlc_operations.is_empty()
    }

    pub fn remove_pending_tlc_operation(&mut self, retryable_tlc_op: &RetryableTlcOperation) {
        self.retryable_tlc_operations
            .retain(|op| op != retryable_tlc_op);

        // if we already finished the RemoveTlc operation for the tlc,
        // we should also remove the ForwardTlc to avoid any later retry.
        if let RetryableTlcOperation::RemoveTlc(tlc_id, _) = retryable_tlc_op {
            self.retryable_tlc_operations.retain(|op| match op {
                RetryableTlcOperation::ForwardTlc(_, id, ..) => id != tlc_id,
                _ => true,
            });
        }
    }

    pub fn add_offered_tlc(&mut self, tlc: TlcInfo) {
        self.offered_tlcs.add_tlc(tlc);
    }

    pub fn add_received_tlc(&mut self, tlc: TlcInfo) {
        self.received_tlcs.add_tlc(tlc);
    }

    pub fn set_received_tlc_removed(&mut self, tlc_id: u64, reason: RemoveTlcReason) -> Hash256 {
        let tlc = self.get_mut(&TLCId::Received(tlc_id)).expect("get tlc");
        assert_eq!(tlc.inbound_status(), InboundTlcStatus::Committed);
        tlc.removed_reason = Some(reason);
        tlc.status = TlcStatus::Inbound(InboundTlcStatus::LocalRemoved);
        tlc.payment_hash
    }

    pub fn set_offered_tlc_removed(&mut self, tlc_id: u64, reason: RemoveTlcReason) -> Hash256 {
        let tlc = self.get_mut(&TLCId::Offered(tlc_id)).expect("get tlc");
        assert_eq!(tlc.outbound_status(), OutboundTlcStatus::Committed);
        tlc.removed_reason = Some(reason);
        tlc.status = TlcStatus::Outbound(OutboundTlcStatus::RemoteRemoved);
        tlc.payment_hash
    }

    pub fn commitment_signed_tlcs(&self, for_remote: bool) -> impl Iterator<Item = &TlcInfo> + '_ {
        self.offered_tlcs
            .tlcs
            .iter()
            .filter(move |tlc| match tlc.outbound_status() {
                OutboundTlcStatus::LocalAnnounced => for_remote,
                OutboundTlcStatus::Committed => true,
                OutboundTlcStatus::RemoteRemoved => for_remote,
                OutboundTlcStatus::RemoveWaitPrevAck => for_remote,
                OutboundTlcStatus::RemoveWaitAck => false,
                OutboundTlcStatus::RemoveAckConfirmed => false,
            })
            .chain(
                self.received_tlcs
                    .tlcs
                    .iter()
                    .filter(move |tlc| match tlc.inbound_status() {
                        InboundTlcStatus::RemoteAnnounced => !for_remote,
                        InboundTlcStatus::AnnounceWaitPrevAck => !for_remote,
                        InboundTlcStatus::AnnounceWaitAck => true,
                        InboundTlcStatus::Committed => true,
                        InboundTlcStatus::LocalRemoved => !for_remote,
                        InboundTlcStatus::RemoveAckConfirmed => false,
                    }),
            )
    }

    pub fn update_for_commitment_signed(&mut self) -> bool {
        for tlc in self.offered_tlcs.tlcs.iter_mut() {
            if tlc.outbound_status() == OutboundTlcStatus::RemoteRemoved {
                let status = if self.waiting_ack {
                    OutboundTlcStatus::RemoveWaitPrevAck
                } else {
                    OutboundTlcStatus::RemoveWaitAck
                };
                tlc.status = TlcStatus::Outbound(status);
            }
        }
        for tlc in self.received_tlcs.tlcs.iter_mut() {
            if tlc.inbound_status() == InboundTlcStatus::RemoteAnnounced {
                let status = if self.waiting_ack {
                    InboundTlcStatus::AnnounceWaitPrevAck
                } else {
                    InboundTlcStatus::AnnounceWaitAck
                };
                tlc.status = TlcStatus::Inbound(status)
            }
        }
        self.need_another_commitment_signed()
    }

    pub fn update_for_revoke_and_ack(&mut self, commitment_number: CommitmentNumbers) -> bool {
        self.set_waiting_ack(false);
        for tlc in self.offered_tlcs.tlcs.iter_mut() {
            match tlc.outbound_status() {
                OutboundTlcStatus::LocalAnnounced => {
                    tlc.status = TlcStatus::Outbound(OutboundTlcStatus::Committed);
                }
                OutboundTlcStatus::RemoveWaitPrevAck => {
                    tlc.status = TlcStatus::Outbound(OutboundTlcStatus::RemoveWaitAck);
                }
                OutboundTlcStatus::RemoveWaitAck => {
                    tlc.status = TlcStatus::Outbound(OutboundTlcStatus::RemoveAckConfirmed);
                    tlc.removed_confirmed_at = Some(commitment_number.get_local());
                }
                _ => {}
            }
        }

        for tlc in self.received_tlcs.tlcs.iter_mut() {
            match tlc.inbound_status() {
                InboundTlcStatus::AnnounceWaitPrevAck => {
                    tlc.status = TlcStatus::Inbound(InboundTlcStatus::AnnounceWaitAck);
                }
                InboundTlcStatus::AnnounceWaitAck => {
                    tlc.status = TlcStatus::Inbound(InboundTlcStatus::Committed);
                }
                InboundTlcStatus::LocalRemoved => {
                    tlc.status = TlcStatus::Inbound(InboundTlcStatus::RemoveAckConfirmed);
                    tlc.removed_confirmed_at = Some(commitment_number.get_remote());
                }
                _ => {}
            }
        }
        self.need_another_commitment_signed()
    }

    pub fn need_another_commitment_signed(&self) -> bool {
        self.offered_tlcs.tlcs.iter().any(|tlc| {
            let status = tlc.outbound_status();
            matches!(
                status,
                OutboundTlcStatus::LocalAnnounced
                    | OutboundTlcStatus::RemoteRemoved
                    | OutboundTlcStatus::RemoveWaitPrevAck
                    | OutboundTlcStatus::RemoveWaitAck
            )
        }) || self.received_tlcs.tlcs.iter().any(|tlc| {
            let status = tlc.inbound_status();
            matches!(
                status,
                InboundTlcStatus::RemoteAnnounced
                    | InboundTlcStatus::AnnounceWaitPrevAck
                    | InboundTlcStatus::AnnounceWaitAck
            )
        })
    }
}

#[derive(Debug, Clone, Serialize, Deserialize, Eq, PartialEq, Default)]
pub struct ChannelConstraints {
    // The maximum value can be in pending
    pub max_tlc_value_in_flight: u128,
    // The maximum number of tlcs that we can accept.
    pub max_tlc_number_in_flight: u64,
}

impl ChannelConstraints {
    pub fn new(max_tlc_value_in_flight: u128, max_tlc_number_in_flight: u64) -> Self {
        Self {
            max_tlc_value_in_flight,
            max_tlc_number_in_flight,
        }
    }
}

#[serde_as]
#[derive(Clone, Debug, Serialize, Deserialize, PartialEq)]
pub struct RevocationData {
    pub commitment_number: u64,
    pub x_only_aggregated_pubkey: [u8; 32],
    #[serde_as(as = "CompactSignatureAsBytes")]
    pub aggregated_signature: CompactSignature,
    #[serde_as(as = "EntityHex")]
    pub output: CellOutput,
    #[serde_as(as = "EntityHex")]
    pub output_data: Bytes,
}

#[serde_as]
#[derive(Clone, Debug, Serialize, Deserialize, PartialEq)]
pub struct SettlementData {
    pub x_only_aggregated_pubkey: [u8; 32],
    #[serde_as(as = "CompactSignatureAsBytes")]
    pub aggregated_signature: CompactSignature,
    #[serde_as(as = "EntityHex")]
    pub to_local_output: CellOutput,
    #[serde_as(as = "EntityHex")]
    pub to_local_output_data: Bytes,
    #[serde_as(as = "EntityHex")]
    pub to_remote_output: CellOutput,
    #[serde_as(as = "EntityHex")]
    pub to_remote_output_data: Bytes,
    pub tlcs: Vec<SettlementTlc>,
}

#[derive(Clone, Debug, Serialize, Deserialize, PartialEq)]
pub struct SettlementTlc {
    pub tlc_id: TLCId,
    pub hash_algorithm: HashAlgorithm,
    pub payment_amount: u128,
    pub payment_hash: Hash256,
    pub expiry: u64,
    pub local_key: Privkey,
    pub remote_key: Pubkey,
}

impl SettlementTlc {
    pub fn to_witness(&self, for_remote: bool) -> Vec<u8> {
        let mut vec = Vec::new();
        let offered_flag = if self.tlc_id.is_offered() { 0u8 } else { 1u8 };
        vec.push(((self.hash_algorithm as u8) << 1) + offered_flag);
        vec.extend_from_slice(&self.payment_amount.to_le_bytes());
        vec.extend_from_slice(&self.payment_hash.as_ref()[0..20]);
        if for_remote {
            vec.extend_from_slice(blake160(&self.remote_key.serialize()).as_ref());
            vec.extend_from_slice(blake160(&self.local_key.pubkey().serialize()).as_ref());
        } else {
            vec.extend_from_slice(blake160(&self.local_key.pubkey().serialize()).as_ref());
            vec.extend_from_slice(blake160(&self.remote_key.serialize()).as_ref());
        }

        let since = Since::new(SinceType::Timestamp, self.expiry / 1000, false);
        vec.extend_from_slice(&since.value().to_le_bytes());
        vec
    }
}

#[serde_as]
#[derive(Clone, Serialize, Deserialize)]
pub struct ChannelActorState {
    pub state: ChannelState,
    // The data below are only relevant if the channel is public.
    pub public_channel_info: Option<PublicChannelInfo>,

    pub local_tlc_info: ChannelTlcInfo,
    pub remote_tlc_info: Option<ChannelTlcInfo>,

    // The local public key used to establish p2p network connection.
    pub local_pubkey: Pubkey,
    // The remote public key used to establish p2p network connection.
    pub remote_pubkey: Pubkey,

    pub id: Hash256,
    #[serde_as(as = "Option<EntityHex>")]
    pub funding_tx: Option<Transaction>,

    pub funding_tx_confirmed_at: Option<(H256, u32, u64)>,

    #[serde_as(as = "Option<EntityHex>")]
    pub funding_udt_type_script: Option<Script>,

    // Is this channel initially inbound?
    // An inbound channel is one where the counterparty is the funder of the channel.
    pub is_acceptor: bool,

    // TODO: consider transaction fee while building the commitment transaction.
    // The invariant here is that the sum of `to_local_amount` and `to_remote_amount`
    // should be equal to the total amount of the channel.
    // The changes of both `to_local_amount` and `to_remote_amount`
    // will always happen after a revoke_and_ack message is sent/received.
    // This means that while calculating the amounts for commitment transactions,
    // processing add_tlc command and messages, we need to take into account that
    // the amounts are not decremented/incremented yet.

    // The amount of CKB/UDT that we own in the channel.
    // This value will only change after we have resolved a tlc.
    pub to_local_amount: u128,
    // The amount of CKB/UDT that the remote owns in the channel.
    // This value will only change after we have resolved a tlc.
    pub to_remote_amount: u128,

    // these two amounts used to keep the minimal ckb amount for the two parties
    // TLC operations will not affect these two amounts, only used to keep the commitment transactions
    // to be valid, so that any party can close the channel at any time.
    // Note: the values are different for the UDT scenario
    pub local_reserved_ckb_amount: u64,
    pub remote_reserved_ckb_amount: u64,

    // The commitment fee rate is used to calculate the fee for the commitment transactions.
    // The side who want to submit the commitment transaction will pay fee
    pub commitment_fee_rate: u64,

    // The delay time for the commitment transaction, this value is set by the initiator of the channel.
    // It must be a relative EpochNumberWithFraction in u64 format.
    pub commitment_delay_epoch: u64,

    // The fee rate used for funding transaction, the initiator may set it as `funding_fee_rate` option,
    // if it's not set, DEFAULT_FEE_RATE will be used as default value, two sides will use the same fee rate
    pub funding_fee_rate: u64,

    // Signer is used to sign the commitment transactions.
    pub signer: InMemorySigner,

    // Cached channel public keys for easier of access.
    pub local_channel_public_keys: ChannelBasePublicKeys,

    // Commitment numbers that are used to derive keys.
    // This value is guaranteed to be 0 when channel is just created.
    pub commitment_numbers: CommitmentNumbers,

    pub local_constraints: ChannelConstraints,
    pub remote_constraints: ChannelConstraints,

    // Below are fields that are only usable after the channel is funded,
    // (or at some point of the state).

    // all the TLC related information
    pub tlc_state: TlcState,

    // The remote and local lock script for close channel, they are setup during the channel establishment.
    #[serde_as(as = "Option<EntityHex>")]
    pub remote_shutdown_script: Option<Script>,
    #[serde_as(as = "EntityHex")]
    pub local_shutdown_script: Script,

    // Basically the latest remote nonce sent by the peer with the CommitmentSigned message,
    // but we will only update this field after we have sent a RevokeAndAck to the peer.
    // With above guarantee, we can be sure the results of the sender obtaining its latest local nonce
    // and the receiver obtaining its latest remote nonce are the same.
    #[serde_as(as = "Option<PubNonceAsBytes>")]
    pub last_committed_remote_nonce: Option<PubNonce>,

    // While handling peer's CommitmentSigned message, we will build a RevokeAndAck message,
    // and reply this message to the peer. The nonce used to build the RevokeAndAck message is
    // an older one sent by the peer. We will read this nonce from the field `last_committed_remote_nonce`
    // The new nonce contained in the CommitmentSigned message
    // will be saved to `last_committed_remote_nonce` field when this process finishes successfully.
    // The problem is in some abnormal cases, the may not be able to successfully send the RevokeAndAck.
    // But we have overwritten the `last_committed_remote_nonce` field with the new nonce.
    // While reestablishing the channel, we need to use the old nonce to build the RevokeAndAck message.
    // This is why we need to save the old nonce in this field.
    #[serde_as(as = "Option<PubNonceAsBytes>")]
    pub last_commitment_signed_remote_nonce: Option<PubNonce>,

    // While building a CommitmentSigned message, we use the latest remote nonce (the `last_committed_remote_nonce` above)
    // to partially sign the commitment transaction. This nonce is also needed for the RevokeAndAck message
    // returned from the peer. We need to save this nonce because the counterparty may send other nonces during
    // the period when our CommitmentSigned is sent and the counterparty's RevokeAndAck is received.
    // This field is used to keep the nonce used by the unconfirmed CommitmentSigned. When we receive a
    // RevokeAndAck from the peer, we will use this nonce to validate the RevokeAndAck message.
    #[serde_as(as = "Option<PubNonceAsBytes>")]
    pub last_revoke_and_ack_remote_nonce: Option<PubNonce>,

    // The latest commitment transaction we're holding,
    // it can be broadcasted to blockchain by us to force close the channel.
    #[serde_as(as = "Option<EntityHex>")]
    pub latest_commitment_transaction: Option<Transaction>,

    // All the commitment point that are sent from the counterparty.
    // We need to save all these points to derive the keys for the commitment transactions.
    // The length of this vector is at most the maximum number of flighting tlcs.
    pub remote_commitment_points: Vec<(u64, Pubkey)>,
    pub remote_channel_public_keys: Option<ChannelBasePublicKeys>,

    // The shutdown info for both local and remote, they are setup by the shutdown command or message.
    pub local_shutdown_info: Option<ShutdownInfo>,
    pub remote_shutdown_info: Option<ShutdownInfo>,

    // A flag to indicate whether the channel is reestablishing, we won't process any messages until the channel is reestablished.
    pub reestablishing: bool,

    pub created_at: SystemTime,
}

#[serde_as]
#[derive(Clone, Serialize, Deserialize, Eq, PartialEq, Debug)]
pub struct ShutdownInfo {
    #[serde_as(as = "EntityHex")]
    pub close_script: Script,
    pub fee_rate: u64,
    pub signature: Option<PartialSignature>,
}

// This struct holds the TLC information for the channel participants.
// We can update this information through the channel update message.
#[serde_as]
#[derive(Default, Clone, Debug, Eq, PartialEq, Serialize, Deserialize)]
pub struct ChannelTlcInfo {
    // The timestamp when the following information is updated.
    pub timestamp: u64,

    // Whether this channel is enabled for TLC forwarding or not.
    pub enabled: bool,

    // The fee rate for tlc transfers. We only have these values set when
    // this is a public channel. Both sides may set this value differently.
    // This is a fee that is paid by the sender of the tlc.
    // The detailed calculation for the fee of forwarding tlcs is
    // `fee = round_above(tlc_fee_proportional_millionths * tlc_value / 1,000,000)`.
    pub tlc_fee_proportional_millionths: u128,

    // The expiry delta timestamp, in milliseconds, for the tlc.
    pub tlc_expiry_delta: u64,

    /// The minimal tcl value we can receive in relay tlc
    pub tlc_minimum_value: u128,

    /// The maximal tcl value we can receive in relay tlc
    pub tlc_maximum_value: u128,
}

impl ChannelTlcInfo {
    pub fn new(
        tlc_min_value: u128,
        tlc_expiry_delta: u64,
        tlc_fee_proportional_millionths: u128,
    ) -> Self {
        Self {
            tlc_minimum_value: tlc_min_value,
            tlc_expiry_delta,
            tlc_fee_proportional_millionths,
            enabled: true,
            timestamp: now_timestamp_as_millis_u64(),
            ..Default::default()
        }
    }
}

// This struct holds the channel information that are only relevant when the channel
// is public. The information includes signatures to the channel announcement message,
// our config for the channel that will be published to the network (via ChannelUpdate).
// For ChannelUpdate config, only information on our side are saved here because we have no
// control to the config on the counterparty side. And they will publish
// the config to the network via another ChannelUpdate message.
#[serde_as]
#[derive(Default, Clone, Debug, Serialize, Deserialize)]
pub struct PublicChannelInfo {
    // Channel announcement signatures, may be empty for private channel.
    pub local_channel_announcement_signature: Option<(EcdsaSignature, PartialSignature)>,
    pub remote_channel_announcement_signature: Option<(EcdsaSignature, PartialSignature)>,

    #[serde_as(as = "Option<PubNonceAsBytes>")]
    pub remote_channel_announcement_nonce: Option<PubNonce>,

    pub channel_announcement: Option<ChannelAnnouncement>,
    pub channel_update: Option<ChannelUpdate>,
}

impl PublicChannelInfo {
    pub fn new() -> Self {
        Default::default()
    }
}

#[derive(PartialEq, Eq, Clone, Debug)]
pub struct ClosedChannel {}

#[derive(Debug)]
pub enum ChannelEvent {
    PeerDisconnected,
    FundingTransactionConfirmed(H256, u32, u64),
    CommitmentTransactionConfirmed,
    ClosingTransactionConfirmed,
    CheckTlcRetryOperation,
}

pub type ProcessingChannelResult = Result<(), ProcessingChannelError>;

#[derive(Error, Debug, Clone)]
pub enum ProcessingChannelError {
    #[error("Invalid state: {0}")]
    InvalidState(String),
    #[error("Repeated processing message: {0}")]
    RepeatedProcessing(String),
    #[error("Invalid parameter: {0}")]
    InvalidParameter(String),
    #[error("Internal error: {0}")]
    InternalError(String),
    #[error("Capacity error: {0}")]
    CapacityError(#[from] CapacityError),
    #[error("Failed to spawn actor: {0}")]
    SpawnErr(String),
    #[error("Musig2 RoundFinalizeError: {0}")]
    Musig2RoundFinalizeError(#[from] RoundFinalizeError),
    #[error("Musig2 VerifyError: {0}")]
    Musig2VerifyError(#[from] VerifyError),
    #[error("Musig2 SigningError: {0}")]
    Musig2SigningError(#[from] SigningError),
    #[error("Unable to handle TLC command in waiting TLC ACK state")]
    WaitingTlcAck,
    #[error("Failed to peel onion packet: {0}")]
    PeelingOnionPacketError(String),
    #[error("Forwarding node has tampered with the intended HTLC values or origin node has an obsolete cltv_expiry_delta")]
    IncorrectTlcExpiry,
    #[error("Upstream node set CLTV to less than the CLTV set by the sender")]
    IncorrectFinalTlcExpiry,
    #[error("The amount in the HTLC is not expected")]
    FinalIncorrectHTLCAmount,
    #[error("The payment_hash is not expected for final hop")]
    FinalIncorrectPaymentHash,
    #[error("The payment_hash and preimage does not match for final hop")]
    FinalIncorrectPreimage,
    #[error("The tlc forward fee is tow low")]
    TlcForwardFeeIsTooLow,
    #[error("The invoice status is invalid")]
    FinalInvoiceInvalid(CkbInvoiceStatus),
    #[error("The tlc number exceed limit of this channel")]
    TlcNumberExceedLimit,
    #[error("The tlc flight value exceed limit of this channel")]
    TlcValueInflightExceedLimit,
    #[error("The tlc amount below minimal")]
    TlcAmountIsTooLow,
    #[error("The tlc amount exceed maximal")]
    TlcAmountExceedLimit,
    #[error("The tlc expiry soon")]
    TlcExpirySoon,
    #[error("The tlc expiry too far")]
    TlcExpiryTooFar,
    #[error("Tlc forwarding error")]
    TlcForwardingError(TlcErr),
}

/// ProcessingChannelError which brings the shared secret used in forwarding onion packet.
/// The shared secret is required to obfuscate the error message.
#[derive(Error, Debug)]
#[error("{source}")]
pub struct ProcessingChannelErrorWithSharedSecret {
    pub source: ProcessingChannelError,
    /// Shared secret used in forwarding.
    ///
    /// Save it to backward errors. Use all zeros when no shared secrets are available.
    pub shared_secret: [u8; 32],
}

impl ProcessingChannelError {
    pub fn with_shared_secret(
        self,
        shared_secret: [u8; 32],
    ) -> ProcessingChannelErrorWithSharedSecret {
        ProcessingChannelErrorWithSharedSecret {
            source: self,
            shared_secret,
        }
    }

    pub fn without_shared_secret(self) -> ProcessingChannelErrorWithSharedSecret {
        self.with_shared_secret(NO_SHARED_SECRET)
    }
}

bitflags! {
    #[derive(Copy, Clone, Debug, PartialEq, Eq, Serialize, Deserialize)]
    #[serde(transparent)]
    pub struct ChannelFlags: u8 {
        const PUBLIC = 1;
    }

    #[derive(Copy, Clone, Debug, PartialEq, Eq, Serialize, Deserialize)]
    #[serde(transparent)]
    pub struct NegotiatingFundingFlags: u32 {
        const OUR_INIT_SENT = 1;
        const THEIR_INIT_SENT = 1 << 1;
        const INIT_SENT = NegotiatingFundingFlags::OUR_INIT_SENT.bits() | NegotiatingFundingFlags::THEIR_INIT_SENT.bits();
    }

    #[derive(Copy, Clone, Debug, PartialEq, Eq, Serialize, Deserialize)]
    #[serde(transparent)]
    pub struct CollaboratingFundingTxFlags: u32 {
        const AWAITING_REMOTE_TX_COLLABORATION_MSG = 1;
        const PREPARING_LOCAL_TX_COLLABORATION_MSG = 1 << 1;
        const OUR_TX_COMPLETE_SENT = 1 << 2;
        const THEIR_TX_COMPLETE_SENT = 1 << 3;
        const COLLABORATION_COMPLETED = CollaboratingFundingTxFlags::OUR_TX_COMPLETE_SENT.bits() | CollaboratingFundingTxFlags::THEIR_TX_COMPLETE_SENT.bits();
    }

    #[derive(Copy, Clone, Debug, PartialEq, Eq, Serialize, Deserialize)]
    #[serde(transparent)]
    pub struct SigningCommitmentFlags: u32 {
        const OUR_COMMITMENT_SIGNED_SENT = 1;
        const THEIR_COMMITMENT_SIGNED_SENT = 1 << 1;
        const COMMITMENT_SIGNED_SENT = SigningCommitmentFlags::OUR_COMMITMENT_SIGNED_SENT.bits() | SigningCommitmentFlags::THEIR_COMMITMENT_SIGNED_SENT.bits();
    }

    #[derive(Copy, Clone, Debug, PartialEq, Eq, Serialize, Deserialize)]
    #[serde(transparent)]
    pub struct AwaitingTxSignaturesFlags: u32 {
        const OUR_TX_SIGNATURES_SENT = 1;
        const THEIR_TX_SIGNATURES_SENT = 1 << 1;
        const TX_SIGNATURES_SENT = AwaitingTxSignaturesFlags::OUR_TX_SIGNATURES_SENT.bits() | AwaitingTxSignaturesFlags::THEIR_TX_SIGNATURES_SENT.bits();
    }

    #[derive(Copy, Clone, Debug, PartialEq, Eq, Serialize, Deserialize)]
    #[serde(transparent)]
    pub struct AwaitingChannelReadyFlags: u32 {
        const OUR_CHANNEL_READY = 1;
        const THEIR_CHANNEL_READY = 1 << 1;
        const CHANNEL_READY = AwaitingChannelReadyFlags::OUR_CHANNEL_READY.bits() | AwaitingChannelReadyFlags::THEIR_CHANNEL_READY.bits();
    }

    #[derive(Copy, Clone, Debug, PartialEq, Eq, Serialize, Deserialize)]
    #[serde(transparent)]
    pub struct ShuttingDownFlags: u32 {
        /// Indicates that we have sent a `shutdown` message.
        const OUR_SHUTDOWN_SENT = 1;
        /// Indicates that they have sent a `shutdown` message.
        const THEIR_SHUTDOWN_SENT = 1 << 1;
        /// Indicates that both we and they have sent `shutdown` messages,
        /// but some HTLCs are still pending to be resolved.
        const AWAITING_PENDING_TLCS = ShuttingDownFlags::OUR_SHUTDOWN_SENT.bits() | ShuttingDownFlags::THEIR_SHUTDOWN_SENT.bits();
        /// Indicates all pending HTLCs are resolved, and this channel will be dropped.
        const DROPPING_PENDING = 1 << 2;
        /// Indicates we have submitted a commitment transaction, waiting for confirmation
        const WAITING_COMMITMENT_CONFIRMATION = 1 << 3;
    }

    #[derive(Copy, Clone, Debug, PartialEq, Eq, Serialize, Deserialize)]
    #[serde(transparent)]
    pub struct CloseFlags: u32 {
        /// Indicates that channel is closed cooperatively.
        const COOPERATIVE = 1;
        /// Indicates that channel is closed uncooperatively, initiated by one party forcibly.
        const UNCOOPERATIVE = 1 << 1;
    }
}

// Depending on the state of the channel, we may process the commitment_signed command differently.
// Below are all the channel state flags variants that we may encounter
// in normal commitment_signed processing flow.
#[derive(Debug)]
enum CommitmentSignedFlags {
    SigningCommitment(SigningCommitmentFlags),
    PendingShutdown(),
    ChannelReady(),
}

#[derive(Copy, Clone, Debug, PartialEq, Eq, Serialize, Deserialize)]
pub enum ChannelState {
    /// We are negotiating the parameters required for the channel prior to funding it.
    NegotiatingFunding(NegotiatingFundingFlags),
    /// We're collaborating with the other party on the funding transaction.
    CollaboratingFundingTx(CollaboratingFundingTxFlags),
    /// We have collaborated over the funding and are now waiting for CommitmentSigned messages.
    SigningCommitment(SigningCommitmentFlags),
    /// We've received and sent `commitment_signed` and are now waiting for both
    /// party to collaborate on creating a valid funding transaction.
    AwaitingTxSignatures(AwaitingTxSignaturesFlags),
    /// We've received/sent `funding_created` and `funding_signed` and are thus now waiting on the
    /// funding transaction to confirm.
    AwaitingChannelReady(AwaitingChannelReadyFlags),
    /// Both we and our counterparty consider the funding transaction confirmed and the channel is
    /// now operational.
    ChannelReady(),
    /// We've successfully negotiated a `closing_signed` dance. At this point, the `ChannelManager`
    /// is about to drop us, but we store this anyway.
    ShuttingDown(ShuttingDownFlags),
    /// This channel is closed.
    Closed(CloseFlags),
}

impl ChannelState {
    fn is_closed(&self) -> bool {
        matches!(self, ChannelState::Closed(_))
    }
}

fn new_channel_id_from_seed(seed: &[u8]) -> Hash256 {
    blake2b_256(seed).into()
}

fn derive_channel_id_from_tlc_keys(tlc_basepoint1: &Pubkey, tlc_basepoint2: &Pubkey) -> Hash256 {
    let mut preimage = [tlc_basepoint1.0.serialize(), tlc_basepoint2.0.serialize()];
    preimage.sort();
    new_channel_id_from_seed(&preimage.concat())
}

fn derive_temp_channel_id_from_tlc_key(tlc_basepoint: &Pubkey) -> Hash256 {
    let preimage = [tlc_basepoint.0.serialize(), [0; 33]].concat();
    new_channel_id_from_seed(&preimage)
}

pub fn get_commitment_secret(commitment_seed: &[u8; 32], commitment_number: u64) -> [u8; 32] {
    // Note that here, we hold the same assumption to bolts for commitment number,
    // i.e. this number should be in the range [0, 2^48).
    let mut res: [u8; 32] = *commitment_seed;
    for i in 0..48 {
        let bitpos = 47 - i;
        if commitment_number & (1 << bitpos) == (1 << bitpos) {
            res[bitpos / 8] ^= 1 << (bitpos & 7);
            res = blake2b_256(res);
        }
    }
    res
}

pub fn get_commitment_point(commitment_seed: &[u8; 32], commitment_number: u64) -> Pubkey {
    Privkey::from(&get_commitment_secret(commitment_seed, commitment_number)).pubkey()
}

pub(crate) fn get_funding_and_reserved_amount(
    total_amount: u128,
    shutdown_script: &Script,
    udt_type_script: &Option<Script>,
) -> Result<(u128, u64), ProcessingChannelError> {
    let reserved_capacity = reserved_capacity(shutdown_script, udt_type_script)?.as_u64();
    if udt_type_script.is_none() {
        if total_amount < reserved_capacity as u128 {
            return Err(ProcessingChannelError::InvalidParameter(format!(
                "The funding amount ({}) should be greater than or equal to {}",
                total_amount, reserved_capacity
            )));
        }
        if total_amount >= u64::MAX as u128 {
            return Err(ProcessingChannelError::InvalidParameter(format!(
                "The funding amount ({}) should be less than {}",
                total_amount,
                u64::MAX
            )));
        }
        Ok((total_amount - reserved_capacity as u128, reserved_capacity))
    } else {
        Ok((total_amount, reserved_capacity))
    }
}

pub(crate) fn reserved_capacity(
    shutdown_script: &Script,
    udt_type_script: &Option<Script>,
) -> Result<Capacity, CapacityError> {
    occupied_capacity(shutdown_script, udt_type_script)?
        .safe_add(Capacity::shannons(DEFAULT_MIN_SHUTDOWN_FEE))
}

pub(crate) fn occupied_capacity(
    shutdown_script: &Script,
    udt_type_script: &Option<Script>,
) -> Result<Capacity, CapacityError> {
    let cell_output = CellOutput::new_builder()
        .lock(shutdown_script.clone())
        .type_(udt_type_script.clone().pack())
        .build();

    if udt_type_script.is_some() {
        // 16 bytes for udt data
        cell_output.occupied_capacity(Capacity::bytes(16)?)
    } else {
        cell_output.occupied_capacity(Capacity::bytes(0)?)
    }
}

// Constructors for the channel actor state.
#[allow(clippy::too_many_arguments)]
impl ChannelActorState {
    pub fn is_public(&self) -> bool {
        self.public_channel_info.is_some()
    }

    pub fn is_ready(&self) -> bool {
        matches!(self.state, ChannelState::ChannelReady())
    }

    pub fn is_tlc_forwarding_enabled(&self) -> bool {
        self.local_tlc_info.enabled
    }

    pub async fn try_create_channel_messages(
        &mut self,
        network: &ActorRef<NetworkActorMessage>,
    ) -> Option<(ChannelAnnouncement, ChannelUpdate)> {
        let channel_announcement = self
            .try_create_channel_announcement_message(network)
            .await?;
        let channel_update = self.try_create_channel_update_message(network).await?;
        Some((channel_announcement, channel_update))
    }

    pub async fn try_create_channel_announcement_message(
        &mut self,
        network: &ActorRef<NetworkActorMessage>,
    ) -> Option<ChannelAnnouncement> {
        if !self.is_public() {
            debug!("Ignoring non-public channel announcement");
            return None;
        }

        let mut channel_announcement = match self
            .public_channel_info
            .as_ref()
            .and_then(|state| state.channel_announcement.clone())
        {
            // Skipping creating new signed channel announcement if it exists
            Some(x) if x.is_signed() => return Some(x),
            // We have created a channel announcement, but it's not signed by the other
            // party yet. We should try to complete the signatures next.
            Some(x) => x,
            // We have not created a channel announcement yet.
            None => {
                let channel_outpoint = self.must_get_funding_transaction_outpoint();
                let capacity = self.get_liquid_capacity();
                let (node1_id, node2_id) = if self.local_is_node1() {
                    (self.local_pubkey, self.remote_pubkey)
                } else {
                    (self.remote_pubkey, self.local_pubkey)
                };

                ChannelAnnouncement::new_unsigned(
                    &node1_id,
                    &node2_id,
                    channel_outpoint,
                    &self.get_funding_lock_script_xonly_key(),
                    capacity,
                    self.funding_udt_type_script.clone(),
                )
            }
        };

        let local_nonce = self
            .get_channel_announcement_musig2_secnonce()
            .public_nonce();
        let remote_nonce = self.get_remote_channel_announcement_nonce()?;
        let agg_nonce =
            AggNonce::sum(self.order_things_for_musig2(local_nonce, remote_nonce.clone()));

        let key_agg_ctx = self.get_deterministic_musig2_agg_context();

        let message = channel_announcement.message_to_sign();

        let (local_node_signature, local_partial_signature) = self
            .get_or_create_local_channel_announcement_signature(
                remote_nonce.clone(),
                message,
                network,
            )
            .await;

        let (remote_node_signature, remote_partial_signature) =
            self.get_remote_channel_announcement_signature()?;

        if self.local_is_node1() {
            channel_announcement.node1_signature = Some(local_node_signature);
            channel_announcement.node2_signature = Some(remote_node_signature);
        } else {
            channel_announcement.node1_signature = Some(remote_node_signature);
            channel_announcement.node2_signature = Some(local_node_signature);
        }

        let partial_signatures =
            self.order_things_for_musig2(local_partial_signature, remote_partial_signature);

        let signature =
            aggregate_partial_signatures(&key_agg_ctx, &agg_nonce, partial_signatures, message)
                .expect("aggregate partial signatures");

        channel_announcement.ckb_signature = Some(signature);

        self.public_channel_state_mut().channel_announcement = Some(channel_announcement.clone());

        Some(channel_announcement)
    }

    async fn do_generate_channel_update(
        &mut self,
        network: &ActorRef<NetworkActorMessage>,
        // The function that would change the channel update parameters.
        f: impl FnOnce(&mut ChannelUpdate),
    ) -> ChannelUpdate {
        assert!(self.is_public());
        let mut channel_update = self
            .get_unsigned_channel_update_message()
            .expect("public channel can generate channel update message");
        f(&mut channel_update);
        debug!(
            "Generated channel update message for channel {:?}: {:?}",
            &self.get_id(),
            &channel_update
        );
        let node_signature =
            sign_network_message(network.clone(), channel_update.message_to_sign())
                .await
                .expect(ASSUME_NETWORK_ACTOR_ALIVE);

        channel_update.signature = Some(node_signature);
        self.public_channel_state_mut().channel_update = Some(channel_update.clone());
        channel_update
    }

    async fn generate_channel_update(
        &mut self,
        network: &ActorRef<NetworkActorMessage>,
    ) -> ChannelUpdate {
        self.do_generate_channel_update(network, |_update| {}).await
    }

    fn create_update_tlc_info_message(&mut self) -> UpdateTlcInfo {
        self.local_tlc_info.timestamp = now_timestamp_as_millis_u64();
        UpdateTlcInfo {
            channel_id: self.get_id(),
            timestamp: self.local_tlc_info.timestamp,
            channel_flags: self.get_channel_update_channel_flags(),
            tlc_minimum_value: self.local_tlc_info.tlc_minimum_value,
            tlc_maximum_value: self.local_tlc_info.tlc_maximum_value,
            tlc_fee_proportional_millionths: self.local_tlc_info.tlc_fee_proportional_millionths,
            tlc_expiry_delta: self.local_tlc_info.tlc_expiry_delta,
        }
    }

    async fn generate_disabled_channel_update(
        &mut self,
        network: &ActorRef<NetworkActorMessage>,
    ) -> ChannelUpdate {
        self.do_generate_channel_update(network, |update| {
            update.channel_flags |= ChannelUpdateChannelFlags::DISABLED;
        })
        .await
    }

    // Notify the network, network graph and channel counterparty about the channel update.
    // We do this on channel ready, channel reestablishment, user channel parameters update.
    // Some of the events require us to send an OwnedChannelUpdateEvent::Up to the network actor,
    // (e.g. channel ready and channel reestablishment) and some require us to send a
    // OwnedChannelUpdateEvent::Updated (e.g. user channel parameters update) to the network actor.
    // update_only is used to distinguish between the two cases.
    async fn notify_owned_channel_updated(
        &mut self,
        network: &ActorRef<NetworkActorMessage>,
        update_only: bool,
    ) {
        if update_only {
            self.update_graph_for_local_channel_change(network);
        } else {
            self.update_graph_for_local_channel_ready(network);
        }
        if self.is_public() {
            let channel_update = self.generate_channel_update(network).await;
            network
                .send_message(NetworkActorMessage::new_command(
                    NetworkActorCommand::BroadcastMessages(vec![
                        BroadcastMessageWithTimestamp::ChannelUpdate(channel_update),
                    ]),
                ))
                .expect(ASSUME_NETWORK_ACTOR_ALIVE);
        }
        self.send_update_tlc_info_message(network);
    }

    fn update_graph_for_remote_channel_change(&mut self, network: &ActorRef<NetworkActorMessage>) {
        if let Some(channel_update_info) = self.get_remote_channel_update_info() {
            let channel_outpoint = self.must_get_funding_transaction_outpoint();
            let peer_id = self.get_remote_pubkey();
            network
                .send_message(NetworkActorMessage::new_event(
                    NetworkActorEvent::OwnedChannelUpdateEvent(
                        super::graph::OwnedChannelUpdateEvent::Updated(
                            channel_outpoint,
                            peer_id,
                            channel_update_info,
                        ),
                    ),
                ))
                .expect(ASSUME_NETWORK_ACTOR_ALIVE);
        }
    }

    fn update_graph_for_local_channel_ready(&mut self, network: &ActorRef<NetworkActorMessage>) {
        if let Ok(channel_info) = (&*self).try_into() {
            network
                .send_message(NetworkActorMessage::new_event(
                    NetworkActorEvent::OwnedChannelUpdateEvent(
                        super::graph::OwnedChannelUpdateEvent::Up(channel_info),
                    ),
                ))
                .expect(ASSUME_NETWORK_ACTOR_ALIVE);
        }
    }

    fn update_graph_for_local_channel_change(&mut self, network: &ActorRef<NetworkActorMessage>) {
        let channel_outpoint = self.must_get_funding_transaction_outpoint();
        let peer_id = self.get_local_pubkey();
        let channel_update_info = self.get_local_channel_update_info();
        network
            .send_message(NetworkActorMessage::new_event(
                NetworkActorEvent::OwnedChannelUpdateEvent(
                    super::graph::OwnedChannelUpdateEvent::Updated(
                        channel_outpoint,
                        peer_id,
                        channel_update_info,
                    ),
                ),
            ))
            .expect(ASSUME_NETWORK_ACTOR_ALIVE);
    }

    fn send_update_tlc_info_message(&mut self, network: &ActorRef<NetworkActorMessage>) {
        let update_tlc_info = self.create_update_tlc_info_message();
        network
            .send_message(NetworkActorMessage::new_command(
                NetworkActorCommand::SendFiberMessage(FiberMessageWithPeerId {
                    peer_id: self.get_remote_peer_id(),
                    message: FiberMessage::ChannelNormalOperation(
                        FiberChannelMessage::UpdateTlcInfo(update_tlc_info),
                    ),
                }),
            ))
            .expect(ASSUME_NETWORK_ACTOR_ALIVE);
    }

    async fn try_create_channel_update_message(
        &mut self,
        network: &ActorRef<NetworkActorMessage>,
    ) -> Option<ChannelUpdate> {
        if !self.is_public() {
            debug!("Ignoring non-public channel update");
            return None;
        }

        if let Some(x) = self
            .public_channel_info
            .as_ref()
            .and_then(|state| state.channel_update.clone())
        {
            return Some(x);
        };

        Some(self.generate_channel_update(network).await)
    }

    fn get_channel_update_channel_flags(&self) -> ChannelUpdateChannelFlags {
        if self.is_tlc_forwarding_enabled() {
            ChannelUpdateChannelFlags::empty()
        } else {
            ChannelUpdateChannelFlags::DISABLED
        }
    }

    pub fn get_unsigned_channel_update_message(&self) -> Option<ChannelUpdate> {
        let message_flags = if self.local_is_node1() {
            ChannelUpdateMessageFlags::UPDATE_OF_NODE1
        } else {
            ChannelUpdateMessageFlags::UPDATE_OF_NODE2
        };

        self.is_public().then_some(ChannelUpdate::new_unsigned(
            self.must_get_funding_transaction_outpoint(),
            now_timestamp_as_millis_u64(),
            message_flags,
            self.get_channel_update_channel_flags(),
            self.local_tlc_info.tlc_expiry_delta,
            self.local_tlc_info.tlc_minimum_value,
            self.local_tlc_info.tlc_fee_proportional_millionths,
        ))
    }

    pub fn new_inbound_channel(
        temp_channel_id: Hash256,
        public_channel_info: Option<PublicChannelInfo>,
        local_value: u128,
        local_reserved_ckb_amount: u64,
        commitment_fee_rate: u64,
        commitment_delay_epoch: u64,
        funding_fee_rate: u64,
        funding_udt_type_script: Option<Script>,
        seed: &[u8],
        local_pubkey: Pubkey,
        remote_pubkey: Pubkey,
        local_shutdown_script: Script,
        remote_shutdown_script: Script,
        remote_value: u128,
        remote_reserved_ckb_amount: u64,
        remote_pubkeys: ChannelBasePublicKeys,
        remote_nonce: PubNonce,
        remote_channel_announcement_nonce: Option<PubNonce>,
        first_commitment_point: Pubkey,
        second_commitment_point: Pubkey,
        remote_max_tlc_value_in_flight: u128,
        remote_max_tlc_number_in_flight: u64,
        local_max_tlc_number_in_flight: u64,
        local_max_tlc_value_in_flight: u128,
        local_tlc_info: ChannelTlcInfo,
    ) -> Self {
        let signer = InMemorySigner::generate_from_seed(seed);
        let local_base_pubkeys = signer.get_base_public_keys();

        let channel_id = derive_channel_id_from_tlc_keys(
            &local_base_pubkeys.tlc_base_key,
            &remote_pubkeys.tlc_base_key,
        );

        debug!(
            "Generated channel id ({:?}) for temporary channel {:?}",
            &channel_id, &temp_channel_id,
        );

        let mut state = Self {
            state: ChannelState::NegotiatingFunding(NegotiatingFundingFlags::THEIR_INIT_SENT),
            public_channel_info,
            local_tlc_info,
            remote_tlc_info: None,
            local_pubkey,
            remote_pubkey,
            funding_tx: None,
            funding_tx_confirmed_at: None,
            is_acceptor: true,
            funding_udt_type_script,
            to_local_amount: local_value,
            to_remote_amount: remote_value,
            commitment_fee_rate,
            commitment_delay_epoch,
            funding_fee_rate,
            id: channel_id,
            tlc_state: Default::default(),
            local_shutdown_script,
            local_channel_public_keys: local_base_pubkeys,
            signer,
            remote_channel_public_keys: Some(remote_pubkeys),
            commitment_numbers: Default::default(),
            remote_shutdown_script: Some(remote_shutdown_script),
            last_commitment_signed_remote_nonce: None,
            last_revoke_and_ack_remote_nonce: None,
            last_committed_remote_nonce: Some(remote_nonce),
            remote_commitment_points: vec![
                (0, first_commitment_point),
                (1, second_commitment_point),
            ],
            local_shutdown_info: None,
            remote_shutdown_info: None,
            local_reserved_ckb_amount,
            remote_reserved_ckb_amount,
            local_constraints: ChannelConstraints::new(
                local_max_tlc_value_in_flight,
                local_max_tlc_number_in_flight,
            ),
            remote_constraints: ChannelConstraints::new(
                remote_max_tlc_value_in_flight,
                remote_max_tlc_number_in_flight,
            ),
            latest_commitment_transaction: None,
            reestablishing: false,
            created_at: SystemTime::now(),
        };
        if let Some(nonce) = remote_channel_announcement_nonce {
            state.update_remote_channel_announcement_nonce(&nonce);
        }
        state
    }

    #[allow(clippy::too_many_arguments)]
    pub fn new_outbound_channel(
        public_channel_info: Option<PublicChannelInfo>,
        seed: &[u8],
        local_pubkey: Pubkey,
        remote_pubkey: Pubkey,
        to_local_amount: u128,
        local_reserved_ckb_amount: u64,
        commitment_fee_rate: u64,
        commitment_delay_epoch: u64,
        funding_fee_rate: u64,
        funding_udt_type_script: Option<Script>,
        shutdown_script: Script,
        local_max_tlc_value_in_flight: u128,
        local_max_tlc_number_in_flight: u64,
        local_tlc_info: ChannelTlcInfo,
    ) -> Self {
        let signer = InMemorySigner::generate_from_seed(seed);
        let local_pubkeys = signer.get_base_public_keys();
        let temp_channel_id = derive_temp_channel_id_from_tlc_key(&local_pubkeys.tlc_base_key);
        Self {
            state: ChannelState::NegotiatingFunding(NegotiatingFundingFlags::empty()),
            public_channel_info,
            local_tlc_info,
            remote_tlc_info: None,
            local_pubkey,
            remote_pubkey,
            funding_tx: None,
            funding_tx_confirmed_at: None,
            funding_udt_type_script,
            is_acceptor: false,
            to_local_amount,
            to_remote_amount: 0,
            commitment_fee_rate,
            commitment_delay_epoch,
            funding_fee_rate,
            id: temp_channel_id,
            tlc_state: Default::default(),
            signer,
            local_channel_public_keys: local_pubkeys,
            local_constraints: ChannelConstraints::new(
                local_max_tlc_value_in_flight,
                local_max_tlc_number_in_flight,
            ),
            // these values will update after accept channel peer message handled
            remote_constraints: ChannelConstraints::default(),
            remote_channel_public_keys: None,
            last_commitment_signed_remote_nonce: None,
            last_revoke_and_ack_remote_nonce: None,
            last_committed_remote_nonce: None,
            commitment_numbers: Default::default(),
            remote_commitment_points: vec![],
            local_shutdown_script: shutdown_script,
            remote_shutdown_script: None,
            local_shutdown_info: None,
            remote_shutdown_info: None,
            local_reserved_ckb_amount,
            remote_reserved_ckb_amount: 0,
            latest_commitment_transaction: None,
            reestablishing: false,
            created_at: SystemTime::now(),
        }
    }

    // TODO: this fn is duplicated with NetworkActorState::check_open_channel_parameters, but is not easy to refactor, just keep it for now.
    fn check_open_channel_parameters(&self) -> ProcessingChannelResult {
        let udt_type_script = &self.funding_udt_type_script;

        // reserved_ckb_amount
        let occupied_capacity =
            occupied_capacity(&self.local_shutdown_script, udt_type_script)?.as_u64();
        if self.local_reserved_ckb_amount < occupied_capacity {
            return Err(ProcessingChannelError::InvalidParameter(format!(
                "Reserved CKB amount {} is less than {}",
                self.local_reserved_ckb_amount, occupied_capacity,
            )));
        }

        // funding_fee_rate
        if self.funding_fee_rate < DEFAULT_FEE_RATE {
            return Err(ProcessingChannelError::InvalidParameter(format!(
                "Funding fee rate is less than {}",
                DEFAULT_FEE_RATE,
            )));
        }

        // commitment_fee_rate
        if self.commitment_fee_rate < DEFAULT_COMMITMENT_FEE_RATE {
            return Err(ProcessingChannelError::InvalidParameter(format!(
                "Commitment fee rate is less than {}",
                DEFAULT_COMMITMENT_FEE_RATE,
            )));
        }
        let commitment_fee = calculate_commitment_tx_fee(self.commitment_fee_rate, udt_type_script);
        let reserved_fee = self.local_reserved_ckb_amount - occupied_capacity;
        if commitment_fee * 2 > reserved_fee {
            return Err(ProcessingChannelError::InvalidParameter(format!(
                "Commitment fee {} which calculated by commitment fee rate {} is larger than half of reserved fee {}",
                commitment_fee, self.commitment_fee_rate, reserved_fee
            )));
        }

        // commitment_delay_epoch
        let epoch = EpochNumberWithFraction::from_full_value_unchecked(self.commitment_delay_epoch);
        if !epoch.is_well_formed() {
            return Err(ProcessingChannelError::InvalidParameter(format!(
                "Commitment delay epoch {} is not a valid value",
                self.commitment_delay_epoch,
            )));
        }

        let min = EpochNumberWithFraction::new(MIN_COMMITMENT_DELAY_EPOCHS, 0, 1);
        if epoch < min {
            return Err(ProcessingChannelError::InvalidParameter(format!(
                "Commitment delay epoch {} is less than the minimal value {}",
                epoch, min
            )));
        }

        let max = EpochNumberWithFraction::new(MAX_COMMITMENT_DELAY_EPOCHS, 0, 1);
        if epoch > max {
            return Err(ProcessingChannelError::InvalidParameter(format!(
                "Commitment delay epoch {} is greater than the maximal value {}",
                epoch, max
            )));
        }

        // max_tlc_number_in_flight
        if self.local_constraints.max_tlc_number_in_flight > SYS_MAX_TLC_NUMBER_IN_FLIGHT {
            return Err(ProcessingChannelError::InvalidParameter(format!(
                "Local max TLC number in flight {} is greater than the system maximal value {}",
                self.local_constraints.max_tlc_number_in_flight, SYS_MAX_TLC_NUMBER_IN_FLIGHT
            )));
        }

        Ok(())
    }

    fn check_accept_channel_parameters(&self) -> Result<(), ProcessingChannelError> {
        if self.remote_constraints.max_tlc_number_in_flight > MAX_TLC_NUMBER_IN_FLIGHT {
            return Err(ProcessingChannelError::InvalidParameter(format!(
                "Remote max TLC number in flight {} is greater than the system maximal value {}",
                self.remote_constraints.max_tlc_number_in_flight, MAX_TLC_NUMBER_IN_FLIGHT
            )));
        }

        let udt_type_script = &self.funding_udt_type_script;

        // reserved_ckb_amount
        let occupied_capacity =
            occupied_capacity(&self.get_remote_shutdown_script(), udt_type_script)?.as_u64();
        if self.remote_reserved_ckb_amount < occupied_capacity {
            return Err(ProcessingChannelError::InvalidParameter(format!(
                "Reserved CKB amount {} is less than {}",
                self.remote_reserved_ckb_amount, occupied_capacity,
            )));
        }

        // commitment_fee_rate
        let commitment_fee = calculate_commitment_tx_fee(self.commitment_fee_rate, udt_type_script);
        let reserved_fee = self.remote_reserved_ckb_amount - occupied_capacity;
        if commitment_fee * 2 > reserved_fee {
            return Err(ProcessingChannelError::InvalidParameter(format!(
                "Commitment fee {} which calculated by commitment fee rate {} is larger than half of reserved fee {}",
                commitment_fee, self.commitment_fee_rate, reserved_fee
            )));
        }

        Ok(())
    }

    fn check_shutdown_fee_rate(
        &self,
        fee_rate: FeeRate,
        close_script: &Script,
    ) -> ProcessingChannelResult {
        if fee_rate.as_u64() < self.commitment_fee_rate {
            return Err(ProcessingChannelError::InvalidParameter(format!(
                "Fee rate {} is less than commitment fee rate {}",
                fee_rate, self.commitment_fee_rate
            )));
        }

        let fee = calculate_shutdown_tx_fee(
            fee_rate.as_u64(),
            &self.funding_udt_type_script,
            (self.get_remote_shutdown_script(), close_script.clone()),
        );

        let occupied_capacity =
            occupied_capacity(close_script, &self.funding_udt_type_script)?.as_u64();
        let available_max_fee = if self.funding_udt_type_script.is_none() {
            (self.to_local_amount as u64 + self.local_reserved_ckb_amount)
                .saturating_sub(occupied_capacity)
        } else {
            self.local_reserved_ckb_amount
                .saturating_sub(occupied_capacity)
        };

        if fee > available_max_fee {
            return Err(ProcessingChannelError::InvalidParameter(format!(
                "Local balance is not enough to pay the fee, expect fee {} <= available_max_fee {}",
                fee, available_max_fee
            )));
        }
        Ok(())
    }

    pub fn get_local_balance(&self) -> u128 {
        self.to_local_amount
    }

    pub fn get_remote_balance(&self) -> u128 {
        self.to_remote_amount
    }

    pub fn get_offered_tlc_balance(&self) -> u128 {
        self.get_all_offer_tlcs()
            .filter(|tlc| !tlc.is_fail_remove_confirmed())
            .map(|tlc| tlc.amount)
            .sum::<u128>()
    }

    pub fn get_received_tlc_balance(&self) -> u128 {
        self.get_all_received_tlcs()
            .filter(|tlc| !tlc.is_fail_remove_confirmed())
            .map(|tlc| tlc.amount)
            .sum::<u128>()
    }

    pub fn get_created_at_in_millis(&self) -> u64 {
        self.created_at
            .duration_since(UNIX_EPOCH)
            .expect("Duration since unix epoch")
            .as_millis() as u64
    }

    pub fn is_closed(&self) -> bool {
        self.state.is_closed()
    }

    pub(crate) fn update_state(&mut self, new_state: ChannelState) {
        debug!(
            "Updating channel state from {:?} to {:?}",
            &self.state, &new_state
        );
        self.state = new_state;
    }

    pub(crate) fn local_is_node1(&self) -> bool {
        self.local_pubkey < self.remote_pubkey
    }

    async fn get_or_create_local_channel_announcement_signature(
        &mut self,
        remote_nonce: PubNonce,
        message: [u8; 32],
        network: &ActorRef<NetworkActorMessage>,
    ) -> (EcdsaSignature, PartialSignature) {
        if let Some(local_channel_announcement_signature) = self
            .public_channel_info
            .as_ref()
            .and_then(|channel_info| channel_info.local_channel_announcement_signature.clone())
        {
            return local_channel_announcement_signature;
        }

        let local_secnonce = self.get_channel_announcement_musig2_secnonce();
        let local_nonce = local_secnonce.public_nonce();
        let agg_nonce = AggNonce::sum(self.order_things_for_musig2(local_nonce, remote_nonce));
        let key_agg_ctx = self.get_deterministic_musig2_agg_context();
        let channel_id = self.get_id();
        let peer_id = self.get_remote_peer_id();
        let channel_outpoint = self.must_get_funding_transaction_outpoint();

        let partial_signature: PartialSignature = sign_partial(
            &key_agg_ctx,
            &self.signer.funding_key,
            local_secnonce,
            &agg_nonce,
            message,
        )
        .expect("Partial sign channel announcement");

        let node_signature = sign_network_message(network.clone(), message)
            .await
            .expect(ASSUME_NETWORK_ACTOR_ALIVE);
        network
            .send_message(NetworkActorMessage::new_command(
                NetworkActorCommand::SendFiberMessage(FiberMessageWithPeerId::new(
                    peer_id,
                    FiberMessage::announcement_signatures(AnnouncementSignatures {
                        channel_id,
                        channel_outpoint,
                        partial_signature,
                        node_signature: node_signature.clone(),
                    }),
                )),
            ))
            .expect(ASSUME_NETWORK_ACTOR_ALIVE);
        let result = (node_signature, partial_signature);
        self.public_channel_state_mut()
            .local_channel_announcement_signature = Some(result.clone());
        result
    }

    fn public_channel_state_mut(&mut self) -> &mut PublicChannelInfo {
        self.public_channel_info
            .as_mut()
            .expect("public channel info exists")
    }

    fn get_remote_channel_announcement_nonce(&self) -> Option<PubNonce> {
        self.public_channel_info
            .as_ref()
            .and_then(|state| state.remote_channel_announcement_nonce.clone())
    }

    fn update_remote_channel_announcement_nonce(&mut self, nonce: &PubNonce) {
        assert!(self.is_public());
        self.public_channel_state_mut()
            .remote_channel_announcement_nonce = Some(nonce.clone());
    }

    fn get_remote_channel_announcement_signature(
        &self,
    ) -> Option<(EcdsaSignature, PartialSignature)> {
        self.public_channel_info
            .as_ref()
            .and_then(|state| state.remote_channel_announcement_signature.clone())
    }

    fn update_remote_channel_announcement_signature(
        &mut self,
        ecdsa_signature: EcdsaSignature,
        partial_signatures: PartialSignature,
    ) {
        assert!(self.is_public());
        self.public_channel_info
            .as_mut()
            .expect("public channel info exists")
            .remote_channel_announcement_signature = Some((ecdsa_signature, partial_signatures));
    }

    fn update_our_tlc_fee_proportional_millionths(&mut self, fee: u128) -> bool {
        if self.local_tlc_info.tlc_fee_proportional_millionths == fee {
            return false;
        }
        self.local_tlc_info.tlc_fee_proportional_millionths = fee;
        true
    }

    fn update_our_tlc_min_value(&mut self, value: u128) -> bool {
        if self.local_tlc_info.tlc_minimum_value == value {
            return false;
        }
        self.local_tlc_info.tlc_minimum_value = value;
        true
    }

    fn update_our_enabled(&mut self, enabled: bool) -> bool {
        if self.local_tlc_info.enabled == enabled {
            return false;
        }
        self.local_tlc_info.enabled = enabled;
        true
    }

    fn update_our_tlc_expiry_delta(&mut self, value: u64) -> bool {
        if self.local_tlc_info.tlc_expiry_delta == value {
            return false;
        }
        self.local_tlc_info.tlc_expiry_delta = value;
        true
    }

    fn get_total_reserved_ckb_amount(&self) -> u64 {
        self.local_reserved_ckb_amount + self.remote_reserved_ckb_amount
    }

    fn get_total_ckb_amount(&self) -> u64 {
        self.to_local_amount as u64
            + self.to_remote_amount as u64
            + self.get_total_reserved_ckb_amount()
    }

    fn get_total_udt_amount(&self) -> u128 {
        self.to_local_amount + self.to_remote_amount
    }

    // Get the total liquid capacity of the channel, which will exclude the reserved ckb amount.
    // This is the capacity used for gossiping channel information.
    pub(crate) fn get_liquid_capacity(&self) -> u128 {
        if self.funding_udt_type_script.is_some() {
            self.get_total_udt_amount()
        } else {
            self.to_local_amount + self.to_remote_amount
        }
    }

    // Send RevokeAndAck message to the counterparty, and update the
    // channel state accordingly.
    fn send_revoke_and_ack_message(
        &mut self,
        network: &ActorRef<NetworkActorMessage>,
    ) -> ProcessingChannelResult {
        let sign_ctx = self.get_sign_context(false);
        let x_only_aggregated_pubkey = sign_ctx.common_ctx.x_only_aggregated_pubkey();

        let revocation_partial_signature = {
            let commitment_tx_fee = calculate_commitment_tx_fee(
                self.commitment_fee_rate,
                &self.funding_udt_type_script,
            );
            let lock_script = self.get_remote_shutdown_script();
            let (output, output_data) = if let Some(udt_type_script) = &self.funding_udt_type_script
            {
                let capacity = self.get_total_reserved_ckb_amount() - commitment_tx_fee;
                let output = CellOutput::new_builder()
                    .lock(lock_script)
                    .type_(Some(udt_type_script.clone()).pack())
                    .capacity(capacity.pack())
                    .build();

                let output_data = self.get_total_udt_amount().to_le_bytes().pack();
                (output, output_data)
            } else {
                let capacity = self.get_total_ckb_amount() - commitment_tx_fee;
                let output = CellOutput::new_builder()
                    .lock(lock_script.clone())
                    .capacity(capacity.pack())
                    .build();
                let output_data = Bytes::default();
                (output, output_data)
            };

            let commitment_number = self.get_remote_commitment_number() - 1;
            let commitment_lock_script_args = [
                &blake2b_256(x_only_aggregated_pubkey)[0..20],
                self.get_delay_epoch_as_lock_args_bytes().as_slice(),
                commitment_number.to_be_bytes().as_slice(),
            ]
            .concat();

            let message = blake2b_256(
                [
                    output.as_slice(),
                    output_data.as_slice(),
                    commitment_lock_script_args.as_slice(),
                ]
                .concat(),
            );
            let our_signature = sign_ctx.sign(message.as_slice()).expect("valid signature");
            our_signature
        };

        let commitment_tx_partial_signature = {
            let (
                [to_local_output, to_remote_output],
                [to_local_output_data, to_remote_output_data],
            ) = self.build_settlement_transaction_outputs(false);
            let commitment_lock_script_args = [
                &blake2b_256(x_only_aggregated_pubkey)[0..20],
                self.get_delay_epoch_as_lock_args_bytes().as_slice(),
                self.get_remote_commitment_number().to_be_bytes().as_slice(),
            ]
            .concat();

            let message = blake2b_256(
                [
                    to_local_output.as_slice(),
                    to_local_output_data.as_slice(),
                    to_remote_output.as_slice(),
                    to_remote_output_data.as_slice(),
                    commitment_lock_script_args.as_slice(),
                ]
                .concat(),
            );
            sign_ctx.sign(message.as_slice())?
        };

        // Note that we must update channel state here to update commitment number,
        // so that next step will obtain the correct commitment point.
        self.increment_remote_commitment_number();
        let point = self.get_current_local_commitment_point();

        network
            .send_message(NetworkActorMessage::new_command(
                NetworkActorCommand::SendFiberMessage(FiberMessageWithPeerId::new(
                    self.get_remote_peer_id(),
                    FiberMessage::revoke_and_ack(RevokeAndAck {
                        channel_id: self.get_id(),
                        revocation_partial_signature,
                        commitment_tx_partial_signature,
                        next_per_commitment_point: point,
                    }),
                )),
            ))
            .expect(ASSUME_NETWORK_ACTOR_ALIVE);
        self.update_last_revoke_and_ack_remote_nonce();
        Ok(())
    }

    pub fn get_id(&self) -> Hash256 {
        self.id
    }

    pub fn get_local_pubkey(&self) -> Pubkey {
        self.local_pubkey
    }

    pub fn get_local_peer_id(&self) -> PeerId {
        self.local_pubkey.tentacle_peer_id()
    }

    pub fn get_local_channel_update_info(&self) -> ChannelUpdateInfo {
        let balance = self.get_local_balance();
        let mut info = ChannelUpdateInfo::from(&self.local_tlc_info);
        info.outbound_liquidity = Some(balance);
        info
    }

    pub fn get_remote_pubkey(&self) -> Pubkey {
        self.remote_pubkey
    }

    pub fn get_remote_peer_id(&self) -> PeerId {
        self.remote_pubkey.tentacle_peer_id()
    }

    pub fn get_remote_channel_update_info(&self) -> Option<ChannelUpdateInfo> {
        let balance = self.get_remote_balance();
        self.remote_tlc_info.as_ref().map(|tlc_info| {
            let mut info = ChannelUpdateInfo::from(tlc_info);
            info.outbound_liquidity = Some(balance);
            info
        })
    }

    pub fn get_next_local_secnonce(&self) -> SecNonce {
        self.signer
            .derive_musig2_nonce(self.get_next_commitment_number(true))
    }

    pub fn get_next_local_nonce(&self) -> PubNonce {
        self.get_next_local_secnonce().public_nonce()
    }

    fn get_last_committed_remote_nonce(&self) -> PubNonce {
        self.last_committed_remote_nonce
            .as_ref()
            .expect("always have peer's last committed nonce in normal channel operations")
            .clone()
    }

    fn get_last_commitment_signed_remote_nonce(&self) -> Option<PubNonce> {
        self.last_commitment_signed_remote_nonce.clone()
    }

    fn commit_remote_nonce(&mut self, nonce: PubNonce) {
        self.last_committed_remote_nonce = Some(nonce);
    }

    fn update_last_commitment_signed_remote_nonce(&mut self) {
        let nonce = self.get_last_committed_remote_nonce();
        self.last_commitment_signed_remote_nonce = Some(nonce);
    }

    fn update_last_revoke_and_ack_remote_nonce(&mut self) {
        let nonce = self.get_last_committed_remote_nonce();
        self.last_revoke_and_ack_remote_nonce = Some(nonce);
    }

    pub fn get_current_commitment_numbers(&self) -> CommitmentNumbers {
        self.commitment_numbers
    }

    pub fn get_local_commitment_number(&self) -> u64 {
        self.commitment_numbers.get_local()
    }

    pub fn get_remote_commitment_number(&self) -> u64 {
        self.commitment_numbers.get_remote()
    }

    fn set_remote_commitment_number(&mut self, number: u64) {
        self.commitment_numbers.remote = number;
    }

    pub fn increment_local_commitment_number(&mut self) {
        self.commitment_numbers.increment_local();
    }

    pub fn increment_remote_commitment_number(&mut self) {
        self.commitment_numbers.increment_remote();
    }

    pub fn get_current_commitment_number(&self, for_remote: bool) -> u64 {
        if for_remote {
            self.get_local_commitment_number()
        } else {
            self.get_remote_commitment_number()
        }
    }

    pub fn get_next_commitment_number(&self, for_remote: bool) -> u64 {
        self.get_current_commitment_number(for_remote) + 1
    }

    pub fn get_next_offering_tlc_id(&self) -> TLCId {
        TLCId::Offered(self.tlc_state.get_next_offering())
    }

    pub fn get_next_received_tlc_id(&self) -> TLCId {
        TLCId::Received(self.tlc_state.get_next_received())
    }

    pub fn increment_next_offered_tlc_id(&mut self) {
        self.tlc_state.increment_offering();
    }

    pub fn increment_next_received_tlc_id(&mut self) {
        self.tlc_state.increment_received();
    }

    pub fn get_offered_tlc(&self, tlc_id: TLCId) -> Option<&TlcInfo> {
        self.tlc_state.get(&tlc_id)
    }

    pub fn get_received_tlc(&self, tlc_id: TLCId) -> Option<&TlcInfo> {
        self.tlc_state.get(&tlc_id)
    }

    pub fn check_insert_tlc(&mut self, tlc: &TlcInfo) -> Result<(), ProcessingChannelError> {
        let next_tlc_id = if tlc.is_offered() {
            self.get_next_offering_tlc_id()
        } else {
            self.get_next_received_tlc_id()
        };
        if tlc.tlc_id != next_tlc_id {
            return Err(ProcessingChannelError::InvalidParameter(format!(
                "Received tlc id {:?} is not the expected next id {:?}",
                tlc.tlc_id, next_tlc_id
            )));
        }
        let payment_hash = tlc.payment_hash;

        // If all the tlcs with the same payment hash are confirmed to be failed,
        // then it's safe to insert the new tlc, the old tlcs will be removed later.
        if self
            .tlc_state
            .all_tlcs()
            .any(|tlc| tlc.payment_hash == payment_hash && !tlc.is_fail_remove_confirmed())
        {
            return Err(ProcessingChannelError::RepeatedProcessing(format!(
                "Trying to insert tlc with duplicate payment hash {:?}",
                payment_hash
            )));
        }

        if tlc.is_offered() {
<<<<<<< HEAD
            let sent_tlc_value = self.get_offered_tlc_balance(true);
=======
            let sent_tlc_value = self.get_offered_tlc_balance();
>>>>>>> 8537725e
            debug_assert!(self.to_local_amount >= sent_tlc_value);
            if sent_tlc_value + tlc.amount > self.to_local_amount {
                debug!(channel = ?self.get_id(), tlc_id = ?tlc.tlc_id, tlc_amount = tlc.amount, sent_tlc_value = sent_tlc_value, to_local_amount = self.to_local_amount, "Sending tlc exceeds local balance",);
                return Err(ProcessingChannelError::TlcAmountExceedLimit);
            }
        } else {
<<<<<<< HEAD
            let received_tlc_value = self.get_received_tlc_balance(true);
=======
            let received_tlc_value = self.get_received_tlc_balance();
>>>>>>> 8537725e
            debug_assert!(self.to_remote_amount >= received_tlc_value);
            if received_tlc_value + tlc.amount > self.to_remote_amount {
                debug!(channel = ?self.get_id(), tlc_id = ?tlc.tlc_id, tlc_amount = tlc.amount, received_tlc_value = received_tlc_value, to_remote_amount = self.to_remote_amount, "Receiving tlc exceeds remote balance",);
                return Err(ProcessingChannelError::TlcAmountExceedLimit);
            }
        }
        Ok(())
    }

    // Remove a tlc with a reason. If the tlc is removed, then the channel
    // balance will be updated accordingly. Otherwise, it is guaranteed that
    // the channel state is not updated.
    pub fn remove_tlc_with_reason(
        &mut self,
        tlc_id: TLCId,
    ) -> Result<(TlcInfo, RemoveTlcReason), ProcessingChannelError> {
        let current = self.tlc_state.get_mut(&tlc_id).expect("TLC exists").clone();
        let reason = current
            .removed_reason
            .clone()
            .expect("expect removed_reason exist");
        assert!(matches!(
            current.status,
            TlcStatus::Inbound(InboundTlcStatus::RemoveAckConfirmed)
                | TlcStatus::Outbound(OutboundTlcStatus::RemoveAckConfirmed)
        ));

        if let RemoveTlcReason::RemoveTlcFulfill(fulfill) = &reason {
            let filled_payment_hash: Hash256 =
                current.hash_algorithm.hash(fulfill.payment_preimage).into();
            if current.payment_hash != filled_payment_hash {
                return Err(ProcessingChannelError::FinalIncorrectPreimage);
            }

            // update balance according to the tlc
            let (mut to_local_amount, mut to_remote_amount) =
                (self.to_local_amount, self.to_remote_amount);
            if current.is_offered() {
                to_local_amount -= current.amount;
                to_remote_amount += current.amount;
            } else {
                to_local_amount += current.amount;
                to_remote_amount -= current.amount;
            }

            self.to_local_amount = to_local_amount;
            self.to_remote_amount = to_remote_amount;

            debug!("Updated local balance to {} and remote balance to {} by removing tlc {:?} with reason {:?}",
                            to_local_amount, to_remote_amount, tlc_id, reason);
            self.tlc_state.apply_remove_tlc(tlc_id);
        }
        debug!(
            "Removed tlc payment_hash {:?} with reason {:?}",
            current.payment_hash, reason
        );

        Ok((current.clone(), reason))
    }

    pub fn clean_up_failed_tlcs(&mut self) {
        // Remove the oldest failed tlcs from the channel state turns out to be very tricky
        // Because the different parties may have different views on the failed tlcs,
        // so we need to be very careful here.

        // The basic idea is to remove the oldest failed tlcs that are confirmed by both parties.
        // And we need to calculate the oldest failed tlcs independently from two directions,
        // Because we may have tlc operations from both directions at the same time, order matters.
        // see #475 for more details.
        let failed_offered_tlcs = self.tlc_state.offered_tlcs.get_oldest_failed_tlcs();
        let failed_received_tlcs = self.tlc_state.received_tlcs.get_oldest_failed_tlcs();

        for tlc_id in failed_offered_tlcs
            .iter()
            .chain(failed_received_tlcs.iter())
        {
            debug_assert!(self.tlc_state.applied_remove_tlcs.contains(tlc_id));
            self.tlc_state.apply_remove_tlc(*tlc_id);
        }
    }

    pub fn get_local_channel_public_keys(&self) -> &ChannelBasePublicKeys {
        &self.local_channel_public_keys
    }

    pub fn get_remote_channel_public_keys(&self) -> &ChannelBasePublicKeys {
        self.remote_channel_public_keys
            .as_ref()
            .expect("remote channel public keys exist")
    }

    pub fn must_get_funding_transaction(&self) -> &Transaction {
        self.funding_tx
            .as_ref()
            .expect("Funding transaction is present")
    }

    pub fn get_funding_transaction_outpoint(&self) -> Option<OutPoint> {
        self.funding_tx.as_ref().map(|tx| {
            // By convention, the funding tx output for the channel is the first output.
            OutPoint::new(tx.calc_tx_hash(), 0)
        })
    }

    pub fn must_get_funding_transaction_outpoint(&self) -> OutPoint {
        self.get_funding_transaction_outpoint()
            .expect("Funding transaction outpoint is present")
    }

    pub fn must_get_funding_transaction_timestamp(&self) -> u64 {
        self.funding_tx_confirmed_at
            .as_ref()
            .expect("Funding transaction confirmed at present")
            .2
    }

    pub fn get_local_shutdown_script(&self) -> Script {
        self.local_shutdown_script.clone()
    }

    pub fn get_remote_shutdown_script(&self) -> Script {
        self.remote_shutdown_script
            .as_ref()
            .expect("remote_shutdown_script should be set in current state")
            .clone()
    }

    fn get_local_commitment_point(&self, commitment_number: u64) -> Pubkey {
        self.signer.get_commitment_point(commitment_number)
    }

    /// Get the counterparty commitment point for the given commitment number.
    fn get_remote_commitment_point(&self, commitment_number: u64) -> Pubkey {
        self.remote_commitment_points
            .iter()
            .find_map(|(number, point)| {
                if *number == commitment_number {
                    Some(*point)
                } else {
                    None
                }
            })
            .expect("remote commitment point should exist")
    }

    fn get_current_local_commitment_point(&self) -> Pubkey {
        self.get_local_commitment_point(self.get_remote_commitment_number())
    }

    pub fn get_funding_lock_script_xonly_key(&self) -> XOnlyPublicKey {
        let pubkey: secp256k1::PublicKey = self
            .get_deterministic_musig2_agg_context()
            .aggregated_pubkey();
        pubkey.into()
    }

    pub fn get_funding_lock_script_xonly(&self) -> [u8; 32] {
        self.get_deterministic_musig2_agg_context()
            .aggregated_pubkey::<Point>()
            .serialize_xonly()
    }

    pub fn get_funding_lock_script(&self) -> Script {
        let aggregated_pubkey = self.get_funding_lock_script_xonly();
        let pubkey_hash = blake2b_256(aggregated_pubkey);
        get_script_by_contract(Contract::FundingLock, &pubkey_hash[0..20])
    }

    pub fn get_funding_request(&self) -> FundingRequest {
        FundingRequest {
            script: self.get_funding_lock_script(),
            udt_type_script: self.funding_udt_type_script.clone(),
            local_amount: self.to_local_amount,
            funding_fee_rate: self.funding_fee_rate,
            remote_amount: self.to_remote_amount,
            local_reserved_ckb_amount: self.local_reserved_ckb_amount,
            remote_reserved_ckb_amount: self.remote_reserved_ckb_amount,
        }
    }

    pub fn get_deterministic_musig2_agg_context(&self) -> KeyAggContext {
        let local_pubkey = self.get_local_channel_public_keys().funding_pubkey;
        let remote_pubkey = self.get_remote_channel_public_keys().funding_pubkey;
        let keys = self.order_things_for_musig2(local_pubkey, remote_pubkey);
        KeyAggContext::new(keys).expect("Valid pubkeys")
    }

    pub fn get_channel_announcement_musig2_secnonce(&self) -> SecNonce {
        let seckey = blake2b_hash_with_salt(
            self.signer.musig2_base_nonce.as_ref(),
            b"channel_announcement".as_slice(),
        );
        SecNonce::build(seckey).build()
    }

    pub fn get_channel_announcement_musig2_pubnonce(&self) -> PubNonce {
        self.get_channel_announcement_musig2_secnonce()
            .public_nonce()
    }

    pub fn get_local_musig2_secnonce(&self) -> SecNonce {
        self.signer
            .derive_musig2_nonce(self.get_local_commitment_number())
    }

    pub fn get_local_musig2_pubnonce(&self) -> PubNonce {
        self.get_local_musig2_secnonce().public_nonce()
    }

    pub fn get_deterministic_musig2_agg_pubnonce(
        &self,
        local_nonce: PubNonce,
        remote_nonce: PubNonce,
    ) -> AggNonce {
        let nonces = self.order_things_for_musig2(local_nonce, remote_nonce);
        AggNonce::sum(nonces)
    }

    fn get_active_received_tlcs(&self, for_remote: bool) -> Vec<TlcInfo> {
        self.tlc_state
            .commitment_signed_tlcs(for_remote)
            .filter(|tlc| tlc.is_received())
            .cloned()
            .collect()
    }

    fn get_active_offered_tlcs(&self, for_remote: bool) -> Vec<TlcInfo> {
        self.tlc_state
            .commitment_signed_tlcs(for_remote)
            .filter(|tlc| tlc.is_offered())
            .cloned()
            .collect()
    }

    pub fn get_all_received_tlcs(&self) -> impl Iterator<Item = &TlcInfo> {
        self.tlc_state.all_tlcs().filter(|tlc| tlc.is_received())
    }

    pub fn get_all_offer_tlcs(&self) -> impl Iterator<Item = &TlcInfo> {
        self.tlc_state.all_tlcs().filter(|tlc| tlc.is_offered())
    }

    // Get the pubkeys for the tlc. Tlc pubkeys are the pubkeys held by each party
    // while this tlc was created (pubkeys are derived from the commitment number
    // when this tlc was created). The pubkeys returned here are sorted.
    // The offerer who offered this tlc will have the first pubkey, and the receiver
    // will have the second pubkey.
    // This tlc must have valid local_committed_at and remote_committed_at fields.
    pub fn get_tlc_pubkeys(&self, tlc: &TlcInfo) -> (Pubkey, Pubkey) {
        let CommitmentNumbers {
            local: local_commitment_number,
            remote: remote_commitment_number,
        } = tlc.get_commitment_numbers();
        let local_pubkey = derive_tlc_pubkey(
            &self.get_local_channel_public_keys().tlc_base_key,
            &self.get_local_commitment_point(remote_commitment_number),
        );
        let remote_pubkey = derive_tlc_pubkey(
            &self.get_remote_channel_public_keys().tlc_base_key,
            &self.get_remote_commitment_point(local_commitment_number),
        );
        (local_pubkey, remote_pubkey)
    }

    fn get_tlc_keys(&self, tlc: &TlcInfo) -> (Privkey, Pubkey) {
        let CommitmentNumbers {
            local: local_commitment_number,
            remote: remote_commitment_number,
        } = tlc.get_commitment_numbers();

        (
            self.signer.derive_tlc_key(remote_commitment_number),
            derive_tlc_pubkey(
                &self.get_remote_channel_public_keys().tlc_base_key,
                &self.get_remote_commitment_point(local_commitment_number),
            ),
        )
    }

    fn get_active_tlcs(&self, for_remote: bool) -> Vec<u8> {
        // Build a sorted array of TLC so that both party can generate the same commitment transaction.
        let tlcs = {
            let (mut received_tlcs, mut offered_tlcs) = (
                self.get_active_received_tlcs(for_remote),
                self.get_active_offered_tlcs(for_remote),
            );
            let (mut a, mut b) = if for_remote {
                (received_tlcs, offered_tlcs)
            } else {
                for tlc in received_tlcs.iter_mut().chain(offered_tlcs.iter_mut()) {
                    // Need to flip these fields for the counterparty.
                    tlc.flip_mut();
                }
                (offered_tlcs, received_tlcs)
            };
            a.sort_by(|x, y| u64::from(x.tlc_id).cmp(&u64::from(y.tlc_id)));
            b.sort_by(|x, y| u64::from(x.tlc_id).cmp(&u64::from(y.tlc_id)));
            [a, b].concat()
        };

        if tlcs.is_empty() {
            Vec::new()
        } else {
            let mut result = vec![tlcs.len() as u8];
            for tlc in tlcs {
                let (local_key, remote_key) = self.get_tlc_pubkeys(&tlc);
                result.extend_from_slice(&tlc.get_htlc_type().to_le_bytes());
                result.extend_from_slice(&tlc.amount.to_le_bytes());
                result.extend_from_slice(&tlc.get_hash());
                if for_remote {
                    result.extend_from_slice(blake160(&remote_key.serialize()).as_ref());
                    result.extend_from_slice(blake160(&local_key.serialize()).as_ref());
                } else {
                    result.extend_from_slice(blake160(&local_key.serialize()).as_ref());
                    result.extend_from_slice(blake160(&remote_key.serialize()).as_ref());
                }
                result.extend_from_slice(
                    &Since::new(SinceType::Timestamp, tlc.expiry / 1000, false)
                        .value()
                        .to_le_bytes(),
                );
            }
            result
        }
    }

    fn get_active_tlcs_for_settlement(&self, for_remote: bool) -> Vec<SettlementTlc> {
        let (mut received_tlcs, mut offered_tlcs) = (
            self.get_active_received_tlcs(for_remote),
            self.get_active_offered_tlcs(for_remote),
        );
        let (mut a, mut b) = if for_remote {
            (received_tlcs, offered_tlcs)
        } else {
            for tlc in received_tlcs.iter_mut().chain(offered_tlcs.iter_mut()) {
                // Need to flip these fields for the counterparty.
                tlc.flip_mut();
            }
            (offered_tlcs, received_tlcs)
        };
        a.sort_by(|x, y| u64::from(x.tlc_id).cmp(&u64::from(y.tlc_id)));
        b.sort_by(|x, y| u64::from(x.tlc_id).cmp(&u64::from(y.tlc_id)));
        [a, b]
            .concat()
            .into_iter()
            .map(|tlc| {
                let (local_key, remote_key) = self.get_tlc_keys(&tlc);
                SettlementTlc {
                    tlc_id: tlc.tlc_id,
                    hash_algorithm: tlc.hash_algorithm,
                    payment_amount: tlc.amount,
                    payment_hash: tlc.payment_hash,
                    expiry: tlc.expiry,
                    local_key,
                    remote_key,
                }
            })
            .collect()
    }

    fn any_tlc_pending(&self) -> bool {
        self.tlc_state
            .all_tlcs()
            .any(|tlc| tlc.removed_reason.is_none())
    }

    pub fn get_local_funding_pubkey(&self) -> &Pubkey {
        &self.get_local_channel_public_keys().funding_pubkey
    }

    pub fn get_remote_funding_pubkey(&self) -> &Pubkey {
        &self.get_remote_channel_public_keys().funding_pubkey
    }

    fn check_valid_to_auto_accept_shutdown(&self) -> bool {
        let Some(remote_fee_rate) = self.remote_shutdown_info.as_ref().map(|i| i.fee_rate) else {
            return false;
        };
        if remote_fee_rate < self.commitment_fee_rate {
            return false;
        }
        let fee = calculate_shutdown_tx_fee(
            remote_fee_rate,
            &self.funding_udt_type_script,
            (
                self.get_remote_shutdown_script(),
                self.get_local_shutdown_script(),
            ),
        );
        let occupied_capacity = match occupied_capacity(
            &self.get_remote_shutdown_script(),
            &self.funding_udt_type_script,
        ) {
            Ok(capacity) => capacity.as_u64(),
            Err(_) => return false,
        };
        let remote_available_max_fee = if self.funding_udt_type_script.is_none() {
            (self.to_remote_amount as u64 + self.remote_reserved_ckb_amount)
                .saturating_sub(occupied_capacity)
        } else {
            self.remote_reserved_ckb_amount
                .saturating_sub(occupied_capacity)
        };
        return fee <= remote_available_max_fee;
    }

    fn check_tlc_expiry(&self, expiry: u64) -> ProcessingChannelResult {
        let current_time = now_timestamp_as_millis_u64();
        if current_time >= expiry {
            debug!(
                "TLC expiry {} is already passed, current time: {}",
                expiry, current_time
            );
            return Err(ProcessingChannelError::TlcExpirySoon);
        }
        if expiry >= current_time + MAX_PAYMENT_TLC_EXPIRY_LIMIT {
            debug!(
                "TLC expiry {} is too far in the future, current time: {}",
                expiry, current_time
            );
            return Err(ProcessingChannelError::TlcExpiryTooFar);
        }
        Ok(())
    }

    fn check_tlc_forward_amount(
        &self,
        forward_amount: u128,
        forward_fee: Option<u128>,
    ) -> ProcessingChannelResult {
        if self.local_tlc_info.tlc_minimum_value != 0
            && forward_amount < self.local_tlc_info.tlc_minimum_value
        {
            return Err(ProcessingChannelError::TlcAmountIsTooLow);
        }
        if self.local_tlc_info.tlc_maximum_value != 0
            && forward_amount > self.local_tlc_info.tlc_minimum_value
        {
            debug!(
                channel = ?self.get_id(),
                forward_amount,
                tlc_maximum_value = self.local_tlc_info.tlc_maximum_value,
                "TLC amount exceeds the maximum value",
            );
            return Err(ProcessingChannelError::TlcAmountExceedLimit);
        }
        let forward_fee = match forward_fee {
            Some(fee) => fee,
            None => {
                // We are not forwarding the tlc, so no need to check the fee.
                return Ok(());
            }
        };
        let fee_rate = self.local_tlc_info.tlc_fee_proportional_millionths;
        let expected_fee = calculate_tlc_forward_fee(forward_amount, fee_rate);
        match expected_fee {
            Ok(expected_fee) if forward_fee >= expected_fee => Ok(()),
            Ok(fee) => {
                error!(
                    "too low forward_fee: {}, expected_fee: {}",
                    forward_fee, fee
                );
                Err(ProcessingChannelError::TlcForwardFeeIsTooLow)
            }
            Err(e) => {
                error!("calculate_tlc_forward_fee error: {:?}", e);
                Err(ProcessingChannelError::TlcForwardFeeIsTooLow)
            }
        }
    }

    // Check whether the reason is valid for removing the tlc.
    fn check_remove_tlc_with_reason(
        &self,
        tlc_id: TLCId,
        reason: &RemoveTlcReason,
    ) -> ProcessingChannelResult {
        if let Some(tlc) = self.tlc_state.get(&tlc_id) {
            if tlc.removed_reason.is_some() {
                return Err(ProcessingChannelError::RepeatedProcessing(
                    "TLC is already removed".to_string(),
                ));
            }
            if (tlc.is_offered() && tlc.outbound_status() != OutboundTlcStatus::Committed)
                || (tlc.is_received() && tlc.inbound_status() != InboundTlcStatus::Committed)
            {
                return Err(ProcessingChannelError::InvalidState(
                    "TLC is not in Committed status".to_string(),
                ));
            }
            if let RemoveTlcReason::RemoveTlcFulfill(fulfill) = reason {
                let filled_payment_hash: Hash256 =
                    tlc.hash_algorithm.hash(fulfill.payment_preimage).into();
                if tlc.payment_hash != filled_payment_hash {
                    // actually this branch should never be reached in normal case
                    // `FinalIncorrectPreimage` will be returned in `apply_add_tlc_operation_with_peeled_onion_packet`
                    // when the preimage is incorrect
                    return Err(ProcessingChannelError::FinalIncorrectPreimage);
                }
            }
            Ok(())
        } else {
            return Err(ProcessingChannelError::InvalidParameter(format!(
                "Trying to remove non-existing tlc with id {:?}",
                tlc_id
            )));
        }
    }

    fn check_for_tlc_update(
        &self,
        add_tlc_amount: Option<u128>,
        is_tlc_command_message: bool,
        is_sent: bool,
    ) -> ProcessingChannelResult {
        if is_tlc_command_message && self.tlc_state.waiting_ack {
            return Err(ProcessingChannelError::WaitingTlcAck);
        }
        match self.state {
            ChannelState::ChannelReady() => {}
            ChannelState::ShuttingDown(_) if add_tlc_amount.is_none() => {}
            _ => {
                return Err(ProcessingChannelError::InvalidState(format!(
                    "Invalid state {:?} for {} tlc",
                    self.state,
                    if add_tlc_amount.is_some() {
                        "adding"
                    } else {
                        "removing"
                    }
                )))
            }
        }

        if let Some(add_amount) = add_tlc_amount {
            self.check_tlc_limits(add_amount, is_sent)?;
        }
        Ok(())
    }

    fn check_tlc_limits(
        &self,
        add_amount: u128,
        is_sent: bool,
    ) -> Result<(), ProcessingChannelError> {
        if add_amount == 0 {
            return Err(ProcessingChannelError::TlcAmountIsTooLow);
        }
        if is_sent {
            let active_offered_tls_number = self.get_all_offer_tlcs().count() as u64 + 1;
            if active_offered_tls_number > self.local_constraints.max_tlc_number_in_flight {
                return Err(ProcessingChannelError::TlcNumberExceedLimit);
            }

            let active_offered_amount = self
                .get_all_offer_tlcs()
                .fold(0_u128, |sum, tlc| sum + tlc.amount)
                + add_amount;
            if active_offered_amount > self.local_constraints.max_tlc_value_in_flight {
                return Err(ProcessingChannelError::TlcValueInflightExceedLimit);
            }
        } else {
            let active_received_tls_number = self.get_all_received_tlcs().count() as u64 + 1;
            if active_received_tls_number > self.remote_constraints.max_tlc_number_in_flight {
                return Err(ProcessingChannelError::TlcNumberExceedLimit);
            }

            let active_received_amount = self
                .get_all_received_tlcs()
                .fold(0_u128, |sum, tlc| sum + tlc.amount)
                + add_amount;
            if active_received_amount > self.remote_constraints.max_tlc_value_in_flight {
                return Err(ProcessingChannelError::TlcValueInflightExceedLimit);
            }
        }

        Ok(())
    }

    fn create_outbounding_tlc(&self, command: AddTlcCommand) -> TlcInfo {
        let tlc_id = self.get_next_offering_tlc_id();
        assert!(
            self.get_offered_tlc(tlc_id).is_none(),
            "Must not have the same id in pending offered tlcs"
        );

        TlcInfo {
            channel_id: self.get_id(),
            status: TlcStatus::Outbound(OutboundTlcStatus::LocalAnnounced),
            tlc_id,
            amount: command.amount,
            payment_hash: command.payment_hash,
            expiry: command.expiry,
            hash_algorithm: command.hash_algorithm,
            created_at: self.get_current_commitment_numbers(),
            removed_reason: None,
            onion_packet: command.onion_packet,
            shared_secret: command.shared_secret,
            previous_tlc: command.previous_tlc.map(|prev_tlc| {
                (
                    prev_tlc.prev_channel_id,
                    TLCId::Received(prev_tlc.prev_tlc_id),
                )
            }),
            removed_confirmed_at: None,
        }
    }

    fn create_inbounding_tlc(&self, message: AddTlc) -> Result<TlcInfo, ProcessingChannelError> {
        let tlc_info = TlcInfo {
            tlc_id: TLCId::Received(message.tlc_id),
            status: TlcStatus::Inbound(InboundTlcStatus::RemoteAnnounced),
            channel_id: self.get_id(),
            amount: message.amount,
            payment_hash: message.payment_hash,
            expiry: message.expiry,
            hash_algorithm: message.hash_algorithm,
            // will be set when apply AddTlc operations after the signature is checked
            onion_packet: message.onion_packet,
            // No need to save shared secret for inbound TLC.
            shared_secret: NO_SHARED_SECRET,
            created_at: self.get_current_commitment_numbers(),
            removed_reason: None,
            previous_tlc: None,
            removed_confirmed_at: None,
        };
        Ok(tlc_info)
    }

    fn aggregate_partial_signatures_to_consume_funding_cell(
        &self,
        common_ctx: &Musig2CommonContext,
        our_partial_signature: PartialSignature,
        their_partial_signature: PartialSignature,
        tx: &TransactionView,
    ) -> Result<TransactionView, ProcessingChannelError> {
        let signature = common_ctx.aggregate_partial_signatures_for_msg(
            our_partial_signature,
            their_partial_signature,
            tx.hash().as_slice(),
        )?;

        let witness =
            create_witness_for_funding_cell(self.get_funding_lock_script_xonly(), signature);
        Ok(tx
            .as_advanced_builder()
            .set_witnesses(vec![witness.pack()])
            .build())
    }

    fn complete_partially_signed_tx(
        &self,
        psct: &PartiallySignedCommitmentTransaction,
    ) -> Result<(TransactionView, SettlementData), ProcessingChannelError> {
        let completed_commitment_tx = {
            let deterministic_sign_ctx = self.get_deterministic_sign_context();

            let our_funding_tx_partial_signature =
                deterministic_sign_ctx.sign(psct.commitment_tx.hash().as_slice())?;

            self.aggregate_partial_signatures_to_consume_funding_cell(
                &deterministic_sign_ctx.common_ctx,
                our_funding_tx_partial_signature,
                psct.funding_tx_partial_signature,
                &psct.commitment_tx,
            )?
        };

        let settlement_data = {
            let sign_ctx = self.get_sign_context(false);
            let x_only_aggregated_pubkey = sign_ctx.common_ctx.x_only_aggregated_pubkey();

            let settlement_tx = &psct.settlement_tx;
            let commitment_tx = &psct.commitment_tx;
            let to_local_output = settlement_tx
                .outputs()
                .get(0)
                .expect("get output 0 of settlement tx");
            let to_local_output_data = settlement_tx
                .outputs_data()
                .get(0)
                .expect("get output 0 data of settlement tx");
            let to_remote_output = settlement_tx
                .outputs()
                .get(1)
                .expect("get output 1 of settlement tx");
            let to_remote_output_data = settlement_tx
                .outputs_data()
                .get(1)
                .expect("get output 1 data of settlement tx");
            let args = commitment_tx
                .outputs()
                .get(0)
                .expect("get output 0 of commitment tx")
                .lock()
                .args()
                .raw_data();
            let message = blake2b_256(
                [
                    to_local_output.as_slice(),
                    to_local_output_data.as_slice(),
                    to_remote_output.as_slice(),
                    to_remote_output_data.as_slice(),
                    &args[0..36],
                ]
                .concat(),
            );
            let aggregated_signature = sign_ctx
                .sign_and_aggregate(message.as_slice(), psct.commitment_tx_partial_signature)?;

            SettlementData {
                x_only_aggregated_pubkey,
                aggregated_signature,
                to_local_output,
                to_local_output_data,
                to_remote_output,
                to_remote_output_data,
                tlcs: self.get_active_tlcs_for_settlement(false),
            }
        };

        Ok((completed_commitment_tx, settlement_data))
    }

    fn maybe_transition_to_shutdown(
        &mut self,
        network: &ActorRef<NetworkActorMessage>,
    ) -> ProcessingChannelResult {
        // This function will also be called when we resolve all pending tlcs.
        // If we are not in the ShuttingDown state, we should not do anything.
        let flags = match self.state {
            ChannelState::ShuttingDown(flags) => flags,
            _ => {
                return Ok(());
            }
        };

        if !flags.contains(ShuttingDownFlags::AWAITING_PENDING_TLCS) || self.any_tlc_pending() {
            debug!(
                "Will not shutdown the channel because we require all tlcs resolved and both parties sent the Shutdown message, current state: {:?}, pending tlcs: {:?}",
                &self.state,
                &self.tlc_state.all_committed_tlcs().collect::<Vec<_>>()
            );
            return Ok(());
        }

        debug!("All pending tlcs are resolved, transitioning to Shutdown state");
        self.update_state(ChannelState::ShuttingDown(
            flags | ShuttingDownFlags::DROPPING_PENDING,
        ));

        if self.local_shutdown_info.is_some() && self.remote_shutdown_info.is_some() {
            let shutdown_tx = self.build_shutdown_tx()?;
            let deterministic_sign_ctx = self.get_deterministic_sign_context();

            let local_shutdown_info = self
                .local_shutdown_info
                .as_mut()
                .expect("local shutdown info exists");
            let remote_shutdown_info = self
                .remote_shutdown_info
                .as_ref()
                .expect("remote shutdown info exists");
            let shutdown_scripts = (
                local_shutdown_info.close_script.clone(),
                remote_shutdown_info.close_script.clone(),
            );
            let local_shutdown_signature = match local_shutdown_info.signature {
                Some(signature) => signature,
                None => {
                    let signature = deterministic_sign_ctx.sign(shutdown_tx.hash().as_slice())?;
                    local_shutdown_info.signature = Some(signature);

                    network
                        .send_message(NetworkActorMessage::new_command(
                            NetworkActorCommand::SendFiberMessage(FiberMessageWithPeerId::new(
                                self.get_remote_peer_id(),
                                FiberMessage::closing_signed(ClosingSigned {
                                    partial_signature: signature,
                                    channel_id: self.get_id(),
                                }),
                            )),
                        ))
                        .expect(ASSUME_NETWORK_ACTOR_ALIVE);
                    signature
                }
            };

            if let Some(remote_shutdown_signature) = remote_shutdown_info.signature {
                let tx: TransactionView = self
                    .aggregate_partial_signatures_to_consume_funding_cell(
                        &deterministic_sign_ctx.common_ctx,
                        local_shutdown_signature,
                        remote_shutdown_signature,
                        &shutdown_tx,
                    )?;
                assert_eq!(
                    tx.data().serialized_size_in_block(),
                    shutdown_tx_size(&self.funding_udt_type_script, shutdown_scripts)
                );

                self.update_state(ChannelState::Closed(CloseFlags::COOPERATIVE));

                network
                    .send_message(NetworkActorMessage::new_event(
                        NetworkActorEvent::ClosingTransactionPending(
                            self.get_id(),
                            self.get_remote_peer_id(),
                            tx,
                        ),
                    ))
                    .expect(ASSUME_NETWORK_ACTOR_ALIVE);
            } else {
                debug!("We have sent our shutdown signature, waiting for counterparty's signature");
            }
        } else {
            debug!("Not ready to shutdown the channel, waiting for both parties to send the Shutdown message");
        }

        Ok(())
    }

    fn handle_accept_channel_message(
        &mut self,
        accept_channel: AcceptChannel,
    ) -> ProcessingChannelResult {
        if self.state != ChannelState::NegotiatingFunding(NegotiatingFundingFlags::OUR_INIT_SENT) {
            return Err(ProcessingChannelError::InvalidState(format!(
                "accepting a channel while in state {:?}, expecting NegotiatingFundingFlags::OUR_INIT_SENT",
                self.state
            )));
        }

        self.update_state(ChannelState::NegotiatingFunding(
            NegotiatingFundingFlags::INIT_SENT,
        ));

        self.to_remote_amount = accept_channel.funding_amount;
        self.remote_reserved_ckb_amount = accept_channel.reserved_ckb_amount;

        self.commit_remote_nonce(accept_channel.next_local_nonce.clone());
        let remote_pubkeys = (&accept_channel).into();
        self.remote_channel_public_keys = Some(remote_pubkeys);
        self.remote_commitment_points = vec![
            (0, accept_channel.first_per_commitment_point),
            (1, accept_channel.second_per_commitment_point),
        ];
        self.remote_shutdown_script = Some(accept_channel.shutdown_script.clone());

        self.remote_constraints = ChannelConstraints::new(
            accept_channel.max_tlc_value_in_flight,
            accept_channel.max_tlc_number_in_flight,
        );

        self.check_accept_channel_parameters()?;

        match accept_channel.channel_announcement_nonce {
            Some(ref nonce) if self.is_public() => {
                debug!("Updating remote channel announcement nonce: {:?}", nonce);
                self.update_remote_channel_announcement_nonce(nonce);
            }
            None if !self.is_public() => {}
            _ => {
                return Err(ProcessingChannelError::InvalidParameter(format!(
                    "Must/Mustn't send announcement nonce if channel is public/private, nonce {:?}, channel is public: {}",
                    &accept_channel.channel_announcement_nonce, self.is_public()
                )));
            }
        }
        debug!(
            "Successfully processed AcceptChannel message {:?}",
            &accept_channel
        );
        Ok(())
    }

    // This is the dual of `handle_tx_collaboration_command`. Any logic error here is likely
    // to present in the other function as well.
    fn handle_tx_collaboration_msg(
        &mut self,
        msg: TxCollaborationMsg,
        network: &ActorRef<NetworkActorMessage>,
    ) -> ProcessingChannelResult {
        debug!("Processing tx collaboration message: {:?}", &msg);
        let is_complete_message = matches!(msg, TxCollaborationMsg::TxComplete(_));
        let is_waiting_for_remote = match self.state {
            ChannelState::CollaboratingFundingTx(flags) => {
                flags.contains(CollaboratingFundingTxFlags::AWAITING_REMOTE_TX_COLLABORATION_MSG)
            }
            _ => false,
        };
        let flags = match self.state {
            // Starting transaction collaboration
            ChannelState::NegotiatingFunding(NegotiatingFundingFlags::INIT_SENT)
                if !self.is_acceptor =>
            {
                return Err(ProcessingChannelError::InvalidState(
                    "Initiator received a tx collaboration message".to_string(),
                ));
            }
            ChannelState::NegotiatingFunding(_) => {
                debug!("Started negotiating funding tx collaboration, and transitioning from {:?} to CollaboratingFundingTx state", self.state);
                self.state =
                    ChannelState::CollaboratingFundingTx(CollaboratingFundingTxFlags::empty());
                CollaboratingFundingTxFlags::empty()
            }
            ChannelState::CollaboratingFundingTx(_)
                if !is_complete_message && !is_waiting_for_remote =>
            {
                return Err(ProcessingChannelError::InvalidState(format!(
                    "Trying to process message {:?} while in {:?} (should only receive non-complete message after sent response from peer)",
                    &msg, self.state
                )));
            }
            ChannelState::CollaboratingFundingTx(flags) => {
                if flags.contains(CollaboratingFundingTxFlags::THEIR_TX_COMPLETE_SENT) {
                    return Err(ProcessingChannelError::InvalidState(format!(
                        "Received a tx collaboration message {:?}, but we are already in the state {:?} where the remote has sent a complete message",
                        &msg, &self.state
                    )));
                }
                debug!(
                    "Processing tx collaboration message {:?} for state {:?}",
                    &msg, &self.state
                );
                flags
            }
            _ => {
                return Err(ProcessingChannelError::InvalidState(format!(
                    "Invalid tx collaboration message {:?} for state {:?}",
                    &msg, &self.state
                )));
            }
        };
        match msg {
            TxCollaborationMsg::TxUpdate(msg) => {
                // TODO check if the tx is valid.
                self.funding_tx = Some(msg.tx.clone());
                if self.is_tx_final(&msg.tx)? {
                    self.maybe_complete_tx_collaboration(msg.tx, network)?;
                } else {
                    network
                        .send_message(NetworkActorMessage::new_command(
                            NetworkActorCommand::UpdateChannelFunding(
                                self.get_id(),
                                msg.tx,
                                self.get_funding_request(),
                            ),
                        ))
                        .expect(ASSUME_NETWORK_ACTOR_ALIVE);
                    self.update_state(ChannelState::CollaboratingFundingTx(
                        CollaboratingFundingTxFlags::PREPARING_LOCAL_TX_COLLABORATION_MSG,
                    ));
                }
            }
            TxCollaborationMsg::TxComplete(tx_complete) => {
                self.check_tx_complete_preconditions()?;
                let settlement_data = self.check_init_commitment_tx_signature(
                    tx_complete.commitment_tx_partial_signature,
                )?;
                network
                    .send_message(NetworkActorMessage::new_notification(
                        NetworkServiceEvent::RemoteTxComplete(
                            self.get_remote_peer_id(),
                            self.get_id(),
                            self.get_funding_lock_script(),
                            settlement_data,
                        ),
                    ))
                    .expect(ASSUME_NETWORK_ACTOR_ALIVE);
                let flags = flags | CollaboratingFundingTxFlags::THEIR_TX_COMPLETE_SENT;
                self.update_state(ChannelState::CollaboratingFundingTx(flags));
            }
        }
        Ok(())
    }

    fn verify_commitment_signed_and_send_ack(
        &mut self,
        commitment_signed: CommitmentSigned,
        network: &ActorRef<NetworkActorMessage>,
    ) -> ProcessingChannelResult {
        let flags = match self.state {
            ChannelState::CollaboratingFundingTx(flags)
                if !flags.contains(CollaboratingFundingTxFlags::COLLABORATION_COMPLETED) =>
            {
                return Err(ProcessingChannelError::InvalidState(format!(
                    "Unable to process commitment_signed message in state {:?}, as collaboration is not completed yet.",
                    &self.state
                )));
            }
            ChannelState::CollaboratingFundingTx(_) => {
                CommitmentSignedFlags::SigningCommitment(SigningCommitmentFlags::empty())
            }
            ChannelState::SigningCommitment(flags)
                if flags.contains(SigningCommitmentFlags::THEIR_COMMITMENT_SIGNED_SENT) =>
            {
                return Err(ProcessingChannelError::InvalidState(format!(
                    "Unable to process commitment_signed message in state {:?}, as we have already received our commitment_signed message.",
                    &self.state
                )));
            }
            ChannelState::SigningCommitment(flags) => {
                CommitmentSignedFlags::SigningCommitment(flags)
            }
            ChannelState::ChannelReady() => CommitmentSignedFlags::ChannelReady(),
            ChannelState::ShuttingDown(flags) => {
                if flags.contains(ShuttingDownFlags::AWAITING_PENDING_TLCS) {
                    debug!(
                        "Signing commitment transactions while shutdown is pending, current state {:?}",
                        &self.state
                    );
                    CommitmentSignedFlags::PendingShutdown()
                } else {
                    return Err(ProcessingChannelError::InvalidState(format!(
                        "Unable to process commitment_signed message in shutdowning state with flags {:?}",
                        &flags
                    )));
                }
            }
            _ => {
                return Err(ProcessingChannelError::InvalidState(format!(
                    "Unable to send commitment signed message in state {:?}",
                    &self.state
                )));
            }
        };

        self.clean_up_failed_tlcs();
        let (commitment_tx, settlement_data) = self.verify_and_complete_tx(
            commitment_signed.funding_tx_partial_signature,
            commitment_signed.commitment_tx_partial_signature,
        )?;

        // Notify outside observers.
        network
            .send_message(NetworkActorMessage::new_notification(
                NetworkServiceEvent::RemoteCommitmentSigned(
                    self.get_remote_peer_id(),
                    self.get_id(),
                    commitment_tx.clone(),
                    settlement_data,
                ),
            ))
            .expect(ASSUME_NETWORK_ACTOR_ALIVE);

        match flags {
            CommitmentSignedFlags::SigningCommitment(flags) => {
                let flags = flags | SigningCommitmentFlags::THEIR_COMMITMENT_SIGNED_SENT;
                self.update_state(ChannelState::SigningCommitment(flags));
                self.maybe_transition_to_tx_signatures(flags, network)?;
            }
            CommitmentSignedFlags::ChannelReady() | CommitmentSignedFlags::PendingShutdown() => {
                self.send_revoke_and_ack_message(network)?;
                match flags {
                    CommitmentSignedFlags::ChannelReady() => {}
                    CommitmentSignedFlags::PendingShutdown() => {
                        // TODO: Handle error in the below function call.
                        // We've already updated our state, we should never fail here.
                        self.maybe_transition_to_shutdown(network)?;
                    }
                    _ => {
                        unreachable!(
                            "Invalid flags for commitment signed message, should have handled {:?}",
                            flags
                        );
                    }
                }
            }
        }
        self.commit_remote_nonce(commitment_signed.next_local_nonce);
        self.latest_commitment_transaction = Some(commitment_tx.data());
        Ok(())
    }

    fn maybe_transition_to_tx_signatures(
        &mut self,
        flags: SigningCommitmentFlags,
        network: &ActorRef<NetworkActorMessage>,
    ) -> ProcessingChannelResult {
        if flags.contains(SigningCommitmentFlags::COMMITMENT_SIGNED_SENT) {
            debug!("Commitment signed message sent by both sides, transitioning to AwaitingTxSignatures state");
            self.update_state(ChannelState::AwaitingTxSignatures(
                AwaitingTxSignaturesFlags::empty(),
            ));
            if self.should_local_send_tx_signatures_first() {
                debug!("It is our turn to send tx_signatures, so we will do it now.");
                self.handle_tx_signatures(network, None)?;
            }
        }
        Ok(())
    }

    // TODO: currently witnesses in the tx_signatures molecule message are a list of bytes.
    // It is unclear how can we compose two partial sets witnesses into a complete
    // set of witnesses.
    fn handle_tx_signatures(
        &mut self,
        network: &ActorRef<NetworkActorMessage>,
        // If partial_witnesses is given, then it is the counterparty that send a message
        // to us, and we must combine them to make a full list of witnesses.
        // Otherwise, we are the one who is to start send the tx_signatures.
        // We can just create a partial set of witnesses, and sent them to the peer.
        partial_witnesses: Option<Vec<Vec<u8>>>,
    ) -> ProcessingChannelResult {
        let flags = match self.state {
            ChannelState::AwaitingTxSignatures(flags)
                if flags.contains(AwaitingTxSignaturesFlags::THEIR_TX_SIGNATURES_SENT)
                    && partial_witnesses.is_some() =>
            {
                return Err(ProcessingChannelError::RepeatedProcessing(format!(
                    "tx_signatures partial witnesses {:?}",
                    partial_witnesses
                )));
            }
            ChannelState::AwaitingTxSignatures(flags)
                if flags.contains(AwaitingTxSignaturesFlags::OUR_TX_SIGNATURES_SENT)
                    && partial_witnesses.is_none() =>
            {
                return Err(ProcessingChannelError::RepeatedProcessing(
                    "We have already sent our tx_signatures".to_string(),
                ));
            }
            ChannelState::SigningCommitment(flags)
                if flags.contains(SigningCommitmentFlags::COMMITMENT_SIGNED_SENT) =>
            {
                AwaitingTxSignaturesFlags::empty()
            }
            ChannelState::AwaitingTxSignatures(flags) => flags,
            _ => {
                return Err(ProcessingChannelError::InvalidState(format!(
                    "Unable to build and sign funding tx in state {:?}",
                    &self.state
                )));
            }
        };

        let flags = if partial_witnesses.is_some() {
            flags | AwaitingTxSignaturesFlags::THEIR_TX_SIGNATURES_SENT
        } else {
            flags | AwaitingTxSignaturesFlags::OUR_TX_SIGNATURES_SENT
        };
        self.update_state(ChannelState::AwaitingTxSignatures(flags));

        let funding_tx = self
            .funding_tx
            .clone()
            .ok_or(ProcessingChannelError::InvalidState(
                "Funding transaction is not present".to_string(),
            ))?;

        network
            .send_message(NetworkActorMessage::new_command(
                NetworkActorCommand::SignTx(
                    self.get_remote_peer_id(),
                    self.get_id(),
                    funding_tx,
                    partial_witnesses,
                ),
            ))
            .expect(ASSUME_NETWORK_ACTOR_ALIVE);
        let flags = flags | AwaitingTxSignaturesFlags::OUR_TX_SIGNATURES_SENT;
        self.update_state(ChannelState::AwaitingTxSignatures(flags));

        Ok(())
    }

    async fn maybe_public_channel_is_ready(&mut self, network: &ActorRef<NetworkActorMessage>) {
        debug!("Trying to create channel announcement message for public channel");
        if let Some((channel_announcement, channel_update)) =
            self.try_create_channel_messages(network).await
        {
            debug!(
                "Channel announcement/update message for {:?} created, public channel is ready",
                self.get_id(),
            );
            self.on_channel_ready(network).await;

            debug!(
                "Broadcasting channel announcement {:?} and channel update {:?}",
                &channel_announcement, &channel_update
            );
            network
                .send_message(NetworkActorMessage::new_command(
                    NetworkActorCommand::BroadcastMessages(vec![
                        BroadcastMessageWithTimestamp::ChannelAnnouncement(
                            self.must_get_funding_transaction_timestamp(),
                            channel_announcement,
                        ),
                        BroadcastMessageWithTimestamp::ChannelUpdate(channel_update),
                    ]),
                ))
                .expect(ASSUME_NETWORK_ACTOR_ALIVE);
        }
    }

    async fn maybe_channel_is_ready(&mut self, network: &ActorRef<NetworkActorMessage>) {
        match self.state {
            ChannelState::AwaitingChannelReady(flags) => {
                if flags.contains(AwaitingChannelReadyFlags::CHANNEL_READY) {
                    if !self.is_public() {
                        self.on_channel_ready(network).await;
                    } else {
                        self.maybe_public_channel_is_ready(network).await;
                    }
                }
            }
            _ => {
                panic!(
                    "Invalid state {:?} for maybe_on_channel_ready (expected AwaitingChannelReady)",
                    &self.state
                );
            }
        }
    }

    async fn on_channel_ready(&mut self, network: &ActorRef<NetworkActorMessage>) {
        self.update_state(ChannelState::ChannelReady());
        self.increment_local_commitment_number();
        self.increment_remote_commitment_number();
        let peer_id = self.get_remote_peer_id();
        self.notify_owned_channel_updated(network, false).await;
        network
            .send_message(NetworkActorMessage::new_event(
                NetworkActorEvent::ChannelReady(
                    self.get_id(),
                    peer_id.clone(),
                    self.must_get_funding_transaction_outpoint(),
                ),
            ))
            .expect(ASSUME_NETWORK_ACTOR_ALIVE);
    }

    fn append_remote_commitment_point(&mut self, commitment_point: Pubkey) {
        self.remote_commitment_points
            .push((self.get_local_commitment_number(), commitment_point));

        // shrink the remote commitment points list
        // TODO: use all_tlcs as filter instead of select the minimal commitment number
        let len = self.remote_commitment_points.len();
        if len > (self.local_constraints.max_tlc_number_in_flight + 1) as usize {
            let min_remote_commitment = self
                .tlc_state
                .all_tlcs()
                .map(|x| x.created_at.remote.min(x.created_at.local))
                .min()
                .unwrap_or_default();
            self.remote_commitment_points
                .retain(|(num, _)| *num >= min_remote_commitment);
        }
    }

    fn handle_revoke_and_ack_peer_message(
        &mut self,
        network: &ActorRef<NetworkActorMessage>,
        revoke_and_ack: RevokeAndAck,
    ) -> Result<bool, ProcessingChannelError> {
        if !self.tlc_state.waiting_ack {
            return Err(ProcessingChannelError::InvalidState(
                "unexpected RevokeAndAck message".to_string(),
            ));
        }
        let RevokeAndAck {
            channel_id: _,
            revocation_partial_signature,
            commitment_tx_partial_signature,
            next_per_commitment_point,
        } = revoke_and_ack;

        let sign_ctx = self.get_sign_context_for_revoke_and_ack_message()?;
        let x_only_aggregated_pubkey = sign_ctx.common_ctx.x_only_aggregated_pubkey();

        let revocation_data = {
            let commitment_tx_fee = calculate_commitment_tx_fee(
                self.commitment_fee_rate,
                &self.funding_udt_type_script,
            );
            let lock_script = self.get_local_shutdown_script();
            let (output, output_data) = if let Some(udt_type_script) = &self.funding_udt_type_script
            {
                let capacity = self.get_total_reserved_ckb_amount() - commitment_tx_fee;
                let output = CellOutput::new_builder()
                    .lock(lock_script.clone())
                    .type_(Some(udt_type_script.clone()).pack())
                    .capacity(capacity.pack())
                    .build();

                let output_data = self.get_total_udt_amount().to_le_bytes().pack();
                (output, output_data)
            } else {
                let capacity = self.get_total_ckb_amount() - commitment_tx_fee;
                let output = CellOutput::new_builder()
                    .lock(lock_script.clone())
                    .capacity(capacity.pack())
                    .build();
                let output_data = Bytes::default();
                (output, output_data)
            };

            let commitment_number = self.get_local_commitment_number() - 1;
            let commitment_lock_script_args = [
                &blake2b_256(x_only_aggregated_pubkey)[0..20],
                self.get_delay_epoch_as_lock_args_bytes().as_slice(),
                commitment_number.to_be_bytes().as_slice(),
            ]
            .concat();

            let message = blake2b_256(
                [
                    output.as_slice(),
                    output_data.as_slice(),
                    commitment_lock_script_args.as_slice(),
                ]
                .concat(),
            );

            let aggregated_signature =
                sign_ctx.sign_and_aggregate(message.as_slice(), revocation_partial_signature)?;
            RevocationData {
                commitment_number,
                x_only_aggregated_pubkey,
                aggregated_signature,
                output,
                output_data,
            }
        };

        let settlement_data = {
            let (
                [to_local_output, to_remote_output],
                [to_local_output_data, to_remote_output_data],
            ) = self.build_settlement_transaction_outputs(true);
            let commitment_lock_script_args = [
                &blake2b_256(x_only_aggregated_pubkey)[0..20],
                self.get_delay_epoch_as_lock_args_bytes().as_slice(),
                self.get_local_commitment_number().to_be_bytes().as_slice(),
            ]
            .concat();
            let message = blake2b_256(
                [
                    to_local_output.as_slice(),
                    to_local_output_data.as_slice(),
                    to_remote_output.as_slice(),
                    to_remote_output_data.as_slice(),
                    commitment_lock_script_args.as_slice(),
                ]
                .concat(),
            );

            let aggregated_signature =
                sign_ctx.sign_and_aggregate(message.as_slice(), commitment_tx_partial_signature)?;

            SettlementData {
                x_only_aggregated_pubkey,
                aggregated_signature,
                to_local_output,
                to_local_output_data,
                to_remote_output,
                to_remote_output_data,
                tlcs: self.get_active_tlcs_for_settlement(true),
            }
        };

        self.increment_local_commitment_number();
        self.append_remote_commitment_point(next_per_commitment_point);

        let need_commitment_signed = self
            .tlc_state
            .update_for_revoke_and_ack(self.commitment_numbers);
        network
            .send_message(NetworkActorMessage::new_notification(
                NetworkServiceEvent::RevokeAndAckReceived(
                    self.get_remote_peer_id(),
                    self.get_id(),
                    revocation_data,
                    settlement_data,
                ),
            ))
            .expect(ASSUME_NETWORK_ACTOR_ALIVE);
        Ok(need_commitment_signed)
    }

    async fn handle_reestablish_channel_message(
        &mut self,
        reestablish_channel: &ReestablishChannel,
        network: &ActorRef<NetworkActorMessage>,
    ) -> ProcessingChannelResult {
        debug!(
            "Handling reestablish channel message: {:?}, our commitment_numbers {:?} in channel state {:?}",
            reestablish_channel, self.commitment_numbers, self.state
        );
        self.reestablishing = false;
        match self.state {
            ChannelState::NegotiatingFunding(_flags) => {
                // TODO: in current implementation, we don't store the channel when we are in NegotiatingFunding state.
                // This is an unreachable state for reestablish channel message. we may need to handle this case in the future.
            }
            ChannelState::ChannelReady() => {
                let expected_local_commitment_number = self.get_local_commitment_number();
                let actual_local_commitment_number = reestablish_channel.remote_commitment_number;
                if actual_local_commitment_number == expected_local_commitment_number {
                    // resend AddTlc, RemoveTlc and CommitmentSigned messages if needed
                    let mut need_resend_commitment_signed = false;
                    for info in self.tlc_state.all_tlcs() {
                        if info.is_offered()
                            && matches!(info.outbound_status(), OutboundTlcStatus::LocalAnnounced)
                        {
                            // resend AddTlc message
                            network
                                .send_message(NetworkActorMessage::new_command(
                                    NetworkActorCommand::SendFiberMessage(
                                        FiberMessageWithPeerId::new(
                                            self.get_remote_peer_id(),
                                            FiberMessage::add_tlc(AddTlc {
                                                channel_id: self.get_id(),
                                                tlc_id: info.tlc_id.into(),
                                                amount: info.amount,
                                                payment_hash: info.payment_hash,
                                                expiry: info.expiry,
                                                hash_algorithm: info.hash_algorithm,
                                                onion_packet: info.onion_packet.clone(),
                                            }),
                                        ),
                                    ),
                                ))
                                .expect(ASSUME_NETWORK_ACTOR_ALIVE);
                            need_resend_commitment_signed = true;
                            debug_event!(network, "resend add tlc");
                        } else if let Some(remove_reason) = &info.removed_reason {
                            if info.is_received()
                                && matches!(info.inbound_status(), InboundTlcStatus::LocalRemoved)
                            {
                                // resend RemoveTlc message
                                network
                                    .send_message(NetworkActorMessage::new_command(
                                        NetworkActorCommand::SendFiberMessage(
                                            FiberMessageWithPeerId::new(
                                                self.get_remote_peer_id(),
                                                FiberMessage::remove_tlc(RemoveTlc {
                                                    channel_id: self.get_id(),
                                                    tlc_id: info.tlc_id.into(),
                                                    reason: remove_reason.clone(),
                                                }),
                                            ),
                                        ),
                                    ))
                                    .expect(ASSUME_NETWORK_ACTOR_ALIVE);

                                need_resend_commitment_signed = true;
                                debug_event!(network, "resend remove tlc");
                            }
                        }
                    }
                    // previous waiting_ack maybe true, reset it after reestablish the channel
                    // if we need to resend CommitmentSigned message, it will be set to proper status again
                    self.tlc_state.set_waiting_ack(false);
                    debug!(
                        "Resend AddTlc and RemoveTlc messages if needed: {}",
                        need_resend_commitment_signed
                    );
                    if need_resend_commitment_signed
                        || self.tlc_state.need_another_commitment_signed()
                    {
                        debug!("Resend CommitmentSigned message");
                        network
                            .send_message(NetworkActorMessage::new_command(
                                NetworkActorCommand::ControlFiberChannel(ChannelCommandWithId {
                                    channel_id: self.get_id(),
                                    command: ChannelCommand::CommitmentSigned(),
                                }),
                            ))
                            .expect(ASSUME_NETWORK_ACTOR_ALIVE);
                    }
                } else if actual_local_commitment_number == expected_local_commitment_number + 1 {
                    // wait for remote to resend the RevokeAndAck message, do nothing here
                    warn!("wait for remote to resend the RevokeAndAck message, do nothing here");
                } else {
                    // unreachable state, just log an error for potential bugs
                    error!(
                        "Reestablish channel message with invalid local commitment number: expected {}, actual {}",
                        expected_local_commitment_number, actual_local_commitment_number
                    );
                }

                let expected_remote_commitment_number = self.get_remote_commitment_number();
                let actual_remote_commitment_number = reestablish_channel.local_commitment_number;
                if expected_remote_commitment_number == actual_remote_commitment_number {
                    // synced with remote, do nothing
                } else if expected_remote_commitment_number == actual_remote_commitment_number + 1 {
                    // Resetting our remote commitment number to the actual remote commitment number
                    // and resend the RevokeAndAck message.
                    self.set_remote_commitment_number(actual_remote_commitment_number);
                    // Resetting the remote nonce to build the RevokeAndAck message
                    let last_committed_nonce = self.get_last_committed_remote_nonce();
                    let used_nonce = self
                        .last_revoke_and_ack_remote_nonce
                        .as_ref()
                        .expect("must have set last_revoke_and_ack_remote_nonce")
                        .clone();
                    self.commit_remote_nonce(used_nonce);
                    self.send_revoke_and_ack_message(network)?;
                    // Now we can reset the remote nonce to the "real" last committed nonce
                    self.commit_remote_nonce(last_committed_nonce);
                    let need_commitment_signed = self.tlc_state.update_for_commitment_signed();
                    if need_commitment_signed {
                        network
                            .send_message(NetworkActorMessage::new_command(
                                NetworkActorCommand::ControlFiberChannel(ChannelCommandWithId {
                                    channel_id: self.get_id(),
                                    command: ChannelCommand::CommitmentSigned(),
                                }),
                            ))
                            .expect(ASSUME_NETWORK_ACTOR_ALIVE);
                    }
                } else {
                    // unreachable state, just log an error for potential bugs
                    error!(
                        "Reestablish channel message with invalid remote commitment number: expected {}, actual {}",
                        expected_remote_commitment_number, actual_remote_commitment_number
                    );
                }

                self.notify_owned_channel_updated(network, false).await;

                debug_event!(network, "Reestablished channel in ChannelReady");
            }
            _ => {
                // TODO: @quake we need to handle other states.
                warn!(
                    "Unhandled reestablish channel message in state {:?}",
                    &self.state
                );
            }
        }
        Ok(())
    }

    fn is_tx_final(&self, tx: &Transaction) -> Result<bool, ProcessingChannelError> {
        // TODO: check if the tx is valid
        let tx = tx.clone().into_view();

        let first_output = tx
            .outputs()
            .get(0)
            .ok_or(ProcessingChannelError::InvalidParameter(
                "Funding transaction should have at least one output".to_string(),
            ))?;

        if first_output.lock() != self.get_funding_lock_script() {
            return Err(ProcessingChannelError::InvalidState(
                "Invalid funding transaction lock script".to_string(),
            ));
        }

        let current_capacity: u64 = first_output.capacity().unpack();

        // make sure both parties have paid the reserved ckb amount
        if current_capacity <= self.local_reserved_ckb_amount
            || current_capacity <= self.remote_reserved_ckb_amount
        {
            return Ok(false);
        }

        if self.funding_udt_type_script.is_some() {
            let (_output, data) =
                tx.output_with_data(0)
                    .ok_or(ProcessingChannelError::InvalidParameter(
                        "Funding transaction should have at least one output".to_string(),
                    ))?;
            assert!(data.as_ref().len() >= 16);
            let mut amount_bytes = [0u8; 16];
            amount_bytes.copy_from_slice(&data.as_ref()[0..16]);
            let udt_amount = u128::from_le_bytes(amount_bytes);
            debug!(
                "udt_amount: {}, to_remote_amount: {}, to_local_amount: {}",
                udt_amount, self.to_remote_amount, self.to_local_amount
            );
            debug!("current_capacity: {}, remote_reserved_ckb_amount: {}, local_reserved_ckb_amount: {}",
                current_capacity, self.remote_reserved_ckb_amount, self.local_reserved_ckb_amount);
            let is_udt_amount_ok = udt_amount == self.get_total_udt_amount();
            return Ok(is_udt_amount_ok);
        } else {
            let is_complete = current_capacity == self.get_total_ckb_amount();
            Ok(is_complete)
        }
    }

    fn maybe_complete_tx_collaboration(
        &mut self,
        tx: Transaction,
        network: &ActorRef<NetworkActorMessage>,
    ) -> ProcessingChannelResult {
        let is_complete = self.is_tx_final(&tx)?;

        debug!(
            "Checking if funding transaction {:?} is complete: {}",
            &tx, is_complete
        );

        if is_complete {
            // We need to send a SendFiberMessage command here (instead of a ControlFiberChannel),
            // to guarantee that the TxComplete message immediately is sent to the network actor.
            // Otherwise, it is possible that when the network actor is processing ControlFiberChannel,
            // it receives another SendFiberMessage command, and that message (e.g. CommitmentSigned)
            // is processed first, thus breaking the order of messages.
            let commitment_tx_partial_signature = self.build_init_commitment_tx_signature()?;
            network
                .send_message(NetworkActorMessage::new_command(
                    NetworkActorCommand::SendFiberMessage(FiberMessageWithPeerId::new(
                        self.get_remote_peer_id(),
                        FiberMessage::tx_complete(TxComplete {
                            channel_id: self.get_id(),
                            commitment_tx_partial_signature,
                        }),
                    )),
                ))
                .expect(ASSUME_NETWORK_ACTOR_ALIVE);
            let old_flags = match self.state {
                ChannelState::CollaboratingFundingTx(flags) => flags,
                _ => {
                    panic!(
                        "Expect to be in CollaboratingFundingTx state while running update_funding_tx, current state {:?}", &self.state,
                    );
                }
            };
            self.update_state(ChannelState::CollaboratingFundingTx(
                old_flags | CollaboratingFundingTxFlags::OUR_TX_COMPLETE_SENT,
            ));
        }
        Ok(())
    }

    fn build_init_commitment_tx_signature(&self) -> Result<PartialSignature, SigningError> {
        let sign_ctx = self.get_sign_context(false);
        let x_only_aggregated_pubkey = sign_ctx.common_ctx.x_only_aggregated_pubkey();
        let ([to_local_output, to_remote_output], [to_local_output_data, to_remote_output_data]) =
            self.build_settlement_transaction_outputs(false);
        let version = 0u64;
        let commitment_lock_script_args = [
            &blake2b_256(x_only_aggregated_pubkey)[0..20],
            self.get_delay_epoch_as_lock_args_bytes().as_slice(),
            version.to_be_bytes().as_slice(),
        ]
        .concat();
        let message = blake2b_256(
            [
                to_local_output.as_slice(),
                to_local_output_data.as_slice(),
                to_remote_output.as_slice(),
                to_remote_output_data.as_slice(),
                commitment_lock_script_args.as_slice(),
            ]
            .concat(),
        );

        let signature = sign_ctx.sign(message.as_slice());
        signature
    }

    fn check_init_commitment_tx_signature(
        &self,
        signature: PartialSignature,
    ) -> Result<SettlementData, ProcessingChannelError> {
        let sign_ctx = self.get_sign_context(true);
        let x_only_aggregated_pubkey = sign_ctx.common_ctx.x_only_aggregated_pubkey();

        let ([to_local_output, to_remote_output], [to_local_output_data, to_remote_output_data]) =
            self.build_settlement_transaction_outputs(true);
        let version = 0u64;
        let commitment_lock_script_args = [
            &blake2b_256(x_only_aggregated_pubkey)[0..20],
            self.get_delay_epoch_as_lock_args_bytes().as_slice(),
            version.to_be_bytes().as_slice(),
        ]
        .concat();
        let message = blake2b_256(
            [
                to_local_output.as_slice(),
                to_local_output_data.as_slice(),
                to_remote_output.as_slice(),
                to_remote_output_data.as_slice(),
                commitment_lock_script_args.as_slice(),
            ]
            .concat(),
        );

        let settlement_data = {
            let aggregated_signature =
                sign_ctx.sign_and_aggregate(message.as_slice(), signature)?;

            SettlementData {
                x_only_aggregated_pubkey,
                aggregated_signature,
                to_local_output,
                to_local_output_data,
                to_remote_output,
                to_remote_output_data,
                tlcs: vec![],
            }
        };
        Ok(settlement_data)
    }

    // TODO: More checks to the funding tx.
    fn check_tx_complete_preconditions(&mut self) -> ProcessingChannelResult {
        match self.funding_tx.as_ref() {
            None => {
                return Err(ProcessingChannelError::InvalidState(
                    "Received TxComplete message without a funding transaction".to_string(),
                ));
            }
            Some(tx) => {
                debug!(
                    "Received TxComplete message, funding tx is present {:?}",
                    tx
                );
                let check = self.is_tx_final(tx);
                if !check.is_ok_and(|ok| ok) {
                    return Err(ProcessingChannelError::InvalidState(
                        "Received TxComplete message, but funding tx is not final".to_string(),
                    ));
                }
            }
        }
        Ok(())
    }

    fn fill_in_channel_id(&mut self) {
        let local = &self.get_local_channel_public_keys().tlc_base_key;
        let remote = &self.get_remote_channel_public_keys().tlc_base_key;
        let channel_id = derive_channel_id_from_tlc_keys(local, remote);
        debug!("Channel Id changed from {:?} to {:?}", self.id, channel_id,);
        self.id = channel_id;
    }

    // Whose pubkey should go first in musig2?
    // We define a definitive order for the pubkeys in musig2 to makes it easier
    // to aggregate musig2 signatures.
    fn should_local_go_first_in_musig2(&self) -> bool {
        let local_pubkey = self.get_local_channel_public_keys().funding_pubkey;
        let remote_pubkey = self.get_remote_channel_public_keys().funding_pubkey;
        local_pubkey <= remote_pubkey
    }

    // Order some items (like pubkey and nonce) from local and remote in musig2.
    fn order_things_for_musig2<T>(&self, local: T, remote: T) -> [T; 2] {
        if self.should_local_go_first_in_musig2() {
            [local, remote]
        } else {
            [remote, local]
        }
    }

    fn get_deterministic_common_context(&self) -> Musig2CommonContext {
        let local_first = self.should_local_go_first_in_musig2();
        let key_agg_ctx = self.get_deterministic_musig2_agg_context();
        let remote_nonce = self.get_last_committed_remote_nonce();
        let local_nonce = self.get_local_musig2_pubnonce();
        let agg_nonce = AggNonce::sum(if local_first {
            [local_nonce, remote_nonce]
        } else {
            [remote_nonce, local_nonce]
        });
        Musig2CommonContext {
            local_first,
            key_agg_ctx,
            agg_nonce,
        }
    }

    // A deterministic `Musig2VerifyContext` is a verifying context that has the same basic configuration
    // for both parties. This is mostly used by us to verify transactions to consume the funding cell,
    // which uses a deterministic aggregated pubkey for both parties.
    fn get_deterministic_verify_context(&self) -> Musig2VerifyContext {
        let common_ctx = self.get_deterministic_common_context();
        Musig2VerifyContext {
            common_ctx,
            pubkey: *self.get_remote_funding_pubkey(),
            pubnonce: self.get_last_committed_remote_nonce(),
        }
    }

    fn get_verify_context(&self) -> Musig2VerifyContext {
        // We are always verifying a commitment transaction that is broadcast by us,
        // so we can always pass false to get_musig2_common_ctx.
        let common_ctx = self.get_musig2_common_ctx(false);

        Musig2VerifyContext {
            common_ctx,
            pubkey: *self.get_remote_funding_pubkey(),
            pubnonce: self.get_last_committed_remote_nonce(),
        }
    }

    // A deterministic `Musig2SignContext` is a signing context that has the same basic configuration
    // for both parties. This is mostly used by us to sign transactions to consume the funding cell,
    // which uses a deterministic aggregated pubkey for both parties.
    fn get_deterministic_sign_context(&self) -> Musig2SignContext {
        let common_ctx = self.get_deterministic_common_context();
        Musig2SignContext {
            common_ctx,
            seckey: self.signer.funding_key.clone(),
            secnonce: self.get_local_musig2_secnonce(),
        }
    }

    // This function is used to construct a `Musig2SignContext` with which we can easily sign
    // and aggregate partial signatures. The parameter for_remote is used to indicate the direction
    // of commitment transaction (just like the same parameter used in building commitment transactions).
    // This is also due to the fact commitment transactions are asymmetrical (A's broadcastable commitment
    // transactions are different from B's broadcastable commitment transactions), sometimes we need to
    // construct different `Musig2SignContext` depending on the direction of commitment transaction.
    // For example, the `Musig2SignContext`s used by A to construct `CommitmentSigned` and `RevokeAndAck`
    // messages to B are different. A needs to build a commitment transaction that is broadcast by B
    // to construct a `CommitmentSigned` message, but when constructing `RevokeAndAck` A needs to
    // build an old commitment transaction that is broadcast by himself. This is the reason why
    // we need a `for_remote` parameter. It serves the same function as `for_remote` in functions
    // like `build_commitment_and_settlement_tx`.
    fn get_sign_context(&self, for_remote: bool) -> Musig2SignContext {
        let common_ctx = self.get_musig2_common_ctx(for_remote);

        Musig2SignContext {
            common_ctx,
            seckey: self.signer.funding_key.clone(),
            secnonce: self.get_local_musig2_secnonce(),
        }
    }

    // As explained in the documentation of `last_used_remote_nonce` field, we need to
    // use a saved remote nonce because the latest remote nonce may be different from the
    // one we used while sending CommitmentSigned message.
    fn get_sign_context_for_revoke_and_ack_message(
        &self,
    ) -> Result<Musig2SignContext, ProcessingChannelError> {
        let common_ctx = {
            let local_pubkey = self.get_local_channel_public_keys().funding_pubkey;
            let remote_pubkey = self.get_remote_channel_public_keys().funding_pubkey;
            let pubkeys = [local_pubkey, remote_pubkey];
            let key_agg_ctx = KeyAggContext::new(pubkeys).expect("Valid pubkeys");
            let remote_nonce =
                self.get_last_commitment_signed_remote_nonce()
                    .ok_or(ProcessingChannelError::InvalidState(
                        "No last used remote nonce found, has the peer sent a RevokeAndAck without us sending CommitmentSigned"
                            .to_string(),
                    ))?;
            let local_nonce = self.get_local_musig2_pubnonce();
            let agg_nonce = AggNonce::sum([local_nonce, remote_nonce]);
            Musig2CommonContext {
                local_first: true,
                key_agg_ctx,
                agg_nonce,
            }
        };

        Ok(Musig2SignContext {
            common_ctx,
            seckey: self.signer.funding_key.clone(),
            secnonce: self.get_local_musig2_secnonce(),
        })
    }

    // Should the local send tx_signatures first?
    // In order to avoid deadlock, we need to define an order for sending tx_signatures.
    // Currently the order of sending tx_signatures is defined as follows:
    // If the amount to self is less than the amount to remote, then we should send,
    // else if the amount to self is equal to the amount to remote and we have
    // smaller funding_pubkey, then we should send first. Otherwise, we should wait
    // the counterparty to send tx_signatures first.
    fn should_local_send_tx_signatures_first(&self) -> bool {
        self.to_local_amount < self.to_remote_amount
            || self.to_local_amount == self.to_remote_amount
                && self.should_local_go_first_in_musig2()
    }

    fn build_shutdown_tx(&self) -> Result<TransactionView, ProcessingChannelError> {
        let local_shutdown_info = self
            .local_shutdown_info
            .as_ref()
            .expect("local shutdown info exists");
        let remote_shutdown_info = self
            .remote_shutdown_info
            .as_ref()
            .expect("remote shutdown info exists");

        let local_shutdown_script = local_shutdown_info.close_script.clone();
        let remote_shutdown_script = remote_shutdown_info.close_script.clone();
        let local_shutdown_fee = calculate_shutdown_tx_fee(
            local_shutdown_info.fee_rate,
            &self.funding_udt_type_script,
            (
                remote_shutdown_script.clone(),
                local_shutdown_script.clone(),
            ),
        );
        let remote_shutdown_fee = calculate_shutdown_tx_fee(
            remote_shutdown_info.fee_rate,
            &self.funding_udt_type_script,
            (
                local_shutdown_script.clone(),
                remote_shutdown_script.clone(),
            ),
        );

        debug!(
            "build_shutdown_tx local_shutdown_fee: local {}, remote {}",
            local_shutdown_fee, remote_shutdown_fee
        );

        let cell_deps = get_cell_deps(vec![Contract::FundingLock], &self.funding_udt_type_script);
        let tx_builder = TransactionBuilder::default().cell_deps(cell_deps).input(
            CellInput::new_builder()
                .previous_output(self.must_get_funding_transaction_outpoint())
                .build(),
        );

        if let Some(type_script) = &self.funding_udt_type_script {
            debug!(
                "shutdown UDT local_amount: {}, remote_amount: {}",
                self.to_local_amount, self.to_remote_amount
            );

            let local_capacity: u64 = self.local_reserved_ckb_amount - local_shutdown_fee;
            debug!(
                "shutdown_tx local_capacity: {} - {} = {}",
                self.local_reserved_ckb_amount, local_shutdown_fee, local_capacity
            );
            let to_local_output = CellOutput::new_builder()
                .lock(local_shutdown_script)
                .type_(Some(type_script.clone()).pack())
                .capacity(local_capacity.pack())
                .build();
            let to_local_output_data = self.to_local_amount.to_le_bytes().pack();

            let remote_capacity: u64 = self.remote_reserved_ckb_amount - remote_shutdown_fee;
            debug!(
                "shutdown_tx remote_capacity: {} - {} = {}",
                self.remote_reserved_ckb_amount, remote_shutdown_fee, remote_capacity
            );
            let to_remote_output = CellOutput::new_builder()
                .lock(remote_shutdown_script)
                .type_(Some(type_script.clone()).pack())
                .capacity(remote_capacity.pack())
                .build();
            let to_remote_output_data = self.to_remote_amount.to_le_bytes().pack();

            let outputs = self.order_things_for_musig2(to_local_output, to_remote_output);
            let outputs_data =
                self.order_things_for_musig2(to_local_output_data, to_remote_output_data);
            let tx = tx_builder
                .set_outputs(outputs.to_vec())
                .set_outputs_data(outputs_data.to_vec())
                .build();
            Ok(tx)
        } else {
            debug!(
                "Final balance partition before shutting down: local {} (fee {}), remote {} (fee {})",
                self.to_local_amount, local_shutdown_fee,
                self.to_remote_amount, remote_shutdown_fee
            );
            let local_value =
                self.to_local_amount as u64 + self.local_reserved_ckb_amount - local_shutdown_fee;
            let remote_value = self.to_remote_amount as u64 + self.remote_reserved_ckb_amount
                - remote_shutdown_fee;
            debug!(
                "Building shutdown transaction with values: local {}, remote {}",
                local_value, remote_value
            );
            let to_local_output = CellOutput::new_builder()
                .capacity(local_value.pack())
                .lock(local_shutdown_script)
                .build();
            let to_remote_output = CellOutput::new_builder()
                .capacity(remote_value.pack())
                .lock(remote_shutdown_script)
                .build();
            let outputs = self.order_things_for_musig2(to_local_output, to_remote_output);
            let tx = tx_builder
                .set_outputs(outputs.to_vec())
                .set_outputs_data(vec![Default::default(), Default::default()])
                .build();
            Ok(tx)
        }
    }

    // The parameter `for_remote` here specifies whether we are building the commitment transaction
    // for the local party or the remote party. If `for_remote` is false, then we are building a
    // commitment transaction which can be broadcasted by ourself (with valid partial
    // signature from the other party), else we are building a commitment transaction
    // for the remote party (we build this commitment transaction
    // normally because we want to send a partial signature to remote).
    // The function returns a tuple, the first element is the commitment transaction itself,
    // and the second element is the settlement transaction.
    fn build_commitment_and_settlement_tx(
        &self,
        for_remote: bool,
    ) -> (TransactionView, TransactionView) {
        let commitment_tx = {
            let funding_out_point = self.must_get_funding_transaction_outpoint();
            let cell_deps =
                get_cell_deps(vec![Contract::FundingLock], &self.funding_udt_type_script);
            let (output, output_data) = self.build_commitment_transaction_output(for_remote);

            TransactionBuilder::default()
                .cell_deps(cell_deps)
                .input(
                    CellInput::new_builder()
                        .previous_output(funding_out_point.clone())
                        .build(),
                )
                .output(output)
                .output_data(output_data)
                .build()
        };

        let settlement_tx = {
            let commtimtent_out_point = OutPoint::new(commitment_tx.hash(), 0);
            let cell_deps = get_cell_deps(
                vec![Contract::CommitmentLock],
                &self.funding_udt_type_script,
            );
            let (outputs, outputs_data) = self.build_settlement_transaction_outputs(for_remote);

            TransactionBuilder::default()
                .cell_deps(cell_deps)
                .input(
                    CellInput::new_builder()
                        .previous_output(commtimtent_out_point.clone())
                        .build(),
                )
                .set_outputs(outputs.to_vec())
                .set_outputs_data(outputs_data.to_vec())
                .build()
        };

        (commitment_tx, settlement_tx)
    }

    fn build_commitment_transaction_output(&self, for_remote: bool) -> (CellOutput, Bytes) {
        let x_only_aggregated_pubkey = self.get_commitment_lock_script_xonly(for_remote);
        let version = self.get_current_commitment_number(for_remote);
        let tlcs = self.get_active_tlcs(for_remote);

        let mut commitment_lock_script_args = [
            &blake2b_256(x_only_aggregated_pubkey)[0..20],
            self.get_delay_epoch_as_lock_args_bytes().as_slice(),
            version.to_be_bytes().as_slice(),
        ]
        .concat();
        if !tlcs.is_empty() {
            commitment_lock_script_args.extend_from_slice(&blake2b_256(&tlcs)[0..20]);
        }

        let commitment_lock_script =
            get_script_by_contract(Contract::CommitmentLock, &commitment_lock_script_args);

        let commitment_tx_fee =
            calculate_commitment_tx_fee(self.commitment_fee_rate, &self.funding_udt_type_script);

        if let Some(udt_type_script) = &self.funding_udt_type_script {
            let capacity = self.local_reserved_ckb_amount + self.remote_reserved_ckb_amount
                - commitment_tx_fee;
            let output = CellOutput::new_builder()
                .lock(commitment_lock_script)
                .type_(Some(udt_type_script.clone()).pack())
                .capacity(capacity.pack())
                .build();

            let output_data = self.get_total_udt_amount().to_le_bytes().pack();
            (output, output_data)
        } else {
            let capacity = self.get_total_ckb_amount() - commitment_tx_fee;
            let output = CellOutput::new_builder()
                .lock(commitment_lock_script)
                .capacity(capacity.pack())
                .build();
            let output_data = Bytes::default();
            (output, output_data)
        }
    }

    // For different directions of commitment transactions, we put pubkeys and nonces
    // in different order. It is a coincidency that in the current code when we are building
    // a commitment transaction for the remote, we will put our pubkey/nonce first.
    // That is to say, `for_remote` is equivalent to this function's parameter `local_first`.
    // But, the name local_first is more descriptive in the context of ordering musig2-related
    // stuff.
    fn get_musig2_common_ctx(&self, local_first: bool) -> Musig2CommonContext {
        let local_pubkey = self.get_local_channel_public_keys().funding_pubkey;
        let remote_pubkey = self.get_remote_channel_public_keys().funding_pubkey;
        let pubkeys = if local_first {
            [local_pubkey, remote_pubkey]
        } else {
            [remote_pubkey, local_pubkey]
        };
        let key_agg_ctx = KeyAggContext::new(pubkeys).expect("Valid pubkeys");
        let remote_nonce = self.get_last_committed_remote_nonce();
        let local_nonce = self.get_local_musig2_pubnonce();

        let agg_nonce = AggNonce::sum(if local_first {
            [local_nonce, remote_nonce]
        } else {
            [remote_nonce, local_nonce]
        });
        Musig2CommonContext {
            local_first,
            key_agg_ctx,
            agg_nonce,
        }
    }

    fn get_commitment_lock_script_xonly(&self, for_remote: bool) -> [u8; 32] {
        self.get_musig2_common_ctx(for_remote)
            .key_agg_ctx
            .aggregated_pubkey::<Point>()
            .serialize_xonly()
    }

    fn build_settlement_transaction_outputs(
        &self,
        for_remote: bool,
    ) -> ([CellOutput; 2], [Bytes; 2]) {
        let pending_tlcs = self
            .tlc_state
            .offered_tlcs
            .tlcs
            .iter()
            .filter(move |tlc| match tlc.outbound_status() {
                OutboundTlcStatus::LocalAnnounced => for_remote,
                OutboundTlcStatus::Committed => true,
                OutboundTlcStatus::RemoteRemoved => true,
                OutboundTlcStatus::RemoveWaitPrevAck => true,
                OutboundTlcStatus::RemoveWaitAck => true,
                OutboundTlcStatus::RemoveAckConfirmed => true,
            })
            .chain(self.tlc_state.received_tlcs.tlcs.iter().filter(move |tlc| {
                match tlc.inbound_status() {
                    InboundTlcStatus::RemoteAnnounced => !for_remote,
                    InboundTlcStatus::AnnounceWaitPrevAck => !for_remote,
                    InboundTlcStatus::AnnounceWaitAck => true,
                    InboundTlcStatus::Committed => true,
                    InboundTlcStatus::LocalRemoved => true,
                    InboundTlcStatus::RemoveAckConfirmed => true,
                }
            }));

        let mut offered_pending = 0;
        let mut offered_fulfilled = 0;
        let mut received_pending = 0;
        let mut received_fulfilled = 0;

        debug!(
            pending_tlcs = ?pending_tlcs,
            "Pending TLCS in settlement transaction outputs"
        );

        for info in pending_tlcs {
            if info.is_offered() {
                let confirmed_remove_reason = (info.outbound_status()
                    == OutboundTlcStatus::RemoveWaitAck
                    || info.outbound_status() == OutboundTlcStatus::RemoveAckConfirmed
                    || (info.outbound_status() == OutboundTlcStatus::RemoteRemoved && !for_remote))
                    .then(|| info.removed_reason.as_ref().unwrap());
                match confirmed_remove_reason {
                    Some(RemoveTlcReason::RemoveTlcFulfill(_)) => {
                        offered_fulfilled += info.amount;
                    }
                    Some(RemoveTlcReason::RemoveTlcFail(_)) => {
                        // This TLC failed, so it is not counted in the pending amount and the fulfilled amount
                    }
                    None => {
                        offered_pending += info.amount;
                    }
                }
            }
            if info.is_received() {
                let confirmed_remove_reason = (info.inbound_status()
                    == InboundTlcStatus::RemoveAckConfirmed
                    || (info.inbound_status() == InboundTlcStatus::LocalRemoved && for_remote))
                    .then(|| info.removed_reason.as_ref().unwrap());
                match confirmed_remove_reason {
                    Some(RemoveTlcReason::RemoveTlcFulfill(_)) => {
                        received_fulfilled += info.amount;
                    }
                    Some(RemoveTlcReason::RemoveTlcFail(_)) => {
                        // This TLC failed, so it is not counted in the pending amount and the fulfilled amount
                    }
                    None => {
                        received_pending += info.amount;
                    }
                }
            }
        }
        debug!(
            current_to_local_amount = self.to_local_amount,
            current_to_remote_amount = self.to_remote_amount,
            offered_pending,
            offered_fulfilled,
            received_pending,
            received_fulfilled,
            "Amounts for settlement transaction outputs"
        );
        let to_local_value =
            self.to_local_amount + received_fulfilled - offered_pending - offered_fulfilled;
        let to_remote_value =
            self.to_remote_amount + offered_fulfilled - received_pending - received_fulfilled;

        let commitment_tx_fee =
            calculate_commitment_tx_fee(self.commitment_fee_rate, &self.funding_udt_type_script);

        debug!(
            new_to_local_amount = to_local_value,
            new_to_remote_amount = to_remote_value,
            commitment_tx_fee,
            "New amounts for to_local and to_remote"
        );

        let to_local_output_script = self.get_local_shutdown_script();
        let to_remote_output_script = self.get_remote_shutdown_script();

        // to simplify the fee calculation, we assume that the fee is double paid by both parties
        if let Some(udt_type_script) = &self.funding_udt_type_script {
            let to_local_output = CellOutput::new_builder()
                .lock(to_local_output_script)
                .type_(Some(udt_type_script.clone()).pack())
                .capacity((self.local_reserved_ckb_amount - commitment_tx_fee).pack())
                .build();
            let to_local_output_data = to_local_value.to_le_bytes().pack();

            let to_remote_output = CellOutput::new_builder()
                .lock(to_remote_output_script)
                .type_(Some(udt_type_script.clone()).pack())
                .capacity((self.remote_reserved_ckb_amount - commitment_tx_fee).pack())
                .build();
            let to_remote_output_data = to_remote_value.to_le_bytes().pack();
            if for_remote {
                (
                    [to_local_output, to_remote_output],
                    [to_local_output_data, to_remote_output_data],
                )
            } else {
                (
                    [to_remote_output, to_local_output],
                    [to_remote_output_data, to_local_output_data],
                )
            }
        } else {
            let to_local_output = CellOutput::new_builder()
                .lock(to_local_output_script)
                .capacity(
                    (to_local_value as u64 + self.local_reserved_ckb_amount - commitment_tx_fee)
                        .pack(),
                )
                .build();
            let to_local_output_data = Bytes::default();

            let to_remote_output = CellOutput::new_builder()
                .lock(to_remote_output_script)
                .capacity(
                    (to_remote_value as u64 + self.remote_reserved_ckb_amount - commitment_tx_fee)
                        .pack(),
                )
                .build();
            let to_remote_output_data = Bytes::default();

            if for_remote {
                (
                    [to_local_output, to_remote_output],
                    [to_local_output_data, to_remote_output_data],
                )
            } else {
                (
                    [to_remote_output, to_local_output],
                    [to_remote_output_data, to_local_output_data],
                )
            }
        }
    }

    pub fn build_and_verify_commitment_tx(
        &self,
        funding_tx_partial_signature: PartialSignature,
        commitment_tx_partial_signature: PartialSignature,
    ) -> Result<PartiallySignedCommitmentTransaction, ProcessingChannelError> {
        let (commitment_tx, settlement_tx) = self.build_commitment_and_settlement_tx(false);

        let deterministic_verify_ctx = self.get_deterministic_verify_context();
        deterministic_verify_ctx.verify(
            funding_tx_partial_signature,
            commitment_tx.hash().as_slice(),
        )?;

        let to_local_output = settlement_tx
            .outputs()
            .get(0)
            .expect("get output 0 of settlement tx");
        let to_local_output_data = settlement_tx
            .outputs_data()
            .get(0)
            .expect("get output 0 data of settlement tx");
        let to_remote_output = settlement_tx
            .outputs()
            .get(1)
            .expect("get output 1 of settlement tx");
        let to_remote_output_data = settlement_tx
            .outputs_data()
            .get(1)
            .expect("get output 1 data of settlement tx");
        let args = commitment_tx
            .outputs()
            .get(0)
            .expect("get output 0 of commitment tx")
            .lock()
            .args()
            .raw_data();
        let message = blake2b_256(
            [
                to_local_output.as_slice(),
                to_local_output_data.as_slice(),
                to_remote_output.as_slice(),
                to_remote_output_data.as_slice(),
                &args[0..36],
            ]
            .concat(),
        );
        let verify_ctx = self.get_verify_context();
        verify_ctx.verify(commitment_tx_partial_signature, message.as_slice())?;

        Ok(PartiallySignedCommitmentTransaction {
            version: self.get_current_commitment_number(false),
            commitment_tx,
            settlement_tx,
            funding_tx_partial_signature,
            commitment_tx_partial_signature,
        })
    }

    fn build_and_sign_commitment_tx(
        &self,
    ) -> Result<(PartialSignature, PartialSignature), ProcessingChannelError> {
        let (commitment_tx, settlement_tx) = self.build_commitment_and_settlement_tx(true);

        let deterministic_sign_ctx = self.get_deterministic_sign_context();
        let funding_tx_partial_signature =
            deterministic_sign_ctx.sign(commitment_tx.hash().as_slice())?;

        let to_local_output = settlement_tx
            .outputs()
            .get(0)
            .expect("get output 0 of settlement tx");
        let to_local_output_data = settlement_tx
            .outputs_data()
            .get(0)
            .expect("get output 0 data of settlement tx");
        let to_remote_output = settlement_tx
            .outputs()
            .get(1)
            .expect("get output 1 of settlement tx");
        let to_remote_output_data = settlement_tx
            .outputs_data()
            .get(1)
            .expect("get output 1 data of settlement tx");
        let args = commitment_tx
            .outputs()
            .get(0)
            .expect("get output 0 of commitment tx")
            .lock()
            .args()
            .raw_data();
        let message = blake2b_256(
            [
                to_local_output.as_slice(),
                to_local_output_data.as_slice(),
                to_remote_output.as_slice(),
                to_remote_output_data.as_slice(),
                &args[0..36],
            ]
            .concat(),
        );

        let sign_ctx = self.get_sign_context(true);
        let commitment_tx_partial_signature = sign_ctx.sign(message.as_slice())?;

        Ok((
            funding_tx_partial_signature,
            commitment_tx_partial_signature,
        ))
    }

    /// Verify the partial signature from the peer and create a complete transaction
    /// with valid witnesses.
    fn verify_and_complete_tx(
        &self,
        funding_tx_partial_signature: PartialSignature,
        commitment_tx_partial_signature: PartialSignature,
    ) -> Result<(TransactionView, SettlementData), ProcessingChannelError> {
        let tx = self.build_and_verify_commitment_tx(
            funding_tx_partial_signature,
            commitment_tx_partial_signature,
        )?;
        self.complete_partially_signed_tx(&tx)
    }

    fn get_delay_epoch_as_lock_args_bytes(&self) -> [u8; 8] {
        let since = Since::new(
            SinceType::EpochNumberWithFraction,
            self.commitment_delay_epoch,
            true,
        );
        since.value().to_le_bytes()
    }
}

pub trait ChannelActorStateStore {
    fn get_channel_actor_state(&self, id: &Hash256) -> Option<ChannelActorState>;
    fn insert_channel_actor_state(&self, state: ChannelActorState);
    fn delete_channel_actor_state(&self, id: &Hash256);
    fn get_channel_ids_by_peer(&self, peer_id: &PeerId) -> Vec<Hash256>;
    fn get_active_channel_ids_by_peer(&self, peer_id: &PeerId) -> Vec<Hash256> {
        self.get_channel_ids_by_peer(peer_id)
            .into_iter()
            .filter(
                |id| matches!(self.get_channel_actor_state(id), Some(state) if !state.is_closed()),
            )
            .collect()
    }
    fn get_channel_states(&self, peer_id: Option<PeerId>) -> Vec<(PeerId, Hash256, ChannelState)>;
    fn get_active_channel_states(
        &self,
        peer_id: Option<PeerId>,
    ) -> Vec<(PeerId, Hash256, ChannelState)> {
        self.get_channel_states(peer_id)
            .into_iter()
            .filter(|(_, _, state)| !state.is_closed())
            .collect()
    }
    fn get_channel_state_by_outpoint(&self, id: &OutPoint) -> Option<ChannelActorState>;
}

/// A wrapper on CommitmentTransaction that has a partial signature along with
/// the ckb transaction.
#[derive(Clone, Debug)]
pub struct PartiallySignedCommitmentTransaction {
    // The version number of the commitment transaction.
    pub version: u64,
    // The commitment transaction.
    pub commitment_tx: TransactionView,
    // The settlement transaction.
    pub settlement_tx: TransactionView,
    // The partial signature to unlock the funding transaction.
    pub funding_tx_partial_signature: PartialSignature,
    // The partial signature to unlock the commitment transaction.
    pub commitment_tx_partial_signature: PartialSignature,
}

/// for xudt compatibility issue,
/// refer to: https://github.com/nervosnetwork/fiber-scripts/pull/5
pub const XUDT_COMPATIBLE_WITNESS: [u8; 16] = [16, 0, 0, 0, 16, 0, 0, 0, 16, 0, 0, 0, 16, 0, 0, 0];

pub fn create_witness_for_funding_cell(
    lock_key_xonly: [u8; 32],
    signature: CompactSignature,
) -> [u8; FUNDING_CELL_WITNESS_LEN] {
    let mut witness = Vec::with_capacity(FUNDING_CELL_WITNESS_LEN);
    witness.extend_from_slice(&XUDT_COMPATIBLE_WITNESS);
    witness.extend_from_slice(lock_key_xonly.as_slice());
    witness.extend_from_slice(signature.serialize().as_slice());
    witness
        .try_into()
        .expect("Witness length should be correct")
}

pub fn create_witness_for_commitment_cell(
    lock_key_xonly: [u8; 32],
    signature: CompactSignature,
) -> [u8; COMMITMENT_CELL_WITNESS_LEN] {
    let mut witness = Vec::with_capacity(COMMITMENT_CELL_WITNESS_LEN);
    witness.extend_from_slice(&XUDT_COMPATIBLE_WITNESS);
    witness.extend_from_slice(&[0xFE]);
    witness.extend_from_slice(lock_key_xonly.as_slice());
    witness.extend_from_slice(signature.serialize().as_slice());
    witness
        .try_into()
        .expect("Witness length should be correct")
}

pub fn create_witness_for_commitment_cell_with_pending_tlcs(
    index: u8,
    pending_tlcs: &[u8],
) -> Vec<u8> {
    let mut witness = Vec::new();
    witness.extend_from_slice(&XUDT_COMPATIBLE_WITNESS);
    witness.extend_from_slice(&[index]);
    witness.extend_from_slice(&[(pending_tlcs.len() / 85) as u8]);
    witness.extend_from_slice(pending_tlcs);
    witness.extend_from_slice(&[0u8; 65]);
    witness
}

// The common musig2 configuration that is used both by signing and verifying.
#[derive(Debug)]
struct Musig2CommonContext {
    // This parameter is also saved to the context because it is useful for
    // aggregating partial signatures.
    local_first: bool,
    key_agg_ctx: KeyAggContext,
    agg_nonce: AggNonce,
}

impl Musig2CommonContext {
    fn aggregate_partial_signatures_for_msg(
        &self,
        local_signature: PartialSignature,
        remote_signature: PartialSignature,
        message: &[u8],
    ) -> Result<CompactSignature, VerifyError> {
        let partial_signatures = if self.local_first {
            [local_signature, remote_signature]
        } else {
            [remote_signature, local_signature]
        };
        aggregate_partial_signatures(
            &self.key_agg_ctx,
            &self.agg_nonce,
            partial_signatures,
            message,
        )
    }

    pub fn x_only_aggregated_pubkey(&self) -> [u8; 32] {
        self.key_agg_ctx
            .aggregated_pubkey::<Point>()
            .serialize_xonly()
    }
}

struct Musig2VerifyContext {
    common_ctx: Musig2CommonContext,
    pubkey: Pubkey,
    pubnonce: PubNonce,
}

impl Musig2VerifyContext {
    fn verify(&self, signature: PartialSignature, message: &[u8]) -> Result<(), VerifyError> {
        verify_partial(
            &self.common_ctx.key_agg_ctx,
            signature,
            &self.common_ctx.agg_nonce,
            self.pubkey,
            &self.pubnonce,
            message,
        )
    }
}

struct Musig2SignContext {
    common_ctx: Musig2CommonContext,
    seckey: Privkey,
    secnonce: SecNonce,
}

impl Musig2SignContext {
    fn sign(&self, message: &[u8]) -> Result<PartialSignature, SigningError> {
        sign_partial(
            &self.common_ctx.key_agg_ctx,
            self.seckey.clone(),
            self.secnonce.clone(),
            &self.common_ctx.agg_nonce,
            message,
        )
    }

    fn sign_and_aggregate(
        &self,
        message: &[u8],
        remote_signature: PartialSignature,
    ) -> Result<CompactSignature, RoundFinalizeError> {
        let local_signature = self.sign(message)?;
        Ok(self.common_ctx.aggregate_partial_signatures_for_msg(
            local_signature,
            remote_signature,
            message,
        )?)
    }
}

/// One counterparty's public keys which do not change over the life of a channel.
#[derive(Clone, Debug, PartialEq, Eq, Serialize, Deserialize)]
pub struct ChannelBasePublicKeys {
    /// The public key which is used to sign all commitment transactions, as it appears in the
    /// on-chain channel lock-in 2-of-2 multisig output.
    pub funding_pubkey: Pubkey,
    /// The base point which is used (with derive_public_key) to derive a per-commitment public key
    /// which is used to encumber HTLC-in-flight outputs.
    pub tlc_base_key: Pubkey,
}

impl From<&OpenChannel> for ChannelBasePublicKeys {
    fn from(value: &OpenChannel) -> Self {
        ChannelBasePublicKeys {
            funding_pubkey: value.funding_pubkey,
            tlc_base_key: value.tlc_basepoint,
        }
    }
}

impl From<&AcceptChannel> for ChannelBasePublicKeys {
    fn from(value: &AcceptChannel) -> Self {
        ChannelBasePublicKeys {
            funding_pubkey: value.funding_pubkey,
            tlc_base_key: value.tlc_basepoint,
        }
    }
}

type ShortHash = [u8; 20];

pub fn get_tweak_by_commitment_point(commitment_point: &Pubkey) -> [u8; 32] {
    let mut hasher = new_blake2b();
    hasher.update(&commitment_point.serialize());
    let mut result = [0u8; 32];
    hasher.finalize(&mut result);
    result
}

pub(crate) fn derive_private_key(secret: &Privkey, commitment_point: &Pubkey) -> Privkey {
    secret.tweak(get_tweak_by_commitment_point(commitment_point))
}

fn derive_public_key(base_key: &Pubkey, commitment_point: &Pubkey) -> Pubkey {
    base_key.tweak(get_tweak_by_commitment_point(commitment_point))
}

pub fn derive_payment_pubkey(base_key: &Pubkey, commitment_point: &Pubkey) -> Pubkey {
    derive_public_key(base_key, commitment_point)
}

pub fn derive_delayed_payment_pubkey(base_key: &Pubkey, commitment_point: &Pubkey) -> Pubkey {
    derive_public_key(base_key, commitment_point)
}

pub fn derive_tlc_pubkey(base_key: &Pubkey, commitment_point: &Pubkey) -> Pubkey {
    derive_public_key(base_key, commitment_point)
}

/// A simple implementation of [`WriteableEcdsaChannelSigner`] that just keeps the private keys in memory.
///
/// This implementation performs no policy checks and is insufficient by itself as
/// a secure external signer.
#[derive(Clone, Eq, PartialEq, Serialize, Deserialize)]
pub struct InMemorySigner {
    /// Holder secret key in the 2-of-2 multisig script of a channel. This key also backs the
    /// holder's anchor output in a commitment transaction, if one is present.
    pub funding_key: Privkey,
    /// Holder HTLC secret key used in commitment transaction HTLC outputs.
    pub tlc_base_key: Privkey,
    /// SecNonce used to generate valid signature in musig.
    // TODO: use rust's ownership to make sure musig_nonce is used once.
    pub musig2_base_nonce: Privkey,
    /// Seed to derive above keys (per commitment).
    pub commitment_seed: [u8; 32],
}

impl InMemorySigner {
    pub fn generate_from_seed(params: &[u8]) -> Self {
        let seed = ckb_hash::blake2b_256(params);

        let commitment_seed = {
            let mut hasher = new_blake2b();
            hasher.update(&seed);
            hasher.update(&b"commitment seed"[..]);
            let mut result = [0u8; 32];
            hasher.finalize(&mut result);
            result
        };

        let key_derive = |seed: &[u8], info: &[u8]| {
            let result = blake2b_hash_with_salt(seed, info);
            Privkey::from_slice(&result)
        };

        let funding_key = key_derive(&seed, b"funding key");
        let tlc_base_key = key_derive(funding_key.as_ref(), b"HTLC base key");
        let musig2_base_nonce = key_derive(tlc_base_key.as_ref(), b"musig nocne");

        Self {
            funding_key,
            tlc_base_key,
            musig2_base_nonce,
            commitment_seed,
        }
    }

    fn get_base_public_keys(&self) -> ChannelBasePublicKeys {
        ChannelBasePublicKeys {
            funding_pubkey: self.funding_key.pubkey(),
            tlc_base_key: self.tlc_base_key.pubkey(),
        }
    }

    pub fn get_commitment_point(&self, commitment_number: u64) -> Pubkey {
        get_commitment_point(&self.commitment_seed, commitment_number)
    }

    pub fn get_commitment_secret(&self, commitment_number: u64) -> [u8; 32] {
        get_commitment_secret(&self.commitment_seed, commitment_number)
    }

    pub fn derive_tlc_key(&self, new_commitment_number: u64) -> Privkey {
        let per_commitment_point = self.get_commitment_point(new_commitment_number);
        derive_private_key(&self.tlc_base_key, &per_commitment_point)
    }

    // TODO: Verify that this is a secure way to derive the nonce.
    pub fn derive_musig2_nonce(&self, commitment_number: u64) -> SecNonce {
        let commitment_point = self.get_commitment_point(commitment_number);
        let seckey = derive_private_key(&self.musig2_base_nonce, &commitment_point);
        SecNonce::build(seckey.as_ref()).build()
    }
}<|MERGE_RESOLUTION|>--- conflicted
+++ resolved
@@ -4663,22 +4663,14 @@
         }
 
         if tlc.is_offered() {
-<<<<<<< HEAD
-            let sent_tlc_value = self.get_offered_tlc_balance(true);
-=======
             let sent_tlc_value = self.get_offered_tlc_balance();
->>>>>>> 8537725e
             debug_assert!(self.to_local_amount >= sent_tlc_value);
             if sent_tlc_value + tlc.amount > self.to_local_amount {
                 debug!(channel = ?self.get_id(), tlc_id = ?tlc.tlc_id, tlc_amount = tlc.amount, sent_tlc_value = sent_tlc_value, to_local_amount = self.to_local_amount, "Sending tlc exceeds local balance",);
                 return Err(ProcessingChannelError::TlcAmountExceedLimit);
             }
         } else {
-<<<<<<< HEAD
-            let received_tlc_value = self.get_received_tlc_balance(true);
-=======
             let received_tlc_value = self.get_received_tlc_balance();
->>>>>>> 8537725e
             debug_assert!(self.to_remote_amount >= received_tlc_value);
             if received_tlc_value + tlc.amount > self.to_remote_amount {
                 debug!(channel = ?self.get_id(), tlc_id = ?tlc.tlc_id, tlc_amount = tlc.amount, received_tlc_value = received_tlc_value, to_remote_amount = self.to_remote_amount, "Receiving tlc exceeds remote balance",);
