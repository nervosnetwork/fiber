--- conflicted
+++ resolved
@@ -1,3 +1,5 @@
+use crate::fiber::serde_utils::EntityHex;
+use crate::fiber::types::NO_SHARED_SECRET;
 use crate::fiber::{
     channel::{
         AddTlcCommand, AwaitingChannelReadyFlags, AwaitingTxSignaturesFlags,
@@ -8,17 +10,9 @@
     },
     graph::PaymentSessionStatus,
     hash_algorithm::HashAlgorithm,
-<<<<<<< HEAD
     network::{AcceptChannelCommand, OpenChannelCommand, PaymentCustomRecord, SendPaymentCommand},
     serde_utils::{U128Hex, U64Hex},
-    types::{Hash256, LockTime, Pubkey, RemoveTlcFulfill, TlcErr, TlcErrPacket, TlcErrorCode},
-=======
-    network::{AcceptChannelCommand, OpenChannelCommand, SendPaymentCommand},
-    serde_utils::{EntityHex, U128Hex, U64Hex},
-    types::{
-        Hash256, Pubkey, RemoveTlcFulfill, TlcErr, TlcErrPacket, TlcErrorCode, NO_SHARED_SECRET,
-    },
->>>>>>> 66798d11
+    types::{Hash256, Pubkey, RemoveTlcFulfill, TlcErr, TlcErrPacket, TlcErrorCode},
     NetworkActorCommand, NetworkActorMessage,
 };
 use crate::{handle_actor_call, handle_actor_cast, log_and_error};
@@ -368,13 +362,12 @@
     pub last_updated_at: u64,
     /// The error message if the payment failed
     pub failed_error: Option<String>,
-<<<<<<< HEAD
+    /// Some custom records for the payment which contains a map of u32 to Vec<u8>
+    /// The key is the record type, and the value is the serialized data
     pub custom_records: Option<PaymentCustomRecord>,
-=======
     /// fee paid for the payment
     #[serde_as(as = "U128Hex")]
     pub fee: u128,
->>>>>>> 66798d11
 }
 
 #[serde_as]
@@ -421,10 +414,10 @@
     /// udt type script for the payment
     udt_type_script: Option<Script>,
 
-<<<<<<< HEAD
-    // custom record for the payment
+    /// Some custom records for the payment which contains a map of u32 to Vec<u8>
+    /// The key is the record type, and the value is the serialized data
     custom_records: Option<HashMap<u32, Vec<u8>>>,
-=======
+
     /// allow self payment, default is false
     allow_self_payment: Option<bool>,
 
@@ -432,7 +425,6 @@
     /// it's useful for the sender to double check the payment before sending it to the network,
     /// default is false
     dry_run: Option<bool>,
->>>>>>> 66798d11
 }
 
 /// RPC module for channel management.
@@ -760,15 +752,12 @@
                     max_parts: params.max_parts,
                     keysend: params.keysend,
                     udt_type_script: params.udt_type_script.clone().map(|s| s.into()),
-<<<<<<< HEAD
                     custom_records: params
                         .custom_records
                         .clone()
                         .map(|data| PaymentCustomRecord { data }),
-=======
                     allow_self_payment: params.allow_self_payment.unwrap_or(false),
                     dry_run: params.dry_run.unwrap_or(false),
->>>>>>> 66798d11
                 },
                 rpc_reply,
             ))
@@ -779,11 +768,8 @@
             created_at: response.created_at,
             last_updated_at: response.last_updated_at,
             failed_error: response.failed_error,
-<<<<<<< HEAD
             custom_records: response.custom_records,
-=======
             fee: response.fee,
->>>>>>> 66798d11
         })
     }
 
@@ -803,11 +789,8 @@
             created_at: response.created_at,
             last_updated_at: response.last_updated_at,
             failed_error: response.failed_error,
-<<<<<<< HEAD
             custom_records: response.custom_records,
-=======
             fee: response.fee,
->>>>>>> 66798d11
         })
     }
 }