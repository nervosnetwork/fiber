use crate::fiber::serde_utils::EntityHex;
use crate::fiber::{
    channel::{
        AwaitingChannelReadyFlags, AwaitingTxSignaturesFlags, ChannelActorStateStore,
        ChannelCommand, ChannelCommandWithId, ChannelState as RawChannelState, CloseFlags,
        CollaboratingFundingTxFlags, NegotiatingFundingFlags, ShutdownCommand, ShuttingDownFlags,
        SigningCommitmentFlags, UpdateCommand,
    },
    network::{AcceptChannelCommand, OpenChannelCommand},
    serde_utils::{U128Hex, U64Hex},
    types::Hash256,
    NetworkActorCommand, NetworkActorMessage,
};
use crate::{handle_actor_call, log_and_error};
use ckb_jsonrpc_types::{EpochNumberWithFraction, Script};
use ckb_types::{
    core::{EpochNumberWithFraction as EpochNumberWithFractionCore, FeeRate},
    packed::OutPoint,
    prelude::{IntoTransactionView, Unpack},
    H256,
};
use jsonrpsee::{
    core::async_trait,
    proc_macros::rpc,
    types::{error::CALL_EXECUTION_FAILED_CODE, ErrorObjectOwned},
};
use ractor::{call, ActorRef};
use serde::{Deserialize, Serialize};
use serde_with::{serde_as, DisplayFromStr};
use std::cmp::Reverse;
use tentacle::secio::PeerId;

#[serde_as]
#[derive(Serialize, Deserialize, Debug)]
pub struct OpenChannelParams {
    /// The peer ID to open a channel with, the peer must be connected through the [connect_peer](#peer-connect_peer) rpc first.
    #[serde_as(as = "DisplayFromStr")]
    pub peer_id: PeerId,

    /// The amount of CKB or UDT to fund the channel with.
    #[serde_as(as = "U128Hex")]
    pub funding_amount: u128,

    /// Whether this is a public channel (will be broadcasted to network, and can be used to forward TLCs), an optional parameter, default value is true.
    pub public: Option<bool>,

    /// The type script of the UDT to fund the channel with, an optional parameter.
    pub funding_udt_type_script: Option<Script>,

    /// The script used to receive the channel balance, an optional parameter, default value is the secp256k1_blake160_sighash_all script corresponding to the configured private key.
    pub shutdown_script: Option<Script>,

    /// The delay time for the commitment transaction, must be an [EpochNumberWithFraction](https://github.com/nervosnetwork/rfcs/blob/master/rfcs/0017-tx-valid-since/e-i-l-encoding.png) in u64 format, an optional parameter, default value is 24 hours.
    pub commitment_delay_epoch: Option<EpochNumberWithFraction>,

    /// The fee rate for the commitment transaction, an optional parameter.
    #[serde_as(as = "Option<U64Hex>")]
    pub commitment_fee_rate: Option<u64>,

    /// The fee rate for the funding transaction, an optional parameter.
    #[serde_as(as = "Option<U64Hex>")]
    pub funding_fee_rate: Option<u64>,

    /// The expiry delta to forward a tlc, in milliseconds, default to 1 day, which is 24 * 60 * 60 * 1000 milliseconds
    /// This parameter can be updated with rpc `update_channel` later.
    #[serde_as(as = "Option<U64Hex>")]
    pub tlc_expiry_delta: Option<u64>,

    /// The minimum value for a TLC our side can send,
    /// an optional parameter, default is 0, which means we can send any TLC is larger than 0.
    /// This parameter can be updated with rpc `update_channel` later.
    #[serde_as(as = "Option<U128Hex>")]
    pub tlc_min_value: Option<u128>,

    /// The fee proportional millionths for a TLC, proportional to the amount of the forwarded tlc.
    /// The unit is millionths of the amount. default is 1000 which means 0.1%.
    /// This parameter can be updated with rpc `update_channel` later.
    /// Not that, we use outbound channel to calculate the fee for TLC forwarding. For example,
    /// if we have a path A -> B -> C, then the fee B requires for TLC forwarding, is calculated
    /// the channel configuration of B and C, not A and B.
    #[serde_as(as = "Option<U128Hex>")]
    pub tlc_fee_proportional_millionths: Option<u128>,

    /// The maximum value in flight for TLCs, an optional parameter.
    /// This parameter can not be updated after channel is opened.
    #[serde_as(as = "Option<U128Hex>")]
    pub max_tlc_value_in_flight: Option<u128>,

    /// The maximum number of TLCs that can be accepted, an optional parameter, default is 125
    /// This parameter can not be updated after channel is opened.
    #[serde_as(as = "Option<U64Hex>")]
    pub max_tlc_number_in_flight: Option<u64>,
}
#[derive(Clone, Serialize, Deserialize)]
pub struct OpenChannelResult {
    /// The temporary channel ID of the channel being opened
    pub temporary_channel_id: Hash256,
}

#[derive(Serialize, Deserialize, Debug)]
pub struct AbandonChannelParams {
    /// The temporary channel ID or real channel ID of the channel being abandoned
    pub channel_id: Hash256,
}

#[serde_as]
#[derive(Serialize, Deserialize, Debug)]
pub struct AcceptChannelParams {
    /// The temporary channel ID of the channel to accept
    pub temporary_channel_id: Hash256,

    /// The amount of CKB or UDT to fund the channel with
    #[serde_as(as = "U128Hex")]
    pub funding_amount: u128,

    /// The script used to receive the channel balance, an optional parameter,
    /// default value is the secp256k1_blake160_sighash_all script corresponding to the configured private key
    pub shutdown_script: Option<Script>,

    /// The max tlc sum value in flight for the channel, default is u128::MAX
    /// This parameter can not be updated after channel is opened.
    #[serde_as(as = "Option<U128Hex>")]
    pub max_tlc_value_in_flight: Option<u128>,

    /// The max tlc number in flight send from our side, default is 125
    /// This parameter can not be updated after channel is opened.
    #[serde_as(as = "Option<U64Hex>")]
    pub max_tlc_number_in_flight: Option<u64>,

    /// The minimum value for a TLC our side can send,
    /// an optional parameter, default is 0, which means we can send any TLC is larger than 0.
    /// This parameter can be updated with rpc `update_channel` later.
    #[serde_as(as = "Option<U128Hex>")]
    pub tlc_min_value: Option<u128>,

    /// The fee proportional millionths for a TLC, proportional to the amount of the forwarded tlc.
    /// The unit is millionths of the amount. default is 1000 which means 0.1%.
    /// This parameter can be updated with rpc `update_channel` later.
    /// Not that, we use outbound channel to calculate the fee for TLC forwarding. For example,
    /// if we have a path A -> B -> C, then the fee B requires for TLC forwarding, is calculated
    /// the channel configuration of B and C, not A and B.
    #[serde_as(as = "Option<U128Hex>")]
    pub tlc_fee_proportional_millionths: Option<u128>,

    /// The expiry delta to forward a tlc, in milliseconds, default to 1 day, which is 24 * 60 * 60 * 1000 milliseconds
    /// This parameter can be updated with rpc `update_channel` later.
    pub tlc_expiry_delta: Option<u64>,
}

#[derive(Clone, Serialize, Deserialize)]
pub struct AcceptChannelResult {
    /// The final ID of the channel that was accepted, it's different from the temporary channel ID
    pub channel_id: Hash256,
}

#[serde_as]
#[derive(Serialize, Deserialize)]
pub struct ListChannelsParams {
    /// The peer ID to list channels for, an optional parameter, if not provided, all channels will be listed
    #[serde_as(as = "Option<DisplayFromStr>")]
    pub peer_id: Option<PeerId>,
    /// Whether to include closed channels in the list, an optional parameter, default value is false
    pub include_closed: Option<bool>,
}

#[derive(Clone, Serialize, Deserialize)]
pub struct ListChannelsResult {
    /// The list of channels
    pub channels: Vec<Channel>,
}

/// The state of a channel
// `ChannelState` is a copy of `ChannelState` with `#[serde(...)]` attributes for compatibility
// `bincode` does not support deserialize_identifier
#[derive(Copy, Clone, Debug, PartialEq, Eq, Serialize, Deserialize)]
#[serde(
    rename_all = "SCREAMING_SNAKE_CASE",
    tag = "state_name",
    content = "state_flags"
)]
pub enum ChannelState {
    /// We are negotiating the parameters required for the channel prior to funding it.
    NegotiatingFunding(NegotiatingFundingFlags),
    /// We're collaborating with the other party on the funding transaction.
    CollaboratingFundingTx(CollaboratingFundingTxFlags),
    /// We have collaborated over the funding and are now waiting for CommitmentSigned messages.
    SigningCommitment(SigningCommitmentFlags),
    /// We've received and sent `commitment_signed` and are now waiting for both
    /// party to collaborate on creating a valid funding transaction.
    AwaitingTxSignatures(AwaitingTxSignaturesFlags),
    /// We've received/sent `funding_created` and `funding_signed` and are thus now waiting on the
    /// funding transaction to confirm.
    AwaitingChannelReady(AwaitingChannelReadyFlags),
    /// Both we and our counterparty consider the funding transaction confirmed and the channel is
    /// now operational.
<<<<<<< HEAD
    ChannelReady,
    /// We've successfully negotiated a `closing_signed` dance. At this point, the `ChannelManager`
    /// is about to drop us, but we store this anyway.
=======
    ChannelReady(),
    /// We've successfully negotiated a `closing_signed` dance, the channel is now in the process of being shutdown.
>>>>>>> 939c07ac
    ShuttingDown(ShuttingDownFlags),
    /// This channel is closed.
    Closed(CloseFlags),
}

impl From<RawChannelState> for ChannelState {
    fn from(state: RawChannelState) -> Self {
        match state {
            RawChannelState::NegotiatingFunding(flags) => ChannelState::NegotiatingFunding(flags),
            RawChannelState::CollaboratingFundingTx(flags) => {
                ChannelState::CollaboratingFundingTx(flags)
            }
            RawChannelState::SigningCommitment(flags) => ChannelState::SigningCommitment(flags),
            RawChannelState::AwaitingTxSignatures(flags) => {
                ChannelState::AwaitingTxSignatures(flags)
            }
            RawChannelState::AwaitingChannelReady(flags) => {
                ChannelState::AwaitingChannelReady(flags)
            }
            RawChannelState::ChannelReady => ChannelState::ChannelReady,
            RawChannelState::ShuttingDown(flags) => ChannelState::ShuttingDown(flags),
            RawChannelState::Closed(flags) => ChannelState::Closed(flags),
        }
    }
}

/// The channel data structure
#[serde_as]
#[derive(Clone, Serialize, Deserialize)]
pub struct Channel {
    /// The channel ID
    pub channel_id: Hash256,
    /// Whether the channel is public
    pub is_public: bool,
    #[serde_as(as = "Option<EntityHex>")]
    /// The outpoint of the channel
    pub channel_outpoint: Option<OutPoint>,
    /// The peer ID of the channel
    #[serde_as(as = "DisplayFromStr")]
    pub peer_id: PeerId,
    /// The UDT type script of the channel
    pub funding_udt_type_script: Option<Script>,
    /// The state of the channel
    pub state: ChannelState,
    /// The local balance of the channel
    #[serde_as(as = "U128Hex")]
    pub local_balance: u128,
    /// The offered balance of the channel
    #[serde_as(as = "U128Hex")]
    pub offered_tlc_balance: u128,
    /// The remote balance of the channel
    #[serde_as(as = "U128Hex")]
    pub remote_balance: u128,
    /// The received balance of the channel
    #[serde_as(as = "U128Hex")]
    pub received_tlc_balance: u128,
    /// The hash of the latest commitment transaction
    pub latest_commitment_transaction_hash: Option<H256>,
    /// The time the channel was created at, in milliseconds from UNIX epoch
    #[serde_as(as = "U64Hex")]
    pub created_at: u64,
    /// Whether the channel is enabled
    pub enabled: bool,
    /// The expiry delta to forward a tlc, in milliseconds, default to 1 day, which is 24 * 60 * 60 * 1000 milliseconds
    /// This parameter can be updated with rpc `update_channel` later.
    #[serde_as(as = "U64Hex")]
    pub tlc_expiry_delta: u64,
    /// The fee proportional millionths for a TLC, proportional to the amount of the forwarded tlc.
    /// The unit is millionths of the amount. default is 1000 which means 0.1%.
    /// This parameter can be updated with rpc `update_channel` later.
    /// Not that, we use outbound channel to calculate the fee for TLC forwarding. For example,
    /// if we have a path A -> B -> C, then the fee B requires for TLC forwarding, is calculated
    /// the channel configuration of B and C, not A and B.
    #[serde_as(as = "U128Hex")]
    pub tlc_fee_proportional_millionths: u128,
}

#[serde_as]
#[derive(Serialize, Deserialize, Debug, Clone)]
pub struct ShutdownChannelParams {
    /// The channel ID of the channel to shut down
    pub channel_id: Hash256,
    /// The script used to receive the channel balance, only support secp256k1_blake160_sighash_all script for now
    pub close_script: Script,
    /// Whether to force the channel to close
    pub force: Option<bool>,
    /// The fee rate for the closing transaction, the fee will be deducted from the closing initiator's channel balance
    #[serde_as(as = "U64Hex")]
    pub fee_rate: u64,
}

#[serde_as]
#[derive(Serialize, Deserialize, Debug, Clone)]
pub struct UpdateChannelParams {
    /// The channel ID of the channel to update
    pub channel_id: Hash256,
    /// Whether the channel is enabled
    pub enabled: Option<bool>,
    /// The CLTV delta from the current height that should be used to set the timelock for the final hop
    #[serde_as(as = "Option<U64Hex>")]
    /// The expiry delta for the TLC locktime
    pub tlc_expiry_delta: Option<u64>,
    /// The minimum value for a TLC
    #[serde_as(as = "Option<U128Hex>")]
    pub tlc_minimum_value: Option<u128>,
    /// The fee proportional millionths for a TLC
    #[serde_as(as = "Option<U128Hex>")]
    pub tlc_fee_proportional_millionths: Option<u128>,
}

/// RPC module for channel management.
#[rpc(server)]
trait ChannelRpc {
    /// Attempts to open a channel with a peer.
    #[method(name = "open_channel")]
    async fn open_channel(
        &self,
        params: OpenChannelParams,
    ) -> Result<OpenChannelResult, ErrorObjectOwned>;

    /// Accepts a channel opening request from a peer.
    #[method(name = "accept_channel")]
    async fn accept_channel(
        &self,
        params: AcceptChannelParams,
    ) -> Result<AcceptChannelResult, ErrorObjectOwned>;

    /// Abandon a channel, this will remove the channel from the channel manager and DB.
    /// Only channels not in Ready or Closed state can be abandoned.
    #[method(name = "abandon_channel")]
    async fn abandon_channel(&self, params: AbandonChannelParams) -> Result<(), ErrorObjectOwned>;

    /// Lists all channels.
    #[method(name = "list_channels")]
    async fn list_channels(
        &self,
        params: ListChannelsParams,
    ) -> Result<ListChannelsResult, ErrorObjectOwned>;

    /// Shuts down a channel.
    #[method(name = "shutdown_channel")]
    async fn shutdown_channel(&self, params: ShutdownChannelParams)
        -> Result<(), ErrorObjectOwned>;

    /// Updates a channel.
    #[method(name = "update_channel")]
    async fn update_channel(&self, params: UpdateChannelParams) -> Result<(), ErrorObjectOwned>;
}

pub(crate) struct ChannelRpcServerImpl<S> {
    actor: ActorRef<NetworkActorMessage>,
    store: S,
}

impl<S> ChannelRpcServerImpl<S> {
    pub(crate) fn new(actor: ActorRef<NetworkActorMessage>, store: S) -> Self {
        ChannelRpcServerImpl { actor, store }
    }
}

#[async_trait]
impl<S> ChannelRpcServer for ChannelRpcServerImpl<S>
where
    S: ChannelActorStateStore + Send + Sync + 'static,
{
    async fn open_channel(
        &self,
        params: OpenChannelParams,
    ) -> Result<OpenChannelResult, ErrorObjectOwned> {
        let message = |rpc_reply| {
            NetworkActorMessage::Command(NetworkActorCommand::OpenChannel(
                OpenChannelCommand {
                    peer_id: params.peer_id.clone(),
                    funding_amount: params.funding_amount,
                    public: params.public.unwrap_or(true),
                    shutdown_script: params.shutdown_script.clone().map(|s| s.into()),
                    commitment_delay_epoch: params
                        .commitment_delay_epoch
                        .map(|e| EpochNumberWithFractionCore::from_full_value(e.value())),
                    funding_udt_type_script: params
                        .funding_udt_type_script
                        .clone()
                        .map(|s| s.into()),
                    commitment_fee_rate: params.commitment_fee_rate,
                    funding_fee_rate: params.funding_fee_rate,
                    tlc_expiry_delta: params.tlc_expiry_delta,
                    tlc_min_value: params.tlc_min_value,
                    tlc_fee_proportional_millionths: params.tlc_fee_proportional_millionths,
                    max_tlc_value_in_flight: params.max_tlc_value_in_flight,
                    max_tlc_number_in_flight: params.max_tlc_number_in_flight,
                },
                rpc_reply,
            ))
        };
        handle_actor_call!(self.actor, message, params).map(|response| OpenChannelResult {
            temporary_channel_id: response.channel_id,
        })
    }

    async fn accept_channel(
        &self,
        params: AcceptChannelParams,
    ) -> Result<AcceptChannelResult, ErrorObjectOwned> {
        let message = |rpc_reply| {
            NetworkActorMessage::Command(NetworkActorCommand::AcceptChannel(
                AcceptChannelCommand {
                    temp_channel_id: params.temporary_channel_id,
                    funding_amount: params.funding_amount,
                    shutdown_script: params.shutdown_script.clone().map(|s| s.into()),
                    max_tlc_number_in_flight: params.max_tlc_number_in_flight,
                    max_tlc_value_in_flight: params.max_tlc_value_in_flight,
                    min_tlc_value: params.tlc_min_value,
                    tlc_fee_proportional_millionths: params.tlc_fee_proportional_millionths,
                    tlc_expiry_delta: params.tlc_expiry_delta,
                },
                rpc_reply,
            ))
        };

        handle_actor_call!(self.actor, message, params).map(|response| AcceptChannelResult {
            channel_id: response.new_channel_id,
        })
    }

    async fn abandon_channel(&self, params: AbandonChannelParams) -> Result<(), ErrorObjectOwned> {
        let message = |rpc_reply| {
            NetworkActorMessage::Command(NetworkActorCommand::AbandonChannel(
                params.channel_id,
                rpc_reply,
            ))
        };
        handle_actor_call!(self.actor, message, params)
    }

    async fn list_channels(
        &self,
        params: ListChannelsParams,
    ) -> Result<ListChannelsResult, ErrorObjectOwned> {
        let channel_states = if params.include_closed.unwrap_or_default() {
            self.store.get_channel_states(params.peer_id)
        } else {
            self.store.get_active_channel_states(params.peer_id)
        };
        let mut channels: Vec<_> = channel_states
            .into_iter()
            .filter_map(|(peer_id, channel_id, _state)| {
                self.store
                    .get_channel_actor_state(&channel_id)
                    .map(|state| Channel {
                        channel_id,
                        is_public: state.is_public(),
                        channel_outpoint: state.get_funding_transaction_outpoint(),
                        peer_id,
                        funding_udt_type_script: state
                            .funding_udt_type_script
                            .clone()
                            .map(Into::into),
                        state: state.state.into(),
                        local_balance: state.get_local_balance(),
                        remote_balance: state.get_remote_balance(),
                        offered_tlc_balance: state.get_offered_tlc_balance(),
                        received_tlc_balance: state.get_received_tlc_balance(),
                        latest_commitment_transaction_hash: state
                            .latest_commitment_transaction
                            .as_ref()
                            .map(|tx| tx.clone().into_view().hash().unpack()),
                        created_at: state.get_created_at_in_millis(),
                        enabled: state.local_tlc_info.enabled,
                        tlc_expiry_delta: state.local_tlc_info.tlc_expiry_delta,
                        tlc_fee_proportional_millionths: state
                            .local_tlc_info
                            .tlc_fee_proportional_millionths,
                    })
            })
            .collect();
        // Sort by created_at in descending order
        channels.sort_by_key(|channel| Reverse(channel.created_at));
        Ok(ListChannelsResult { channels })
    }

    async fn shutdown_channel(
        &self,
        params: ShutdownChannelParams,
    ) -> Result<(), ErrorObjectOwned> {
        let message = |rpc_reply| -> NetworkActorMessage {
            NetworkActorMessage::Command(NetworkActorCommand::ControlFiberChannel(
                ChannelCommandWithId {
                    channel_id: params.channel_id,
                    command: ChannelCommand::Shutdown(
                        ShutdownCommand {
                            close_script: params.close_script.clone().into(),
                            fee_rate: FeeRate::from_u64(params.fee_rate),
                            force: params.force.unwrap_or(false),
                        },
                        rpc_reply,
                    ),
                },
            ))
        };
        handle_actor_call!(self.actor, message, params)
    }

    async fn update_channel(&self, params: UpdateChannelParams) -> Result<(), ErrorObjectOwned> {
        let message = |rpc_reply| -> NetworkActorMessage {
            NetworkActorMessage::Command(NetworkActorCommand::ControlFiberChannel(
                ChannelCommandWithId {
                    channel_id: params.channel_id,
                    command: ChannelCommand::Update(
                        UpdateCommand {
                            enabled: params.enabled,
                            tlc_expiry_delta: params.tlc_expiry_delta,
                            tlc_minimum_value: params.tlc_minimum_value,
                            tlc_fee_proportional_millionths: params.tlc_fee_proportional_millionths,
                        },
                        rpc_reply,
                    ),
                },
            ))
        };
        handle_actor_call!(self.actor, message, params)
    }
}<|MERGE_RESOLUTION|>--- conflicted
+++ resolved
@@ -193,14 +193,8 @@
     AwaitingChannelReady(AwaitingChannelReadyFlags),
     /// Both we and our counterparty consider the funding transaction confirmed and the channel is
     /// now operational.
-<<<<<<< HEAD
     ChannelReady,
     /// We've successfully negotiated a `closing_signed` dance. At this point, the `ChannelManager`
-    /// is about to drop us, but we store this anyway.
-=======
-    ChannelReady(),
-    /// We've successfully negotiated a `closing_signed` dance, the channel is now in the process of being shutdown.
->>>>>>> 939c07ac
     ShuttingDown(ShuttingDownFlags),
     /// This channel is closed.
     Closed(CloseFlags),
