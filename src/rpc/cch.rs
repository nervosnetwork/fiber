use crate::{
    cch::{CchMessage, CchOrderStatus, ReceiveBTCOrder},
    fiber::serde_utils::{U128Hex, U64Hex},
    invoice::Currency,
};
use jsonrpsee::{
    core::async_trait,
    proc_macros::rpc,
    types::{error::CALL_EXECUTION_FAILED_CODE, ErrorObjectOwned},
};
use ractor::{call_t, ActorRef};
use serde::{Deserialize, Serialize};
use serde_with::serde_as;

#[derive(Serialize, Deserialize)]
pub struct SendBtcParams {
    /// Bitcoin payment request string
    pub btc_pay_req: String,
    /// Request currency
    pub currency: Currency,
}

#[serde_as]
#[derive(Debug, Clone, Serialize, Deserialize)]
pub struct SendBTCResponse {
    /// Seconds since epoch when the order is created
    #[serde_as(as = "U64Hex")]
    pub timestamp: u64,
    /// Seconds after timestamp that the order expires
    #[serde_as(as = "U64Hex")]
    pub expiry: u64,
    /// The minimal expiry in seconds of the final TLC in the CKB network
    #[serde_as(as = "U64Hex")]
    pub ckb_final_tlc_expiry_delta: u64,

    /// Request currency
    pub currency: Currency,
    /// Wrapped BTC type script
    pub wrapped_btc_type_script: ckb_jsonrpc_types::Script,

    /// Payment request for BTC
    pub btc_pay_req: String,
    /// Payment request for CKB
<<<<<<< HEAD
    fiber_pay_req: String,
=======
    pub ckb_pay_req: String,
>>>>>>> 1169b855
    /// Payment hash for the HTLC for both CKB and BTC.
    pub payment_hash: String,
    /// Amount required to pay in Satoshis, including fee
    #[serde_as(as = "U128Hex")]
    pub amount_sats: u128,
    /// Fee in Satoshis
    #[serde_as(as = "U128Hex")]
    pub fee_sats: u128,
    /// Order status
    pub status: CchOrderStatus,
}

#[serde_as]
#[derive(Serialize, Deserialize)]
<<<<<<< HEAD
pub(crate) struct ReceiveBtcParams {
    /// Fiber payment request string
    pub fiber_pay_req: String,
=======
pub struct ReceiveBtcParams {
    /// Payment hash for the HTLC for both CKB and BTC.
    pub payment_hash: String,
    /// Channel ID for the CKB payment.
    pub channel_id: Hash256,
    /// How many satoshis to receive, excluding cross-chain hub fee.
    #[serde_as(as = "U128Hex")]
    pub amount_sats: u128,
    /// Expiry set for the HTLC for the CKB payment to the payee.
    #[serde_as(as = "U64Hex")]
    pub final_tlc_expiry: u64,
>>>>>>> 1169b855
}

#[derive(Serialize, Deserialize)]
pub struct GetReceiveBtcOrderParams {
    /// Payment hash for the HTLC for both CKB and BTC.
    pub payment_hash: String,
}

#[serde_as]
#[derive(Debug, Clone, Serialize, Deserialize)]
pub struct ReceiveBTCResponse {
    /// Seconds since epoch when the order is created
    #[serde_as(as = "U64Hex")]
    pub timestamp: u64,
    /// Seconds after timestamp that the order expires
    #[serde_as(as = "U64Hex")]
    pub expiry: u64,
    /// The minimal expiry in seconds of the final TLC in the CKB network
    #[serde_as(as = "U64Hex")]
    pub ckb_final_tlc_expiry_delta: u64,

    /// Wrapped BTC type script
    pub wrapped_btc_type_script: ckb_jsonrpc_types::Script,

    /// Payment request for BTC
    pub btc_pay_req: String,
    /// Payment hash for the HTLC for both CKB and BTC.
<<<<<<< HEAD
    payment_hash: String,
=======
    pub payment_hash: String,
    /// Channel ID for the CKB payment.
    pub channel_id: Hash256,
    /// TLC ID for the CKB payment.
    #[serde_as(as = "Option<U64Hex>")]
    pub tlc_id: Option<u64>,
>>>>>>> 1169b855

    /// Amount will be received by the payee
    #[serde_as(as = "U128Hex")]
    pub amount_sats: u128,
    /// Fee in Satoshis
    #[serde_as(as = "U128Hex")]
    pub fee_sats: u128,

    /// Order status
    pub status: CchOrderStatus,
}

/// RPC module for cross chain hub demonstration.
#[rpc(server)]
trait CchRpc {
    /// Send BTC to a address.
    #[method(name = "send_btc")]
    async fn send_btc(&self, params: SendBtcParams) -> Result<SendBTCResponse, ErrorObjectOwned>;

    /// Receive BTC from a payment hash.
    #[method(name = "receive_btc")]
    async fn receive_btc(
        &self,
        params: ReceiveBtcParams,
    ) -> Result<ReceiveBTCResponse, ErrorObjectOwned>;

    /// Get receive BTC order by payment hash.
    #[method(name = "get_receive_btc_order")]
    async fn get_receive_btc_order(
        &self,
        params: GetReceiveBtcOrderParams,
    ) -> Result<ReceiveBTCResponse, ErrorObjectOwned>;
}

pub(crate) struct CchRpcServerImpl {
    cch_actor: ActorRef<CchMessage>,
}

impl CchRpcServerImpl {
    pub(crate) fn new(cch_actor: ActorRef<CchMessage>) -> Self {
        CchRpcServerImpl { cch_actor }
    }
}

const TIMEOUT: u64 = 1000;

#[async_trait]
impl CchRpcServer for CchRpcServerImpl {
    async fn send_btc(&self, params: SendBtcParams) -> Result<SendBTCResponse, ErrorObjectOwned> {
        let result = call_t!(
            self.cch_actor,
            CchMessage::SendBTC,
            TIMEOUT,
            crate::cch::SendBTC {
                btc_pay_req: params.btc_pay_req,
                currency: params.currency,
            }
        )
        .map_err(|ractor_error| {
            ErrorObjectOwned::owned(
                CALL_EXECUTION_FAILED_CODE,
                ractor_error.to_string(),
                Option::<()>::None,
            )
        })?;

        result
            .map(|order| SendBTCResponse {
                timestamp: order.created_at,
                expiry: order.expires_after,
                ckb_final_tlc_expiry_delta: order.ckb_final_tlc_expiry_delta,
                currency: order.currency,
                wrapped_btc_type_script: order.wrapped_btc_type_script,
                btc_pay_req: order.btc_pay_req,
                fiber_pay_req: order.fiber_pay_req,
                payment_hash: order.payment_hash,
                amount_sats: order.amount_sats,
                fee_sats: order.fee_sats,
                status: order.status,
            })
            .map_err(Into::into)
    }

    async fn receive_btc(
        &self,
        params: ReceiveBtcParams,
    ) -> Result<ReceiveBTCResponse, ErrorObjectOwned> {
        let result = call_t!(
            self.cch_actor,
            CchMessage::ReceiveBTC,
            TIMEOUT,
            crate::cch::ReceiveBTC {
                fiber_pay_req: params.fiber_pay_req,
            }
        )
        .map_err(|ractor_error| {
            ErrorObjectOwned::owned(
                CALL_EXECUTION_FAILED_CODE,
                ractor_error.to_string(),
                Option::<()>::None,
            )
        })?;

        result.map(Into::into).map_err(Into::into)
    }

    async fn get_receive_btc_order(
        &self,
        params: GetReceiveBtcOrderParams,
    ) -> Result<ReceiveBTCResponse, ErrorObjectOwned> {
        let result = call_t!(
            self.cch_actor,
            CchMessage::GetReceiveBTCOrder,
            TIMEOUT,
            params.payment_hash
        )
        .map_err(|ractor_error| {
            ErrorObjectOwned::owned(
                CALL_EXECUTION_FAILED_CODE,
                ractor_error.to_string(),
                Option::<()>::None,
            )
        })?;

        result.map(Into::into).map_err(Into::into)
    }
}

impl From<ReceiveBTCOrder> for ReceiveBTCResponse {
    fn from(value: ReceiveBTCOrder) -> Self {
        Self {
            timestamp: value.created_at,
            expiry: value.expires_after,
            ckb_final_tlc_expiry_delta: value.ckb_final_tlc_expiry_delta,
            wrapped_btc_type_script: value.wrapped_btc_type_script,
            btc_pay_req: value.btc_pay_req,
            payment_hash: value.payment_hash,
            amount_sats: value.amount_sats,
            fee_sats: value.fee_sats,
            status: value.status,
        }
    }
}<|MERGE_RESOLUTION|>--- conflicted
+++ resolved
@@ -41,11 +41,7 @@
     /// Payment request for BTC
     pub btc_pay_req: String,
     /// Payment request for CKB
-<<<<<<< HEAD
-    fiber_pay_req: String,
-=======
-    pub ckb_pay_req: String,
->>>>>>> 1169b855
+    pub fiber_pay_req: String,
     /// Payment hash for the HTLC for both CKB and BTC.
     pub payment_hash: String,
     /// Amount required to pay in Satoshis, including fee
@@ -60,23 +56,9 @@
 
 #[serde_as]
 #[derive(Serialize, Deserialize)]
-<<<<<<< HEAD
-pub(crate) struct ReceiveBtcParams {
+pub struct ReceiveBtcParams {
     /// Fiber payment request string
     pub fiber_pay_req: String,
-=======
-pub struct ReceiveBtcParams {
-    /// Payment hash for the HTLC for both CKB and BTC.
-    pub payment_hash: String,
-    /// Channel ID for the CKB payment.
-    pub channel_id: Hash256,
-    /// How many satoshis to receive, excluding cross-chain hub fee.
-    #[serde_as(as = "U128Hex")]
-    pub amount_sats: u128,
-    /// Expiry set for the HTLC for the CKB payment to the payee.
-    #[serde_as(as = "U64Hex")]
-    pub final_tlc_expiry: u64,
->>>>>>> 1169b855
 }
 
 #[derive(Serialize, Deserialize)]
@@ -104,16 +86,7 @@
     /// Payment request for BTC
     pub btc_pay_req: String,
     /// Payment hash for the HTLC for both CKB and BTC.
-<<<<<<< HEAD
-    payment_hash: String,
-=======
     pub payment_hash: String,
-    /// Channel ID for the CKB payment.
-    pub channel_id: Hash256,
-    /// TLC ID for the CKB payment.
-    #[serde_as(as = "Option<U64Hex>")]
-    pub tlc_id: Option<u64>,
->>>>>>> 1169b855
 
     /// Amount will be received by the payee
     #[serde_as(as = "U128Hex")]
