use crate::fiber::config::MIN_TLC_EXPIRY_DELTA;
use crate::fiber::hash_algorithm::HashAlgorithm;
use crate::fiber::serde_utils::{U128Hex, U64Hex};
use crate::fiber::types::{Hash256, Privkey};
use crate::fiber::NetworkActorMessage;
use crate::invoice::{
    add_invoice, settle_invoice, CkbInvoice, CkbInvoiceStatus, Currency, InvoiceBuilder,
    InvoiceStore,
};
use crate::FiberConfig;
use ckb_jsonrpc_types::Script;
use jsonrpsee::types::error::CALL_EXECUTION_FAILED_CODE;
use jsonrpsee::{core::async_trait, proc_macros::rpc, types::ErrorObjectOwned};
use ractor::ActorRef;
use secp256k1::{PublicKey, Secp256k1, SecretKey};
use serde::{Deserialize, Serialize};
use serde_with::serde_as;
use std::time::Duration;
use tentacle::secio::SecioKeyPair;

/// The parameter struct for generating a new invoice.
#[serde_as]
#[derive(Serialize, Deserialize)]
pub(crate) struct NewInvoiceParams {
    /// The amount of the invoice.
    #[serde_as(as = "U128Hex")]
    amount: u128,
    /// The description of the invoice.
    description: Option<String>,
    /// The currency of the invoice.
    currency: Currency,
    /// The payment preimage of the invoice, may be empty for a hold invoice.
    payment_preimage: Option<Hash256>,
    /// The payment hash of the invoice, must be given when payment_preimage is empty.
    payment_hash: Option<Hash256>,
    /// The expiry time of the invoice.
    #[serde_as(as = "Option<U64Hex>")]
    expiry: Option<u64>,
    /// The fallback address of the invoice.
    fallback_address: Option<String>,
    /// The final HTLC timeout of the invoice.
    #[serde_as(as = "Option<U64Hex>")]
    final_expiry_delta: Option<u64>,
    /// The UDT type script of the invoice.
    udt_type_script: Option<Script>,
    /// The hash algorithm of the invoice.
    hash_algorithm: Option<HashAlgorithm>,
}

#[derive(Clone, Serialize, Deserialize)]
pub(crate) struct InvoiceResult {
    /// The encoded invoice address.
    invoice_address: String,
    /// The invoice.
    invoice: CkbInvoice,
}

#[derive(Serialize, Deserialize)]
pub(crate) struct ParseInvoiceParams {
    /// The encoded invoice address.
    invoice: String,
}

#[derive(Clone, Serialize, Deserialize)]
pub(crate) struct ParseInvoiceResult {
    /// The invoice.
    invoice: CkbInvoice,
}

#[derive(Serialize, Deserialize, Debug)]
pub struct InvoiceParams {
    /// The payment hash of the invoice.
    payment_hash: Hash256,
}

#[derive(Serialize, Deserialize, Debug)]
pub struct SettleInvoiceParams {
    /// The payment hash of the invoice.
    payment_hash: Hash256,
    /// The payment preimage of the invoice.
    payment_preimage: Hash256,
}

#[derive(Serialize, Deserialize, Debug, Clone)]
pub struct SettleInvoiceResult {}

/// The status of the invoice.
#[derive(Clone, Serialize, Deserialize)]
pub(crate) struct GetInvoiceResult {
    /// The encoded invoice address.
    invoice_address: String,
    /// The invoice.
    invoice: CkbInvoice,
    /// The invoice status
    status: CkbInvoiceStatus,
}

/// RPC module for invoice management.
#[rpc(server)]
trait InvoiceRpc {
    /// Generates a new invoice.
    #[method(name = "new_invoice")]
    async fn new_invoice(
        &self,
        params: NewInvoiceParams,
    ) -> Result<InvoiceResult, ErrorObjectOwned>;

    /// Parses a encoded invoice.
    #[method(name = "parse_invoice")]
    async fn parse_invoice(
        &self,
        params: ParseInvoiceParams,
    ) -> Result<ParseInvoiceResult, ErrorObjectOwned>;

    /// Retrieves an invoice.
    #[method(name = "get_invoice")]
    async fn get_invoice(
        &self,
        payment_hash: InvoiceParams,
    ) -> Result<GetInvoiceResult, ErrorObjectOwned>;

    /// Cancels an invoice, only when invoice is in status `Open` can be canceled.
    #[method(name = "cancel_invoice")]
    async fn cancel_invoice(
        &self,
        payment_hash: InvoiceParams,
    ) -> Result<GetInvoiceResult, ErrorObjectOwned>;

    /// Settles an invoice by saving the preimage to this invoice.
    #[method(name = "settle_invoice")]
    async fn settle_invoice(
        &self,
        settle_invoice: SettleInvoiceParams,
    ) -> Result<SettleInvoiceResult, ErrorObjectOwned>;
}

pub(crate) struct InvoiceRpcServerImpl<S> {
    store: S,
    network_actor: Option<ActorRef<NetworkActorMessage>>,
    keypair: Option<(PublicKey, SecretKey)>,
    currency: Option<Currency>,
}

impl<S> InvoiceRpcServerImpl<S> {
    pub(crate) fn new(
        store: S,
        network_actor: Option<ActorRef<NetworkActorMessage>>,
        config: Option<FiberConfig>,
    ) -> Self {
        let config = config.map(|config| {
            let kp = config
                .read_or_generate_secret_key()
                .expect("read or generate secret key");
            let private_key: Privkey = <[u8; 32]>::try_from(kp.as_ref())
                .expect("valid length for key")
                .into();
            let secio_kp = SecioKeyPair::from(kp);
            let keypair = (
                PublicKey::from_slice(secio_kp.public_key().inner_ref()).expect("valid public key"),
                private_key.into(),
            );

            // restrict currency to be the same as network
            let currency = match config.chain.as_str() {
                "mainnet" => Currency::Fibb,
                "testnet" => Currency::Fibt,
                _ => Currency::Fibd,
            };

            (keypair, currency)
        });
        Self {
            store,
<<<<<<< HEAD
            network_actor,
            keypair: config.as_ref().map(|(kp, _)| kp.clone()),
=======
            keypair: config.as_ref().map(|(kp, _)| *kp),
>>>>>>> 28581515
            currency: config.as_ref().map(|(_, currency)| *currency),
        }
    }
}

#[async_trait]
impl<S> InvoiceRpcServer for InvoiceRpcServerImpl<S>
where
    S: InvoiceStore + Send + Sync + 'static,
{
    async fn new_invoice(
        &self,
        params: NewInvoiceParams,
    ) -> Result<InvoiceResult, ErrorObjectOwned> {
        if let Some(currency) = self.currency {
            if currency != params.currency {
                return Err(ErrorObjectOwned::owned(
                    CALL_EXECUTION_FAILED_CODE,
                    format!("Currency must be {:?} with the chain network", currency),
                    Some(params),
                ));
            }
        }
        let mut invoice_builder = InvoiceBuilder::new(params.currency).amount(Some(params.amount));

        if let Some(preimage) = params.payment_preimage {
            invoice_builder = invoice_builder.payment_preimage(preimage);
        }
        if let Some(hash) = params.payment_hash {
            invoice_builder = invoice_builder.payment_hash(hash);
        }
        if let Some(description) = params.description.clone() {
            invoice_builder = invoice_builder.description(description);
        };
        if let Some(expiry) = params.expiry {
            let duration: Duration = Duration::from_secs(expiry);
            invoice_builder = invoice_builder.expiry_time(duration);
        };
        if let Some(fallback_address) = params.fallback_address.clone() {
            invoice_builder = invoice_builder.fallback_address(fallback_address);
        };
        if let Some(final_expiry_delta) = params.final_expiry_delta {
            if final_expiry_delta < MIN_TLC_EXPIRY_DELTA {
                return Err(ErrorObjectOwned::owned(
                    CALL_EXECUTION_FAILED_CODE,
                    format!(
                        "final_expiry_delta must be greater than or equal to {}",
                        MIN_TLC_EXPIRY_DELTA
                    ),
                    Some(params),
                ));
            }
            invoice_builder = invoice_builder.final_expiry_delta(final_expiry_delta);
        };
        if let Some(udt_type_script) = &params.udt_type_script {
            invoice_builder = invoice_builder.udt_type_script(udt_type_script.clone().into());
        };
        if let Some(hash_algorithm) = params.hash_algorithm {
            invoice_builder = invoice_builder.hash_algorithm(hash_algorithm);
        };

        let invoice = if let Some((public_key, secret_key)) = &self.keypair {
            invoice_builder = invoice_builder.payee_pub_key(*public_key);
            invoice_builder
                .build_with_sign(|hash| Secp256k1::new().sign_ecdsa_recoverable(hash, secret_key))
        } else {
            invoice_builder.build()
        };

        match invoice {
            Ok(invoice) => match add_invoice(&self.store, invoice.clone(), params.payment_preimage)
            {
                Ok(_) => Ok(InvoiceResult {
                    invoice_address: invoice.to_string(),
                    invoice,
                }),
                Err(e) => {
                    return Err(ErrorObjectOwned::owned(
                        CALL_EXECUTION_FAILED_CODE,
                        e.to_string(),
                        Some(params),
                    ))
                }
            },
            Err(e) => Err(ErrorObjectOwned::owned(
                CALL_EXECUTION_FAILED_CODE,
                e.to_string(),
                Some(params),
            )),
        }
    }

    async fn parse_invoice(
        &self,
        params: ParseInvoiceParams,
    ) -> Result<ParseInvoiceResult, ErrorObjectOwned> {
        let result: Result<CkbInvoice, _> = params.invoice.parse();
        match result {
            Ok(invoice) => Ok(ParseInvoiceResult { invoice }),
            Err(e) => Err(ErrorObjectOwned::owned(
                CALL_EXECUTION_FAILED_CODE,
                e.to_string(),
                Some(params),
            )),
        }
    }

    async fn get_invoice(
        &self,
        params: InvoiceParams,
    ) -> Result<GetInvoiceResult, ErrorObjectOwned> {
        let payment_hash = params.payment_hash;
        match self.store.get_invoice(&payment_hash) {
            Some(invoice) => {
                let status = match self
                    .store
                    .get_invoice_status(&payment_hash)
                    .expect("no invoice status found")
                {
                    CkbInvoiceStatus::Open if invoice.is_expired() => CkbInvoiceStatus::Expired,
                    status => status,
                };

                Ok(GetInvoiceResult {
                    invoice_address: invoice.to_string(),
                    invoice,
                    status,
                })
            }
            None => Err(ErrorObjectOwned::owned(
                CALL_EXECUTION_FAILED_CODE,
                "invoice not found".to_string(),
                Some(payment_hash),
            )),
        }
    }

    async fn cancel_invoice(
        &self,
        params: InvoiceParams,
    ) -> Result<GetInvoiceResult, ErrorObjectOwned> {
        let payment_hash = params.payment_hash;
        match self.store.get_invoice(&payment_hash) {
            Some(invoice) => {
                let status = match self
                    .store
                    .get_invoice_status(&payment_hash)
                    .expect("no invoice status found")
                {
                    CkbInvoiceStatus::Open if invoice.is_expired() => CkbInvoiceStatus::Expired,
                    status => status,
                };

                let new_status = match status {
                    CkbInvoiceStatus::Paid | CkbInvoiceStatus::Cancelled => {
                        return Err(ErrorObjectOwned::owned(
                            CALL_EXECUTION_FAILED_CODE,
                            format!("invoice can not be canceled, current status: {}", status),
                            Some(payment_hash),
                        ));
                    }
                    _ => CkbInvoiceStatus::Cancelled,
                };
                self.store
                    .update_invoice_status(&payment_hash, new_status)
                    .map_err(|e| {
                        ErrorObjectOwned::owned(
                            CALL_EXECUTION_FAILED_CODE,
                            e.to_string(),
                            Some(payment_hash),
                        )
                    })?;
                Ok(GetInvoiceResult {
                    invoice_address: invoice.to_string(),
                    invoice,
                    status: new_status,
                })
            }
            None => Err(ErrorObjectOwned::owned(
                CALL_EXECUTION_FAILED_CODE,
                "invoice not found".to_string(),
                Some(payment_hash),
            )),
        }
    }

    async fn settle_invoice(
        &self,
        params: SettleInvoiceParams,
    ) -> Result<SettleInvoiceResult, ErrorObjectOwned> {
        let SettleInvoiceParams {
            ref payment_hash,
            ref payment_preimage,
        } = params;
        match settle_invoice(
            &self.store,
            self.network_actor.as_ref(),
            &payment_hash,
            &payment_preimage,
        ) {
            Ok(_) => Ok(SettleInvoiceResult {}),
            Err(e) => Err(ErrorObjectOwned::owned(
                CALL_EXECUTION_FAILED_CODE,
                e.to_string(),
                Some(params),
            )),
        }
    }
}<|MERGE_RESOLUTION|>--- conflicted
+++ resolved
@@ -171,12 +171,8 @@
         });
         Self {
             store,
-<<<<<<< HEAD
             network_actor,
-            keypair: config.as_ref().map(|(kp, _)| kp.clone()),
-=======
             keypair: config.as_ref().map(|(kp, _)| *kp),
->>>>>>> 28581515
             currency: config.as_ref().map(|(_, currency)| *currency),
         }
     }
