--- conflicted
+++ resolved
@@ -314,7 +314,6 @@
         batch.commit();
         return Ok(());
     }
-<<<<<<< HEAD
 
     fn get_invoice_preimage(&self, id: &Hash256) -> Option<Hash256> {
         let mut key = Vec::with_capacity(33);
@@ -470,7 +469,7 @@
 
         let invalid_hash = gen_sha256_hash();
         assert_eq!(store.get_invoice_preimage(&invalid_hash), None);
-=======
+    }
 }
 
 impl WatchtowerStore for Store {
@@ -488,6 +487,5 @@
 
     fn update_revocation(&self, channel_id: Hash256, revocation_data: RevocationData) {
         todo!()
->>>>>>> 2394ea62
     }
 }