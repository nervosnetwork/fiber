[package]
name = "fnn-migrate"
version = "0.4.0"
edition = "2021"
build = "build.rs"

[dependencies]
rocksdb = { package = "ckb-rocksdb", version = "=0.21.1", features = [
    "lz4",
], default-features = false }

tracing = "0.1"
tracing-subscriber = { version = "0.3", features = ["env-filter"] }
indicatif = "0.16"
console = "0.15.8"
bincode = "1.3.3"
thiserror = "1.0.58"
serde = { version = "1.0.197", features = ["derive"] }
hex = "0.4.3"
clap = { version = "4.0", features = ["derive"] }
fiber = { package = "fnn", path = "../" }
serde_json = "1.0.135"

<<<<<<< HEAD
fiber_v020 = { package = "fnn", git = "https://github.com/nervosnetwork/fiber.git", tag = "v0.2.0" }
fiber_v021 = { package = "fnn", git = "https://github.com/nervosnetwork/fiber.git", tag = "v0.2.1" }
fiber_v030 = { package = "fnn", git = "https://github.com/nervosnetwork/fiber.git", tag = "v0.3.0" }
fiber_v031 = { package = "fnn", git = "https://github.com/nervosnetwork/fiber.git", tag = "v0.3.1" }
fiber_v040 = { package = "fnn", git = "https://github.com/nervosnetwork/fiber.git", tag = "v0.4.0-rc1" }
fiber_v041 = { package = "fnn", git = "https://github.com/nervosnetwork/fiber.git", rev = "2a481d582dcbbb0a9401f48751cd1132cbaed6a6" }
=======
fiber_v020 = { package = "fnn", git = "https://github.com/nervosnetwork/fiber.git", tag = "v0.2.0-p1" }
fiber_v021 = { package = "fnn", git = "https://github.com/nervosnetwork/fiber.git", tag = "v0.2.1-p1" }
fiber_v030 = { package = "fnn", git = "https://github.com/nervosnetwork/fiber.git", tag = "v0.3.0-p1" }
fiber_v031 = { package = "fnn", git = "https://github.com/nervosnetwork/fiber.git", tag = "v0.3.1-p1" }
fiber_v040 = { package = "fnn", git = "https://github.com/nervosnetwork/fiber.git", tag = "v0.4.0-rc1-p1" }
>>>>>>> e979f8f9

[features]
default = []
portable = ["rocksdb/portable"]<|MERGE_RESOLUTION|>--- conflicted
+++ resolved
@@ -21,20 +21,12 @@
 fiber = { package = "fnn", path = "../" }
 serde_json = "1.0.135"
 
-<<<<<<< HEAD
-fiber_v020 = { package = "fnn", git = "https://github.com/nervosnetwork/fiber.git", tag = "v0.2.0" }
-fiber_v021 = { package = "fnn", git = "https://github.com/nervosnetwork/fiber.git", tag = "v0.2.1" }
-fiber_v030 = { package = "fnn", git = "https://github.com/nervosnetwork/fiber.git", tag = "v0.3.0" }
-fiber_v031 = { package = "fnn", git = "https://github.com/nervosnetwork/fiber.git", tag = "v0.3.1" }
-fiber_v040 = { package = "fnn", git = "https://github.com/nervosnetwork/fiber.git", tag = "v0.4.0-rc1" }
-fiber_v041 = { package = "fnn", git = "https://github.com/nervosnetwork/fiber.git", rev = "2a481d582dcbbb0a9401f48751cd1132cbaed6a6" }
-=======
 fiber_v020 = { package = "fnn", git = "https://github.com/nervosnetwork/fiber.git", tag = "v0.2.0-p1" }
 fiber_v021 = { package = "fnn", git = "https://github.com/nervosnetwork/fiber.git", tag = "v0.2.1-p1" }
 fiber_v030 = { package = "fnn", git = "https://github.com/nervosnetwork/fiber.git", tag = "v0.3.0-p1" }
 fiber_v031 = { package = "fnn", git = "https://github.com/nervosnetwork/fiber.git", tag = "v0.3.1-p1" }
 fiber_v040 = { package = "fnn", git = "https://github.com/nervosnetwork/fiber.git", tag = "v0.4.0-rc1-p1" }
->>>>>>> e979f8f9
+fiber_v041 = { package = "fnn", git = "https://github.com/nervosnetwork/fiber.git", rev = "e979f8f90e80e01f0db7cc65a47030134496a735" }
 
 [features]
 default = []
