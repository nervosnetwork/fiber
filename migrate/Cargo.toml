--- conflicted
+++ resolved
@@ -6,7 +6,7 @@
 
 [dependencies]
 rocksdb = { package = "ckb-rocksdb", version = "=0.21.1", features = [
-    "lz4"
+    "lz4",
 ], default-features = false }
 
 tracing = "0.1"
@@ -24,12 +24,9 @@
 fiber_v020 = { package = "fnn", git = "https://github.com/nervosnetwork/fiber.git", tag = "v0.2.0" }
 fiber_v021 = { package = "fnn", git = "https://github.com/nervosnetwork/fiber.git", tag = "v0.2.1" }
 fiber_v030 = { package = "fnn", git = "https://github.com/nervosnetwork/fiber.git", tag = "v0.3.0-rc1" }
-<<<<<<< HEAD
-fiber_v031 = { package = "fnn", git = "https://github.com/contrun/fiber.git", rev = "102b66b86b11bf961a87ec4a5419e186457f2e48" }
-=======
 fiber_v031 = { package = "fnn", git = "https://github.com/nervosnetwork/fiber.git", tag = "v0.3.1" }
-fiber_v032 = { package = "fnn", git = "https://github.com/chenyukang/fiber.git", branch = "yukang-fix-480-keep-fail-tlc"}
->>>>>>> 1169b855
+fiber_v032 = { package = "fnn", git = "https://github.com/chenyukang/fiber.git", branch = "yukang-fix-480-keep-fail-tlc" }
+fiber_v033 = { package = "fnn", git = "https://github.com/contrun/fiber.git", rev = "102b66b86b11bf961a87ec4a5419e186457f2e48" }
 
 [features]
 default = []
