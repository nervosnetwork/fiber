<<<<<<< HEAD
#[cfg(not(target_arch = "wasm32"))]
use jsonrpsee::proc_macros::rpc;
use jsonrpsee::types::ErrorObjectOwned;

=======
use ckb_jsonrpc_types::Script;
use jsonrpsee::{proc_macros::rpc, types::ErrorObjectOwned};
use ractor::async_trait;
>>>>>>> 44b54d67
use serde::{Deserialize, Serialize};
use serde_with::serde_as;

use crate::{
    fiber::{
        channel::{RevocationData, SettlementData},
        types::Hash256,
    },
    invoice::PreimageStore,
    watchtower::WatchtowerStore,
};

/// RPC module for watchtower related operations
<<<<<<< HEAD
#[cfg(not(target_arch = "wasm32"))]
#[rpc(server)]
=======
#[rpc(client, server)]
>>>>>>> 44b54d67
trait WatchtowerRpc {
    /// Create a new watched channel
    #[method(name = "create_watch_channel")]
    async fn create_watch_channel(
        &self,
        params: CreateWatchChannelParams,
    ) -> Result<(), ErrorObjectOwned>;

    /// Remove a watched channel
    #[method(name = "remove_watch_channel")]
    async fn remove_watch_channel(
        &self,
        params: RemoveWatchChannelParams,
    ) -> Result<(), ErrorObjectOwned>;

    /// Update revocation
    #[method(name = "update_revocation")]
    async fn update_revocation(
        &self,
        params: UpdateRevocationParams,
    ) -> Result<(), ErrorObjectOwned>;

    /// Update settlement
    #[method(name = "update_local_settlement")]
    async fn update_local_settlement(
        &self,
        params: UpdateLocalSettlementParams,
    ) -> Result<(), ErrorObjectOwned>;

    /// Create preimage
    #[method(name = "create_preimage")]
    async fn create_preimage(&self, params: CreatePreimageParams) -> Result<(), ErrorObjectOwned>;

    /// Remove preimage
    #[method(name = "remove_preimage")]
    async fn remove_preimage(&self, params: RemovePreimageParams) -> Result<(), ErrorObjectOwned>;
}

#[serde_as]
#[derive(Serialize, Deserialize, Debug, Clone)]
pub struct CreateWatchChannelParams {
    /// Channel ID
    pub channel_id: Hash256,
    /// Channel funding transaction lock script
    pub funding_tx_lock: Script,
    /// Remote settlement data
    pub remote_settlement_data: SettlementData,
}

#[serde_as]
#[derive(Serialize, Deserialize, Debug, Clone)]
pub struct RemoveWatchChannelParams {
    /// Channel ID
    pub channel_id: Hash256,
}

#[serde_as]
#[derive(Serialize, Deserialize, Debug, Clone)]
pub struct UpdateRevocationParams {
    /// Channel ID
    pub channel_id: Hash256,
    /// Revocation data
    pub revocation_data: RevocationData,
    /// Settlement data
    pub settlement_data: SettlementData,
}

#[serde_as]
#[derive(Serialize, Deserialize, Debug, Clone)]
pub struct UpdateLocalSettlementParams {
    /// Channel ID
    pub channel_id: Hash256,
    /// Settlement data
    pub settlement_data: SettlementData,
}

#[serde_as]
#[derive(Serialize, Deserialize, Debug, Clone)]
pub struct CreatePreimageParams {
    /// Payment hash
    pub payment_hash: Hash256,
    /// Preimage
    pub preimage: Hash256,
}

#[serde_as]
#[derive(Serialize, Deserialize, Debug, Clone)]
pub struct RemovePreimageParams {
    /// Payment hash
    pub payment_hash: Hash256,
}

pub struct WatchtowerRpcServerImpl<S> {
    store: S,
}

impl<S> WatchtowerRpcServerImpl<S> {
    pub fn new(store: S) -> Self {
        Self { store }
    }
}

#[cfg(not(target_arch = "wasm32"))]
#[async_trait::async_trait]
impl<S> WatchtowerRpcServer for WatchtowerRpcServerImpl<S>
where
    S: PreimageStore + WatchtowerStore + Send + Sync + 'static,
{
    async fn create_watch_channel(
        &self,
        params: CreateWatchChannelParams,
    ) -> Result<(), ErrorObjectOwned> {
        self.store.insert_watch_channel(
            params.channel_id,
            params.funding_tx_lock.into(),
            params.remote_settlement_data,
        );
        Ok(())
    }

    async fn remove_watch_channel(
        &self,
        params: RemoveWatchChannelParams,
    ) -> Result<(), ErrorObjectOwned> {
        self.remove_watch_channel(params).await
    }
}

impl<S> WatchtowerRpcServerImpl<S>
where
    S: WatchtowerStore + Send + Sync + 'static,
{
    async fn remove_watch_channel(
        &self,
        params: RemoveWatchChannelParams,
    ) -> Result<(), ErrorObjectOwned> {
        self.store.remove_watch_channel(params.channel_id);
        Ok(())
    }

    async fn update_revocation(
        &self,
        params: UpdateRevocationParams,
    ) -> Result<(), ErrorObjectOwned> {
        self.store.update_revocation(
            params.channel_id,
            params.revocation_data,
            params.settlement_data,
        );
        Ok(())
    }

    async fn update_local_settlement(
        &self,
        params: UpdateLocalSettlementParams,
    ) -> Result<(), ErrorObjectOwned> {
        self.store
            .update_local_settlement(params.channel_id, params.settlement_data);
        Ok(())
    }

    async fn create_preimage(&self, params: CreatePreimageParams) -> Result<(), ErrorObjectOwned> {
        self.store
            .insert_preimage(params.payment_hash, params.preimage);
        Ok(())
    }
    async fn remove_preimage(&self, params: RemovePreimageParams) -> Result<(), ErrorObjectOwned> {
        self.store.remove_preimage(&params.payment_hash);
        Ok(())
    }
}<|MERGE_RESOLUTION|>--- conflicted
+++ resolved
@@ -1,13 +1,10 @@
-<<<<<<< HEAD
 #[cfg(not(target_arch = "wasm32"))]
 use jsonrpsee::proc_macros::rpc;
 use jsonrpsee::types::ErrorObjectOwned;
 
-=======
 use ckb_jsonrpc_types::Script;
 use jsonrpsee::{proc_macros::rpc, types::ErrorObjectOwned};
 use ractor::async_trait;
->>>>>>> 44b54d67
 use serde::{Deserialize, Serialize};
 use serde_with::serde_as;
 
@@ -21,12 +18,8 @@
 };
 
 /// RPC module for watchtower related operations
-<<<<<<< HEAD
 #[cfg(not(target_arch = "wasm32"))]
-#[rpc(server)]
-=======
 #[rpc(client, server)]
->>>>>>> 44b54d67
 trait WatchtowerRpc {
     /// Create a new watched channel
     #[method(name = "create_watch_channel")]
