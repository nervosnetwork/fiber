use crate::fiber::fee::check_open_channel_parameters;
#[cfg(any(debug_assertions, feature = "bench"))]
use crate::fiber::network::DebugEvent;
use crate::fiber::network::PaymentCustomRecords;
use crate::fiber::types::BroadcastMessageWithTimestamp;
use crate::{debug_event, fiber::types::TxAbort, utils::tx::compute_tx_message};
use bitflags::bitflags;
use futures::future::OptionFuture;
use secp256k1::XOnlyPublicKey;
use tracing::{debug, error, info, trace, warn};

use crate::{
    ckb::{
        contracts::{get_cell_deps, get_script_by_contract, Contract},
        FundingRequest,
    },
    fiber::{
        config::{DEFAULT_MIN_SHUTDOWN_FEE, MAX_PAYMENT_TLC_EXPIRY_LIMIT, MIN_TLC_EXPIRY_DELTA},
        fee::{
            calculate_commitment_tx_fee, calculate_shutdown_tx_fee, calculate_tlc_forward_fee,
            shutdown_tx_size,
        },
        hash_algorithm::HashAlgorithm,
        key::blake2b_hash_with_salt,
        network::{
            get_chain_hash, sign_network_message, FiberMessageWithPeerId, SendOnionPacketCommand,
        },
        serde_utils::{CompactSignatureAsBytes, EntityHex, PubNonceAsBytes},
        types::{
            AcceptChannel, AddTlc, AnnouncementSignatures, ChannelAnnouncement, ChannelReady,
            ChannelUpdate, ClosingSigned, CommitmentSigned, EcdsaSignature, FiberChannelMessage,
            FiberMessage, Hash256, OpenChannel, PaymentOnionPacket, PeeledPaymentOnionPacket,
            Privkey, Pubkey, ReestablishChannel, RemoveTlc, RemoveTlcFulfill, RemoveTlcReason,
            RevokeAndAck, Shutdown, TlcErr, TlcErrPacket, TlcErrorCode, TxCollaborationMsg,
            TxComplete, TxUpdate, NO_SHARED_SECRET,
        },
        NetworkActorCommand, NetworkActorEvent, NetworkActorMessage, ASSUME_NETWORK_ACTOR_ALIVE,
    },
    invoice::{CkbInvoice, CkbInvoiceStatus, InvoiceStore, PreimageStore},
    now_timestamp_as_millis_u64, NetworkServiceEvent,
};
use ckb_hash::{blake2b_256, new_blake2b};
use ckb_sdk::{util::blake160, Since, SinceType};
use ckb_types::{
    core::{
        Capacity, CapacityError, EpochNumberWithFraction, FeeRate, TransactionBuilder,
        TransactionView,
    },
    packed::{Bytes, CellInput, CellOutput, OutPoint, Script, Transaction},
    prelude::{AsTransactionBuilder, IntoTransactionView, Pack, Unpack},
    H256,
};
use molecule::prelude::{Builder, Entity};
use musig2::{
    aggregate_partial_signatures,
    errors::{RoundFinalizeError, SigningError, VerifyError},
    secp::Point,
    sign_partial, verify_partial, AggNonce, CompactSignature, KeyAggContext, PartialSignature,
    PubNonce, SecNonce,
};
use ractor::{
    async_trait as rasync_trait, call,
    concurrency::{Duration, JoinHandle},
    Actor, ActorProcessingErr, ActorRef, MessagingErr, OutputPort, RpcReplyPort,
};
use serde::{Deserialize, Serialize};
use serde_with::serde_as;
use tentacle::secio::PeerId;
use thiserror::Error;
use tokio::sync::oneshot;

use super::{
    gossip::SOFT_BROADCAST_MESSAGES_CONSIDERED_STALE_DURATION, graph::ChannelUpdateInfo,
    types::ForwardTlcResult,
};
use std::{
    collections::HashSet,
    fmt::{self, Debug, Display},
    sync::Arc,
    time::{SystemTime, UNIX_EPOCH},
};

use super::types::{ChannelUpdateChannelFlags, ChannelUpdateMessageFlags, UpdateTlcInfo};

// - `empty_witness_args`: 16 bytes, fixed to 0x10000000100000001000000010000000, for compatibility with the xudt
// - `pubkey`: 32 bytes, x only aggregated public key
// - `signature`: 64 bytes, aggregated signature
pub const FUNDING_CELL_WITNESS_LEN: usize = 16 + 32 + 64;

// - `empty_witness_args`: 16 bytes, fixed to 0x10000000100000001000000010000000, for compatibility with the xudt
// - `unlock_type`: 1 byte
// - `pubkey`: 32 bytes, x only aggregated public key
// - `signature`: 64 bytes, aggregated signature
pub const COMMITMENT_CELL_WITNESS_LEN: usize = 16 + 1 + 32 + 64;

// Some part of the code liberally gets previous commitment number, which is
// the current commitment number minus 1. We deliberately set initial commitment number to 1,
// so that we can get previous commitment point/number without checking if the channel
// is funded or not.
pub const INITIAL_COMMITMENT_NUMBER: u64 = 0;

const RETRYABLE_TLC_OPS_INTERVAL: Duration = Duration::from_millis(1000);
const WAITING_REESTABLISH_FINISH_TIMEOUT: Duration = Duration::from_millis(4000);

// if a important TLC operation is not acked in 30 seconds, we will try to disconnect the peer.
#[cfg(not(any(test, feature = "bench")))]
pub const PEER_CHANNEL_RESPONSE_TIMEOUT: u64 = 30 * 1000;
#[cfg(any(test, feature = "bench"))]
pub const PEER_CHANNEL_RESPONSE_TIMEOUT: u64 = 10 * 1000;

#[derive(Debug)]
pub enum ChannelActorMessage {
    /// Command are the messages that are sent to the channel actor to perform some action.
    /// It is normally generated from a user request.
    Command(ChannelCommand),
    /// Some system events associated to a channel, such as the funding transaction confirmed.
    Event(ChannelEvent),
    /// PeerMessage are the messages sent from the peer.
    PeerMessage(FiberChannelMessage),
}

#[derive(Debug, Serialize, Deserialize)]
pub struct AddTlcResponse {
    pub tlc_id: u64,
}

#[derive(Clone)]
pub struct TlcNotifyInfo {
    pub payment_hash: Hash256,
    pub tlc_id: TLCId,
    pub amount: u128,
    pub payment_preimage: Option<Hash256>,
}

#[derive(Clone)]
pub struct TlcNotification {
    pub channel_id: Hash256,
    pub tlc: TlcNotifyInfo,
    pub script: Script,
}

#[derive(Debug)]
pub enum ChannelCommand {
    TxCollaborationCommand(TxCollaborationCommand),
    CommitmentSigned(),
    AddTlc(AddTlcCommand, RpcReplyPort<Result<AddTlcResponse, TlcErr>>),
    RemoveTlc(
        RemoveTlcCommand,
        RpcReplyPort<Result<(), ProcessingChannelError>>,
    ),
    Shutdown(ShutdownCommand, RpcReplyPort<Result<(), String>>),
    BroadcastChannelUpdate(),
    Update(UpdateCommand, RpcReplyPort<Result<(), String>>),
    ForwardTlcResult(ForwardTlcResult),
    #[cfg(any(test, feature = "bench"))]
    ReloadState(ReloadParams),
}

impl Display for ChannelCommand {
    fn fmt(&self, f: &mut fmt::Formatter<'_>) -> fmt::Result {
        match self {
            ChannelCommand::TxCollaborationCommand(_) => write!(f, "TxCollaborationCommand"),
            ChannelCommand::CommitmentSigned() => write!(f, "CommitmentSigned"),
            ChannelCommand::AddTlc(_, _) => write!(f, "AddTlc"),
            ChannelCommand::RemoveTlc(_, _) => write!(f, "RemoveTlc"),
            ChannelCommand::Shutdown(_, _) => write!(f, "Shutdown"),
            ChannelCommand::BroadcastChannelUpdate() => write!(f, "BroadcastChannelUpdate"),
            ChannelCommand::Update(_, _) => write!(f, "Update"),
            ChannelCommand::ForwardTlcResult(res) => write!(f, "ForwardTlcResult [{:?}]", res),
            #[cfg(any(test, feature = "bench"))]
            ChannelCommand::ReloadState(_) => write!(f, "ReloadState"),
        }
    }
}

#[cfg(any(test, feature = "bench"))]
#[derive(Debug)]
pub struct ReloadParams {
    pub notify_changes: bool,
}

#[cfg(any(test, feature = "bench"))]
impl Default for ReloadParams {
    fn default() -> Self {
        Self {
            notify_changes: true,
        }
    }
}

#[derive(Debug)]
pub enum TxCollaborationCommand {
    TxUpdate(TxUpdateCommand),
    TxComplete(),
}

#[derive(Clone)]
pub struct AddTlcCommand {
    pub amount: u128,
    pub payment_hash: Hash256,
    pub expiry: u64,
    pub hash_algorithm: HashAlgorithm,
    /// Onion packet for the next node
    pub onion_packet: Option<PaymentOnionPacket>,
    /// Shared secret used in forwarding.
    ///
    /// Save it for outbound (offered) TLC to backward errors.
    /// Use all zeros when no shared secrets are available.
    pub shared_secret: [u8; 32],
    pub previous_tlc: Option<PrevTlcInfo>,
}

impl Debug for AddTlcCommand {
    fn fmt(&self, f: &mut fmt::Formatter<'_>) -> fmt::Result {
        f.debug_struct("AddTlcCommand")
            .field("amount", &self.amount)
            .field("payment_hash", &self.payment_hash)
            .field("expiry", &self.expiry)
            .field("hash_algorithm", &self.hash_algorithm)
            .field("previous_tlc", &self.previous_tlc)
            .finish()
    }
}

#[derive(Debug, Clone)]
pub struct RemoveTlcCommand {
    pub id: u64,
    pub reason: RemoveTlcReason,
}

#[derive(Debug)]
pub struct ShutdownCommand {
    pub close_script: Script,
    pub fee_rate: FeeRate,
    pub force: bool,
}

#[derive(Debug)]
pub struct UpdateCommand {
    pub enabled: Option<bool>,
    pub tlc_expiry_delta: Option<u64>,
    pub tlc_minimum_value: Option<u128>,
    pub tlc_fee_proportional_millionths: Option<u128>,
}

#[derive(Debug)]
pub struct ChannelCommandWithId {
    pub channel_id: Hash256,
    pub command: ChannelCommand,
}

pub const DEFAULT_FEE_RATE: u64 = 1_000;
pub const DEFAULT_COMMITMENT_FEE_RATE: u64 = 1_000;
// The default commitment delay is 6 epochs = 24 hours.
pub const DEFAULT_COMMITMENT_DELAY_EPOCHS: u64 = 6;
// The min commitment delay is 1 epoch = 4 hours.
pub const MIN_COMMITMENT_DELAY_EPOCHS: u64 = 1;
// The max commitment delay is 84 epochs = 14 days.
pub const MAX_COMMITMENT_DELAY_EPOCHS: u64 = 84;
pub const DEFAULT_MAX_TLC_VALUE_IN_FLIGHT: u128 = u128::MAX;
pub const DEFAULT_MIN_TLC_VALUE: u128 = 0;
pub const SYS_MAX_TLC_NUMBER_IN_FLIGHT: u64 = 253;
pub const MAX_TLC_NUMBER_IN_FLIGHT: u64 = 125;

#[derive(Debug)]
pub struct TxUpdateCommand {
    pub transaction: Transaction,
}

pub struct OpenChannelParameter {
    pub funding_amount: u128,
    pub seed: [u8; 32],
    pub tlc_info: ChannelTlcInfo,
    pub public_channel_info: Option<PublicChannelInfo>,
    pub funding_udt_type_script: Option<Script>,
    pub shutdown_script: Script,
    pub channel_id_sender: oneshot::Sender<Hash256>,
    pub commitment_fee_rate: Option<u64>,
    pub commitment_delay_epoch: Option<EpochNumberWithFraction>,
    pub funding_fee_rate: Option<u64>,
    pub max_tlc_value_in_flight: u128,
    pub max_tlc_number_in_flight: u64,
}

pub struct AcceptChannelParameter {
    pub funding_amount: u128,
    pub reserved_ckb_amount: u64,
    pub tlc_info: ChannelTlcInfo,
    pub public_channel_info: Option<PublicChannelInfo>,
    pub seed: [u8; 32],
    pub open_channel: OpenChannel,
    pub shutdown_script: Script,
    pub channel_id_sender: Option<oneshot::Sender<Hash256>>,
    pub max_tlc_value_in_flight: u128,
    pub max_tlc_number_in_flight: u64,
}

pub enum ChannelInitializationParameter {
    /// To open a new channel to another peer, the funding amount,
    /// the temporary channel id a unique channel seed to generate
    /// channel secrets must be given.
    OpenChannel(OpenChannelParameter),
    /// To accept a new channel from another peer, the funding amount,
    /// a unique channel seed to generate unique channel id,
    /// original OpenChannel message and an oneshot
    /// channel to receive the new channel ID must be given.
    AcceptChannel(AcceptChannelParameter),
    /// Reestablish a channel with given channel id.
    ReestablishChannel(Hash256),
}

#[derive(Clone)]
pub struct ChannelSubscribers {
    pub pending_received_tlcs_subscribers: Arc<OutputPort<TlcNotification>>,
    pub settled_tlcs_subscribers: Arc<OutputPort<TlcNotification>>,
}

impl Default for ChannelSubscribers {
    fn default() -> Self {
        Self {
            pending_received_tlcs_subscribers: Arc::new(OutputPort::default()),
            settled_tlcs_subscribers: Arc::new(OutputPort::default()),
        }
    }
}

pub struct ChannelActor<S> {
    local_pubkey: Pubkey,
    remote_pubkey: Pubkey,
    network: ActorRef<NetworkActorMessage>,
    store: S,
    subscribers: ChannelSubscribers,
}

impl<S> ChannelActor<S>
where
    S: ChannelActorStateStore + InvoiceStore + PreimageStore,
{
    pub fn new(
        local_pubkey: Pubkey,
        remote_pubkey: Pubkey,
        network: ActorRef<NetworkActorMessage>,
        store: S,
        subscribers: ChannelSubscribers,
    ) -> Self {
        Self {
            local_pubkey,
            remote_pubkey,
            network,
            store,
            subscribers,
        }
    }

    pub fn get_local_pubkey(&self) -> Pubkey {
        self.local_pubkey
    }

    pub fn get_remote_pubkey(&self) -> Pubkey {
        self.remote_pubkey
    }

    pub fn get_local_peer_id(&self) -> PeerId {
        self.local_pubkey.tentacle_peer_id()
    }

    pub fn get_remote_peer_id(&self) -> PeerId {
        self.remote_pubkey.tentacle_peer_id()
    }

    pub async fn handle_peer_message(
        &self,
        myself: &ActorRef<ChannelActorMessage>,
        state: &mut ChannelActorState,
        message: FiberChannelMessage,
    ) -> Result<(), ProcessingChannelError> {
        if state.reestablishing {
            match message {
                FiberChannelMessage::ReestablishChannel(ref reestablish_channel) => {
                    state
                        .handle_reestablish_channel_message(myself, reestablish_channel)
                        .await?;
                }
                _ => {
                    debug!("Ignoring message while reestablishing: {:?}", message);
                }
            }
            return Ok(());
        }

        match message {
            FiberChannelMessage::AnnouncementSignatures(announcement_signatures) => {
                if !state.is_public() {
                    return Err(ProcessingChannelError::InvalidState(
                        "Received AnnouncementSignatures message, but the channel is not public"
                            .to_string(),
                    ));
                }
                match state.state {
                    ChannelState::ChannelReady => {}
                    ChannelState::AwaitingChannelReady(flags)
                        if flags.contains(AwaitingChannelReadyFlags::CHANNEL_READY) => {}
                    _ => {
                        return Err(ProcessingChannelError::InvalidState(format!(
                                "Received unexpected AnnouncementSignatures message in state {:?}, expecting state AwaitingChannelReady::CHANNEL_READY or ChannelReady",
                                state.state
                            )));
                    }
                }

                // TODO: check announcement_signatures validity here.
                let AnnouncementSignatures {
                    node_signature,
                    partial_signature,
                    ..
                } = announcement_signatures;
                state.update_remote_channel_announcement_signature(
                    node_signature,
                    partial_signature,
                );
                state.maybe_public_channel_is_ready(myself).await;
                Ok(())
            }
            FiberChannelMessage::AcceptChannel(accept_channel) => {
                state.handle_accept_channel_message(accept_channel)?;
                let old_id = state.get_id();
                state.fill_in_channel_id();
                self.network
                    .send_message(NetworkActorMessage::new_event(
                        NetworkActorEvent::ChannelAccepted(
                            state.get_remote_peer_id(),
                            state.get_id(),
                            old_id,
                            state.to_local_amount,
                            state.to_remote_amount,
                            state.get_funding_lock_script(),
                            state.funding_udt_type_script.clone(),
                            state.local_reserved_ckb_amount,
                            state.remote_reserved_ckb_amount,
                            state.funding_fee_rate,
                        ),
                    ))
                    .expect(ASSUME_NETWORK_ACTOR_ALIVE);
                Ok(())
            }
            FiberChannelMessage::TxUpdate(tx) => {
                state.handle_tx_collaboration_msg(TxCollaborationMsg::TxUpdate(tx))
            }
            FiberChannelMessage::TxComplete(tx) => {
                state.handle_tx_collaboration_msg(TxCollaborationMsg::TxComplete(tx))?;
                if let ChannelState::CollaboratingFundingTx(flags) = state.state {
                    if flags.contains(CollaboratingFundingTxFlags::COLLABORATION_COMPLETED) {
                        self.handle_commitment_signed_command(myself, state)?;
                    }
                }
                Ok(())
            }
            FiberChannelMessage::CommitmentSigned(commitment_signed) => {
                self.handle_commitment_signed_peer_message(myself, state, commitment_signed)
                    .await
            }
            FiberChannelMessage::TxSignatures(tx_signatures) => {
                // We're the one who sent tx_signature first, and we received a tx_signature message.
                // This means that the tx_signature procedure is now completed. Just change state,
                // and exit.
                if state.should_local_send_tx_signatures_first() {
                    let new_witnesses: Vec<_> = tx_signatures
                        .witnesses
                        .into_iter()
                        .map(|x| x.pack())
                        .collect();
                    debug!(
                        "Updating funding tx witnesses of {:?} to {:?}",
                        state.must_get_funding_transaction().calc_tx_hash(),
                        new_witnesses.iter().map(|x| hex::encode(x.as_slice()))
                    );
                    state.funding_tx = Some(
                        state
                            .must_get_funding_transaction()
                            .as_advanced_builder()
                            .set_witnesses(new_witnesses)
                            .build()
                            .data(),
                    );
                    self.network
                        .send_message(NetworkActorMessage::new_event(
                            NetworkActorEvent::FundingTransactionPending(
                                state.must_get_funding_transaction().clone(),
                                state.must_get_funding_transaction_outpoint(),
                                state.get_id(),
                            ),
                        ))
                        .expect(ASSUME_NETWORK_ACTOR_ALIVE);

                    state.update_state(ChannelState::AwaitingChannelReady(
                        AwaitingChannelReadyFlags::empty(),
                    ));
                    return Ok(());
                };

                state.handle_tx_signatures(Some(tx_signatures.witnesses))?;
                Ok(())
            }
            FiberChannelMessage::RevokeAndAck(revoke_and_ack) => {
                state.handle_revoke_and_ack_peer_message(myself, revoke_and_ack)?;
                self.update_tlc_status_on_ack(myself, state).await;
                if state.tlc_state.need_another_commitment_signed() {
                    self.handle_commitment_signed_command(myself, state)?;
                }
                Ok(())
            }
            FiberChannelMessage::ChannelReady(_channel_ready) => {
                let flags = match state.state {
                    ChannelState::AwaitingTxSignatures(flags) => {
                        if flags.contains(AwaitingTxSignaturesFlags::TX_SIGNATURES_SENT) {
                            AwaitingChannelReadyFlags::empty()
                        } else {
                            return Err(ProcessingChannelError::InvalidState(format!(
                                "received ChannelReady message, but we're not ready for ChannelReady, state is currently {:?}",
                                state.state
                            )));
                        }
                    }
                    ChannelState::AwaitingChannelReady(flags) => flags,
                    _ => {
                        return Err(ProcessingChannelError::InvalidState(format!(
                            "received ChannelReady message, but we're not ready for ChannelReady, state is currently {:?}", state.state
                        )));
                    }
                };
                let flags = flags | AwaitingChannelReadyFlags::THEIR_CHANNEL_READY;
                state.update_state(ChannelState::AwaitingChannelReady(flags));
                state.maybe_channel_is_ready(myself).await;
                Ok(())
            }
            FiberChannelMessage::UpdateTlcInfo(update_tlc_info) => {
                state.remote_tlc_info = Some(update_tlc_info.into());
                state.update_graph_for_remote_channel_change();
                Ok(())
            }
            FiberChannelMessage::AddTlc(add_tlc) => {
                self.handle_add_tlc_peer_message(state, add_tlc)
            }
            FiberChannelMessage::RemoveTlc(remove_tlc) => {
                self.handle_remove_tlc_peer_message(state, remove_tlc)
            }
            FiberChannelMessage::Shutdown(shutdown) => {
                self.handle_shutdown_peer_message(state, shutdown).await
            }
            FiberChannelMessage::ClosingSigned(closing) => {
                let ClosingSigned {
                    partial_signature,
                    channel_id,
                } = closing;

                if channel_id != state.get_id() {
                    return Err(ProcessingChannelError::InvalidParameter(
                        "Channel id mismatch".to_string(),
                    ));
                }

                // Note that we don't check the validity of the signature here.
                // we will check the validity when we're about to build the shutdown tx.
                // This may be or may not be a problem.
                // We do this to simplify the handling of the message.
                // We may change this in the future.
                // We also didn't check the state here.
                if let Some(shutdown_info) = state.remote_shutdown_info.as_mut() {
                    shutdown_info.signature = Some(partial_signature);
                }

                state.maybe_transfer_to_shutdown()?;
                Ok(())
            }
            FiberChannelMessage::ReestablishChannel(ref reestablish_channel) => {
                state
                    .handle_reestablish_channel_message(myself, reestablish_channel)
                    .await?;
                Ok(())
            }
            FiberChannelMessage::TxAbort(_) => {
                if state.state.can_abort_funding() {
                    state.update_state(ChannelState::Closed(CloseFlags::FUNDING_ABORTED));
                    myself.stop(None);
                }
                Ok(())
            }
            FiberChannelMessage::TxInitRBF(_) | FiberChannelMessage::TxAckRBF(_) => {
                warn!("Received unsupported message: {:?}", &message);
                Ok(())
            }
        }
    }

    async fn get_tlc_error(
        &self,
        state: &mut ChannelActorState,
        error: &ProcessingChannelError,
    ) -> TlcErr {
        let error_code = match error {
            ProcessingChannelError::PeelingOnionPacketError(_) => TlcErrorCode::InvalidOnionPayload,
            ProcessingChannelError::TlcForwardFeeIsTooLow => TlcErrorCode::FeeInsufficient,
            ProcessingChannelError::TlcExpirySoon => TlcErrorCode::ExpiryTooSoon,
            ProcessingChannelError::TlcExpiryTooFar => TlcErrorCode::ExpiryTooFar,
            ProcessingChannelError::FinalInvoiceInvalid(status) => match status {
                CkbInvoiceStatus::Expired => TlcErrorCode::InvoiceExpired,
                CkbInvoiceStatus::Cancelled => TlcErrorCode::InvoiceCancelled,
                _ => TlcErrorCode::IncorrectOrUnknownPaymentDetails,
            },
            ProcessingChannelError::FinalIncorrectPreimage
            | ProcessingChannelError::FinalIncorrectPaymentHash => {
                TlcErrorCode::IncorrectOrUnknownPaymentDetails
            }
            ProcessingChannelError::FinalIncorrectHTLCAmount => {
                TlcErrorCode::FinalIncorrectTlcAmount
            }
            ProcessingChannelError::IncorrectTlcExpiry => TlcErrorCode::IncorrectTlcExpiry,
            ProcessingChannelError::IncorrectFinalTlcExpiry => {
                TlcErrorCode::FinalIncorrectExpiryDelta
            }
            ProcessingChannelError::TlcAmountIsTooLow => TlcErrorCode::AmountBelowMinimum,
            ProcessingChannelError::TlcNumberExceedLimit
            | ProcessingChannelError::TlcAmountExceedLimit
            | ProcessingChannelError::TlcValueInflightExceedLimit => {
                TlcErrorCode::TemporaryChannelFailure
            }
            ProcessingChannelError::WaitingTlcAck => TlcErrorCode::TemporaryChannelFailure,
            ProcessingChannelError::InternalError(_) => TlcErrorCode::TemporaryNodeFailure,
            ProcessingChannelError::InvalidState(_error) => match state.state {
                // we can not revert back up `ChannelReady` after `ShuttingDown`
                ChannelState::Closed(_) | ChannelState::ShuttingDown(_) => {
                    TlcErrorCode::PermanentChannelFailure
                }
                ChannelState::ChannelReady => {
                    if !state.local_tlc_info.enabled {
                        // channel is disabled
                        TlcErrorCode::TemporaryChannelFailure
                    } else {
                        // we expect `ChannelReady` will be both OK for tlc forwarding,
                        // so here are the unreachable point in normal workflow,
                        // set `TemporaryNodeFailure` for general temporary failure of the processing node here
                        debug_assert!(false, "unreachable point in normal workflow");
                        TlcErrorCode::TemporaryNodeFailure
                    }
                }
                // otherwise, channel maybe not ready
                _ => TlcErrorCode::TemporaryChannelFailure,
            },
            ProcessingChannelError::RepeatedProcessing(_) => TlcErrorCode::TemporaryChannelFailure,
            ProcessingChannelError::SpawnErr(_)
            | ProcessingChannelError::Musig2RoundFinalizeError(_)
            | ProcessingChannelError::Musig2SigningError(_)
            | ProcessingChannelError::Musig2VerifyError(_)
            | ProcessingChannelError::CapacityError(_) => TlcErrorCode::TemporaryNodeFailure,
            ProcessingChannelError::InvalidParameter(_) => {
                TlcErrorCode::IncorrectOrUnknownPaymentDetails
            }
            ProcessingChannelError::TlcForwardingError(_) => {
                unreachable!("TlcForwardingError should be handled before this point")
            }
        };

        let channel_update = if error_code.is_update() {
            state.try_create_channel_update_message().await
        } else {
            None
        };
        TlcErr::new_channel_fail(
            error_code,
            state.local_pubkey,
            state.must_get_funding_transaction_outpoint(),
            channel_update,
        )
    }

    async fn handle_commitment_signed_peer_message(
        &self,
        myself: &ActorRef<ChannelActorMessage>,
        state: &mut ChannelActorState,
        commitment_signed: CommitmentSigned,
    ) -> Result<(), ProcessingChannelError> {
        // build commitment tx and verify signature from remote, if passed send ACK for partner
        state.verify_commitment_signed_and_send_ack(commitment_signed.clone())?;
        let need_commitment_signed = state.tlc_state.update_for_commitment_signed();

        // flush remove tlc for received tlcs after replying ack for peer
        self.apply_settled_remove_tlcs(myself, state, true).await;

        // when we transfer to shutdown state, we need to build shutdown transaction
        // here `maybe_transfer_to_shutdown` must be called after `apply_settled_remove_tlcs`
        // so the closing transaction is symmetric with peer
        state.maybe_transfer_to_shutdown()?;

        if need_commitment_signed && !state.tlc_state.waiting_ack {
            self.handle_commitment_signed_command(myself, state)?;
        }

        Ok(())
    }

    async fn apply_settled_remove_tlcs(
        &self,
        myself: &ActorRef<ChannelActorMessage>,
        state: &mut ChannelActorState,
        inbound: bool,
    ) {
        let previous_balance = state.get_local_balance();
        let pending_tlcs = if inbound {
            state.tlc_state.received_tlcs.tlcs.iter()
        } else {
            state.tlc_state.offered_tlcs.tlcs.iter()
        };
        let settled_tlcs: Vec<_> = pending_tlcs
            .filter(|tlc| {
                tlc.removed_reason.is_some()
                    && matches!(
                        tlc.status,
                        TlcStatus::Inbound(InboundTlcStatus::RemoveAckConfirmed)
                            | TlcStatus::Outbound(OutboundTlcStatus::RemoveAckConfirmed)
                    )
                    && !state.tlc_state.applied_remove_tlcs.contains(&tlc.tlc_id)
            })
            .map(|tlc| tlc.tlc_id)
            .collect();

        for tlc_id in settled_tlcs {
            self.apply_remove_tlc_operation(myself, state, tlc_id)
                .await
                .expect("expect remove tlc success");
        }

        if state.get_local_balance() != previous_balance {
            state.update_graph_for_local_channel_change();
            state.update_graph_for_remote_channel_change();
        }
    }

    async fn process_add_tlc_error(
        &self,
        myself: &ActorRef<ChannelActorMessage>,
        state: &mut ChannelActorState,
        #[allow(unused_variables)] payment_hash: Hash256,
        tlc_id: TLCId,
        error: ProcessingChannelErrorWithSharedSecret,
    ) {
        let tlc_err = match error.source {
            // If we already have TlcErr, we can directly use it to send back to the peer.
            ProcessingChannelError::TlcForwardingError(tlc_err) => tlc_err,
            _ => {
                let error_detail = self.get_tlc_error(state, &error.source).await;
                #[cfg(debug_assertions)]
                self.network
                    .clone()
                    .send_message(NetworkActorMessage::new_notification(
                        NetworkServiceEvent::DebugEvent(DebugEvent::AddTlcFailed(
                            state.get_local_peer_id(),
                            payment_hash,
                            error_detail.clone(),
                        )),
                    ))
                    .expect(ASSUME_NETWORK_ACTOR_ALIVE);
                error_detail
            }
        };
        let error_packet = TlcErrPacket::new(
            tlc_err,
            // There's no shared secret stored in the received TLC, use the one found in the peeled onion packet.
            &error.shared_secret,
        );

        self.register_retryable_tlc_remove(
            myself,
            state,
            tlc_id,
            RemoveTlcReason::RemoveTlcFail(error_packet),
        )
        .await;
    }

    async fn update_tlc_status_on_ack(
        &self,
        myself: &ActorRef<ChannelActorMessage>,
        state: &mut ChannelActorState,
    ) {
        let apply_tlcs: Vec<TlcInfo> = state
            .tlc_state
            .get_committed_received_tlcs()
            .into_iter()
            .filter(|tlc| tlc.removed_reason.is_none())
            .filter(|tlc| !state.tlc_state.applied_add_tlcs.contains(&tlc.tlc_id))
            .collect();

        for add_tlc in apply_tlcs {
            assert!(add_tlc.is_received());
            if let Err(error) = self.apply_add_tlc_operation(myself, state, &add_tlc).await {
                self.process_add_tlc_error(
                    myself,
                    state,
                    add_tlc.payment_hash,
                    add_tlc.tlc_id,
                    error,
                )
                .await;
            }
        }

        // flush outbound tlcs
        self.apply_settled_remove_tlcs(myself, state, false).await;
    }

    async fn try_to_relay_remove_tlc(
        &self,
        myself: &ActorRef<ChannelActorMessage>,
        state: &mut ChannelActorState,
        tlc_info: &TlcInfo,
        remove_reason: RemoveTlcReason,
    ) {
        let (previous_channel_id, previous_tlc) =
            tlc_info.previous_tlc.expect("expect previous tlc");
        assert!(tlc_info.is_offered());
        assert!(previous_tlc.is_received());
        assert!(previous_channel_id != state.get_id());

        let remove_reason = remove_reason.clone().backward(&tlc_info.shared_secret);

        self.register_retryable_relay_tlc_remove(
            myself,
            state,
            previous_tlc.into(),
            previous_channel_id,
            remove_reason,
        )
        .await;
    }

    async fn try_to_settle_down_tlc(
        &self,
        myself: &ActorRef<ChannelActorMessage>,
        state: &mut ChannelActorState,
        tlc_id: TLCId,
    ) {
        let tlc_info = state.get_received_tlc(tlc_id).expect("expect tlc");
        let preimage = self.store.get_preimage(&tlc_info.payment_hash);

        let preimage = if let Some(preimage) = preimage {
            preimage
        } else {
            return;
        };

        let mut remove_reason = RemoveTlcReason::RemoveTlcFulfill(RemoveTlcFulfill {
            payment_preimage: preimage,
        });
        let tlc = tlc_info.clone();
        if let Some(invoice) = self.store.get_invoice(&tlc.payment_hash) {
            let status = self.get_invoice_status(&invoice);
            match status {
                CkbInvoiceStatus::Expired => {
                    remove_reason = RemoveTlcReason::RemoveTlcFail(TlcErrPacket::new(
                        TlcErr::new(TlcErrorCode::InvoiceExpired),
                        &tlc.shared_secret,
                    ));
                }
                CkbInvoiceStatus::Cancelled => {
                    remove_reason = RemoveTlcReason::RemoveTlcFail(TlcErrPacket::new(
                        TlcErr::new(TlcErrorCode::InvoiceCancelled),
                        &tlc.shared_secret,
                    ));
                }
                CkbInvoiceStatus::Paid => {
                    // we have already checked invoice status in apply_add_tlc_operation_with_peeled_onion_packet
                    // this maybe happened when process is killed and restart
                    error!("invoice already paid, ignore");
                }
                _ => {
                    // do nothing
                    // invoice status will be updated to paid after apply remove tlc operation
                }
            }
        }

        self.register_retryable_tlc_remove(myself, state, tlc.tlc_id, remove_reason)
            .await;
    }

    async fn apply_add_tlc_operation(
        &self,
        myself: &ActorRef<ChannelActorMessage>,
        state: &mut ChannelActorState,
        add_tlc: &TlcInfo,
    ) -> Result<(), ProcessingChannelErrorWithSharedSecret> {
        // If needed, shared secret also get be extracted from the encrypted onion packet:
        // - Extract public key from onion_packet[1..34]
        // - Obtain share secret using DH Key Exchange from the public key and the network private key stored in the network actor state.
        if let Some(peeled_onion_packet) = self
            .try_add_tlc_peel_onion_packet(state, add_tlc)
            .await
            .map_err(ProcessingChannelError::without_shared_secret)?
        {
            let shared_secret = peeled_onion_packet.shared_secret;
            self.apply_add_tlc_operation_with_peeled_onion_packet(
                myself,
                state,
                add_tlc,
                peeled_onion_packet,
            )
            .await
            .map_err(move |err| err.with_shared_secret(shared_secret))?;
        }

        if let Some(ref udt_type_script) = state.funding_udt_type_script {
            self.subscribers
                .pending_received_tlcs_subscribers
                .send(TlcNotification {
                    tlc: add_tlc.clone().into(),
                    channel_id: state.get_id(),
                    script: udt_type_script.clone(),
                });
        }

        // we don't need to settle down the tlc if it is not the last hop here,
        // some e2e tests are calling AddTlc manually, so we can not use onion packet to
        // check whether it's the last hop here, maybe need to revisit in future.
        self.try_to_settle_down_tlc(myself, state, add_tlc.tlc_id)
            .await;

        warn!("finished check tlc for peer message: {:?}", &add_tlc.tlc_id);
        Ok(())
    }

    async fn try_add_tlc_peel_onion_packet(
        &self,
        state: &mut ChannelActorState,
        add_tlc: &TlcInfo,
    ) -> Result<Option<PeeledPaymentOnionPacket>, ProcessingChannelError> {
        state.check_tlc_expiry(add_tlc.expiry)?;

        assert!(state.get_received_tlc(add_tlc.tlc_id).is_some());

        OptionFuture::from(
            add_tlc
                .onion_packet
                .clone()
                .map(|onion_packet| self.peel_onion_packet(onion_packet, add_tlc.payment_hash)),
        )
        .await
        .transpose()
    }

    async fn apply_add_tlc_operation_with_peeled_onion_packet(
        &self,
        myself: &ActorRef<ChannelActorMessage>,
        state: &mut ChannelActorState,
        add_tlc: &TlcInfo,
        peeled_onion_packet: PeeledPaymentOnionPacket,
    ) -> Result<(), ProcessingChannelError> {
        let payment_hash = add_tlc.payment_hash;
        let received_amount = add_tlc.amount;
        let forward_amount = peeled_onion_packet.current.amount;

        state.tlc_state.applied_add_tlcs.insert(add_tlc.tlc_id);
        if peeled_onion_packet.is_last() {
            if forward_amount != add_tlc.amount {
                return Err(ProcessingChannelError::FinalIncorrectHTLCAmount);
            }

            if add_tlc.expiry < peeled_onion_packet.current.expiry {
                return Err(ProcessingChannelError::IncorrectFinalTlcExpiry);
            }
            if add_tlc.expiry < now_timestamp_as_millis_u64() + MIN_TLC_EXPIRY_DELTA {
                return Err(ProcessingChannelError::TlcExpirySoon);
            }

            if let Some(invoice) = self.store.get_invoice(&payment_hash) {
                let invoice_status = self.get_invoice_status(&invoice);
                if invoice_status != CkbInvoiceStatus::Open {
                    return Err(ProcessingChannelError::FinalInvoiceInvalid(invoice_status));
                }
            }

            // if this is the last hop, store the preimage.
            // though we will RemoveTlcFulfill the TLC in try_to_settle_down_tlc function,
            // here we can do error check early here for better error handling.
            let preimage = peeled_onion_packet
                .current
                .payment_preimage
                .or_else(|| self.store.get_preimage(&add_tlc.payment_hash));

            if let Some(preimage) = preimage {
                let filled_payment_hash: Hash256 = add_tlc.hash_algorithm.hash(preimage).into();
                if add_tlc.payment_hash != filled_payment_hash {
                    return Err(ProcessingChannelError::FinalIncorrectPreimage);
                }
                // update invoice status to received only all the error checking passed
                if let Some(_invoice) = self.store.get_invoice(&payment_hash) {
                    self.store
                        .update_invoice_status(&payment_hash, CkbInvoiceStatus::Received)
                        .expect("update invoice status failed");
                }

                if let Some(custom_records) = peeled_onion_packet.current.custom_records {
                    self.store
                        .insert_payment_custom_records(&payment_hash, custom_records);
                }

                self.store_preimage(payment_hash, preimage);
            } else {
                return Err(ProcessingChannelError::FinalIncorrectPaymentHash);
            }
        } else {
            // here we don't need to check current config is public or enabled, because
            // handle_add_tlc_command will check the channel state before forwarding
            // and private channel can also forward TLC to public channel
            if add_tlc.expiry
                < peeled_onion_packet.current.expiry + state.local_tlc_info.tlc_expiry_delta
            {
                return Err(ProcessingChannelError::IncorrectTlcExpiry);
            }

            if received_amount < forward_amount {
                return Err(ProcessingChannelError::InvalidParameter(
                    "received_amount is less than forward_amount".to_string(),
                ));
            }

            // Next forwarding channel will get the forward_fee and check if it's enough.
            let forward_fee = received_amount.saturating_sub(forward_amount);

            // if this is not the last hop, forward TLC to next hop
            self.register_retryable_forward_tlc(
                myself,
                state,
                add_tlc.tlc_id,
                add_tlc.payment_hash,
                peeled_onion_packet.clone(),
                forward_fee,
            )
            .await;
        }
        Ok(())
    }

    fn store_preimage(&self, payment_hash: Hash256, preimage: Hash256) {
        self.store.insert_preimage(payment_hash, preimage);
        self.network
            .send_message(NetworkActorMessage::new_notification(
                NetworkServiceEvent::PreimageCreated(payment_hash, preimage),
            ))
            .expect(ASSUME_NETWORK_ACTOR_ALIVE);
    }

    fn handle_add_tlc_peer_message(
        &self,
        state: &mut ChannelActorState,
        add_tlc: AddTlc,
    ) -> Result<(), ProcessingChannelError> {
        // TODO: here we only check the error which sender didn't follow agreed rules,
        //       if any error happened here we need go to shutdown procedure

        state.check_for_tlc_update(Some(add_tlc.amount), false, false)?;
        let tlc_info = state.create_inbounding_tlc(add_tlc.clone())?;
        state.check_insert_tlc(&tlc_info)?;
        state.tlc_state.add_received_tlc(tlc_info);
        state.increment_next_received_tlc_id();
        Ok(())
    }

    fn handle_remove_tlc_peer_message(
        &self,
        state: &mut ChannelActorState,
        remove_tlc: RemoveTlc,
    ) -> Result<(), ProcessingChannelError> {
        state.check_for_tlc_update(None, false, false)?;
        // TODO: here if we received a invalid remove tlc, it's maybe a malioucious peer,
        // maybe we need to go through shutdown process for this error
        state
            .check_remove_tlc_with_reason(TLCId::Offered(remove_tlc.tlc_id), &remove_tlc.reason)?;
        let payment_hash = state
            .tlc_state
            .set_offered_tlc_removed(remove_tlc.tlc_id, remove_tlc.reason.clone());
        if let RemoveTlcReason::RemoveTlcFulfill(RemoveTlcFulfill { payment_preimage }) =
            remove_tlc.reason
        {
            // we need to store the preimage if the TLC is fulfilled
            // incase the peer has already shutdown the channel,
            // so we can send setttlement transaction to get money when necessary
            // the preimage must be valid since we have checked it in check_remove_tlc_with_reason
            self.store_preimage(payment_hash, payment_preimage);
            debug_event!(
                self.network,
                &format!("store payment_preimage for: {:?}", payment_hash)
            );
        }
        Ok(())
    }

    async fn handle_shutdown_peer_message(
        &self,
        state: &mut ChannelActorState,
        shutdown: Shutdown,
    ) -> Result<(), ProcessingChannelError> {
        debug!("Received Shutdown message from peer: {:?}", shutdown);
        #[cfg(debug_assertions)]
        state.tlc_state.debug();
        let flags = match state.state {
            ChannelState::ChannelReady => {
                if state.tlc_state.all_tlcs().any(|tlc| {
                    matches!(
                        tlc.status,
                        TlcStatus::Inbound(InboundTlcStatus::RemoteAnnounced)
                    )
                }) {
                    return Err(ProcessingChannelError::InvalidState(
                        "Unable to process shutdown command peer message, as there are pending inbound tlcs"
                            .to_string(),
                    ));
                }
                ShuttingDownFlags::empty()
            }
            ChannelState::ShuttingDown(flags)
                if flags.contains(ShuttingDownFlags::THEIR_SHUTDOWN_SENT) =>
            {
                return Err(ProcessingChannelError::InvalidParameter(
                    "Received Shutdown message, but we're already in ShuttingDown state"
                        .to_string(),
                ));
            }
            ChannelState::ShuttingDown(flags) => flags,
            _ => {
                return Err(ProcessingChannelError::InvalidState(format!(
                    "received Shutdown message, but we're not ready for Shutdown, state is currently {:?}",
                    state.state
                )));
            }
        };

        if !state.check_shutdown_fee_valid(shutdown.fee_rate.as_u64()) {
            return Err(ProcessingChannelError::InvalidParameter(
                "Shutdown fee is invalid".to_string(),
            ));
        }

        state.remote_shutdown_info = Some(ShutdownInfo {
            close_script: shutdown.close_script,
            fee_rate: shutdown.fee_rate.as_u64(),
            signature: None,
        });

        let mut flags = flags | ShuttingDownFlags::THEIR_SHUTDOWN_SENT;

        // Only automatically reply shutdown if only their shutdown message is sent.
        // If we are in a state other than only their shutdown is sent,
        // e.g. our shutdown message is also sent, or we are trying to force shutdown,
        // we should not reply.
        let should_we_reply_shutdown = matches!(flags, ShuttingDownFlags::THEIR_SHUTDOWN_SENT);
        if state.check_valid_to_auto_accept_shutdown() && should_we_reply_shutdown {
            let close_script = state.get_local_shutdown_script();
            self.network
                .send_message(NetworkActorMessage::new_command(
                    NetworkActorCommand::SendFiberMessage(FiberMessageWithPeerId::new(
                        state.get_remote_peer_id(),
                        FiberMessage::shutdown(Shutdown {
                            channel_id: state.get_id(),
                            close_script: close_script.clone(),
                            fee_rate: FeeRate::from_u64(0),
                        }),
                    )),
                ))
                .expect(ASSUME_NETWORK_ACTOR_ALIVE);
            state.local_shutdown_info = Some(ShutdownInfo {
                close_script,
                fee_rate: 0,
                signature: None,
            });
            flags |= ShuttingDownFlags::OUR_SHUTDOWN_SENT;
            debug!("Auto accept shutdown ...");
        }

        // TODO: there maybe some tlcs still not settled when shutdown,
        // we need to check if we need to trigger remove tlc for previous channel
        // maybe could be done in cron task from network actor.
        state.update_state(ChannelState::ShuttingDown(flags));
        state.maybe_transfer_to_shutdown()?;

        Ok(())
    }

    async fn apply_remove_tlc_operation(
        &self,
        myself: &ActorRef<ChannelActorMessage>,
        state: &mut ChannelActorState,
        tlc_id: TLCId,
    ) -> Result<(), ProcessingChannelError> {
        let channel_id = state.get_id();
        assert!(!state.tlc_state.applied_remove_tlcs.contains(&tlc_id));
        state.tlc_state.applied_remove_tlcs.insert(tlc_id);

        let (tlc_info, remove_reason) = state.remove_tlc_with_reason(tlc_id)?;

        if matches!(remove_reason, RemoveTlcReason::RemoveTlcFulfill(_)) {
            if self.store.get_invoice(&tlc_info.payment_hash).is_some() {
                self.store
                    .update_invoice_status(&tlc_info.payment_hash, CkbInvoiceStatus::Paid)
                    .expect("update invoice status failed");
            }
            // when a hop is a forwarding hop, we need to keep preimage after relay RemoveTlc finished
            // incase watchtower may need preimage to settledown
            if tlc_info.previous_tlc.is_none() {
                self.remove_preimage(tlc_info.payment_hash);
            }
        }

        if let (
            Some(ref udt_type_script),
            RemoveTlcReason::RemoveTlcFulfill(RemoveTlcFulfill { payment_preimage }),
        ) = (state.funding_udt_type_script.clone(), &remove_reason)
        {
            let mut tlc_notify_info: TlcNotifyInfo = tlc_info.clone().into();
            tlc_notify_info.payment_preimage = Some(*payment_preimage);
            self.subscribers
                .settled_tlcs_subscribers
                .send(TlcNotification {
                    tlc: tlc_notify_info,
                    channel_id,
                    script: udt_type_script.clone(),
                });
        }
        if tlc_info.previous_tlc.is_none() {
            // only the original sender of the TLC should send `TlcRemoveReceived` event
            // because only the original sender cares about the TLC event to settle the payment
            if tlc_info.is_offered() {
                self.network
                    .send_message(NetworkActorMessage::new_event(
                        NetworkActorEvent::TlcRemoveReceived(
                            tlc_info.payment_hash,
                            remove_reason.clone(),
                        ),
                    ))
                    .expect(ASSUME_NETWORK_ACTOR_ALIVE);
            }
        } else {
            // relay RemoveTlc to previous channel if needed
            self.try_to_relay_remove_tlc(myself, state, &tlc_info, remove_reason)
                .await;
        }
        Ok(())
    }

    fn remove_preimage(&self, payment_hash: Hash256) {
        self.store.remove_preimage(&payment_hash);
        self.network
            .send_message(NetworkActorMessage::new_notification(
                NetworkServiceEvent::PreimageRemoved(payment_hash),
            ))
            .expect(ASSUME_NETWORK_ACTOR_ALIVE);
    }

    pub fn handle_commitment_signed_command(
        &self,
        myself: &ActorRef<ChannelActorMessage>,
        state: &mut ChannelActorState,
    ) -> ProcessingChannelResult {
        let flags = match state.state {
            ChannelState::CollaboratingFundingTx(flags)
                if !flags.contains(CollaboratingFundingTxFlags::COLLABORATION_COMPLETED) =>
            {
                return Err(ProcessingChannelError::InvalidState(format!(
                    "Unable to process commitment_signed command in state {:?}, as collaboration is not completed yet.",
                    &state.state
                )));
            }
            ChannelState::CollaboratingFundingTx(_) => {
                CommitmentSignedFlags::SigningCommitment(SigningCommitmentFlags::empty())
            }
            ChannelState::SigningCommitment(flags)
                if flags.contains(SigningCommitmentFlags::OUR_COMMITMENT_SIGNED_SENT) =>
            {
                return Err(ProcessingChannelError::InvalidState(format!(
                    "Unable to process commitment_signed command in state {:?}, as we have already sent our commitment_signed message.",
                    &state.state
                )));
            }
            ChannelState::SigningCommitment(flags) => {
                CommitmentSignedFlags::SigningCommitment(flags)
            }
            ChannelState::ChannelReady => CommitmentSignedFlags::ChannelReady(),
            ChannelState::ShuttingDown(flags) => {
                warn!(
                    "Received commitment_signed command in ShuttingDown state: {:?}",
                    flags
                );
                if flags.is_ok_for_commitment_operation() {
                    CommitmentSignedFlags::PendingShutdown()
                } else {
                    return Err(ProcessingChannelError::InvalidState(format!(
                        "Unable to process commitment_signed command in shutdowning state with flags {:?}",
                        &flags
                    )));
                }
            }
            _ => {
                return Err(ProcessingChannelError::InvalidState(format!(
                    "Unable to send commitment signed message in state {:?}",
                    &state.state
                )));
            }
        };
        state.clean_up_failed_tlcs();

        let (funding_tx_partial_signature, commitment_tx_partial_signature) =
            state.build_and_sign_commitment_tx()?;
        let commitment_signed = CommitmentSigned {
            channel_id: state.get_id(),
            funding_tx_partial_signature,
            commitment_tx_partial_signature,
            next_local_nonce: state.get_next_local_nonce(),
        };

        #[cfg(debug_assertions)]
        debug!(
            "send commitment signed: {:?} at commitment_numbers: {:?}",
            commitment_signed,
            state.get_current_commitment_numbers()
        );

        self.network
            .send_message(NetworkActorMessage::new_command(
                NetworkActorCommand::SendFiberMessage(FiberMessageWithPeerId::new(
                    state.get_remote_peer_id(),
                    FiberMessage::commitment_signed(commitment_signed),
                )),
            ))
            .expect(ASSUME_NETWORK_ACTOR_ALIVE);

        match flags {
            CommitmentSignedFlags::SigningCommitment(flags) => {
                let flags = flags | SigningCommitmentFlags::OUR_COMMITMENT_SIGNED_SENT;
                state.update_state(ChannelState::SigningCommitment(flags));
                state.maybe_transfer_to_tx_signatures(flags)?;
            }
            CommitmentSignedFlags::ChannelReady() => {
                state.set_waiting_ack(myself, true);
            }
            CommitmentSignedFlags::PendingShutdown() => {
                state.set_waiting_ack(myself, true);
                state.maybe_transfer_to_shutdown()?;
            }
        }
        state.update_last_commitment_signed_remote_nonce();
        Ok(())
    }

    pub fn handle_add_tlc_command(
        &self,
        myself: &ActorRef<ChannelActorMessage>,
        state: &mut ChannelActorState,
        command: AddTlcCommand,
    ) -> Result<u64, ProcessingChannelError> {
        state.check_for_tlc_update(Some(command.amount), true, true)?;
        state.check_tlc_expiry(command.expiry)?;
        state.check_tlc_forward_amount(
            command.amount,
            command.previous_tlc.map(|x| x.forwarding_fee),
        )?;
        let tlc = state.create_outbounding_tlc(&command);
        state.check_insert_tlc(&tlc)?;
        self.check_add_tlc_consistent(&command, state)?;

        let tlc_id = tlc.tlc_id;
        state.tlc_state.add_offered_tlc(tlc);
        state.increment_next_offered_tlc_id();

        let add_tlc = AddTlc {
            channel_id: state.get_id(),
            tlc_id: tlc_id.into(),
            amount: command.amount,
            payment_hash: command.payment_hash,
            expiry: command.expiry,
            hash_algorithm: command.hash_algorithm,
            onion_packet: command.onion_packet,
        };

        // Send tlc update message to peer.
        let msg = FiberMessageWithPeerId::new(
            state.get_remote_peer_id(),
            FiberMessage::add_tlc(add_tlc.clone()),
        );

        self.network
            .send_message(NetworkActorMessage::new_command(
                NetworkActorCommand::SendFiberMessage(msg),
            ))
            .expect(ASSUME_NETWORK_ACTOR_ALIVE);

        self.handle_commitment_signed_command(myself, state)?;
        Ok(tlc_id.into())
    }

    pub fn handle_remove_tlc_command(
        &self,
        myself: &ActorRef<ChannelActorMessage>,
        state: &mut ChannelActorState,
        command: RemoveTlcCommand,
    ) -> ProcessingChannelResult {
        state.check_for_tlc_update(None, true, false)?;
        state.check_remove_tlc_with_reason(TLCId::Received(command.id), &command.reason)?;
        let payment_hash = state
            .tlc_state
            .set_received_tlc_removed(command.id, command.reason.clone());
        if let RemoveTlcReason::RemoveTlcFulfill(RemoveTlcFulfill { payment_preimage }) =
            command.reason
        {
            self.store_preimage(payment_hash, payment_preimage);
        }
        let msg = FiberMessageWithPeerId::new(
            state.get_remote_peer_id(),
            FiberMessage::remove_tlc(RemoveTlc {
                channel_id: state.get_id(),
                tlc_id: command.id,
                reason: command.reason,
            }),
        );
        self.network
            .send_message(NetworkActorMessage::new_command(
                NetworkActorCommand::SendFiberMessage(msg),
            ))
            .expect(ASSUME_NETWORK_ACTOR_ALIVE);

        state.maybe_transfer_to_shutdown()?;
        self.handle_commitment_signed_command(myself, state)?;
        Ok(())
    }

    pub fn handle_shutdown_command(
        &self,
        state: &mut ChannelActorState,
        command: ShutdownCommand,
    ) -> ProcessingChannelResult {
        debug!("Handling shutdown command: {:?}", &command);
        #[cfg(debug_assertions)]
        state.tlc_state.debug();
        if command.force {
            match state.state {
                ChannelState::ChannelReady => {
                    debug!("Handling force shutdown command in ChannelReady state");
                }
                ChannelState::ShuttingDown(flags) => {
                    debug!(
                        "Handling force shutdown command in ShuttingDown state, flags: {:?}",
                        &flags
                    );
                }
                _ => {
                    return Err(ProcessingChannelError::InvalidState(format!(
                        "Handling force shutdown command invalid state {:?}",
                        &state.state
                    )));
                }
            };

            let transaction = state.get_latest_commitment_transaction()?;

            self.network
                .send_message(NetworkActorMessage::new_event(
                    NetworkActorEvent::ClosingTransactionPending(
                        state.get_id(),
                        self.get_remote_peer_id(),
                        transaction,
                        true,
                    ),
                ))
                .expect(ASSUME_NETWORK_ACTOR_ALIVE);

            state.update_state(ChannelState::ShuttingDown(
                ShuttingDownFlags::WAITING_COMMITMENT_CONFIRMATION,
            ));
            return Ok(());
        } else {
            let flags = match state.state {
                ChannelState::ChannelReady => {
                    debug!("Handling shutdown command in ChannelReady state");
                    if state.tlc_state.all_tlcs().any(|tlc| {
                        matches!(
                            tlc.status,
                            TlcStatus::Outbound(OutboundTlcStatus::LocalAnnounced)
                        )
                    }) {
                        return Err(ProcessingChannelError::InvalidState(
                            "Unable to process shutdown command, as there are pending outbound tlcs"
                                .to_string(),
                        ));
                    }
                    ShuttingDownFlags::empty()
                }
                _ => {
                    debug!("Handling shutdown command in state {:?}", &state.state);
                    return Err(ProcessingChannelError::InvalidState(format!(
                        "Trying to send shutdown message while in invalid state {:?}",
                        &state.state
                    )));
                }
            };

            state.check_shutdown_fee_rate(command.fee_rate, &command.close_script)?;
            self.network
                .send_message(NetworkActorMessage::new_command(
                    NetworkActorCommand::SendFiberMessage(FiberMessageWithPeerId::new(
                        self.get_remote_peer_id(),
                        FiberMessage::shutdown(Shutdown {
                            channel_id: state.get_id(),
                            close_script: command.close_script.clone(),
                            fee_rate: command.fee_rate,
                        }),
                    )),
                ))
                .expect(ASSUME_NETWORK_ACTOR_ALIVE);

            state.local_shutdown_info = Some(ShutdownInfo {
                close_script: command.close_script,
                fee_rate: command.fee_rate.as_u64(),
                signature: None,
            });
            state.update_state(ChannelState::ShuttingDown(
                flags | ShuttingDownFlags::OUR_SHUTDOWN_SENT,
            ));

            debug!(
                "Channel state updated to {:?} after processing shutdown command",
                &state.state
            );
            state.maybe_transfer_to_shutdown()
        }
    }

    pub async fn handle_update_command(
        &self,
        myself: &ActorRef<ChannelActorMessage>,
        state: &mut ChannelActorState,
        command: UpdateCommand,
    ) -> ProcessingChannelResult {
        if !state.is_public() {
            return Err(ProcessingChannelError::InvalidState(
                "Only public channel can be updated".to_string(),
            ));
        }

        let UpdateCommand {
            enabled,
            tlc_expiry_delta,
            tlc_minimum_value,
            tlc_fee_proportional_millionths,
        } = command;

        let mut updated = false;

        if let Some(enabled) = enabled {
            updated |= state.update_our_enabled(enabled);
        }

        if let Some(delta) = tlc_expiry_delta {
            if delta < MIN_TLC_EXPIRY_DELTA {
                return Err(ProcessingChannelError::InvalidParameter(format!(
                    "TLC expiry delta is too small, expect larger than {}",
                    MIN_TLC_EXPIRY_DELTA
                )));
            }
            updated |= state.update_our_tlc_expiry_delta(delta);
        }

        if let Some(value) = tlc_minimum_value {
            updated |= state.update_our_tlc_min_value(value);
        }

        if let Some(fee) = tlc_fee_proportional_millionths {
            updated |= state.update_our_tlc_fee_proportional_millionths(fee);
        }

        if updated {
            state.on_owned_channel_updated(myself, true).await;
        }

        Ok(())
    }

    pub async fn register_retryable_tlc_remove(
        &self,
        myself: &ActorRef<ChannelActorMessage>,
        state: &mut ChannelActorState,
        tlc_id: TLCId,
        reason: RemoveTlcReason,
    ) {
        let remove_tlc = RetryableTlcOperation::RemoveTlc(tlc_id, reason);
        self.register_retryable_tlc_operation(myself, state, remove_tlc)
            .await;
    }

    pub async fn register_retryable_relay_tlc_remove(
        &self,
        myself: &ActorRef<ChannelActorMessage>,
        state: &mut ChannelActorState,
        tlc_id: u64,
        channel_id: Hash256,
        reason: RemoveTlcReason,
    ) {
        let remove_tlc = RetryableTlcOperation::RelayRemoveTlc(channel_id, tlc_id, reason);
        self.register_retryable_tlc_operation(myself, state, remove_tlc)
            .await;
    }

    pub async fn register_retryable_forward_tlc(
        &self,
        myself: &ActorRef<ChannelActorMessage>,
        state: &mut ChannelActorState,
        tlc_id: TLCId,
        payment_hash: Hash256,
        peeled_onion_packet: PeeledPaymentOnionPacket,
        forward_fee: u128,
    ) {
        let forward_tlc = RetryableTlcOperation::ForwardTlc(
            payment_hash,
            tlc_id,
            peeled_onion_packet,
            forward_fee,
            true,
        );
        self.register_retryable_tlc_operation(myself, state, forward_tlc)
            .await;
    }

    async fn register_retryable_tlc_operation(
        &self,
        myself: &ActorRef<ChannelActorMessage>,
        state: &mut ChannelActorState,
        operation: RetryableTlcOperation,
    ) {
        if state.tlc_state.insert_retryable_tlc_operation(operation) {
            myself
                .send_message(ChannelActorMessage::Event(
                    ChannelEvent::CheckTlcRetryOperation,
                ))
                .expect("myself alive");
        }
    }

    fn set_forward_tlc_status(
        &self,
        state: &mut ChannelActorState,
        payment_hash: Hash256,
        try_one_time: bool,
    ) {
        if let Some(RetryableTlcOperation::ForwardTlc(.., ref mut sent)) =
            state.tlc_state.retryable_tlc_operations.iter_mut().find(
                |op| matches!(op, RetryableTlcOperation::ForwardTlc(ph,..) if *ph == payment_hash),
            )
        {
            *sent = try_one_time;
        }
    }

    pub async fn apply_retryable_tlc_operations(
        &self,
        myself: &ActorRef<ChannelActorMessage>,
        state: &mut ChannelActorState,
    ) {
        if state.reestablishing {
            myself.send_after(WAITING_REESTABLISH_FINISH_TIMEOUT, || {
                ChannelActorMessage::Event(ChannelEvent::CheckTlcRetryOperation)
            });
            return;
        }
        let mut pending_tlc_ops = state.tlc_state.get_pending_operations();
        pending_tlc_ops.retain_mut(|retryable_operation| {
            match retryable_operation {
                RetryableTlcOperation::RemoveTlc(tlc_id, ref reason) => {
                    match self.handle_remove_tlc_command(
                        myself,
                        state,
                        RemoveTlcCommand {
                            id: u64::from(*tlc_id),
                            reason: reason.clone(),
                        },
                    ) {
                        Ok(_) | Err(ProcessingChannelError::RepeatedProcessing(_)) => false,
                        Err(ProcessingChannelError::WaitingTlcAck) => true,
                        Err(_err) => false,
                    }
                }
                RetryableTlcOperation::RelayRemoveTlc(channel_id, tlc_id, ref reason) => {
                    let prev_channel_state = self
                        .store
                        .get_channel_actor_state(channel_id)
                        .expect("channel state not found");
                    let tlc_info = prev_channel_state.tlc_state.get(&TLCId::Received(*tlc_id));
                    if tlc_info.is_none_or(|tlc| tlc.removed_reason.is_some()) {
                        // the tlc has been removed, we can remove the operation
                        false
                    } else {
                        // send relay remove tlc with network actor to previous hop
                        // if the previous channel is reestablishing, we need to retry it later
                        if !prev_channel_state.reestablishing {
                            let (send, _recv) =
                                oneshot::channel::<Result<(), ProcessingChannelError>>();
                            let port = RpcReplyPort::from(send);
                            self.network
                                .send_message(NetworkActorMessage::new_command(
                                    NetworkActorCommand::ControlFiberChannel(
                                        ChannelCommandWithId {
                                            channel_id: *channel_id,
                                            command: ChannelCommand::RemoveTlc(
                                                RemoveTlcCommand {
                                                    id: (*tlc_id),
                                                    reason: reason.clone(),
                                                },
                                                port,
                                            ),
                                        },
                                    ),
                                ))
                                .expect(ASSUME_NETWORK_ACTOR_ALIVE);
                            // the previous hop will automatically retry if there is Waiting_Ack error
                        }
                        true
                    }
                }
                RetryableTlcOperation::ForwardTlc(
                    payment_hash,
                    tlc_id,
                    ref peeled_onion_packet,
                    forward_fee,
                    try_one_time,
                ) => {
                    // there is a potential deadlock for waiting the result from another channel actor
                    // for the scenario these two things happen at the same time:
                    //  1. channel A send forward tlc to channel B
                    //  2. channel B send forward tlc to channel A
                    // we may end up waiting for each other forever
                    //
                    // but we need the result for better error handling
                    // so we introduce the ForwardTlcResult to get the result based on actor message
                    if !*try_one_time {
                        // we need to decide whether to retry it until we get ForwardTlcResult
                        true
                    } else {
                        match self.network.send_message(NetworkActorMessage::Command(
                            NetworkActorCommand::SendPaymentOnionPacket(SendOnionPacketCommand {
                                peeled_onion_packet: peeled_onion_packet.clone(),
                                previous_tlc: Some(PrevTlcInfo::new(
                                    state.get_id(),
                                    u64::from(*tlc_id),
                                    *forward_fee,
                                )),
                                payment_hash: *payment_hash,
                            }),
                        )) {
                            Ok(_) => {
                                // here we just make sure the forward tlc is sent, we don't need to wait for the result
                                // retry it if necessary until we get ForwardTlcResult
                                // self.set_forward_tlc_status(state, *payment_hash, false);
                                *try_one_time = false;
                                true
                            }
                            Err(_err) => {
                                // network actor is dead? we will retry it later
                                false
                            }
                        }
                    }
                }
            }
        });

        state.tlc_state.retryable_tlc_operations = pending_tlc_ops;
        if state.tlc_state.has_pending_operations() {
            myself.send_after(RETRYABLE_TLC_OPS_INTERVAL, || {
                ChannelActorMessage::Event(ChannelEvent::CheckTlcRetryOperation)
            });
        }
    }

    async fn handle_forward_tlc_result(
        &self,
        myself: &ActorRef<ChannelActorMessage>,
        state: &mut ChannelActorState,
        result: ForwardTlcResult,
    ) {
        let pending_ops = state.tlc_state.get_pending_operations();
        if let Some((tlc_op, peeled_onion)) = pending_ops.iter().find_map(|op| match op {
            RetryableTlcOperation::ForwardTlc(payment_hash, _, peel_onion_packet, ..)
                if *payment_hash == result.payment_hash =>
            {
                Some((op, peel_onion_packet))
            }
            _ => None,
        }) {
            if let Some((channel_err, tlc_err)) = result.error_info {
                match channel_err {
                    ProcessingChannelError::WaitingTlcAck => {
                        // if we get WaitingTlcAck error, we will retry it later
                        self.set_forward_tlc_status(state, result.payment_hash, true);
                    }
                    ProcessingChannelError::RepeatedProcessing(_) => {
                        // ignore repeated processing error, we have already handled it
                        state.tlc_state.remove_pending_tlc_operation(tlc_op);
                    }
                    _ => {
                        let error = ProcessingChannelError::TlcForwardingError(tlc_err)
                            .with_shared_secret(peeled_onion.shared_secret);
                        self.process_add_tlc_error(
                            myself,
                            state,
                            result.payment_hash,
                            TLCId::Received(result.tlc_id),
                            error,
                        )
                        .await;
                        state.tlc_state.remove_pending_tlc_operation(tlc_op);
                    }
                }
            } else {
                // if we get success result from AddTlc, we will remove the pending operation
                state.tlc_state.remove_pending_tlc_operation(tlc_op);
            }
        }
    }

    // This is the dual of `handle_tx_collaboration_msg`. Any logic error here is likely
    // to present in the other function as well.
    pub fn handle_tx_collaboration_command(
        &self,
        state: &mut ChannelActorState,
        command: TxCollaborationCommand,
    ) -> Result<(), ProcessingChannelError> {
        debug!("Handling tx collaboration command: {:?}", &command);
        let is_complete_command = matches!(command, TxCollaborationCommand::TxComplete());
        let is_waiting_for_remote = match state.state {
            ChannelState::CollaboratingFundingTx(flags) => {
                flags.contains(CollaboratingFundingTxFlags::AWAITING_REMOTE_TX_COLLABORATION_MSG)
            }
            _ => false,
        };

        // We first exclude below cases that are invalid for tx collaboration,
        // and then process the commands.
        let flags = match state.state {
            ChannelState::NegotiatingFunding(NegotiatingFundingFlags::INIT_SENT)
                if state.is_acceptor =>
            {
                return Err(ProcessingChannelError::InvalidState(
                    "Acceptor tries to start sending tx collaboration message".to_string(),
                ));
            }
            ChannelState::NegotiatingFunding(_) => {
                debug!("Beginning processing tx collaboration command, and transitioning from {:?} to CollaboratingFundingTx state", state.state);
                state.state =
                    ChannelState::CollaboratingFundingTx(CollaboratingFundingTxFlags::empty());
                CollaboratingFundingTxFlags::empty()
            }
            ChannelState::CollaboratingFundingTx(_)
                if !is_complete_command && is_waiting_for_remote =>
            {
                return Err(ProcessingChannelError::InvalidState(format!(
                    "Trying to process command {:?} while in {:?} (should only send non-complete message after received response from peer)",
                    &command, state.state
                )));
            }
            ChannelState::CollaboratingFundingTx(flags) => {
                debug!(
                    "Processing tx collaboration command {:?} for state {:?}",
                    &command, &state.state
                );
                flags
            }
            _ => {
                return Err(ProcessingChannelError::InvalidState(format!(
                    "Invalid tx collaboration command {:?} for state {:?}",
                    &command, state.state
                )));
            }
        };

        // TODO: Note that we may deadlock here if send_tx_collaboration_command does successfully send the message,
        // as in that case both us and the remote are waiting for each other to send the message.
        match command {
            TxCollaborationCommand::TxUpdate(tx_update) => {
                let fiber_message = FiberMessage::tx_update(TxUpdate {
                    channel_id: state.get_id(),
                    tx: tx_update.transaction.clone(),
                });
                self.network
                    .send_message(NetworkActorMessage::new_command(
                        NetworkActorCommand::SendFiberMessage(FiberMessageWithPeerId::new(
                            state.get_remote_peer_id(),
                            fiber_message,
                        )),
                    ))
                    .expect(ASSUME_NETWORK_ACTOR_ALIVE);

                state.update_state(ChannelState::CollaboratingFundingTx(
                    CollaboratingFundingTxFlags::AWAITING_REMOTE_TX_COLLABORATION_MSG,
                ));
                state.funding_tx = Some(tx_update.transaction.clone());
                state.maybe_complete_tx_collaboration(tx_update.transaction)?;
            }
            TxCollaborationCommand::TxComplete() => {
                state.check_tx_complete_preconditions()?;
                let commitment_tx_partial_signature = state.build_init_commitment_tx_signature()?;
                let fiber_message = FiberMessage::tx_complete(TxComplete {
                    channel_id: state.get_id(),
                    commitment_tx_partial_signature,
                });
                self.network
                    .send_message(NetworkActorMessage::new_command(
                        NetworkActorCommand::SendFiberMessage(FiberMessageWithPeerId::new(
                            state.get_remote_peer_id(),
                            fiber_message,
                        )),
                    ))
                    .expect(ASSUME_NETWORK_ACTOR_ALIVE);

                state.update_state(ChannelState::CollaboratingFundingTx(
                    flags | CollaboratingFundingTxFlags::OUR_TX_COMPLETE_SENT,
                ));
            }
        }

        Ok(())
    }

    pub async fn handle_command(
        &self,
        myself: &ActorRef<ChannelActorMessage>,
        state: &mut ChannelActorState,
        command: ChannelCommand,
    ) -> Result<(), ProcessingChannelError> {
        match command {
            ChannelCommand::TxCollaborationCommand(tx_collaboration_command) => {
                self.handle_tx_collaboration_command(state, tx_collaboration_command)
            }
            ChannelCommand::CommitmentSigned() => {
                self.handle_commitment_signed_command(myself, state)
            }
            ChannelCommand::AddTlc(command, reply) => {
                let res = self.handle_add_tlc_command(myself, state, command.clone());
                let error_info = if let Err(ref err) = res {
                    Some((err.clone(), self.get_tlc_error(state, err).await))
                } else {
                    None
                };

                self.network
                    .send_message(NetworkActorMessage::new_event(
                        NetworkActorEvent::AddTlcResult(
                            command.payment_hash,
                            error_info,
                            command.previous_tlc,
                        ),
                    ))
                    .expect(ASSUME_NETWORK_ACTOR_ALIVE);

                match res {
                    Ok(tlc_id) => {
                        let _ = reply.send(Ok(AddTlcResponse { tlc_id }));
                        Ok(())
                    }
                    Err(err) => {
                        let tlc_err = self.get_tlc_error(state, &err).await;
                        let _ = reply.send(Err(tlc_err));
                        Err(err)
                    }
                }
            }
            ChannelCommand::RemoveTlc(command, reply) => {
                match self.handle_remove_tlc_command(myself, state, command.clone()) {
                    Ok(_) => {
                        let _ = reply.send(Ok(()));
                        Ok(())
                    }
                    Err(err) => {
                        if matches!(err, ProcessingChannelError::WaitingTlcAck) {
                            self.register_retryable_tlc_remove(
                                myself,
                                state,
                                TLCId::Received(command.id),
                                command.reason,
                            )
                            .await;
                        }
                        let _ = reply.send(Err(err.clone()));
                        Err(err)
                    }
                }
            }
            ChannelCommand::Shutdown(command, reply) => {
                match self.handle_shutdown_command(state, command) {
                    Ok(_) => {
                        debug!("Shutdown command processed successfully");
                        let _ = reply.send(Ok(()));
                        Ok(())
                    }
                    Err(err) => {
                        debug!("Error processing shutdown command: {:?}", &err);
                        let _ = reply.send(Err(err.to_string()));
                        Err(err)
                    }
                }
            }
            ChannelCommand::Update(command, reply) => {
                match self.handle_update_command(myself, state, command).await {
                    Ok(_) => {
                        debug!("Update command processed successfully");
                        let _ = reply.send(Ok(()));
                        Ok(())
                    }
                    Err(err) => {
                        debug!("Error processing update command: {:?}", &err);
                        let _ = reply.send(Err(err.to_string()));
                        Err(err)
                    }
                }
            }
            ChannelCommand::BroadcastChannelUpdate() => {
                state.broadcast_channel_update(myself).await;
                Ok(())
            }
            ChannelCommand::ForwardTlcResult(forward_tlc_res) => {
                self.handle_forward_tlc_result(myself, state, forward_tlc_res)
                    .await;
                Ok(())
            }
            #[cfg(any(test, feature = "bench"))]
            ChannelCommand::ReloadState(reload_params) => {
                *state = self
                    .store
                    .get_channel_actor_state(&state.get_id())
                    .expect("load channel state failed");
                state.network = Some(self.network.clone());
                let ReloadParams { notify_changes } = reload_params;
                if notify_changes {
                    state.on_owned_channel_updated(myself, false).await;
                }
                Ok(())
            }
        }
    }

    pub async fn handle_event(
        &self,
        myself: &ActorRef<ChannelActorMessage>,
        state: &mut ChannelActorState,
        event: ChannelEvent,
    ) -> Result<(), ProcessingChannelError> {
        match event {
            ChannelEvent::FundingTransactionConfirmed(block_hash, tx_index, timestamp) => {
                debug!("Funding transaction confirmed");
                let flags = match state.state {
                    ChannelState::AwaitingChannelReady(flags) => flags,
                    ChannelState::AwaitingTxSignatures(f)
                        if f.contains(AwaitingTxSignaturesFlags::TX_SIGNATURES_SENT) =>
                    {
                        AwaitingChannelReadyFlags::empty()
                    }
                    _ => {
                        return Err(ProcessingChannelError::InvalidState(format!(
                            "Expecting funding transaction confirmed event in state AwaitingChannelReady or after TX_SIGNATURES_SENT, but got state {:?}", &state.state)));
                    }
                };
                state.funding_tx_confirmed_at = Some((block_hash, tx_index, timestamp));
                self.network
                    .send_message(NetworkActorMessage::new_command(
                        NetworkActorCommand::SendFiberMessage(FiberMessageWithPeerId::new(
                            state.get_remote_peer_id(),
                            FiberMessage::channel_ready(ChannelReady {
                                channel_id: state.get_id(),
                            }),
                        )),
                    ))
                    .expect(ASSUME_NETWORK_ACTOR_ALIVE);
                let flags = flags | AwaitingChannelReadyFlags::OUR_CHANNEL_READY;
                state.update_state(ChannelState::AwaitingChannelReady(flags));
                state.maybe_channel_is_ready(myself).await;
            }
            ChannelEvent::CheckTlcRetryOperation => {
                self.apply_retryable_tlc_operations(myself, state).await;
            }
            ChannelEvent::Stop(reason) => {
                debug_event!(self.network, "ChannelActorStopped");
                if reason == StopReason::Abandon {
                    state.update_state(ChannelState::Closed(CloseFlags::ABANDONED));
                } else if reason == StopReason::AbortFunding {
                    state.update_state(ChannelState::Closed(CloseFlags::FUNDING_ABORTED));
                    let abort_message = FiberMessageWithPeerId {
                        peer_id: state.get_remote_peer_id(),
                        message: FiberMessage::ChannelNormalOperation(
                            FiberChannelMessage::TxAbort(TxAbort {
                                channel_id: state.get_id(),
                                message: "funding aborted".as_bytes().to_vec(),
                            }),
                        ),
                    };
                    state
                        .network()
                        .send_message(NetworkActorMessage::new_command(
                            NetworkActorCommand::SendFiberMessage(abort_message),
                        ))
                        .expect(ASSUME_NETWORK_ACTOR_ALIVE);
                }
                myself.stop(None);
            }
            ChannelEvent::ClosingTransactionConfirmed(force) => {
                match state.state {
                    ChannelState::ShuttingDown(flags)
                        if flags.contains(ShuttingDownFlags::WAITING_COMMITMENT_CONFIRMATION) => {}
                    _ => {
                        return Err(ProcessingChannelError::InvalidState(format!(
                            "Expecting commitment transaction confirmed event in state ShuttingDown, but got state {:?}", &state.state)
                        ));
                    }
                };

                let closed_state = if force {
                    debug!("Channel closed with uncooperative close");
                    ChannelState::Closed(CloseFlags::UNCOOPERATIVE)
                } else {
                    debug!("Channel closed with cooperative close");
                    ChannelState::Closed(CloseFlags::COOPERATIVE)
                };
                state.update_state(closed_state);
                // Broadcast the channel update message which disables the channel.
                if state.is_public() {
                    let update = state.generate_disabled_channel_update().await;

                    self.network
                        .send_message(NetworkActorMessage::new_command(
                            NetworkActorCommand::BroadcastMessages(vec![
                                BroadcastMessageWithTimestamp::ChannelUpdate(update),
                            ]),
                        ))
                        .expect(ASSUME_NETWORK_ACTOR_ALIVE);
                }
                debug_event!(self.network, "ChannelClosed");
                myself.stop(Some("ChannelClosed".to_string()));
            }
            ChannelEvent::CheckActiveChannel => {
                if state.should_disconnect_peer_awaiting_response() && !state.is_closed() {
                    debug!(
                        "Channel {} from peer {:?} is inactive for a time, closing it",
                        state.get_id(),
                        state.get_remote_peer_id()
                    );
                    state
                        .network()
                        .send_message(NetworkActorMessage::new_command(
                            NetworkActorCommand::DisconnectPeer(state.get_remote_peer_id()),
                        ))
                        .expect(ASSUME_NETWORK_ACTOR_ALIVE);
                }
            }
        }
        Ok(())
    }

    fn get_invoice_status(&self, invoice: &CkbInvoice) -> CkbInvoiceStatus {
        match self
            .store
            .get_invoice_status(invoice.payment_hash())
            .expect("no invoice status found")
        {
            CkbInvoiceStatus::Open if invoice.is_expired() => CkbInvoiceStatus::Expired,
            status => status,
        }
    }

    async fn peel_onion_packet(
        &self,
        onion_packet: PaymentOnionPacket,
        payment_hash: Hash256,
    ) -> Result<PeeledPaymentOnionPacket, ProcessingChannelError> {
        call!(self.network, |tx| NetworkActorMessage::Command(
            NetworkActorCommand::PeelPaymentOnionPacket(onion_packet, payment_hash, tx)
        ))
        .expect(ASSUME_NETWORK_ACTOR_ALIVE)
        .map_err(ProcessingChannelError::PeelingOnionPacketError)
    }

    fn check_add_tlc_consistent(
        &self,
        command: &AddTlcCommand,
        current_state: &ChannelActorState,
    ) -> ProcessingChannelResult {
        if let Some(prev_tlc_info) = command.previous_tlc {
            let prev_state = self
                .store
                .get_channel_actor_state(&prev_tlc_info.prev_channel_id)
                .expect("prev_state error");
            if prev_state.funding_udt_type_script != current_state.funding_udt_type_script {
                return Err(ProcessingChannelError::InvalidParameter(
                    "Previous forwarding channel is with different UDT type".to_string(),
                ));
            }
        }
        Ok(())
    }
}

#[rasync_trait]
impl<S> Actor for ChannelActor<S>
where
    S: ChannelActorStateStore + InvoiceStore + PreimageStore + Send + Sync + 'static,
{
    type Msg = ChannelActorMessage;
    type State = ChannelActorState;
    type Arguments = ChannelInitializationParameter;

    async fn pre_start(
        &self,
        _myself: ActorRef<Self::Msg>,
        args: Self::Arguments,
    ) -> Result<Self::State, ActorProcessingErr> {
        // startup the event processing
        match args {
            ChannelInitializationParameter::AcceptChannel(AcceptChannelParameter {
                funding_amount: local_funding_amount,
                reserved_ckb_amount: local_reserved_ckb_amount,
                shutdown_script: local_shutdown_script,
                tlc_info,
                public_channel_info,
                seed,
                open_channel,
                channel_id_sender,
                max_tlc_number_in_flight,
                max_tlc_value_in_flight,
            }) => {
                let peer_id = self.get_remote_peer_id();
                debug!(
                    "Accepting channel {:?} to peer {:?}",
                    &open_channel, &peer_id
                );

                let counterpart_pubkeys = (&open_channel).into();
                let public = open_channel.is_public();
                let OpenChannel {
                    channel_id,
                    chain_hash,
                    commitment_fee_rate,
                    commitment_delay_epoch,
                    funding_fee_rate,
                    funding_udt_type_script,
                    funding_amount,
                    shutdown_script,
                    reserved_ckb_amount,
                    first_per_commitment_point,
                    second_per_commitment_point,
                    next_local_nonce,
                    max_tlc_value_in_flight: remote_max_tlc_value_in_flight,
                    max_tlc_number_in_flight: remote_max_tlc_number_in_flight,
                    channel_announcement_nonce,
                    ..
                } = &open_channel;

                if *chain_hash != get_chain_hash() {
                    return Err(Box::new(ProcessingChannelError::InvalidParameter(format!(
                        "Invalid chain hash {:?}",
                        chain_hash
                    ))));
                }

                // TODO: we may reject the channel opening request here
                // if the peer want to open a public channel, but we don't want to.
                if public && (channel_announcement_nonce.is_none() || public_channel_info.is_none())
                {
                    return Err(Box::new(ProcessingChannelError::InvalidParameter(
                        "Public channel should have channel announcement nonce and public channel info".to_string(),
                    )));
                }

                if !public
                    && (channel_announcement_nonce.is_some() || public_channel_info.is_some())
                {
                    return Err(Box::new(ProcessingChannelError::InvalidParameter(
                        "Non-public channel should not have channel announcement nonce and public channel info".to_string(),
                    )));
                }

                let mut state = ChannelActorState::new_inbound_channel(
                    *channel_id,
                    public_channel_info,
                    local_funding_amount,
                    local_reserved_ckb_amount,
                    *commitment_fee_rate,
                    *commitment_delay_epoch,
                    *funding_fee_rate,
                    funding_udt_type_script.clone(),
                    &seed,
                    self.get_local_pubkey(),
                    self.get_remote_pubkey(),
                    local_shutdown_script.clone(),
                    shutdown_script.clone(),
                    *funding_amount,
                    *reserved_ckb_amount,
                    counterpart_pubkeys,
                    next_local_nonce.clone(),
                    channel_announcement_nonce.clone(),
                    *first_per_commitment_point,
                    *second_per_commitment_point,
                    *remote_max_tlc_value_in_flight,
                    *remote_max_tlc_number_in_flight,
                    max_tlc_number_in_flight,
                    max_tlc_value_in_flight,
                    tlc_info,
                    self.network.clone(),
                );
                state.check_accept_channel_parameters()?;

                let channel_announcement_nonce = if public {
                    Some(state.get_channel_announcement_musig2_pubnonce())
                } else {
                    None
                };

                let commitment_number = INITIAL_COMMITMENT_NUMBER;
                let accept_channel = AcceptChannel {
                    channel_id: *channel_id,
                    funding_amount: local_funding_amount,
                    shutdown_script: local_shutdown_script,
                    reserved_ckb_amount: local_reserved_ckb_amount,
                    max_tlc_value_in_flight,
                    max_tlc_number_in_flight,
                    funding_pubkey: state.signer.funding_key.pubkey(),
                    tlc_basepoint: state.signer.tlc_base_key.pubkey(),
                    first_per_commitment_point: state
                        .signer
                        .get_commitment_point(commitment_number),
                    second_per_commitment_point: state
                        .signer
                        .get_commitment_point(commitment_number + 1),
                    channel_announcement_nonce,
                    next_local_nonce: state.get_local_musig2_pubnonce(),
                };

                self.network
                    .send_message(NetworkActorMessage::new_command(
                        NetworkActorCommand::SendFiberMessage(FiberMessageWithPeerId::new(
                            peer_id,
                            FiberMessage::accept_channel(accept_channel),
                        )),
                    ))
                    .expect(ASSUME_NETWORK_ACTOR_ALIVE);

                state.update_state(ChannelState::NegotiatingFunding(
                    NegotiatingFundingFlags::INIT_SENT,
                ));
                if let Some(sender) = channel_id_sender {
                    sender.send(state.get_id()).expect("Receive not dropped");
                }
                Ok(state)
            }
            ChannelInitializationParameter::OpenChannel(OpenChannelParameter {
                funding_amount,
                seed,
                tlc_info,
                public_channel_info,
                funding_udt_type_script,
                shutdown_script,
                channel_id_sender,
                commitment_fee_rate,
                commitment_delay_epoch,
                funding_fee_rate,
                max_tlc_number_in_flight,
                max_tlc_value_in_flight,
            }) => {
                let public = public_channel_info.is_some();
                let peer_id = self.get_remote_peer_id();
                info!("Trying to open a channel to {:?}", &peer_id);

                let commitment_fee_rate =
                    commitment_fee_rate.unwrap_or(DEFAULT_COMMITMENT_FEE_RATE);
                let funding_fee_rate = funding_fee_rate.unwrap_or(DEFAULT_FEE_RATE);

                let (to_local_amount, reserved_ckb_amount) = get_funding_and_reserved_amount(
                    funding_amount,
                    &shutdown_script,
                    &funding_udt_type_script,
                )?;

                let mut channel = ChannelActorState::new_outbound_channel(
                    public_channel_info,
                    &seed,
                    self.get_local_pubkey(),
                    self.get_remote_pubkey(),
                    to_local_amount,
                    reserved_ckb_amount,
                    commitment_fee_rate,
                    commitment_delay_epoch
                        .unwrap_or(EpochNumberWithFraction::new(
                            DEFAULT_COMMITMENT_DELAY_EPOCHS,
                            0,
                            1,
                        ))
                        .full_value(),
                    funding_fee_rate,
                    funding_udt_type_script.clone(),
                    shutdown_script.clone(),
                    max_tlc_value_in_flight,
                    max_tlc_number_in_flight,
                    tlc_info,
                    self.network.clone(),
                );

                check_open_channel_parameters(
                    &channel.funding_udt_type_script,
                    &channel.local_shutdown_script,
                    channel.local_reserved_ckb_amount,
                    channel.funding_fee_rate,
                    channel.commitment_fee_rate,
                    channel.commitment_delay_epoch,
                    channel.local_constraints.max_tlc_number_in_flight,
                )?;

                let channel_flags = if public {
                    ChannelFlags::PUBLIC
                } else {
                    ChannelFlags::empty()
                };
                let channel_announcement_nonce = if public {
                    Some(channel.get_channel_announcement_musig2_pubnonce())
                } else {
                    None
                };
                let commitment_number = INITIAL_COMMITMENT_NUMBER;
                let message = FiberMessage::ChannelInitialization(OpenChannel {
                    chain_hash: get_chain_hash(),
                    channel_id: channel.get_id(),
                    funding_udt_type_script,
                    funding_amount: channel.to_local_amount,
                    shutdown_script,
                    reserved_ckb_amount: channel.local_reserved_ckb_amount,
                    funding_fee_rate,
                    commitment_fee_rate,
                    commitment_delay_epoch: channel.commitment_delay_epoch,
                    max_tlc_value_in_flight: channel.local_constraints.max_tlc_value_in_flight,
                    max_tlc_number_in_flight: channel.local_constraints.max_tlc_number_in_flight,
                    channel_flags,
                    first_per_commitment_point: channel
                        .signer
                        .get_commitment_point(commitment_number),
                    second_per_commitment_point: channel
                        .signer
                        .get_commitment_point(commitment_number + 1),
                    funding_pubkey: channel.get_local_channel_public_keys().funding_pubkey,
                    tlc_basepoint: channel.get_local_channel_public_keys().tlc_base_key,
                    next_local_nonce: channel.get_local_musig2_pubnonce(),
                    channel_announcement_nonce,
                });

                debug!(
                    "Created OpenChannel message to {:?}: {:?}",
                    &peer_id, &message
                );
                self.network
                    .send_message(NetworkActorMessage::new_command(
                        NetworkActorCommand::SendFiberMessage(FiberMessageWithPeerId {
                            peer_id: peer_id.clone(),
                            message,
                        }),
                    ))
                    .expect(ASSUME_NETWORK_ACTOR_ALIVE);
                // TODO: note that we can't actually guarantee that this OpenChannel message is sent here.
                // It is even possible that the peer_id is bogus, and we can't send a message to it.
                // We need some book-keeping service to remove all the OUR_INIT_SENT channels.
                channel.update_state(ChannelState::NegotiatingFunding(
                    NegotiatingFundingFlags::OUR_INIT_SENT,
                ));
                debug!(
                    "Channel to peer {:?} with id {:?} created",
                    &peer_id,
                    &channel.get_id()
                );

                channel_id_sender
                    .send(channel.get_id())
                    .expect("Receive not dropped");
                Ok(channel)
            }
            ChannelInitializationParameter::ReestablishChannel(channel_id) => {
                let mut channel = self
                    .store
                    .get_channel_actor_state(&channel_id)
                    .expect("channel should exist");
                channel.reestablishing = true;
                channel.network = Some(self.network.clone());

                let reestablish_channel = ReestablishChannel {
                    channel_id,
                    local_commitment_number: channel.get_local_commitment_number(),
                    remote_commitment_number: channel.get_remote_commitment_number(),
                };

                self.network
                    .send_message(NetworkActorMessage::new_command(
                        NetworkActorCommand::SendFiberMessage(FiberMessageWithPeerId::new(
                            self.get_remote_peer_id(),
                            FiberMessage::reestablish_channel(reestablish_channel),
                        )),
                    ))
                    .expect(ASSUME_NETWORK_ACTOR_ALIVE);

                Ok(channel)
            }
        }
    }

    async fn handle(
        &self,
        myself: ActorRef<Self::Msg>,
        message: Self::Msg,
        state: &mut Self::State,
    ) -> Result<(), ActorProcessingErr> {
        trace!(
            "Channel actor processing message: peer: {:?} id: {:?}, state: {:?}, message: {:?}",
            state.get_local_peer_id(),
            &state.get_id(),
            &state.state,
            message,
        );

        match message {
            ChannelActorMessage::PeerMessage(message) => {
                if let Err(error) = self
                    .handle_peer_message(&myself, state, message.clone())
                    .await
                {
                    error!(
                        "{:?} Error while processing channel message: {:?} with message: {:?}",
                        state.get_local_peer_id(),
                        error,
                        message
                    );
                    debug_event!(&self.network, &format!("{:?}", error));
                }
            }
            ChannelActorMessage::Command(command) => {
                if let Err(err) = self.handle_command(&myself, state, command).await {
                    if !matches!(err, ProcessingChannelError::WaitingTlcAck) {
                        error!(
                            "{:?} Error while processing channel command: {:?}",
                            state.get_local_peer_id(),
                            err,
                        );
                    }
                }
            }
            ChannelActorMessage::Event(e) => {
                if let Err(err) = self.handle_event(&myself, state, e).await {
                    error!("Error while processing channel event: {:?}", err);
                }
            }
        }

        self.store.insert_channel_actor_state(state.clone());
        Ok(())
    }

    async fn post_start(
        &self,
        myself: ActorRef<Self::Msg>,
        state: &mut Self::State,
    ) -> Result<(), ActorProcessingErr> {
        if state.tlc_state.has_pending_operations() && !state.reestablishing {
            myself
                .send_message(ChannelActorMessage::Event(
                    ChannelEvent::CheckTlcRetryOperation,
                ))
                .expect("myself alive");
        }

        Ok(())
    }

    async fn post_stop(
        &self,
        _myself: ActorRef<Self::Msg>,
        state: &mut Self::State,
    ) -> Result<(), ActorProcessingErr> {
        // ignore send message failure here, because network actor may already be stopped.
        if let Some(outpoint) = state.get_funding_transaction_outpoint() {
            let _ = self.network.send_message(NetworkActorMessage::new_event(
                NetworkActorEvent::OwnedChannelUpdateEvent(
                    super::graph::OwnedChannelUpdateEvent::Down(outpoint),
                ),
            ));
        }
        let stop_reason = match state.state {
            ChannelState::Closed(flags) => match flags {
                CloseFlags::ABANDONED => StopReason::Abandon,
                CloseFlags::FUNDING_ABORTED => StopReason::AbortFunding,
                _ => StopReason::Closed,
            },
            _ => StopReason::PeerDisConnected,
        };
<<<<<<< HEAD
        debug!(
            "ChannelActor stopped: {:?} with reason: {:?}",
            state.get_id(),
            stop_reason
        );
        self.network
            .send_message(NetworkActorMessage::new_event(
                NetworkActorEvent::ChannelActorStopped(state.get_id(), stop_reason),
            ))
            .expect(ASSUME_NETWORK_ACTOR_ALIVE);
=======
        let _ = self.network.send_message(NetworkActorMessage::new_event(
            NetworkActorEvent::ChannelActorStopped(state.get_id(), stop_reason),
        ));
>>>>>>> d591f628
        Ok(())
    }
}

#[derive(Copy, Clone, Debug, PartialEq, Eq, Serialize, Deserialize)]
pub struct CommitmentNumbers {
    pub local: u64,
    pub remote: u64,
}

impl Default for CommitmentNumbers {
    fn default() -> Self {
        Self::new()
    }
}

impl CommitmentNumbers {
    pub fn new() -> Self {
        Self {
            local: INITIAL_COMMITMENT_NUMBER,
            remote: INITIAL_COMMITMENT_NUMBER,
        }
    }

    pub fn get_local(&self) -> u64 {
        self.local
    }

    pub fn get_remote(&self) -> u64 {
        self.remote
    }

    pub fn increment_local(&mut self) {
        self.local += 1;
    }

    pub fn increment_remote(&mut self) {
        self.remote += 1;
    }

    pub fn flip(&self) -> Self {
        Self {
            local: self.remote,
            remote: self.local,
        }
    }
}

/// The id of a tlc, it can be either offered or received.
#[derive(Copy, Clone, Debug, PartialEq, Eq, Serialize, Deserialize, PartialOrd, Ord, Hash)]
pub enum TLCId {
    /// Offered tlc id
    Offered(u64),
    /// Received tlc id
    Received(u64),
}

impl From<TLCId> for u64 {
    fn from(id: TLCId) -> u64 {
        match id {
            TLCId::Offered(id) => id,
            TLCId::Received(id) => id,
        }
    }
}

impl TLCId {
    pub fn is_offered(&self) -> bool {
        matches!(self, TLCId::Offered(_))
    }

    pub fn is_received(&self) -> bool {
        !self.is_offered()
    }

    pub fn flip(&self) -> Self {
        match self {
            TLCId::Offered(id) => TLCId::Received(*id),
            TLCId::Received(id) => TLCId::Offered(*id),
        }
    }

    pub fn flip_mut(&mut self) {
        *self = self.flip();
    }
}

#[derive(Debug, Clone, Serialize, Deserialize, Eq, PartialEq)]
pub enum OutboundTlcStatus {
    // Offered tlc created and sent to remote party
    LocalAnnounced,
    // Received ACK from remote party for this offered tlc
    Committed,
    // Remote party removed this tlc
    RemoteRemoved,
    // We received another RemoveTlc message from peer when we are waiting for the ack of the last one.
    // So we need another ACK to confirm the removal.
    RemoveWaitPrevAck,
    // We have sent commitment signed to peer and waiting ACK for confirming this RemoveTlc
    RemoveWaitAck,
    // We have received the ACK for the RemoveTlc, it's safe to remove this tlc
    RemoveAckConfirmed,
}

#[derive(Debug, Clone, Serialize, Deserialize, Eq, PartialEq)]
pub enum InboundTlcStatus {
    // Received tlc from remote party, but not committed yet
    RemoteAnnounced,
    // We received another AddTlc peer message when we are waiting for the ack of the last one.
    // So we need another ACK to confirm the addition.
    AnnounceWaitPrevAck,
    // We have sent commitment signed to peer and waiting ACK for confirming this AddTlc
    AnnounceWaitAck,
    // We have received ACK from peer and Committed this tlc
    Committed,
    // We have removed this tlc, but haven't received ACK from peer
    LocalRemoved,
    // We have received the ACK for the RemoveTlc, it's safe to remove this tlc
    RemoveAckConfirmed,
}

#[derive(Debug, Clone, Serialize, Deserialize, Eq, PartialEq)]
pub enum TlcStatus {
    Outbound(OutboundTlcStatus),
    Inbound(InboundTlcStatus),
}

impl TlcStatus {
    pub fn as_outbound_status(&self) -> OutboundTlcStatus {
        match self {
            TlcStatus::Outbound(status) => status.clone(),
            _ => {
                unreachable!("unexpected status")
            }
        }
    }

    pub fn as_inbound_status(&self) -> InboundTlcStatus {
        match self {
            TlcStatus::Inbound(status) => status.clone(),
            _ => {
                unreachable!("unexpected status ")
            }
        }
    }
}

#[derive(Clone, Serialize, Deserialize, Eq, PartialEq)]
pub struct TlcInfo {
    pub channel_id: Hash256,
    pub status: TlcStatus,
    pub tlc_id: TLCId,
    pub amount: u128,
    pub payment_hash: Hash256,
    pub expiry: u64,
    pub hash_algorithm: HashAlgorithm,
    // the onion packet for multi-hop payment
    pub onion_packet: Option<PaymentOnionPacket>,
    /// Shared secret used in forwarding.
    ///
    /// Save it to backward errors. Use all zeros when no shared secrets are available.
    pub shared_secret: [u8; 32],
    pub created_at: CommitmentNumbers,
    pub removed_reason: Option<RemoveTlcReason>,

    /// Note: `previous_tlc` is used to track the tlc chain for a multi-tlc payment,
    ///       we need to know previous when removing tlc backwardly.
    ///
    /// Node A ---------> Node B ------------> Node C ----------> Node D
    ///  tlc_1 <---> (tlc_1) (tlc_2) <---> (tlc_2) (tlc_3) <----> tlc_3
    ///                ^^^^                 ^^^^
    ///
    pub previous_tlc: Option<(Hash256, TLCId)>,
    pub removed_confirmed_at: Option<u64>,
}

// When we are forwarding a TLC, we need to know the previous TLC information.
// This struct keeps the information of the previous TLC.
#[derive(Debug, Copy, Clone)]
pub struct PrevTlcInfo {
    pub(crate) prev_channel_id: Hash256,
    // The TLC is always a received TLC because we are forwarding it.
    pub(crate) prev_tlc_id: u64,
    pub(crate) forwarding_fee: u128,
}

impl PrevTlcInfo {
    pub fn new(prev_channel_id: Hash256, prev_tlc_id: u64, forwarding_fee: u128) -> Self {
        Self {
            prev_channel_id,
            prev_tlc_id,
            forwarding_fee,
        }
    }
}

impl Debug for TlcInfo {
    fn fmt(&self, f: &mut fmt::Formatter<'_>) -> fmt::Result {
        f.debug_struct("TlcInfo")
            .field("tlc_id", &self.tlc_id)
            .field("status", &self.status)
            .field("amount", &self.amount)
            .field("removed_reason", &self.removed_reason)
            .field("payment_hash", &self.payment_hash)
            .field("removed_confirmed_at", &self.removed_confirmed_at)
            .finish()
    }
}

impl TlcInfo {
    pub fn log(&self) -> String {
        format!(
            "id: {:?} status: {:?} amount: {:?} removed: {:?} hash: {:?} ",
            &self.tlc_id, self.status, self.amount, self.removed_reason, self.payment_hash,
        )
    }

    pub fn id(&self) -> u64 {
        self.tlc_id.into()
    }

    pub fn is_offered(&self) -> bool {
        self.tlc_id.is_offered()
    }

    pub fn is_received(&self) -> bool {
        !self.is_offered()
    }

    pub fn get_commitment_numbers(&self) -> CommitmentNumbers {
        self.created_at
    }

    pub fn flip_mut(&mut self) {
        self.tlc_id.flip_mut();
    }

    pub fn outbound_status(&self) -> OutboundTlcStatus {
        self.status.as_outbound_status()
    }

    pub fn inbound_status(&self) -> InboundTlcStatus {
        self.status.as_inbound_status()
    }

    pub fn is_fail_remove_confirmed(&self) -> bool {
        matches!(self.removed_reason, Some(RemoveTlcReason::RemoveTlcFail(_)))
            && matches!(
                self.status,
                TlcStatus::Outbound(OutboundTlcStatus::RemoveAckConfirmed)
                    | TlcStatus::Outbound(OutboundTlcStatus::RemoveWaitAck)
                    | TlcStatus::Inbound(InboundTlcStatus::RemoveAckConfirmed)
            )
    }

    fn get_hash(&self) -> ShortHash {
        self.payment_hash.as_ref()[..20]
            .try_into()
            .expect("short hash from payment hash")
    }

    /// Get the value for the field `htlc_type` in commitment lock witness.
    /// - Lowest 1 bit: 0 if the tlc is offered by the remote party, 1 otherwise.
    /// - High 7 bits:
    ///     - 0: ckb hash
    ///     - 1: sha256
    pub fn get_htlc_type(&self) -> u8 {
        let offered_flag = if self.is_offered() { 0u8 } else { 1u8 };
        ((self.hash_algorithm as u8) << 1) + offered_flag
    }
}

impl From<TlcInfo> for TlcNotifyInfo {
    fn from(tlc: TlcInfo) -> Self {
        TlcNotifyInfo {
            tlc_id: tlc.tlc_id,
            amount: tlc.amount,
            payment_hash: tlc.payment_hash,
            payment_preimage: None,
        }
    }
}

#[derive(Clone, Serialize, Deserialize, Eq, PartialEq)]
pub enum RetryableTlcOperation {
    RemoveTlc(TLCId, RemoveTlcReason),
    RelayRemoveTlc(Hash256, u64, RemoveTlcReason),
    ForwardTlc(Hash256, TLCId, PeeledPaymentOnionPacket, u128, bool),
}

impl Debug for RetryableTlcOperation {
    fn fmt(&self, f: &mut fmt::Formatter<'_>) -> fmt::Result {
        match self {
            RetryableTlcOperation::RemoveTlc(tlc_id, reason) => f
                .debug_tuple("RemoveTlc")
                .field(tlc_id)
                .field(reason)
                .finish(),
            RetryableTlcOperation::RelayRemoveTlc(payment_hash, tlc_id, reason) => f
                .debug_tuple("RelayRemoveTlc")
                .field(payment_hash)
                .field(tlc_id)
                .field(reason)
                .finish(),
            RetryableTlcOperation::ForwardTlc(payment_hash, tlc_id, _, forward_fee, run_once) => f
                .debug_tuple("ForwardTlc")
                .field(payment_hash)
                .field(tlc_id)
                .field(forward_fee)
                .field(run_once)
                .finish(),
        }
    }
}

#[derive(Debug, Clone, Serialize, Deserialize, Eq, PartialEq, Default)]
pub struct PendingTlcs {
    pub tlcs: Vec<TlcInfo>,
    pub next_tlc_id: u64,
}

impl PendingTlcs {
    pub fn iter_mut(&mut self) -> impl Iterator<Item = &mut TlcInfo> {
        self.tlcs.iter_mut()
    }

    pub fn get_next_id(&self) -> u64 {
        self.next_tlc_id
    }

    pub fn increment_next_id(&mut self) {
        self.next_tlc_id += 1;
    }

    pub fn add_tlc(&mut self, tlc: TlcInfo) {
        self.tlcs.push(tlc);
    }

    pub fn get_committed_tlcs(&self) -> Vec<TlcInfo> {
        self.tlcs
            .iter()
            .filter(|tlc| {
                if tlc.is_offered() {
                    matches!(tlc.outbound_status(), OutboundTlcStatus::Committed)
                } else {
                    matches!(tlc.inbound_status(), InboundTlcStatus::Committed)
                }
            })
            .cloned()
            .collect()
    }

    pub fn get_oldest_failed_tlcs(&self) -> Vec<TLCId> {
        let mut failed_tlcs = self
            .tlcs
            .iter()
            .filter_map(|tlc| {
                if tlc.is_fail_remove_confirmed() {
                    Some((tlc.tlc_id, tlc.removed_confirmed_at.unwrap_or(u64::MAX)))
                } else {
                    None
                }
            })
            .collect::<Vec<_>>();

        if failed_tlcs.len() > 1 {
            failed_tlcs.sort_by_key(|a| a.1);
            failed_tlcs
                .iter()
                .take(failed_tlcs.len() - 1)
                .map(|(tlc_id, _)| *tlc_id)
                .collect()
        } else {
            return Vec::new();
        }
    }
}

#[derive(Default, Clone, Debug, Serialize, Deserialize)]
pub struct TlcState {
    pub offered_tlcs: PendingTlcs,
    pub received_tlcs: PendingTlcs,
    pub retryable_tlc_operations: Vec<RetryableTlcOperation>,
    pub applied_add_tlcs: HashSet<TLCId>,
    pub applied_remove_tlcs: HashSet<TLCId>,
    pub waiting_ack: bool,
}

impl TlcState {
    #[cfg(any(debug_assertions, feature = "bench"))]
    pub fn debug(&self) {
        let format_tlc_list = |tlcs: &[TlcInfo]| -> String {
            if tlcs.is_empty() {
                "    <none>".to_string()
            } else {
                tlcs.iter()
                    .map(|tlc| format!("    {}", tlc.log()))
                    .collect::<Vec<_>>()
                    .join("\n")
            }
        };

        let offered_str = format_tlc_list(&self.offered_tlcs.tlcs);
        let received_str = format_tlc_list(&self.received_tlcs.tlcs);

        if offered_str.contains("<none>") && received_str.contains("<none>") {
            info!("TlcState: <none>");
        } else {
            info!(
                "TlcState:\n  Offered:\n{}\n  Received:\n{}",
                offered_str, received_str
            );
        }
    }

    pub fn get_mut(&mut self, tlc_id: &TLCId) -> Option<&mut TlcInfo> {
        self.offered_tlcs
            .tlcs
            .iter_mut()
            .find(|tlc| tlc.tlc_id == *tlc_id)
            .or_else(|| {
                self.received_tlcs
                    .tlcs
                    .iter_mut()
                    .find(|tlc| tlc.tlc_id == *tlc_id)
            })
    }

    pub fn get(&self, tlc_id: &TLCId) -> Option<&TlcInfo> {
        if tlc_id.is_offered() {
            self.offered_tlcs
                .tlcs
                .iter()
                .find(|tlc| tlc.tlc_id == *tlc_id)
        } else {
            self.received_tlcs
                .tlcs
                .iter()
                .find(|tlc| tlc.tlc_id == *tlc_id)
        }
    }

    pub fn get_committed_received_tlcs(&self) -> Vec<TlcInfo> {
        self.received_tlcs.get_committed_tlcs()
    }

    pub fn get_next_offering(&self) -> u64 {
        self.offered_tlcs.get_next_id()
    }

    pub fn get_next_received(&self) -> u64 {
        self.received_tlcs.get_next_id()
    }

    pub fn increment_offering(&mut self) {
        self.offered_tlcs.increment_next_id();
    }

    pub fn increment_received(&mut self) {
        self.received_tlcs.increment_next_id();
    }

    pub fn set_waiting_ack(&mut self, waiting_ack: bool) {
        self.waiting_ack = waiting_ack;
    }

    pub fn insert_retryable_tlc_operation(&mut self, operation: RetryableTlcOperation) -> bool {
        if self.retryable_tlc_operations.contains(&operation) {
            return false;
        }
        self.retryable_tlc_operations.push(operation);
        true
    }

    pub fn all_tlcs(&self) -> impl Iterator<Item = &TlcInfo> + '_ {
        self.offered_tlcs
            .tlcs
            .iter()
            .chain(self.received_tlcs.tlcs.iter())
    }

    pub fn all_committed_tlcs(&self) -> impl Iterator<Item = &TlcInfo> + '_ {
        self.offered_tlcs
            .tlcs
            .iter()
            .chain(self.received_tlcs.tlcs.iter())
            .filter(|tlc| {
                if tlc.is_offered() {
                    matches!(tlc.outbound_status(), OutboundTlcStatus::Committed)
                } else {
                    matches!(tlc.inbound_status(), InboundTlcStatus::Committed)
                }
            })
    }

    pub fn apply_remove_tlc(&mut self, tlc_id: TLCId) {
        self.applied_add_tlcs.remove(&tlc_id);
        self.applied_remove_tlcs.remove(&tlc_id);
        if tlc_id.is_offered() {
            self.offered_tlcs.tlcs.retain(|tlc| tlc.tlc_id != tlc_id);
        } else {
            self.received_tlcs.tlcs.retain(|tlc| tlc.tlc_id != tlc_id);
        }
    }

    pub fn get_pending_operations(&self) -> Vec<RetryableTlcOperation> {
        self.retryable_tlc_operations.clone()
    }

    pub fn has_pending_operations(&self) -> bool {
        !self.retryable_tlc_operations.is_empty()
    }

    pub fn remove_pending_tlc_operation(&mut self, retryable_tlc_op: &RetryableTlcOperation) {
        self.retryable_tlc_operations
            .retain(|op| op != retryable_tlc_op);

        // if we already finished the RemoveTlc operation for the tlc,
        // we should also remove the ForwardTlc to avoid any later retry.
        if let RetryableTlcOperation::RemoveTlc(tlc_id, _) = retryable_tlc_op {
            self.retryable_tlc_operations.retain(|op| match op {
                RetryableTlcOperation::ForwardTlc(_, id, ..) => id != tlc_id,
                _ => true,
            });
        }
    }

    pub fn add_offered_tlc(&mut self, tlc: TlcInfo) {
        self.offered_tlcs.add_tlc(tlc);
    }

    pub fn add_received_tlc(&mut self, tlc: TlcInfo) {
        self.received_tlcs.add_tlc(tlc);
    }

    pub fn set_received_tlc_removed(&mut self, tlc_id: u64, reason: RemoveTlcReason) -> Hash256 {
        let tlc = self.get_mut(&TLCId::Received(tlc_id)).expect("get tlc");
        assert_eq!(tlc.inbound_status(), InboundTlcStatus::Committed);
        tlc.removed_reason = Some(reason);
        tlc.status = TlcStatus::Inbound(InboundTlcStatus::LocalRemoved);
        tlc.payment_hash
    }

    pub fn set_offered_tlc_removed(&mut self, tlc_id: u64, reason: RemoveTlcReason) -> Hash256 {
        let tlc = self.get_mut(&TLCId::Offered(tlc_id)).expect("get tlc");
        assert_eq!(tlc.outbound_status(), OutboundTlcStatus::Committed);
        tlc.removed_reason = Some(reason);
        tlc.status = TlcStatus::Outbound(OutboundTlcStatus::RemoteRemoved);
        tlc.payment_hash
    }

    pub fn commitment_signed_tlcs(&self, for_remote: bool) -> impl Iterator<Item = &TlcInfo> + '_ {
        self.offered_tlcs
            .tlcs
            .iter()
            .filter(move |tlc| match tlc.outbound_status() {
                OutboundTlcStatus::LocalAnnounced => for_remote,
                OutboundTlcStatus::Committed => true,
                OutboundTlcStatus::RemoteRemoved => for_remote,
                OutboundTlcStatus::RemoveWaitPrevAck => for_remote,
                OutboundTlcStatus::RemoveWaitAck => false,
                OutboundTlcStatus::RemoveAckConfirmed => false,
            })
            .chain(
                self.received_tlcs
                    .tlcs
                    .iter()
                    .filter(move |tlc| match tlc.inbound_status() {
                        InboundTlcStatus::RemoteAnnounced => !for_remote,
                        InboundTlcStatus::AnnounceWaitPrevAck => !for_remote,
                        InboundTlcStatus::AnnounceWaitAck => true,
                        InboundTlcStatus::Committed => true,
                        InboundTlcStatus::LocalRemoved => !for_remote,
                        InboundTlcStatus::RemoveAckConfirmed => false,
                    }),
            )
    }

    pub fn update_for_commitment_signed(&mut self) -> bool {
        for tlc in self.offered_tlcs.tlcs.iter_mut() {
            if tlc.outbound_status() == OutboundTlcStatus::RemoteRemoved {
                let status = if self.waiting_ack {
                    OutboundTlcStatus::RemoveWaitPrevAck
                } else {
                    OutboundTlcStatus::RemoveWaitAck
                };
                tlc.status = TlcStatus::Outbound(status);
            }
        }
        for tlc in self.received_tlcs.tlcs.iter_mut() {
            if tlc.inbound_status() == InboundTlcStatus::RemoteAnnounced {
                let status = if self.waiting_ack {
                    InboundTlcStatus::AnnounceWaitPrevAck
                } else {
                    InboundTlcStatus::AnnounceWaitAck
                };
                tlc.status = TlcStatus::Inbound(status)
            }
        }
        self.need_another_commitment_signed()
    }

    pub fn update_for_revoke_and_ack(&mut self, commitment_number: CommitmentNumbers) {
        for tlc in self.offered_tlcs.tlcs.iter_mut() {
            match tlc.outbound_status() {
                OutboundTlcStatus::LocalAnnounced => {
                    tlc.status = TlcStatus::Outbound(OutboundTlcStatus::Committed);
                }
                OutboundTlcStatus::RemoveWaitPrevAck => {
                    tlc.status = TlcStatus::Outbound(OutboundTlcStatus::RemoveWaitAck);
                }
                OutboundTlcStatus::RemoveWaitAck => {
                    tlc.status = TlcStatus::Outbound(OutboundTlcStatus::RemoveAckConfirmed);
                    tlc.removed_confirmed_at = Some(commitment_number.get_local());
                }
                _ => {}
            }
        }

        for tlc in self.received_tlcs.tlcs.iter_mut() {
            match tlc.inbound_status() {
                InboundTlcStatus::AnnounceWaitPrevAck => {
                    tlc.status = TlcStatus::Inbound(InboundTlcStatus::AnnounceWaitAck);
                }
                InboundTlcStatus::AnnounceWaitAck => {
                    tlc.status = TlcStatus::Inbound(InboundTlcStatus::Committed);
                }
                InboundTlcStatus::LocalRemoved => {
                    tlc.status = TlcStatus::Inbound(InboundTlcStatus::RemoveAckConfirmed);
                    tlc.removed_confirmed_at = Some(commitment_number.get_remote());
                }
                _ => {}
            }
        }
    }

    pub fn need_another_commitment_signed(&self) -> bool {
        self.offered_tlcs.tlcs.iter().any(|tlc| {
            let status = tlc.outbound_status();
            matches!(
                status,
                OutboundTlcStatus::LocalAnnounced
                    | OutboundTlcStatus::RemoteRemoved
                    | OutboundTlcStatus::RemoveWaitPrevAck
                    | OutboundTlcStatus::RemoveWaitAck
            )
        }) || self.received_tlcs.tlcs.iter().any(|tlc| {
            let status = tlc.inbound_status();
            matches!(
                status,
                InboundTlcStatus::RemoteAnnounced
                    | InboundTlcStatus::AnnounceWaitPrevAck
                    | InboundTlcStatus::AnnounceWaitAck
            )
        })
    }
}

#[derive(Debug, Clone, Serialize, Deserialize, Eq, PartialEq, Default)]
pub struct ChannelConstraints {
    // The maximum value can be in pending
    pub max_tlc_value_in_flight: u128,
    // The maximum number of tlcs that we can accept.
    pub max_tlc_number_in_flight: u64,
}

impl ChannelConstraints {
    pub fn new(max_tlc_value_in_flight: u128, max_tlc_number_in_flight: u64) -> Self {
        Self {
            max_tlc_value_in_flight,
            max_tlc_number_in_flight,
        }
    }
}

/// Data needed to revoke an outdated commitment transaction.
#[serde_as]
#[derive(Clone, Debug, Serialize, Deserialize, PartialEq)]
pub struct RevocationData {
    /// The commitment transaction version number that was revoked
    pub commitment_number: u64,
    /// The x-only aggregated public key used in the multisig for this commitment transaction
    pub x_only_aggregated_pubkey: [u8; 32],
    /// The aggregated signature from both parties that authorizes the revocation
    #[serde_as(as = "CompactSignatureAsBytes")]
    pub aggregated_signature: CompactSignature,
    /// The output cell from the revoked commitment transaction
    #[serde_as(as = "EntityHex")]
    pub output: CellOutput,
    /// The associated data for the output cell (e.g., UDT amount for token transfers)
    #[serde_as(as = "EntityHex")]
    pub output_data: Bytes,
}

/// Data needed to authorize and execute a settlement transaction.
#[serde_as]
#[derive(Clone, Debug, Serialize, Deserialize, PartialEq)]
pub struct SettlementData {
    /// The x-only aggregated public key used in the multi-signature for the settlement transaction
    pub x_only_aggregated_pubkey: [u8; 32],
    /// The aggregated signature from both parties that authorizes the settlement transaction
    #[serde_as(as = "CompactSignatureAsBytes")]
    pub aggregated_signature: CompactSignature,
    /// The output cell for the local party (this node's owner) in the settlement transaction
    #[serde_as(as = "EntityHex")]
    pub to_local_output: CellOutput,
    /// The associated data for the local output cell (e.g., UDT amount for token transfers)
    #[serde_as(as = "EntityHex")]
    pub to_local_output_data: Bytes,
    /// The output cell for the remote party (channel partner) in the settlement transaction
    #[serde_as(as = "EntityHex")]
    pub to_remote_output: CellOutput,
    /// The associated data for the remote output cell (e.g., UDT amount for token transfers)
    #[serde_as(as = "EntityHex")]
    pub to_remote_output_data: Bytes,
    /// The list of Time-Locked Contracts (TLCs) included in this settlement
    pub tlcs: Vec<SettlementTlc>,
}

/// Data needed to authorize and execute a Time-Locked Contract (TLC) settlement transaction.
#[derive(Clone, Debug, Serialize, Deserialize, PartialEq)]
pub struct SettlementTlc {
    /// The ID of the TLC (either offered or received)
    pub tlc_id: TLCId,
    /// The hash algorithm used for the TLC
    pub hash_algorithm: HashAlgorithm,
    /// The amount of CKB/UDT involved in the TLC
    pub payment_amount: u128,
    /// The hash of the payment preimage
    pub payment_hash: Hash256,
    /// The expiry time for the TLC in milliseconds
    pub expiry: u64,
    /// The local party's private key used to sign the TLC
    pub local_key: Privkey,
    /// The remote party's public key used to verify the TLC
    pub remote_key: Pubkey,
}

impl SettlementTlc {
    pub fn to_witness(&self, for_remote: bool) -> Vec<u8> {
        let mut vec = Vec::new();
        let offered_flag = if self.tlc_id.is_offered() { 0u8 } else { 1u8 };
        vec.push(((self.hash_algorithm as u8) << 1) + offered_flag);
        vec.extend_from_slice(&self.payment_amount.to_le_bytes());
        vec.extend_from_slice(&self.payment_hash.as_ref()[0..20]);
        if for_remote {
            vec.extend_from_slice(blake160(&self.remote_key.serialize()).as_ref());
            vec.extend_from_slice(blake160(&self.local_key.pubkey().serialize()).as_ref());
        } else {
            vec.extend_from_slice(blake160(&self.local_key.pubkey().serialize()).as_ref());
            vec.extend_from_slice(blake160(&self.remote_key.serialize()).as_ref());
        }

        let since = Since::new(SinceType::Timestamp, self.expiry / 1000, false);
        vec.extend_from_slice(&since.value().to_le_bytes());
        vec
    }
}

type ScheduledChannelUpdateHandle =
    Option<Arc<JoinHandle<Result<(), MessagingErr<ChannelActorMessage>>>>>;

#[serde_as]
#[derive(Clone, Serialize, Deserialize)]
pub struct ChannelActorState {
    pub state: ChannelState,
    // The data below are only relevant if the channel is public.
    pub public_channel_info: Option<PublicChannelInfo>,

    pub local_tlc_info: ChannelTlcInfo,
    pub remote_tlc_info: Option<ChannelTlcInfo>,

    // The local public key used to establish p2p network connection.
    pub local_pubkey: Pubkey,
    // The remote public key used to establish p2p network connection.
    pub remote_pubkey: Pubkey,

    pub id: Hash256,
    #[serde_as(as = "Option<EntityHex>")]
    pub funding_tx: Option<Transaction>,

    pub funding_tx_confirmed_at: Option<(H256, u32, u64)>,

    #[serde_as(as = "Option<EntityHex>")]
    pub funding_udt_type_script: Option<Script>,

    // Is this channel initially inbound?
    // An inbound channel is one where the counterparty is the funder of the channel.
    pub is_acceptor: bool,

    // TODO: consider transaction fee while building the commitment transaction.
    // The invariant here is that the sum of `to_local_amount` and `to_remote_amount`
    // should be equal to the total amount of the channel.
    // The changes of both `to_local_amount` and `to_remote_amount`
    // will always happen after a revoke_and_ack message is sent/received.
    // This means that while calculating the amounts for commitment transactions,
    // processing add_tlc command and messages, we need to take into account that
    // the amounts are not decremented/incremented yet.

    // The amount of CKB/UDT that we own in the channel.
    // This value will only change after we have resolved a tlc.
    pub to_local_amount: u128,
    // The amount of CKB/UDT that the remote owns in the channel.
    // This value will only change after we have resolved a tlc.
    pub to_remote_amount: u128,

    // these two amounts used to keep the minimal ckb amount for the two parties
    // TLC operations will not affect these two amounts, only used to keep the commitment transactions
    // to be valid, so that any party can close the channel at any time.
    // Note: the values are different for the UDT scenario
    pub local_reserved_ckb_amount: u64,
    pub remote_reserved_ckb_amount: u64,

    // The commitment fee rate is used to calculate the fee for the commitment transactions.
    // The side who want to submit the commitment transaction will pay fee
    pub commitment_fee_rate: u64,

    // The delay time for the commitment transaction, this value is set by the initiator of the channel.
    // It must be a relative EpochNumberWithFraction in u64 format.
    pub commitment_delay_epoch: u64,

    // The fee rate used for funding transaction, the initiator may set it as `funding_fee_rate` option,
    // if it's not set, DEFAULT_FEE_RATE will be used as default value, two sides will use the same fee rate
    pub funding_fee_rate: u64,

    // Signer is used to sign the commitment transactions.
    pub signer: InMemorySigner,

    // Cached channel public keys for easier of access.
    pub local_channel_public_keys: ChannelBasePublicKeys,

    // Commitment numbers that are used to derive keys.
    // This value is guaranteed to be 0 when channel is just created.
    pub commitment_numbers: CommitmentNumbers,

    pub local_constraints: ChannelConstraints,
    pub remote_constraints: ChannelConstraints,

    // Below are fields that are only usable after the channel is funded,
    // (or at some point of the state).

    // all the TLC related information
    pub tlc_state: TlcState,

    // The remote and local lock script for close channel, they are setup during the channel establishment.
    #[serde_as(as = "Option<EntityHex>")]
    pub remote_shutdown_script: Option<Script>,
    #[serde_as(as = "EntityHex")]
    pub local_shutdown_script: Script,

    // Basically the latest remote nonce sent by the peer with the CommitmentSigned message,
    // but we will only update this field after we have sent a RevokeAndAck to the peer.
    // With above guarantee, we can be sure the results of the sender obtaining its latest local nonce
    // and the receiver obtaining its latest remote nonce are the same.
    #[serde_as(as = "Option<PubNonceAsBytes>")]
    pub last_committed_remote_nonce: Option<PubNonce>,

    // While handling peer's CommitmentSigned message, we will build a RevokeAndAck message,
    // and reply this message to the peer. The nonce used to build the RevokeAndAck message is
    // an older one sent by the peer. We will read this nonce from the field `last_committed_remote_nonce`
    // The new nonce contained in the CommitmentSigned message
    // will be saved to `last_committed_remote_nonce` field when this process finishes successfully.
    // The problem is in some abnormal cases, the may not be able to successfully send the RevokeAndAck.
    // But we have overwritten the `last_committed_remote_nonce` field with the new nonce.
    // While reestablishing the channel, we need to use the old nonce to build the RevokeAndAck message.
    // This is why we need to save the old nonce in this field.
    #[serde_as(as = "Option<PubNonceAsBytes>")]
    pub last_commitment_signed_remote_nonce: Option<PubNonce>,

    // While building a CommitmentSigned message, we use the latest remote nonce (the `last_committed_remote_nonce` above)
    // to partially sign the commitment transaction. This nonce is also needed for the RevokeAndAck message
    // returned from the peer. We need to save this nonce because the counterparty may send other nonces during
    // the period when our CommitmentSigned is sent and the counterparty's RevokeAndAck is received.
    // This field is used to keep the nonce used by the unconfirmed CommitmentSigned. When we receive a
    // RevokeAndAck from the peer, we will use this nonce to validate the RevokeAndAck message.
    #[serde_as(as = "Option<PubNonceAsBytes>")]
    pub last_revoke_and_ack_remote_nonce: Option<PubNonce>,

    // The latest commitment transaction we're holding,
    // it can be broadcasted to blockchain by us to force close the channel.
    #[serde_as(as = "Option<EntityHex>")]
    pub latest_commitment_transaction: Option<Transaction>,

    // All the commitment point that are sent from the counterparty.
    // We need to save all these points to derive the keys for the commitment transactions.
    // The length of this vector is at most the maximum number of flighting tlcs.
    pub remote_commitment_points: Vec<(u64, Pubkey)>,
    pub remote_channel_public_keys: Option<ChannelBasePublicKeys>,

    // The shutdown info for both local and remote, they are setup by the shutdown command or message.
    pub local_shutdown_info: Option<ShutdownInfo>,
    pub remote_shutdown_info: Option<ShutdownInfo>,

    // A flag to indicate whether the channel is reestablishing, we won't process any messages until the channel is reestablished.
    pub reestablishing: bool,
    pub last_revoke_ack_msg: Option<RevokeAndAck>,

    pub created_at: SystemTime,

    // the time stamp we last sent an message to the peer, used to check if the peer is still alive
    // we will disconnect the peer if we haven't sent any message to the peer for a long time
    // currently we only have set commitment_signed as the heartbeat message,
    #[serde(skip)]
    pub waiting_peer_response: Option<u64>,

    #[serde(skip)]
    pub network: Option<ActorRef<NetworkActorMessage>>,

    // The handle for scheduled channel update broadcasting.
    // We will use this handle to cancel the scheduled task when the channel is closed,
    // create a new handle when we broadcast a new channel update message.
    // The arc here is only used to implement the clone trait for the ChannelActorState.
    #[serde(skip)]
    pub scheduled_channel_update_handle: ScheduledChannelUpdateHandle,
}

#[serde_as]
#[derive(Clone, Serialize, Deserialize, Eq, PartialEq, Debug)]
pub struct ShutdownInfo {
    #[serde_as(as = "EntityHex")]
    pub close_script: Script,
    pub fee_rate: u64,
    pub signature: Option<PartialSignature>,
}

// This struct holds the TLC information for the channel participants.
// We can update this information through the channel update message.
#[serde_as]
#[derive(Default, Clone, Debug, Eq, PartialEq, Serialize, Deserialize)]
pub struct ChannelTlcInfo {
    // The timestamp when the following information is updated.
    pub timestamp: u64,

    // Whether this channel is enabled for TLC forwarding or not.
    pub enabled: bool,

    // The fee rate for tlc transfers. We only have these values set when
    // this is a public channel. Both sides may set this value differently.
    // This is a fee that is paid by the sender of the tlc.
    // The detailed calculation for the fee of forwarding tlcs is
    // `fee = round_above(tlc_fee_proportional_millionths * tlc_value / 1,000,000)`.
    pub tlc_fee_proportional_millionths: u128,

    // The expiry delta timestamp, in milliseconds, for the tlc.
    pub tlc_expiry_delta: u64,

    /// The minimal tcl value we can receive in relay tlc
    pub tlc_minimum_value: u128,
}

impl ChannelTlcInfo {
    pub fn new(
        tlc_min_value: u128,
        tlc_expiry_delta: u64,
        tlc_fee_proportional_millionths: u128,
    ) -> Self {
        Self {
            tlc_minimum_value: tlc_min_value,
            tlc_expiry_delta,
            tlc_fee_proportional_millionths,
            enabled: true,
            timestamp: now_timestamp_as_millis_u64(),
        }
    }
}

// This struct holds the channel information that are only relevant when the channel
// is public. The information includes signatures to the channel announcement message,
// our config for the channel that will be published to the network (via ChannelUpdate).
// For ChannelUpdate config, only information on our side are saved here because we have no
// control to the config on the counterparty side. And they will publish
// the config to the network via another ChannelUpdate message.
#[serde_as]
#[derive(Default, Clone, Debug, Serialize, Deserialize)]
pub struct PublicChannelInfo {
    // Channel announcement signatures, may be empty for private channel.
    pub local_channel_announcement_signature: Option<(EcdsaSignature, PartialSignature)>,
    pub remote_channel_announcement_signature: Option<(EcdsaSignature, PartialSignature)>,

    #[serde_as(as = "Option<PubNonceAsBytes>")]
    pub remote_channel_announcement_nonce: Option<PubNonce>,

    pub channel_announcement: Option<ChannelAnnouncement>,
    pub channel_update: Option<ChannelUpdate>,
}

impl PublicChannelInfo {
    pub fn new() -> Self {
        Default::default()
    }
}

#[derive(PartialEq, Eq, Clone, Debug)]
pub struct ClosedChannel {}

#[derive(PartialEq, Eq, Clone, Debug)]
pub enum StopReason {
    Abandon,
    AbortFunding,
    Closed,
    PeerDisConnected,
}

#[derive(Debug)]
pub enum ChannelEvent {
    Stop(StopReason),
    FundingTransactionConfirmed(H256, u32, u64),
    ClosingTransactionConfirmed(bool),
    CheckTlcRetryOperation,
    CheckActiveChannel,
}

pub type ProcessingChannelResult = Result<(), ProcessingChannelError>;

#[derive(Error, Debug, Clone)]
pub enum ProcessingChannelError {
    #[error("Invalid state: {0}")]
    InvalidState(String),
    #[error("Repeated processing message: {0}")]
    RepeatedProcessing(String),
    #[error("Invalid parameter: {0}")]
    InvalidParameter(String),
    #[error("Internal error: {0}")]
    InternalError(String),
    #[error("Capacity error: {0}")]
    CapacityError(#[from] CapacityError),
    #[error("Failed to spawn actor: {0}")]
    SpawnErr(String),
    #[error("Musig2 RoundFinalizeError: {0}")]
    Musig2RoundFinalizeError(#[from] RoundFinalizeError),
    #[error("Musig2 VerifyError: {0}")]
    Musig2VerifyError(#[from] VerifyError),
    #[error("Musig2 SigningError: {0}")]
    Musig2SigningError(#[from] SigningError),
    #[error("Unable to handle TLC command in waiting TLC ACK state")]
    WaitingTlcAck,
    #[error("Failed to peel onion packet: {0}")]
    PeelingOnionPacketError(String),
    #[error("Forwarding node has tampered with the intended HTLC values or origin node has an obsolete cltv_expiry_delta")]
    IncorrectTlcExpiry,
    #[error("Upstream node set CLTV to less than the CLTV set by the sender")]
    IncorrectFinalTlcExpiry,
    #[error("The amount in the HTLC is not expected")]
    FinalIncorrectHTLCAmount,
    #[error("The payment_hash is not expected for final hop")]
    FinalIncorrectPaymentHash,
    #[error("The payment_hash and preimage does not match for final hop")]
    FinalIncorrectPreimage,
    #[error("The tlc forward fee is tow low")]
    TlcForwardFeeIsTooLow,
    #[error("The invoice status is invalid")]
    FinalInvoiceInvalid(CkbInvoiceStatus),
    #[error("The tlc number exceed limit of this channel")]
    TlcNumberExceedLimit,
    #[error("The tlc flight value exceed limit of this channel")]
    TlcValueInflightExceedLimit,
    #[error("The tlc amount below minimal")]
    TlcAmountIsTooLow,
    #[error("The tlc amount exceed maximal")]
    TlcAmountExceedLimit,
    #[error("The tlc expiry soon")]
    TlcExpirySoon,
    #[error("The tlc expiry too far")]
    TlcExpiryTooFar,
    #[error("Tlc forwarding error")]
    TlcForwardingError(TlcErr),
}

/// ProcessingChannelError which brings the shared secret used in forwarding onion packet.
/// The shared secret is required to obfuscate the error message.
#[derive(Error, Debug)]
#[error("{source}")]
pub struct ProcessingChannelErrorWithSharedSecret {
    pub source: ProcessingChannelError,
    /// Shared secret used in forwarding.
    ///
    /// Save it to backward errors. Use all zeros when no shared secrets are available.
    pub shared_secret: [u8; 32],
}

impl ProcessingChannelError {
    pub fn with_shared_secret(
        self,
        shared_secret: [u8; 32],
    ) -> ProcessingChannelErrorWithSharedSecret {
        ProcessingChannelErrorWithSharedSecret {
            source: self,
            shared_secret,
        }
    }

    pub fn without_shared_secret(self) -> ProcessingChannelErrorWithSharedSecret {
        self.with_shared_secret(NO_SHARED_SECRET)
    }
}

bitflags! {
    #[derive(Copy, Clone, Debug, PartialEq, Eq, Serialize, Deserialize)]
    #[serde(transparent)]
    pub struct ChannelFlags: u8 {
        const PUBLIC = 1;
    }

    #[derive(Copy, Clone, Debug, PartialEq, Eq, Serialize, Deserialize)]
    #[serde(transparent)]
    pub struct NegotiatingFundingFlags: u32 {
        const OUR_INIT_SENT = 1;
        const THEIR_INIT_SENT = 1 << 1;
        const INIT_SENT = NegotiatingFundingFlags::OUR_INIT_SENT.bits() | NegotiatingFundingFlags::THEIR_INIT_SENT.bits();
    }

    #[derive(Copy, Clone, Debug, PartialEq, Eq, Serialize, Deserialize)]
    #[serde(transparent)]
    pub struct CollaboratingFundingTxFlags: u32 {
        const AWAITING_REMOTE_TX_COLLABORATION_MSG = 1;
        const PREPARING_LOCAL_TX_COLLABORATION_MSG = 1 << 1;
        const OUR_TX_COMPLETE_SENT = 1 << 2;
        const THEIR_TX_COMPLETE_SENT = 1 << 3;
        const COLLABORATION_COMPLETED = CollaboratingFundingTxFlags::OUR_TX_COMPLETE_SENT.bits() | CollaboratingFundingTxFlags::THEIR_TX_COMPLETE_SENT.bits();
    }

    #[derive(Copy, Clone, Debug, PartialEq, Eq, Serialize, Deserialize)]
    #[serde(transparent)]
    pub struct SigningCommitmentFlags: u32 {
        const OUR_COMMITMENT_SIGNED_SENT = 1;
        const THEIR_COMMITMENT_SIGNED_SENT = 1 << 1;
        const COMMITMENT_SIGNED_SENT = SigningCommitmentFlags::OUR_COMMITMENT_SIGNED_SENT.bits() | SigningCommitmentFlags::THEIR_COMMITMENT_SIGNED_SENT.bits();
    }

    #[derive(Copy, Clone, Debug, PartialEq, Eq, Serialize, Deserialize)]
    #[serde(transparent)]
    pub struct AwaitingTxSignaturesFlags: u32 {
        const OUR_TX_SIGNATURES_SENT = 1;
        const THEIR_TX_SIGNATURES_SENT = 1 << 1;
        const TX_SIGNATURES_SENT = AwaitingTxSignaturesFlags::OUR_TX_SIGNATURES_SENT.bits() | AwaitingTxSignaturesFlags::THEIR_TX_SIGNATURES_SENT.bits();
    }

    #[derive(Copy, Clone, Debug, PartialEq, Eq, Serialize, Deserialize)]
    #[serde(transparent)]
    pub struct AwaitingChannelReadyFlags: u32 {
        const OUR_CHANNEL_READY = 1;
        const THEIR_CHANNEL_READY = 1 << 1;
        const CHANNEL_READY = AwaitingChannelReadyFlags::OUR_CHANNEL_READY.bits() | AwaitingChannelReadyFlags::THEIR_CHANNEL_READY.bits();
    }

    #[derive(Copy, Clone, Debug, PartialEq, Eq, Serialize, Deserialize)]
    #[serde(transparent)]
    pub struct ShuttingDownFlags: u32 {
        /// Indicates that we have sent a `shutdown` message.
        const OUR_SHUTDOWN_SENT = 1;
        /// Indicates that they have sent a `shutdown` message.
        const THEIR_SHUTDOWN_SENT = 1 << 1;
        /// Indicates that both we and they have sent `shutdown` messages,
        /// but some HTLCs are still pending to be resolved.
        const AWAITING_PENDING_TLCS = ShuttingDownFlags::OUR_SHUTDOWN_SENT.bits() | ShuttingDownFlags::THEIR_SHUTDOWN_SENT.bits();
        /// Indicates all pending HTLCs are resolved, and this channel will be dropped.
        const DROPPING_PENDING = 1 << 2;
        /// Indicates we have submitted a commitment transaction, waiting for confirmation
        const WAITING_COMMITMENT_CONFIRMATION = 1 << 3;
    }

    #[derive(Copy, Clone, Debug, PartialEq, Eq, Serialize, Deserialize)]
    #[serde(transparent)]
    pub struct CloseFlags: u32 {
        /// Indicates that channel is closed cooperatively.
        const COOPERATIVE = 1;
        /// Indicates that channel is closed uncooperatively, initiated by one party forcibly.
        const UNCOOPERATIVE = 1 << 1;
        /// Indicates that channel is abandoned.
        const ABANDONED = 1 << 2;
        /// Channel is closed because of aborted funding.
        const FUNDING_ABORTED = 1 << 3;
    }
}

impl ShuttingDownFlags {
    fn is_ok_for_commitment_operation(&self) -> bool {
        !self.contains(ShuttingDownFlags::DROPPING_PENDING)
            && !self.contains(ShuttingDownFlags::WAITING_COMMITMENT_CONFIRMATION)
    }
}

// Depending on the state of the channel, we may process the commitment_signed command differently.
// Below are all the channel state flags variants that we may encounter
// in normal commitment_signed processing flow.
#[derive(Debug)]
enum CommitmentSignedFlags {
    SigningCommitment(SigningCommitmentFlags),
    PendingShutdown(),
    ChannelReady(),
}

#[derive(Copy, Clone, Debug, PartialEq, Eq, Serialize, Deserialize)]
pub enum ChannelState {
    /// We are negotiating the parameters required for the channel prior to funding it.
    NegotiatingFunding(NegotiatingFundingFlags),
    /// We're collaborating with the other party on the funding transaction.
    CollaboratingFundingTx(CollaboratingFundingTxFlags),
    /// We have collaborated over the funding and are now waiting for CommitmentSigned messages.
    SigningCommitment(SigningCommitmentFlags),
    /// We've received and sent `commitment_signed` and are now waiting for both
    /// party to collaborate on creating a valid funding transaction.
    AwaitingTxSignatures(AwaitingTxSignaturesFlags),
    /// We've received/sent `funding_created` and `funding_signed` and are thus now waiting on the
    /// funding transaction to confirm.
    AwaitingChannelReady(AwaitingChannelReadyFlags),
    /// Both we and our counterparty consider the funding transaction confirmed and the channel is
    /// now operational.
    ChannelReady,
    /// We've successfully negotiated a `closing_signed` dance, the channel is now in the process of being shutdown.
    ShuttingDown(ShuttingDownFlags),
    /// This channel is closed.
    Closed(CloseFlags),
}

impl ChannelState {
    fn is_closed(&self) -> bool {
        matches!(
            self,
            ChannelState::Closed(_)
                | ChannelState::ShuttingDown(ShuttingDownFlags::WAITING_COMMITMENT_CONFIRMATION)
        )
    }

    /// Can only abort funding when the channel is funding and our signatures have not sent yet.
    fn can_abort_funding(&self) -> bool {
        match self {
            ChannelState::NegotiatingFunding(_)
            | ChannelState::CollaboratingFundingTx(_)
            | ChannelState::SigningCommitment(_) => true,
            ChannelState::AwaitingTxSignatures(flags)
                if !flags.contains(AwaitingTxSignaturesFlags::OUR_TX_SIGNATURES_SENT) =>
            {
                true
            }
            _ => false,
        }
    }
}

fn new_channel_id_from_seed(seed: &[u8]) -> Hash256 {
    blake2b_256(seed).into()
}

fn derive_channel_id_from_tlc_keys(tlc_basepoint1: &Pubkey, tlc_basepoint2: &Pubkey) -> Hash256 {
    let mut preimage = [tlc_basepoint1.0.serialize(), tlc_basepoint2.0.serialize()];
    preimage.sort();
    new_channel_id_from_seed(&preimage.concat())
}

fn derive_temp_channel_id_from_tlc_key(tlc_basepoint: &Pubkey) -> Hash256 {
    let preimage = [tlc_basepoint.0.serialize(), [0; 33]].concat();
    new_channel_id_from_seed(&preimage)
}

pub fn get_commitment_secret(commitment_seed: &[u8; 32], commitment_number: u64) -> [u8; 32] {
    // Note that here, we hold the same assumption to bolts for commitment number,
    // i.e. this number should be in the range [0, 2^48).
    let mut res: [u8; 32] = *commitment_seed;
    for i in 0..48 {
        let bitpos = 47 - i;
        if commitment_number & (1 << bitpos) == (1 << bitpos) {
            res[bitpos / 8] ^= 1 << (bitpos & 7);
            res = blake2b_256(res);
        }
    }
    res
}

pub fn get_commitment_point(commitment_seed: &[u8; 32], commitment_number: u64) -> Pubkey {
    Privkey::from(&get_commitment_secret(commitment_seed, commitment_number)).pubkey()
}

pub(crate) fn get_funding_and_reserved_amount(
    total_amount: u128,
    shutdown_script: &Script,
    udt_type_script: &Option<Script>,
) -> Result<(u128, u64), ProcessingChannelError> {
    let reserved_capacity = reserved_capacity(shutdown_script, udt_type_script)?.as_u64();
    if udt_type_script.is_none() {
        if total_amount < reserved_capacity as u128 {
            return Err(ProcessingChannelError::InvalidParameter(format!(
                "The funding amount ({}) should be greater than or equal to {}",
                total_amount, reserved_capacity
            )));
        }
        if total_amount >= u64::MAX as u128 {
            return Err(ProcessingChannelError::InvalidParameter(format!(
                "The funding amount ({}) should be less than {}",
                total_amount,
                u64::MAX
            )));
        }
        Ok((total_amount - reserved_capacity as u128, reserved_capacity))
    } else {
        Ok((total_amount, reserved_capacity))
    }
}

pub(crate) fn reserved_capacity(
    shutdown_script: &Script,
    udt_type_script: &Option<Script>,
) -> Result<Capacity, CapacityError> {
    occupied_capacity(shutdown_script, udt_type_script)?
        .safe_add(Capacity::shannons(DEFAULT_MIN_SHUTDOWN_FEE))
}

pub(crate) fn occupied_capacity(
    shutdown_script: &Script,
    udt_type_script: &Option<Script>,
) -> Result<Capacity, CapacityError> {
    let cell_output = CellOutput::new_builder()
        .lock(shutdown_script.clone())
        .type_(udt_type_script.clone().pack())
        .build();

    if udt_type_script.is_some() {
        // 16 bytes for udt data
        cell_output.occupied_capacity(Capacity::bytes(16)?)
    } else {
        cell_output.occupied_capacity(Capacity::bytes(0)?)
    }
}

// Constructors for the channel actor state.
#[allow(clippy::too_many_arguments)]
impl ChannelActorState {
    pub fn network(&self) -> ActorRef<NetworkActorMessage> {
        self.network
            .as_ref()
            .expect("ChannelActorState should have network actor reference")
            .clone()
    }

    pub fn is_public(&self) -> bool {
        self.public_channel_info.is_some()
    }

    pub fn is_ready(&self) -> bool {
        matches!(self.state, ChannelState::ChannelReady)
    }

    pub fn is_tlc_forwarding_enabled(&self) -> bool {
        self.local_tlc_info.enabled
    }

    pub fn set_waiting_peer_response(&mut self) {
        self.waiting_peer_response = Some(now_timestamp_as_millis_u64());
    }

    pub fn clear_waiting_peer_response(&mut self) {
        self.waiting_peer_response = None;
    }

    pub fn should_disconnect_peer_awaiting_response(&self) -> bool {
        // this check only needed when other peer already shutdown force and we don't know it
        // if we are already got in ShuttingDown, means we already in normal shutdown process
        if matches!(self.state, ChannelState::ShuttingDown(_)) {
            return false;
        }
        if let Some(timestamp) = self.waiting_peer_response {
            // depends on the system's clock source, not all system clocks are monotonic, using saturating_sub to avoid potential underflow
            let elapsed = now_timestamp_as_millis_u64().saturating_sub(timestamp);
            elapsed > PEER_CHANNEL_RESPONSE_TIMEOUT && !self.reestablishing
        } else {
            false
        }
    }

    pub fn set_waiting_ack(&mut self, myself: &ActorRef<ChannelActorMessage>, waiting_ack: bool) {
        self.tlc_state.set_waiting_ack(waiting_ack);
        if waiting_ack {
            self.set_waiting_peer_response();
            myself.send_after(Duration::from_millis(PEER_CHANNEL_RESPONSE_TIMEOUT), || {
                ChannelActorMessage::Event(ChannelEvent::CheckActiveChannel)
            });
        } else {
            self.clear_waiting_peer_response();
        }
    }

    pub async fn try_create_channel_messages(
        &mut self,
    ) -> Option<(ChannelAnnouncement, ChannelUpdate)> {
        let channel_announcement = self.try_create_channel_announcement_message().await?;
        let channel_update = self.try_create_channel_update_message().await?;
        Some((channel_announcement, channel_update))
    }

    pub async fn try_create_channel_announcement_message(&mut self) -> Option<ChannelAnnouncement> {
        if !self.is_public() {
            debug!("Ignoring non-public channel announcement");
            return None;
        }

        let mut channel_announcement = match self
            .public_channel_info
            .as_ref()
            .and_then(|state| state.channel_announcement.clone())
        {
            // Skipping creating new signed channel announcement if it exists
            Some(x) if x.is_signed() => return Some(x),
            // We have created a channel announcement, but it's not signed by the other
            // party yet. We should try to complete the signatures next.
            Some(x) => x,
            // We have not created a channel announcement yet.
            None => {
                let channel_outpoint = self.must_get_funding_transaction_outpoint();
                let capacity = self.get_liquid_capacity();
                let (node1_id, node2_id) = if self.local_is_node1() {
                    (self.local_pubkey, self.remote_pubkey)
                } else {
                    (self.remote_pubkey, self.local_pubkey)
                };

                ChannelAnnouncement::new_unsigned(
                    &node1_id,
                    &node2_id,
                    channel_outpoint,
                    &self.get_funding_lock_script_xonly_key(),
                    capacity,
                    self.funding_udt_type_script.clone(),
                )
            }
        };

        let local_nonce = self
            .get_channel_announcement_musig2_secnonce()
            .public_nonce();
        let remote_nonce = self.get_remote_channel_announcement_nonce()?;
        let agg_nonce =
            AggNonce::sum(self.order_things_for_musig2(local_nonce, remote_nonce.clone()));

        let key_agg_ctx = self.get_deterministic_musig2_agg_context();

        let message = channel_announcement.message_to_sign();

        let (local_node_signature, local_partial_signature) = self
            .get_or_create_local_channel_announcement_signature(remote_nonce.clone(), message)
            .await;

        let (remote_node_signature, remote_partial_signature) =
            self.get_remote_channel_announcement_signature()?;

        if self.local_is_node1() {
            channel_announcement.node1_signature = Some(local_node_signature);
            channel_announcement.node2_signature = Some(remote_node_signature);
        } else {
            channel_announcement.node1_signature = Some(remote_node_signature);
            channel_announcement.node2_signature = Some(local_node_signature);
        }

        let partial_signatures =
            self.order_things_for_musig2(local_partial_signature, remote_partial_signature);

        if let Ok(signature) =
            aggregate_partial_signatures(&key_agg_ctx, &agg_nonce, partial_signatures, message)
        {
            channel_announcement.ckb_signature = Some(signature);
            self.public_channel_state_mut().channel_announcement =
                Some(channel_announcement.clone());
            Some(channel_announcement)
        } else {
            // TODO: we should ban remote peer if we fail to aggregate the signature since the error is caused by the wrong nonce.
            warn!(
                "Failed to aggregate channel announcement signature for channel {:?}",
                self.get_id()
            );
            None
        }
    }

    async fn do_generate_channel_update(
        &mut self,
        // The function that would change the channel update parameters.
        f: impl FnOnce(&mut ChannelUpdate),
    ) -> ChannelUpdate {
        assert!(self.is_public());
        let mut channel_update = self
            .get_unsigned_channel_update_message()
            .expect("public channel can generate channel update message");
        f(&mut channel_update);
        debug!(
            "Generated channel update message for channel {:?}: {:?}",
            &self.get_id(),
            &channel_update
        );
        let node_signature = sign_network_message(self.network(), channel_update.message_to_sign())
            .await
            .expect(ASSUME_NETWORK_ACTOR_ALIVE);

        channel_update.signature = Some(node_signature);
        self.public_channel_state_mut().channel_update = Some(channel_update.clone());
        channel_update
    }

    async fn generate_channel_update(&mut self) -> ChannelUpdate {
        self.do_generate_channel_update(|_update| {}).await
    }

    fn create_update_tlc_info_message(&mut self) -> UpdateTlcInfo {
        self.local_tlc_info.timestamp = now_timestamp_as_millis_u64();
        UpdateTlcInfo {
            channel_id: self.get_id(),
            timestamp: self.local_tlc_info.timestamp,
            channel_flags: self.get_channel_update_channel_flags(),
            tlc_minimum_value: self.local_tlc_info.tlc_minimum_value,
            tlc_fee_proportional_millionths: self.local_tlc_info.tlc_fee_proportional_millionths,
            tlc_expiry_delta: self.local_tlc_info.tlc_expiry_delta,
        }
    }

    async fn generate_disabled_channel_update(&mut self) -> ChannelUpdate {
        self.do_generate_channel_update(|update| {
            update.channel_flags |= ChannelUpdateChannelFlags::DISABLED;
        })
        .await
    }

    // Notify the network, network graph and channel counterparty about the channel update,
    // and update the handle for scheduled channel update broadcasting.
    // We do this on channel ready, channel reestablishment, user channel parameters updates.
    // Some of the events require us to send an OwnedChannelUpdateEvent::Up to the network actor,
    // (e.g. channel ready and channel reestablishment) and some require us to send a
    // OwnedChannelUpdateEvent::Updated (e.g. user channel parameters update) to the network actor.
    // update_only is used to distinguish between the two cases.
    async fn on_owned_channel_updated(
        &mut self,
        myself: &ActorRef<ChannelActorMessage>,
        update_only: bool,
    ) {
        if update_only {
            self.update_graph_for_local_channel_change();
        } else {
            self.update_graph_for_local_channel_ready();
        }
        // Cancel the scheduled channel update broadcasting task if it exists.
        if let Some(handle) = self.scheduled_channel_update_handle.take() {
            handle.abort();
        }
        self.broadcast_channel_update(myself).await;
        self.send_update_tlc_info_message();
    }

    async fn broadcast_channel_update(&mut self, myself: &ActorRef<ChannelActorMessage>) {
        if self.is_public() {
            let channel_update = self.generate_channel_update().await;
            self.network()
                .send_message(NetworkActorMessage::new_command(
                    NetworkActorCommand::BroadcastMessages(vec![
                        BroadcastMessageWithTimestamp::ChannelUpdate(channel_update),
                    ]),
                ))
                .expect(ASSUME_NETWORK_ACTOR_ALIVE);

            // We need to periodically broadcast the public channel update message to the network,
            // so that the network can know the channel is still alive. We are currently using
            // BROADCAST_MESSAGES_CONSIDERED_STALE_DURATION / 2 as interval to broadcast the channel update message.
            // This allows us to have send at least one channel update message in the interval of BROADCAST_MESSAGES_CONSIDERED_STALE_DURATION.
            // Note that even though we use send_after to send a message after the timeout, this will
            // actually send the message periodically, we will send another message while the previous message
            // is received.
            let handle = myself.send_after(
                SOFT_BROADCAST_MESSAGES_CONSIDERED_STALE_DURATION / 2,
                || ChannelActorMessage::Command(ChannelCommand::BroadcastChannelUpdate()),
            );
            self.scheduled_channel_update_handle = Some(Arc::new(handle));
        }
    }

    fn update_graph_for_remote_channel_change(&mut self) {
        if let Some(channel_update_info) = self.get_remote_channel_update_info() {
            let channel_outpoint = self.must_get_funding_transaction_outpoint();
            let peer_id = self.get_remote_pubkey();
            self.network()
                .send_message(NetworkActorMessage::new_event(
                    NetworkActorEvent::OwnedChannelUpdateEvent(
                        super::graph::OwnedChannelUpdateEvent::Updated(
                            channel_outpoint,
                            peer_id,
                            channel_update_info,
                        ),
                    ),
                ))
                .expect(ASSUME_NETWORK_ACTOR_ALIVE);
        }
    }

    fn update_graph_for_local_channel_ready(&mut self) {
        if let Ok(channel_info) = (&*self).try_into() {
            self.network()
                .send_message(NetworkActorMessage::new_event(
                    NetworkActorEvent::OwnedChannelUpdateEvent(
                        super::graph::OwnedChannelUpdateEvent::Up(channel_info),
                    ),
                ))
                .expect(ASSUME_NETWORK_ACTOR_ALIVE);
        }
    }

    fn update_graph_for_local_channel_change(&mut self) {
        let channel_outpoint = self.must_get_funding_transaction_outpoint();
        let peer_id = self.get_local_pubkey();
        let channel_update_info = self.get_local_channel_update_info();
        self.network()
            .send_message(NetworkActorMessage::new_event(
                NetworkActorEvent::OwnedChannelUpdateEvent(
                    super::graph::OwnedChannelUpdateEvent::Updated(
                        channel_outpoint,
                        peer_id,
                        channel_update_info,
                    ),
                ),
            ))
            .expect(ASSUME_NETWORK_ACTOR_ALIVE);
    }

    fn send_update_tlc_info_message(&mut self) {
        let update_tlc_info = self.create_update_tlc_info_message();
        self.network()
            .send_message(NetworkActorMessage::new_command(
                NetworkActorCommand::SendFiberMessage(FiberMessageWithPeerId {
                    peer_id: self.get_remote_peer_id(),
                    message: FiberMessage::ChannelNormalOperation(
                        FiberChannelMessage::UpdateTlcInfo(update_tlc_info),
                    ),
                }),
            ))
            .expect(ASSUME_NETWORK_ACTOR_ALIVE);
    }

    async fn try_create_channel_update_message(&mut self) -> Option<ChannelUpdate> {
        if !self.is_public() {
            debug!("Ignoring non-public channel update");
            return None;
        }

        if let Some(x) = self
            .public_channel_info
            .as_ref()
            .and_then(|state| state.channel_update.clone())
        {
            return Some(x);
        };

        Some(self.generate_channel_update().await)
    }

    fn get_channel_update_channel_flags(&self) -> ChannelUpdateChannelFlags {
        if self.is_tlc_forwarding_enabled() {
            ChannelUpdateChannelFlags::empty()
        } else {
            ChannelUpdateChannelFlags::DISABLED
        }
    }

    pub fn get_unsigned_channel_update_message(&self) -> Option<ChannelUpdate> {
        let message_flags = if self.local_is_node1() {
            ChannelUpdateMessageFlags::UPDATE_OF_NODE1
        } else {
            ChannelUpdateMessageFlags::UPDATE_OF_NODE2
        };

        self.is_public().then_some(ChannelUpdate::new_unsigned(
            self.must_get_funding_transaction_outpoint(),
            now_timestamp_as_millis_u64(),
            message_flags,
            self.get_channel_update_channel_flags(),
            self.local_tlc_info.tlc_expiry_delta,
            self.local_tlc_info.tlc_minimum_value,
            self.local_tlc_info.tlc_fee_proportional_millionths,
        ))
    }

    pub fn new_inbound_channel(
        temp_channel_id: Hash256,
        public_channel_info: Option<PublicChannelInfo>,
        local_value: u128,
        local_reserved_ckb_amount: u64,
        commitment_fee_rate: u64,
        commitment_delay_epoch: u64,
        funding_fee_rate: u64,
        funding_udt_type_script: Option<Script>,
        seed: &[u8],
        local_pubkey: Pubkey,
        remote_pubkey: Pubkey,
        local_shutdown_script: Script,
        remote_shutdown_script: Script,
        remote_value: u128,
        remote_reserved_ckb_amount: u64,
        remote_pubkeys: ChannelBasePublicKeys,
        remote_nonce: PubNonce,
        remote_channel_announcement_nonce: Option<PubNonce>,
        first_commitment_point: Pubkey,
        second_commitment_point: Pubkey,
        remote_max_tlc_value_in_flight: u128,
        remote_max_tlc_number_in_flight: u64,
        local_max_tlc_number_in_flight: u64,
        local_max_tlc_value_in_flight: u128,
        local_tlc_info: ChannelTlcInfo,
        network: ActorRef<NetworkActorMessage>,
    ) -> Self {
        let signer = InMemorySigner::generate_from_seed(seed);
        let local_base_pubkeys = signer.get_base_public_keys();

        let channel_id = derive_channel_id_from_tlc_keys(
            &local_base_pubkeys.tlc_base_key,
            &remote_pubkeys.tlc_base_key,
        );

        debug!(
            "Generated channel id ({:?}) for temporary channel {:?}",
            &channel_id, &temp_channel_id,
        );

        let mut state = Self {
            state: ChannelState::NegotiatingFunding(NegotiatingFundingFlags::THEIR_INIT_SENT),
            public_channel_info,
            local_tlc_info,
            remote_tlc_info: None,
            local_pubkey,
            remote_pubkey,
            funding_tx: None,
            funding_tx_confirmed_at: None,
            is_acceptor: true,
            funding_udt_type_script,
            to_local_amount: local_value,
            to_remote_amount: remote_value,
            commitment_fee_rate,
            commitment_delay_epoch,
            funding_fee_rate,
            id: channel_id,
            tlc_state: Default::default(),
            local_shutdown_script,
            local_channel_public_keys: local_base_pubkeys,
            signer,
            remote_channel_public_keys: Some(remote_pubkeys),
            commitment_numbers: Default::default(),
            remote_shutdown_script: Some(remote_shutdown_script),
            last_commitment_signed_remote_nonce: None,
            last_revoke_and_ack_remote_nonce: None,
            last_committed_remote_nonce: Some(remote_nonce),
            remote_commitment_points: vec![
                (0, first_commitment_point),
                (1, second_commitment_point),
            ],
            local_shutdown_info: None,
            remote_shutdown_info: None,
            local_reserved_ckb_amount,
            remote_reserved_ckb_amount,
            local_constraints: ChannelConstraints::new(
                local_max_tlc_value_in_flight,
                local_max_tlc_number_in_flight,
            ),
            remote_constraints: ChannelConstraints::new(
                remote_max_tlc_value_in_flight,
                remote_max_tlc_number_in_flight,
            ),
            latest_commitment_transaction: None,
            reestablishing: false,
            last_revoke_ack_msg: None,
            created_at: SystemTime::now(),
            waiting_peer_response: None,
            network: Some(network),
            scheduled_channel_update_handle: None,
        };
        if let Some(nonce) = remote_channel_announcement_nonce {
            state.update_remote_channel_announcement_nonce(&nonce);
        }
        state
    }

    #[allow(clippy::too_many_arguments)]
    pub fn new_outbound_channel(
        public_channel_info: Option<PublicChannelInfo>,
        seed: &[u8],
        local_pubkey: Pubkey,
        remote_pubkey: Pubkey,
        to_local_amount: u128,
        local_reserved_ckb_amount: u64,
        commitment_fee_rate: u64,
        commitment_delay_epoch: u64,
        funding_fee_rate: u64,
        funding_udt_type_script: Option<Script>,
        shutdown_script: Script,
        local_max_tlc_value_in_flight: u128,
        local_max_tlc_number_in_flight: u64,
        local_tlc_info: ChannelTlcInfo,
        network: ActorRef<NetworkActorMessage>,
    ) -> Self {
        let signer = InMemorySigner::generate_from_seed(seed);
        let local_pubkeys = signer.get_base_public_keys();
        let temp_channel_id = derive_temp_channel_id_from_tlc_key(&local_pubkeys.tlc_base_key);
        Self {
            state: ChannelState::NegotiatingFunding(NegotiatingFundingFlags::empty()),
            public_channel_info,
            local_tlc_info,
            remote_tlc_info: None,
            local_pubkey,
            remote_pubkey,
            funding_tx: None,
            funding_tx_confirmed_at: None,
            funding_udt_type_script,
            is_acceptor: false,
            to_local_amount,
            to_remote_amount: 0,
            commitment_fee_rate,
            commitment_delay_epoch,
            funding_fee_rate,
            id: temp_channel_id,
            tlc_state: Default::default(),
            signer,
            local_channel_public_keys: local_pubkeys,
            local_constraints: ChannelConstraints::new(
                local_max_tlc_value_in_flight,
                local_max_tlc_number_in_flight,
            ),
            // these values will update after accept channel peer message handled
            remote_constraints: ChannelConstraints::default(),
            remote_channel_public_keys: None,
            last_commitment_signed_remote_nonce: None,
            last_revoke_and_ack_remote_nonce: None,
            last_committed_remote_nonce: None,
            commitment_numbers: Default::default(),
            remote_commitment_points: vec![],
            local_shutdown_script: shutdown_script,
            remote_shutdown_script: None,
            local_shutdown_info: None,
            remote_shutdown_info: None,
            local_reserved_ckb_amount,
            remote_reserved_ckb_amount: 0,
            latest_commitment_transaction: None,
            reestablishing: false,
            last_revoke_ack_msg: None,
            created_at: SystemTime::now(),
            waiting_peer_response: None,
            network: Some(network),
            scheduled_channel_update_handle: None,
        }
    }

    fn check_accept_channel_parameters(&self) -> Result<(), ProcessingChannelError> {
        if self.remote_constraints.max_tlc_number_in_flight > MAX_TLC_NUMBER_IN_FLIGHT {
            return Err(ProcessingChannelError::InvalidParameter(format!(
                "Remote max TLC number in flight {} is greater than the system maximal value {}",
                self.remote_constraints.max_tlc_number_in_flight, MAX_TLC_NUMBER_IN_FLIGHT
            )));
        }

        let udt_type_script = &self.funding_udt_type_script;

        if udt_type_script.is_some() {
            if self.to_local_amount > u128::MAX - self.to_remote_amount {
                return Err(ProcessingChannelError::InvalidParameter(format!(
                    "The total UDT funding amount should be less than {}",
                    u128::MAX
                )));
            }
        } else {
            let total_ckb_amount = self.get_liquid_capacity();
            let max_ckb_amount = u64::MAX as u128 - self.get_total_reserved_ckb_amount() as u128;
            if total_ckb_amount > max_ckb_amount {
                return Err(ProcessingChannelError::InvalidParameter(format!(
                    "The total funding amount ({}) should be less than {}",
                    total_ckb_amount, max_ckb_amount
                )));
            }
        }

        // reserved_ckb_amount
        let occupied_capacity =
            occupied_capacity(&self.get_remote_shutdown_script(), udt_type_script)?.as_u64();
        if self.remote_reserved_ckb_amount < occupied_capacity {
            return Err(ProcessingChannelError::InvalidParameter(format!(
                "Reserved CKB amount {} is less than {}",
                self.remote_reserved_ckb_amount, occupied_capacity,
            )));
        }

        // commitment_fee_rate
        let commitment_fee = calculate_commitment_tx_fee(self.commitment_fee_rate, udt_type_script);
        let reserved_fee = self.remote_reserved_ckb_amount - occupied_capacity;
        if commitment_fee * 2 > reserved_fee {
            return Err(ProcessingChannelError::InvalidParameter(format!(
                "Commitment fee {} which calculated by commitment fee rate {} is larger than half of reserved fee {}",
                commitment_fee, self.commitment_fee_rate, reserved_fee
            )));
        }

        Ok(())
    }

    fn check_shutdown_fee_rate(
        &self,
        fee_rate: FeeRate,
        close_script: &Script,
    ) -> ProcessingChannelResult {
        if fee_rate.as_u64() < self.commitment_fee_rate {
            return Err(ProcessingChannelError::InvalidParameter(format!(
                "Fee rate {} is less than commitment fee rate {}",
                fee_rate, self.commitment_fee_rate
            )));
        }

        let fee = calculate_shutdown_tx_fee(
            fee_rate.as_u64(),
            &self.funding_udt_type_script,
            (self.get_remote_shutdown_script(), close_script.clone()),
        );

        let occupied_capacity =
            occupied_capacity(close_script, &self.funding_udt_type_script)?.as_u64();
        let available_max_fee = if self.funding_udt_type_script.is_none() {
            (self.to_local_amount as u64 + self.local_reserved_ckb_amount)
                .saturating_sub(occupied_capacity)
        } else {
            self.local_reserved_ckb_amount
                .saturating_sub(occupied_capacity)
        };

        if fee > available_max_fee {
            return Err(ProcessingChannelError::InvalidParameter(format!(
                "Local balance is not enough to pay the fee, expect fee {} <= available_max_fee {}",
                fee, available_max_fee
            )));
        }
        Ok(())
    }

    pub fn get_local_balance(&self) -> u128 {
        self.to_local_amount
    }

    pub fn get_remote_balance(&self) -> u128 {
        self.to_remote_amount
    }

    pub fn get_offered_tlc_balance(&self) -> u128 {
        self.get_all_offer_tlcs()
            .filter(|tlc| !tlc.is_fail_remove_confirmed())
            .map(|tlc| tlc.amount)
            .sum::<u128>()
    }

    pub fn get_received_tlc_balance(&self) -> u128 {
        self.get_all_received_tlcs()
            .filter(|tlc| !tlc.is_fail_remove_confirmed())
            .map(|tlc| tlc.amount)
            .sum::<u128>()
    }

    pub fn get_created_at_in_millis(&self) -> u64 {
        self.created_at
            .duration_since(UNIX_EPOCH)
            .expect("Duration since unix epoch")
            .as_millis() as u64
    }

    pub fn is_closed(&self) -> bool {
        self.state.is_closed()
    }

    pub(crate) fn update_state(&mut self, new_state: ChannelState) {
        debug!(
            "Updating channel state from {:?} to {:?}",
            &self.state, &new_state
        );
        self.state = new_state;
    }

    pub(crate) fn local_is_node1(&self) -> bool {
        self.local_pubkey < self.remote_pubkey
    }

    async fn get_or_create_local_channel_announcement_signature(
        &mut self,
        remote_nonce: PubNonce,
        message: [u8; 32],
    ) -> (EcdsaSignature, PartialSignature) {
        if let Some(local_channel_announcement_signature) = self
            .public_channel_info
            .as_ref()
            .and_then(|channel_info| channel_info.local_channel_announcement_signature.clone())
        {
            return local_channel_announcement_signature;
        }

        let local_secnonce = self.get_channel_announcement_musig2_secnonce();
        let local_nonce = local_secnonce.public_nonce();
        let agg_nonce = AggNonce::sum(self.order_things_for_musig2(local_nonce, remote_nonce));
        let key_agg_ctx = self.get_deterministic_musig2_agg_context();
        let channel_id = self.get_id();
        let peer_id = self.get_remote_peer_id();
        let channel_outpoint = self.must_get_funding_transaction_outpoint();

        let partial_signature: PartialSignature = sign_partial(
            &key_agg_ctx,
            &self.signer.funding_key,
            local_secnonce,
            &agg_nonce,
            message,
        )
        .expect("Partial sign channel announcement");

        let node_signature = sign_network_message(self.network(), message)
            .await
            .expect(ASSUME_NETWORK_ACTOR_ALIVE);
        self.network()
            .send_message(NetworkActorMessage::new_command(
                NetworkActorCommand::SendFiberMessage(FiberMessageWithPeerId::new(
                    peer_id,
                    FiberMessage::announcement_signatures(AnnouncementSignatures {
                        channel_id,
                        channel_outpoint,
                        partial_signature,
                        node_signature: node_signature.clone(),
                    }),
                )),
            ))
            .expect(ASSUME_NETWORK_ACTOR_ALIVE);
        let result = (node_signature, partial_signature);
        self.public_channel_state_mut()
            .local_channel_announcement_signature = Some(result.clone());
        result
    }

    fn public_channel_state_mut(&mut self) -> &mut PublicChannelInfo {
        self.public_channel_info
            .as_mut()
            .expect("public channel info exists")
    }

    fn get_remote_channel_announcement_nonce(&self) -> Option<PubNonce> {
        self.public_channel_info
            .as_ref()
            .and_then(|state| state.remote_channel_announcement_nonce.clone())
    }

    fn update_remote_channel_announcement_nonce(&mut self, nonce: &PubNonce) {
        assert!(self.is_public());
        self.public_channel_state_mut()
            .remote_channel_announcement_nonce = Some(nonce.clone());
    }

    fn get_remote_channel_announcement_signature(
        &self,
    ) -> Option<(EcdsaSignature, PartialSignature)> {
        self.public_channel_info
            .as_ref()
            .and_then(|state| state.remote_channel_announcement_signature.clone())
    }

    fn update_remote_channel_announcement_signature(
        &mut self,
        ecdsa_signature: EcdsaSignature,
        partial_signatures: PartialSignature,
    ) {
        assert!(self.is_public());
        self.public_channel_info
            .as_mut()
            .expect("public channel info exists")
            .remote_channel_announcement_signature = Some((ecdsa_signature, partial_signatures));
    }

    fn update_our_tlc_fee_proportional_millionths(&mut self, fee: u128) -> bool {
        if self.local_tlc_info.tlc_fee_proportional_millionths == fee {
            return false;
        }
        self.local_tlc_info.tlc_fee_proportional_millionths = fee;
        true
    }

    fn update_our_tlc_min_value(&mut self, value: u128) -> bool {
        if self.local_tlc_info.tlc_minimum_value == value {
            return false;
        }
        self.local_tlc_info.tlc_minimum_value = value;
        true
    }

    fn update_our_enabled(&mut self, enabled: bool) -> bool {
        if self.local_tlc_info.enabled == enabled {
            return false;
        }
        self.local_tlc_info.enabled = enabled;
        true
    }

    fn update_our_tlc_expiry_delta(&mut self, value: u64) -> bool {
        if self.local_tlc_info.tlc_expiry_delta == value {
            return false;
        }
        self.local_tlc_info.tlc_expiry_delta = value;
        true
    }

    fn get_total_reserved_ckb_amount(&self) -> u64 {
        self.local_reserved_ckb_amount + self.remote_reserved_ckb_amount
    }

    fn get_total_ckb_amount(&self) -> u64 {
        self.to_local_amount as u64
            + self.to_remote_amount as u64
            + self.get_total_reserved_ckb_amount()
    }

    // Get the total liquid capacity of the channel, which will exclude the reserved ckb amount.
    // This is the capacity used for gossiping channel information.
    pub(crate) fn get_liquid_capacity(&self) -> u128 {
        self.to_local_amount + self.to_remote_amount
    }

    // Send RevokeAndAck message to the counterparty, and update the
    // channel state accordingly.
    fn send_revoke_and_ack_message(&mut self) -> ProcessingChannelResult {
        let sign_ctx = self.get_sign_context(false);
        let x_only_aggregated_pubkey = sign_ctx.common_ctx.x_only_aggregated_pubkey();

        let revocation_partial_signature = {
            let commitment_tx_fee = calculate_commitment_tx_fee(
                self.commitment_fee_rate,
                &self.funding_udt_type_script,
            );
            let lock_script = self.get_remote_shutdown_script();
            let (output, output_data) = if let Some(udt_type_script) = &self.funding_udt_type_script
            {
                let capacity = self.get_total_reserved_ckb_amount() - commitment_tx_fee;
                let output = CellOutput::new_builder()
                    .lock(lock_script)
                    .type_(Some(udt_type_script.clone()).pack())
                    .capacity(capacity.pack())
                    .build();

                let output_data = self.get_liquid_capacity().to_le_bytes().pack();
                (output, output_data)
            } else {
                let capacity = self.get_total_ckb_amount() - commitment_tx_fee;
                let output = CellOutput::new_builder()
                    .lock(lock_script.clone())
                    .capacity(capacity.pack())
                    .build();
                let output_data = Bytes::default();
                (output, output_data)
            };

            let commitment_number = self.get_remote_commitment_number() - 1;
            let commitment_lock_script_args = [
                &blake2b_256(x_only_aggregated_pubkey)[0..20],
                self.get_delay_epoch_as_lock_args_bytes().as_slice(),
                commitment_number.to_be_bytes().as_slice(),
            ]
            .concat();

            let message = blake2b_256(
                [
                    output.as_slice(),
                    output_data.as_slice(),
                    commitment_lock_script_args.as_slice(),
                ]
                .concat(),
            );
            let our_signature = sign_ctx.sign(message.as_slice()).expect("valid signature");
            our_signature
        };

        let commitment_tx_partial_signature = {
            let (
                [to_local_output, to_remote_output],
                [to_local_output_data, to_remote_output_data],
            ) = self.build_settlement_transaction_outputs(false);
            let commitment_lock_script_args = [
                &blake2b_256(x_only_aggregated_pubkey)[0..20],
                self.get_delay_epoch_as_lock_args_bytes().as_slice(),
                self.get_remote_commitment_number().to_be_bytes().as_slice(),
            ]
            .concat();

            let message = blake2b_256(
                [
                    to_local_output.as_slice(),
                    to_local_output_data.as_slice(),
                    to_remote_output.as_slice(),
                    to_remote_output_data.as_slice(),
                    commitment_lock_script_args.as_slice(),
                ]
                .concat(),
            );
            sign_ctx.sign(message.as_slice())?
        };

        // Note that we must update channel state here to update commitment number,
        // so that next step will obtain the correct commitment point.
        self.increment_remote_commitment_number();
        let point = self.get_current_local_commitment_point();
        self.last_revoke_ack_msg = Some(RevokeAndAck {
            channel_id: self.get_id(),
            revocation_partial_signature,
            commitment_tx_partial_signature,
            next_per_commitment_point: point,
        });

        #[cfg(debug_assertions)]
        debug!(
            "Sending RevokeAndAck message with commitment tx partial signature {:?}",
            commitment_tx_partial_signature
        );

        self.network()
            .send_message(NetworkActorMessage::new_command(
                NetworkActorCommand::SendFiberMessage(FiberMessageWithPeerId::new(
                    self.get_remote_peer_id(),
                    FiberMessage::revoke_and_ack(
                        self.last_revoke_ack_msg.as_ref().unwrap().clone(),
                    ),
                )),
            ))
            .expect(ASSUME_NETWORK_ACTOR_ALIVE);
        self.update_last_revoke_and_ack_remote_nonce();
        Ok(())
    }

    pub fn get_id(&self) -> Hash256 {
        self.id
    }

    pub fn get_local_pubkey(&self) -> Pubkey {
        self.local_pubkey
    }

    pub fn get_local_peer_id(&self) -> PeerId {
        self.local_pubkey.tentacle_peer_id()
    }

    pub fn get_local_channel_update_info(&self) -> ChannelUpdateInfo {
        let balance = self.get_local_balance();
        let mut info = ChannelUpdateInfo::from(&self.local_tlc_info);
        info.outbound_liquidity = Some(balance);
        info
    }

    pub fn get_remote_pubkey(&self) -> Pubkey {
        self.remote_pubkey
    }

    pub fn get_remote_peer_id(&self) -> PeerId {
        self.remote_pubkey.tentacle_peer_id()
    }

    pub fn get_remote_channel_update_info(&self) -> Option<ChannelUpdateInfo> {
        let balance = self.get_remote_balance();
        self.remote_tlc_info.as_ref().map(|tlc_info| {
            let mut info = ChannelUpdateInfo::from(tlc_info);
            info.outbound_liquidity = Some(balance);
            info
        })
    }

    pub fn get_next_local_secnonce(&self) -> SecNonce {
        self.signer
            .derive_musig2_nonce(self.get_next_commitment_number(true))
    }

    pub fn get_next_local_nonce(&self) -> PubNonce {
        self.get_next_local_secnonce().public_nonce()
    }

    fn get_last_committed_remote_nonce(&self) -> PubNonce {
        self.last_committed_remote_nonce
            .as_ref()
            .expect("always have peer's last committed nonce in normal channel operations")
            .clone()
    }

    fn get_last_commitment_signed_remote_nonce(&self) -> Option<PubNonce> {
        self.last_commitment_signed_remote_nonce.clone()
    }

    fn commit_remote_nonce(&mut self, nonce: PubNonce) {
        self.last_committed_remote_nonce = Some(nonce);
    }

    fn update_last_commitment_signed_remote_nonce(&mut self) {
        let nonce = self.get_last_committed_remote_nonce();
        self.last_commitment_signed_remote_nonce = Some(nonce);
    }

    fn update_last_revoke_and_ack_remote_nonce(&mut self) {
        let nonce = self.get_last_committed_remote_nonce();
        self.last_revoke_and_ack_remote_nonce = Some(nonce);
    }

    pub fn get_current_commitment_numbers(&self) -> CommitmentNumbers {
        self.commitment_numbers
    }

    pub fn get_local_commitment_number(&self) -> u64 {
        self.commitment_numbers.get_local()
    }

    pub fn get_remote_commitment_number(&self) -> u64 {
        self.commitment_numbers.get_remote()
    }

    pub fn increment_local_commitment_number(&mut self) {
        self.commitment_numbers.increment_local();
    }

    pub fn increment_remote_commitment_number(&mut self) {
        self.commitment_numbers.increment_remote();
    }

    pub fn get_current_commitment_number(&self, for_remote: bool) -> u64 {
        if for_remote {
            self.get_local_commitment_number()
        } else {
            self.get_remote_commitment_number()
        }
    }

    pub fn get_next_commitment_number(&self, for_remote: bool) -> u64 {
        self.get_current_commitment_number(for_remote) + 1
    }

    pub fn get_next_offering_tlc_id(&self) -> TLCId {
        TLCId::Offered(self.tlc_state.get_next_offering())
    }

    pub fn get_next_received_tlc_id(&self) -> TLCId {
        TLCId::Received(self.tlc_state.get_next_received())
    }

    pub fn increment_next_offered_tlc_id(&mut self) {
        self.tlc_state.increment_offering();
    }

    pub fn increment_next_received_tlc_id(&mut self) {
        self.tlc_state.increment_received();
    }

    pub fn get_offered_tlc(&self, tlc_id: TLCId) -> Option<&TlcInfo> {
        self.tlc_state.get(&tlc_id)
    }

    pub fn get_received_tlc(&self, tlc_id: TLCId) -> Option<&TlcInfo> {
        self.tlc_state.get(&tlc_id)
    }

    pub fn check_insert_tlc(&mut self, tlc: &TlcInfo) -> Result<(), ProcessingChannelError> {
        let next_tlc_id = if tlc.is_offered() {
            self.get_next_offering_tlc_id()
        } else {
            self.get_next_received_tlc_id()
        };
        if tlc.tlc_id != next_tlc_id {
            return Err(ProcessingChannelError::InvalidParameter(format!(
                "Received tlc id {:?} is not the expected next id {:?}",
                tlc.tlc_id, next_tlc_id
            )));
        }
        let payment_hash = tlc.payment_hash;

        // If all the tlcs with the same payment hash are confirmed to be failed,
        // then it's safe to insert the new tlc, the old tlcs will be removed later.
        if self
            .tlc_state
            .all_tlcs()
            .any(|tlc| tlc.payment_hash == payment_hash && !tlc.is_fail_remove_confirmed())
        {
            return Err(ProcessingChannelError::RepeatedProcessing(format!(
                "Trying to insert tlc with duplicate payment hash {:?}",
                payment_hash
            )));
        }

        if tlc.is_offered() {
            let sent_tlc_value = self.get_offered_tlc_balance();
            debug_assert!(self.to_local_amount >= sent_tlc_value);
            if sent_tlc_value + tlc.amount > self.to_local_amount {
                return Err(ProcessingChannelError::TlcAmountExceedLimit);
            }
        } else {
            let received_tlc_value = self.get_received_tlc_balance();
            debug_assert!(self.to_remote_amount >= received_tlc_value);
            if received_tlc_value + tlc.amount > self.to_remote_amount {
                return Err(ProcessingChannelError::TlcAmountExceedLimit);
            }
        }
        Ok(())
    }

    // Remove a tlc with a reason. If the tlc is removed, then the channel
    // balance will be updated accordingly. Otherwise, it is guaranteed that
    // the channel state is not updated.
    pub fn remove_tlc_with_reason(
        &mut self,
        tlc_id: TLCId,
    ) -> Result<(TlcInfo, RemoveTlcReason), ProcessingChannelError> {
        let current = self.tlc_state.get_mut(&tlc_id).expect("TLC exists").clone();
        let reason = current
            .removed_reason
            .clone()
            .expect("expect removed_reason exist");
        assert!(matches!(
            current.status,
            TlcStatus::Inbound(InboundTlcStatus::RemoveAckConfirmed)
                | TlcStatus::Outbound(OutboundTlcStatus::RemoveAckConfirmed)
        ));

        if let RemoveTlcReason::RemoveTlcFulfill(fulfill) = &reason {
            let filled_payment_hash: Hash256 =
                current.hash_algorithm.hash(fulfill.payment_preimage).into();
            if current.payment_hash != filled_payment_hash {
                return Err(ProcessingChannelError::FinalIncorrectPreimage);
            }

            // update balance according to the tlc
            let (mut to_local_amount, mut to_remote_amount) =
                (self.to_local_amount, self.to_remote_amount);
            if current.is_offered() {
                to_local_amount -= current.amount;
                to_remote_amount += current.amount;
            } else {
                to_local_amount += current.amount;
                to_remote_amount -= current.amount;
            }

            self.to_local_amount = to_local_amount;
            self.to_remote_amount = to_remote_amount;

            debug!("Updated local balance to {} and remote balance to {} by removing tlc {:?} with reason {:?}",
                            to_local_amount, to_remote_amount, tlc_id, reason);
            self.tlc_state.apply_remove_tlc(tlc_id);
        }
        debug!(
            "Removed tlc payment_hash {:?} with reason {:?}",
            current.payment_hash, reason
        );

        Ok((current.clone(), reason))
    }

    pub fn clean_up_failed_tlcs(&mut self) {
        // Remove the oldest failed tlcs from the channel state turns out to be very tricky
        // Because the different parties may have different views on the failed tlcs,
        // so we need to be very careful here.

        // The basic idea is to remove the oldest failed tlcs that are confirmed by both parties.
        // And we need to calculate the oldest failed tlcs independently from two directions,
        // Because we may have tlc operations from both directions at the same time, order matters.
        // see #475 for more details.
        let failed_offered_tlcs = self.tlc_state.offered_tlcs.get_oldest_failed_tlcs();
        let failed_received_tlcs = self.tlc_state.received_tlcs.get_oldest_failed_tlcs();

        for tlc_id in failed_offered_tlcs
            .iter()
            .chain(failed_received_tlcs.iter())
        {
            debug_assert!(self.tlc_state.applied_remove_tlcs.contains(tlc_id));
            self.tlc_state.apply_remove_tlc(*tlc_id);
        }
    }

    pub fn get_local_channel_public_keys(&self) -> &ChannelBasePublicKeys {
        &self.local_channel_public_keys
    }

    pub fn get_remote_channel_public_keys(&self) -> &ChannelBasePublicKeys {
        self.remote_channel_public_keys
            .as_ref()
            .expect("remote channel public keys exist")
    }

    pub fn must_get_funding_transaction(&self) -> &Transaction {
        self.funding_tx
            .as_ref()
            .expect("Funding transaction is present")
    }

    pub fn get_funding_transaction_outpoint(&self) -> Option<OutPoint> {
        self.funding_tx.as_ref().map(|tx| {
            // By convention, the funding tx output for the channel is the first output.
            OutPoint::new(tx.calc_tx_hash(), 0)
        })
    }

    pub fn must_get_funding_transaction_outpoint(&self) -> OutPoint {
        self.get_funding_transaction_outpoint()
            .expect("Funding transaction outpoint is present")
    }

    pub fn must_get_funding_transaction_timestamp(&self) -> u64 {
        self.funding_tx_confirmed_at
            .as_ref()
            .expect("Funding transaction confirmed at present")
            .2
    }

    pub fn get_local_shutdown_script(&self) -> Script {
        self.local_shutdown_script.clone()
    }

    pub fn get_remote_shutdown_script(&self) -> Script {
        self.remote_shutdown_script
            .as_ref()
            .expect("remote_shutdown_script should be set in current state")
            .clone()
    }

    fn get_local_commitment_point(&self, commitment_number: u64) -> Pubkey {
        self.signer.get_commitment_point(commitment_number)
    }

    /// Get the counterparty commitment point for the given commitment number.
    fn get_remote_commitment_point(&self, commitment_number: u64) -> Pubkey {
        self.remote_commitment_points
            .iter()
            .find_map(|(number, point)| {
                if *number == commitment_number {
                    Some(*point)
                } else {
                    None
                }
            })
            .expect("remote commitment point should exist")
    }

    fn get_current_local_commitment_point(&self) -> Pubkey {
        self.get_local_commitment_point(self.get_remote_commitment_number())
    }

    pub fn get_funding_lock_script_xonly_key(&self) -> XOnlyPublicKey {
        let pubkey: secp256k1::PublicKey = self
            .get_deterministic_musig2_agg_context()
            .aggregated_pubkey();
        pubkey.into()
    }

    pub fn get_funding_lock_script_xonly(&self) -> [u8; 32] {
        self.get_deterministic_musig2_agg_context()
            .aggregated_pubkey::<Point>()
            .serialize_xonly()
    }

    pub fn get_funding_lock_script(&self) -> Script {
        let aggregated_pubkey = self.get_funding_lock_script_xonly();
        let pubkey_hash = blake2b_256(aggregated_pubkey);
        get_script_by_contract(Contract::FundingLock, &pubkey_hash[0..20])
    }

    pub fn get_funding_request(&self) -> FundingRequest {
        FundingRequest {
            script: self.get_funding_lock_script(),
            udt_type_script: self.funding_udt_type_script.clone(),
            local_amount: self.to_local_amount,
            funding_fee_rate: self.funding_fee_rate,
            remote_amount: self.to_remote_amount,
            local_reserved_ckb_amount: self.local_reserved_ckb_amount,
            remote_reserved_ckb_amount: self.remote_reserved_ckb_amount,
        }
    }

    pub fn get_deterministic_musig2_agg_context(&self) -> KeyAggContext {
        let local_pubkey = self.get_local_channel_public_keys().funding_pubkey;
        let remote_pubkey = self.get_remote_channel_public_keys().funding_pubkey;
        let keys = self.order_things_for_musig2(local_pubkey, remote_pubkey);
        KeyAggContext::new(keys).expect("Valid pubkeys")
    }

    pub fn get_channel_announcement_musig2_secnonce(&self) -> SecNonce {
        let seckey = blake2b_hash_with_salt(
            self.signer.musig2_base_nonce.as_ref(),
            b"channel_announcement".as_slice(),
        );
        SecNonce::build(seckey).build()
    }

    pub fn get_channel_announcement_musig2_pubnonce(&self) -> PubNonce {
        self.get_channel_announcement_musig2_secnonce()
            .public_nonce()
    }

    pub fn get_local_musig2_secnonce(&self) -> SecNonce {
        self.signer
            .derive_musig2_nonce(self.get_local_commitment_number())
    }

    pub fn get_local_musig2_pubnonce(&self) -> PubNonce {
        self.get_local_musig2_secnonce().public_nonce()
    }

    pub fn get_deterministic_musig2_agg_pubnonce(
        &self,
        local_nonce: PubNonce,
        remote_nonce: PubNonce,
    ) -> AggNonce {
        let nonces = self.order_things_for_musig2(local_nonce, remote_nonce);
        AggNonce::sum(nonces)
    }

    fn get_active_received_tlcs(&self, for_remote: bool) -> Vec<TlcInfo> {
        self.tlc_state
            .commitment_signed_tlcs(for_remote)
            .filter(|tlc| tlc.is_received())
            .cloned()
            .collect()
    }

    fn get_active_offered_tlcs(&self, for_remote: bool) -> Vec<TlcInfo> {
        self.tlc_state
            .commitment_signed_tlcs(for_remote)
            .filter(|tlc| tlc.is_offered())
            .cloned()
            .collect()
    }

    pub fn get_all_received_tlcs(&self) -> impl Iterator<Item = &TlcInfo> {
        self.tlc_state.all_tlcs().filter(|tlc| tlc.is_received())
    }

    pub fn get_all_offer_tlcs(&self) -> impl Iterator<Item = &TlcInfo> {
        self.tlc_state.all_tlcs().filter(|tlc| tlc.is_offered())
    }

    // Get the pubkeys for the tlc. Tlc pubkeys are the pubkeys held by each party
    // while this tlc was created (pubkeys are derived from the commitment number
    // when this tlc was created). The pubkeys returned here are sorted.
    // The offerer who offered this tlc will have the first pubkey, and the receiver
    // will have the second pubkey.
    // This tlc must have valid local_committed_at and remote_committed_at fields.
    pub fn get_tlc_pubkeys(&self, tlc: &TlcInfo) -> (Pubkey, Pubkey) {
        let CommitmentNumbers {
            local: local_commitment_number,
            remote: remote_commitment_number,
        } = tlc.get_commitment_numbers();
        let local_pubkey = derive_tlc_pubkey(
            &self.get_local_channel_public_keys().tlc_base_key,
            &self.get_local_commitment_point(remote_commitment_number),
        );
        let remote_pubkey = derive_tlc_pubkey(
            &self.get_remote_channel_public_keys().tlc_base_key,
            &self.get_remote_commitment_point(local_commitment_number),
        );
        (local_pubkey, remote_pubkey)
    }

    fn get_tlc_keys(&self, tlc: &TlcInfo) -> (Privkey, Pubkey) {
        let CommitmentNumbers {
            local: local_commitment_number,
            remote: remote_commitment_number,
        } = tlc.get_commitment_numbers();

        (
            self.signer.derive_tlc_key(remote_commitment_number),
            derive_tlc_pubkey(
                &self.get_remote_channel_public_keys().tlc_base_key,
                &self.get_remote_commitment_point(local_commitment_number),
            ),
        )
    }

    fn get_active_tlcs(&self, for_remote: bool) -> Vec<u8> {
        // Build a sorted array of TLC so that both party can generate the same commitment transaction.
        let tlcs = {
            let (mut received_tlcs, mut offered_tlcs) = (
                self.get_active_received_tlcs(for_remote),
                self.get_active_offered_tlcs(for_remote),
            );
            let (mut a, mut b) = if for_remote {
                (received_tlcs, offered_tlcs)
            } else {
                for tlc in received_tlcs.iter_mut().chain(offered_tlcs.iter_mut()) {
                    // Need to flip these fields for the counterparty.
                    tlc.flip_mut();
                }
                (offered_tlcs, received_tlcs)
            };
            a.sort_by(|x, y| u64::from(x.tlc_id).cmp(&u64::from(y.tlc_id)));
            b.sort_by(|x, y| u64::from(x.tlc_id).cmp(&u64::from(y.tlc_id)));
            [a, b].concat()
        };

        if tlcs.is_empty() {
            Vec::new()
        } else {
            let mut result = vec![tlcs.len() as u8];
            for tlc in tlcs {
                let (local_key, remote_key) = self.get_tlc_pubkeys(&tlc);
                result.extend_from_slice(&tlc.get_htlc_type().to_le_bytes());
                result.extend_from_slice(&tlc.amount.to_le_bytes());
                result.extend_from_slice(&tlc.get_hash());
                if for_remote {
                    result.extend_from_slice(blake160(&remote_key.serialize()).as_ref());
                    result.extend_from_slice(blake160(&local_key.serialize()).as_ref());
                } else {
                    result.extend_from_slice(blake160(&local_key.serialize()).as_ref());
                    result.extend_from_slice(blake160(&remote_key.serialize()).as_ref());
                }
                result.extend_from_slice(
                    &Since::new(SinceType::Timestamp, tlc.expiry / 1000, false)
                        .value()
                        .to_le_bytes(),
                );
            }
            result
        }
    }

    fn get_active_tlcs_for_settlement(&self, for_remote: bool) -> Vec<SettlementTlc> {
        let (mut received_tlcs, mut offered_tlcs) = (
            self.get_active_received_tlcs(for_remote),
            self.get_active_offered_tlcs(for_remote),
        );
        let (mut a, mut b) = if for_remote {
            (received_tlcs, offered_tlcs)
        } else {
            for tlc in received_tlcs.iter_mut().chain(offered_tlcs.iter_mut()) {
                // Need to flip these fields for the counterparty.
                tlc.flip_mut();
            }
            (offered_tlcs, received_tlcs)
        };
        a.sort_by(|x, y| u64::from(x.tlc_id).cmp(&u64::from(y.tlc_id)));
        b.sort_by(|x, y| u64::from(x.tlc_id).cmp(&u64::from(y.tlc_id)));
        [a, b]
            .concat()
            .into_iter()
            .map(|tlc| {
                let (local_key, remote_key) = self.get_tlc_keys(&tlc);
                SettlementTlc {
                    tlc_id: tlc.tlc_id,
                    hash_algorithm: tlc.hash_algorithm,
                    payment_amount: tlc.amount,
                    payment_hash: tlc.payment_hash,
                    expiry: tlc.expiry,
                    local_key,
                    remote_key,
                }
            })
            .collect()
    }

    pub fn any_tlc_pending(&self) -> bool {
        self.tlc_state
            .all_tlcs()
            .any(|tlc| tlc.removed_confirmed_at.is_none())
    }

    pub fn get_local_funding_pubkey(&self) -> &Pubkey {
        &self.get_local_channel_public_keys().funding_pubkey
    }

    pub fn get_remote_funding_pubkey(&self) -> &Pubkey {
        &self.get_remote_channel_public_keys().funding_pubkey
    }

    fn check_shutdown_fee_valid(&self, remote_fee_rate: u64) -> bool {
        let remote_shutdown_fee = calculate_shutdown_tx_fee(
            remote_fee_rate,
            &self.funding_udt_type_script,
            (
                self.get_remote_shutdown_script(),
                self.get_local_shutdown_script(),
            ),
        );
        let occupied_capacity = match occupied_capacity(
            &self.get_remote_shutdown_script(),
            &self.funding_udt_type_script,
        ) {
            Ok(capacity) => capacity.as_u64(),
            Err(_) => return false,
        };
        let remote_available_max_fee = if self.funding_udt_type_script.is_none() {
            (self.to_remote_amount as u64 + self.remote_reserved_ckb_amount)
                .saturating_sub(occupied_capacity)
        } else {
            self.remote_reserved_ckb_amount
                .saturating_sub(occupied_capacity)
        };
        return remote_shutdown_fee <= remote_available_max_fee;
    }

    fn check_valid_to_auto_accept_shutdown(&self) -> bool {
        self.remote_shutdown_info
            .as_ref()
            .is_some_and(|i| i.fee_rate >= self.commitment_fee_rate)
    }

    fn check_tlc_expiry(&self, expiry: u64) -> ProcessingChannelResult {
        let current_time = now_timestamp_as_millis_u64();
        if current_time >= expiry {
            debug!(
                "TLC expiry {} is already passed, current time: {}",
                expiry, current_time
            );
            return Err(ProcessingChannelError::TlcExpirySoon);
        }
        if expiry >= current_time + MAX_PAYMENT_TLC_EXPIRY_LIMIT {
            debug!(
                "TLC expiry {} is too far in the future, current time: {}",
                expiry, current_time
            );
            return Err(ProcessingChannelError::TlcExpiryTooFar);
        }
        Ok(())
    }

    fn check_tlc_forward_amount(
        &self,
        forward_amount: u128,
        forward_fee: Option<u128>,
    ) -> ProcessingChannelResult {
        if self.local_tlc_info.tlc_minimum_value != 0
            && forward_amount < self.local_tlc_info.tlc_minimum_value
        {
            return Err(ProcessingChannelError::TlcAmountIsTooLow);
        }
        let forward_fee = match forward_fee {
            Some(fee) => fee,
            None => {
                // We are not forwarding the tlc, so no need to check the fee.
                return Ok(());
            }
        };
        let fee_rate = self.local_tlc_info.tlc_fee_proportional_millionths;
        let expected_fee = calculate_tlc_forward_fee(forward_amount, fee_rate);
        match expected_fee {
            Ok(expected_fee) if forward_fee >= expected_fee => Ok(()),
            Ok(fee) => {
                error!(
                    "too low forward_fee: {}, expected_fee: {}",
                    forward_fee, fee
                );
                Err(ProcessingChannelError::TlcForwardFeeIsTooLow)
            }
            Err(e) => {
                error!("calculate_tlc_forward_fee error: {:?}", e);
                Err(ProcessingChannelError::TlcForwardFeeIsTooLow)
            }
        }
    }

    // Check whether the reason is valid for removing the tlc.
    fn check_remove_tlc_with_reason(
        &self,
        tlc_id: TLCId,
        reason: &RemoveTlcReason,
    ) -> ProcessingChannelResult {
        if let Some(tlc) = self.tlc_state.get(&tlc_id) {
            if tlc.removed_reason.is_some() {
                return Err(ProcessingChannelError::RepeatedProcessing(
                    "TLC is already removed".to_string(),
                ));
            }
            if (tlc.is_offered() && tlc.outbound_status() != OutboundTlcStatus::Committed)
                || (tlc.is_received() && tlc.inbound_status() != InboundTlcStatus::Committed)
            {
                return Err(ProcessingChannelError::InvalidState(
                    "TLC is not in Committed status".to_string(),
                ));
            }
            if let RemoveTlcReason::RemoveTlcFulfill(fulfill) = reason {
                let filled_payment_hash: Hash256 =
                    tlc.hash_algorithm.hash(fulfill.payment_preimage).into();
                if tlc.payment_hash != filled_payment_hash {
                    // actually this branch should never be reached in normal case
                    // `FinalIncorrectPreimage` will be returned in `apply_add_tlc_operation_with_peeled_onion_packet`
                    // when the preimage is incorrect
                    return Err(ProcessingChannelError::FinalIncorrectPreimage);
                }
            }
            Ok(())
        } else {
            return Err(ProcessingChannelError::InvalidParameter(format!(
                "Trying to remove non-existing tlc with id {:?}",
                tlc_id
            )));
        }
    }

    fn check_for_tlc_update(
        &self,
        add_tlc_amount: Option<u128>,
        is_tlc_command_message: bool,
        is_sent: bool,
    ) -> ProcessingChannelResult {
        match self.state {
            ChannelState::ChannelReady => {}
            ChannelState::ShuttingDown(flags)
                if add_tlc_amount.is_none()
                    || (!is_sent && flags == ShuttingDownFlags::OUR_SHUTDOWN_SENT) =>
            {
                // when we've sent out shutting down command,
                // we can only remove tlc or process add_tlc peer message
            }
            _ => {
                return Err(ProcessingChannelError::InvalidState(format!(
                    "Invalid state {:?} for {} tlc",
                    self.state,
                    if add_tlc_amount.is_some() {
                        "adding"
                    } else {
                        "removing"
                    }
                )))
            }
        }

        if let Some(add_amount) = add_tlc_amount {
            if is_tlc_command_message && !self.local_tlc_info.enabled {
                return Err(ProcessingChannelError::InvalidState(format!(
                    "TLC forwarding is not enabled for channel {}",
                    self.get_id()
                )));
            }
            self.check_tlc_limits(add_amount, is_sent)?;
        }

        if is_tlc_command_message && (self.tlc_state.waiting_ack || self.reestablishing) {
            return Err(ProcessingChannelError::WaitingTlcAck);
        }

        Ok(())
    }

    fn check_tlc_limits(
        &self,
        add_amount: u128,
        is_sent: bool,
    ) -> Result<(), ProcessingChannelError> {
        if add_amount == 0 {
            return Err(ProcessingChannelError::TlcAmountIsTooLow);
        }
        if is_sent {
            let active_offered_tls_number = self.get_all_offer_tlcs().count() as u64 + 1;
            if active_offered_tls_number > self.local_constraints.max_tlc_number_in_flight {
                return Err(ProcessingChannelError::TlcNumberExceedLimit);
            }

            let active_offered_amount = self
                .get_all_offer_tlcs()
                .fold(0_u128, |sum, tlc| sum + tlc.amount)
                + add_amount;
            if active_offered_amount > self.local_constraints.max_tlc_value_in_flight {
                return Err(ProcessingChannelError::TlcValueInflightExceedLimit);
            }
        } else {
            let active_received_tls_number = self.get_all_received_tlcs().count() as u64 + 1;
            if active_received_tls_number > self.remote_constraints.max_tlc_number_in_flight {
                return Err(ProcessingChannelError::TlcNumberExceedLimit);
            }

            let active_received_amount = self
                .get_all_received_tlcs()
                .fold(0_u128, |sum, tlc| sum + tlc.amount)
                + add_amount;
            if active_received_amount > self.remote_constraints.max_tlc_value_in_flight {
                return Err(ProcessingChannelError::TlcValueInflightExceedLimit);
            }
        }

        Ok(())
    }

    fn create_outbounding_tlc(&self, command: &AddTlcCommand) -> TlcInfo {
        let tlc_id = self.get_next_offering_tlc_id();
        assert!(
            self.get_offered_tlc(tlc_id).is_none(),
            "Must not have the same id in pending offered tlcs"
        );

        TlcInfo {
            channel_id: self.get_id(),
            status: TlcStatus::Outbound(OutboundTlcStatus::LocalAnnounced),
            tlc_id,
            amount: command.amount,
            payment_hash: command.payment_hash,
            expiry: command.expiry,
            hash_algorithm: command.hash_algorithm,
            created_at: self.get_current_commitment_numbers(),
            removed_reason: None,
            onion_packet: command.onion_packet.clone(),
            shared_secret: command.shared_secret,
            previous_tlc: command.previous_tlc.map(|prev_tlc| {
                (
                    prev_tlc.prev_channel_id,
                    TLCId::Received(prev_tlc.prev_tlc_id),
                )
            }),
            removed_confirmed_at: None,
        }
    }

    fn create_inbounding_tlc(&self, message: AddTlc) -> Result<TlcInfo, ProcessingChannelError> {
        let tlc_info = TlcInfo {
            tlc_id: TLCId::Received(message.tlc_id),
            status: TlcStatus::Inbound(InboundTlcStatus::RemoteAnnounced),
            channel_id: self.get_id(),
            amount: message.amount,
            payment_hash: message.payment_hash,
            expiry: message.expiry,
            hash_algorithm: message.hash_algorithm,
            // will be set when apply AddTlc operations after the signature is checked
            onion_packet: message.onion_packet,
            // No need to save shared secret for inbound TLC.
            shared_secret: NO_SHARED_SECRET,
            created_at: self.get_current_commitment_numbers(),
            removed_reason: None,
            previous_tlc: None,
            removed_confirmed_at: None,
        };
        Ok(tlc_info)
    }

    fn aggregate_partial_signatures_to_consume_funding_cell(
        &self,
        common_ctx: &Musig2CommonContext,
        our_partial_signature: PartialSignature,
        their_partial_signature: PartialSignature,
        tx: &TransactionView,
    ) -> Result<TransactionView, ProcessingChannelError> {
        let signature = common_ctx.aggregate_partial_signatures_for_msg(
            our_partial_signature,
            their_partial_signature,
            &compute_tx_message(tx),
        )?;

        let witness =
            create_witness_for_funding_cell(self.get_funding_lock_script_xonly(), signature);
        Ok(tx
            .as_advanced_builder()
            .set_witnesses(vec![witness.pack()])
            .build())
    }

    fn complete_partially_signed_tx(
        &self,
        psct: &PartiallySignedCommitmentTransaction,
    ) -> Result<(TransactionView, SettlementData), ProcessingChannelError> {
        let completed_commitment_tx = {
            let deterministic_sign_ctx = self.get_deterministic_sign_context();

            let our_funding_tx_partial_signature =
                deterministic_sign_ctx.sign(&compute_tx_message(&psct.commitment_tx))?;

            self.aggregate_partial_signatures_to_consume_funding_cell(
                &deterministic_sign_ctx.common_ctx,
                our_funding_tx_partial_signature,
                psct.funding_tx_partial_signature,
                &psct.commitment_tx,
            )?
        };

        let settlement_data = {
            let sign_ctx = self.get_sign_context(false);
            let x_only_aggregated_pubkey = sign_ctx.common_ctx.x_only_aggregated_pubkey();

            let settlement_tx = &psct.settlement_tx;
            let commitment_tx = &psct.commitment_tx;
            let to_local_output = settlement_tx
                .outputs()
                .get(0)
                .expect("get output 0 of settlement tx");
            let to_local_output_data = settlement_tx
                .outputs_data()
                .get(0)
                .expect("get output 0 data of settlement tx");
            let to_remote_output = settlement_tx
                .outputs()
                .get(1)
                .expect("get output 1 of settlement tx");
            let to_remote_output_data = settlement_tx
                .outputs_data()
                .get(1)
                .expect("get output 1 data of settlement tx");
            let args = commitment_tx
                .outputs()
                .get(0)
                .expect("get output 0 of commitment tx")
                .lock()
                .args()
                .raw_data();
            let message = blake2b_256(
                [
                    to_local_output.as_slice(),
                    to_local_output_data.as_slice(),
                    to_remote_output.as_slice(),
                    to_remote_output_data.as_slice(),
                    &args[0..36],
                ]
                .concat(),
            );
            let aggregated_signature = sign_ctx
                .sign_and_aggregate(message.as_slice(), psct.commitment_tx_partial_signature)?;

            SettlementData {
                x_only_aggregated_pubkey,
                aggregated_signature,
                to_local_output,
                to_local_output_data,
                to_remote_output,
                to_remote_output_data,
                tlcs: self.get_active_tlcs_for_settlement(false),
            }
        };

        Ok((completed_commitment_tx, settlement_data))
    }

    fn maybe_transfer_to_shutdown(&mut self) -> ProcessingChannelResult {
        // This function will also be called when we resolve all pending tlcs.
        // If we are not in the ShuttingDown state, we should not do anything.
        let flags = match self.state {
            ChannelState::ShuttingDown(flags) => flags,
            _ => {
                return Ok(());
            }
        };

        #[cfg(debug_assertions)]
        self.tlc_state.debug();
        if !flags.contains(ShuttingDownFlags::AWAITING_PENDING_TLCS) || self.any_tlc_pending() {
            debug!("Will not shutdown the channel because we require all tlcs resolved");
            return Ok(());
        }

        debug!("All pending tlcs are resolved, transitioning to Shutdown state");
        self.update_state(ChannelState::ShuttingDown(
            flags | ShuttingDownFlags::DROPPING_PENDING,
        ));
        self.clear_waiting_peer_response();

        if self.local_shutdown_info.is_some() && self.remote_shutdown_info.is_some() {
            let shutdown_tx = self.build_shutdown_tx()?;
            let deterministic_sign_ctx = self.get_deterministic_sign_context();

            let local_shutdown_info = self
                .local_shutdown_info
                .as_mut()
                .expect("local shutdown info exists");
            let remote_shutdown_info = self
                .remote_shutdown_info
                .as_ref()
                .expect("remote shutdown info exists");
            let shutdown_scripts = (
                local_shutdown_info.close_script.clone(),
                remote_shutdown_info.close_script.clone(),
            );
            let local_shutdown_signature = match local_shutdown_info.signature {
                Some(signature) => signature,
                None => {
                    let signature =
                        deterministic_sign_ctx.sign(&compute_tx_message(&shutdown_tx))?;
                    local_shutdown_info.signature = Some(signature);

                    self.network()
                        .send_message(NetworkActorMessage::new_command(
                            NetworkActorCommand::SendFiberMessage(FiberMessageWithPeerId::new(
                                self.get_remote_peer_id(),
                                FiberMessage::closing_signed(ClosingSigned {
                                    partial_signature: signature,
                                    channel_id: self.get_id(),
                                }),
                            )),
                        ))
                        .expect(ASSUME_NETWORK_ACTOR_ALIVE);
                    signature
                }
            };

            if let Some(remote_shutdown_signature) = remote_shutdown_info.signature {
                let tx: TransactionView = self
                    .aggregate_partial_signatures_to_consume_funding_cell(
                        &deterministic_sign_ctx.common_ctx,
                        local_shutdown_signature,
                        remote_shutdown_signature,
                        &shutdown_tx,
                    )?;
                assert_eq!(
                    tx.data().serialized_size_in_block(),
                    shutdown_tx_size(&self.funding_udt_type_script, shutdown_scripts)
                );

                self.update_state(ChannelState::ShuttingDown(
                    ShuttingDownFlags::WAITING_COMMITMENT_CONFIRMATION,
                ));

                self.network()
                    .send_message(NetworkActorMessage::new_event(
                        NetworkActorEvent::ClosingTransactionPending(
                            self.get_id(),
                            self.get_remote_peer_id(),
                            tx,
                            false,
                        ),
                    ))
                    .expect(ASSUME_NETWORK_ACTOR_ALIVE);
            } else {
                debug!("We have sent our shutdown signature, waiting for counterparty's signature");
            }
        } else {
            debug!("Not ready to shutdown the channel, waiting for both parties to send the Shutdown message");
        }

        Ok(())
    }

    fn handle_accept_channel_message(
        &mut self,
        accept_channel: AcceptChannel,
    ) -> ProcessingChannelResult {
        if self.state != ChannelState::NegotiatingFunding(NegotiatingFundingFlags::OUR_INIT_SENT) {
            return Err(ProcessingChannelError::InvalidState(format!(
                "accepting a channel while in state {:?}, expecting NegotiatingFundingFlags::OUR_INIT_SENT",
                self.state
            )));
        }

        self.update_state(ChannelState::NegotiatingFunding(
            NegotiatingFundingFlags::INIT_SENT,
        ));

        self.to_remote_amount = accept_channel.funding_amount;
        self.remote_reserved_ckb_amount = accept_channel.reserved_ckb_amount;

        self.commit_remote_nonce(accept_channel.next_local_nonce.clone());
        let remote_pubkeys = (&accept_channel).into();
        self.remote_channel_public_keys = Some(remote_pubkeys);
        self.remote_commitment_points = vec![
            (0, accept_channel.first_per_commitment_point),
            (1, accept_channel.second_per_commitment_point),
        ];
        self.remote_shutdown_script = Some(accept_channel.shutdown_script.clone());

        self.remote_constraints = ChannelConstraints::new(
            accept_channel.max_tlc_value_in_flight,
            accept_channel.max_tlc_number_in_flight,
        );

        self.check_accept_channel_parameters()?;

        match accept_channel.channel_announcement_nonce {
            Some(ref nonce) if self.is_public() => {
                debug!("Updating remote channel announcement nonce: {:?}", nonce);
                self.update_remote_channel_announcement_nonce(nonce);
            }
            None if !self.is_public() => {}
            _ => {
                return Err(ProcessingChannelError::InvalidParameter(format!(
                    "Must/Mustn't send announcement nonce if channel is public/private, nonce {:?}, channel is public: {}",
                    &accept_channel.channel_announcement_nonce, self.is_public()
                )));
            }
        }
        debug!(
            "Successfully processed AcceptChannel message {:?}",
            &accept_channel
        );
        Ok(())
    }

    // This is the dual of `handle_tx_collaboration_command`. Any logic error here is likely
    // to present in the other function as well.
    fn handle_tx_collaboration_msg(&mut self, msg: TxCollaborationMsg) -> ProcessingChannelResult {
        debug!("Processing tx collaboration message: {:?}", &msg);
        let network = self.network();
        let is_complete_message = matches!(msg, TxCollaborationMsg::TxComplete(_));
        let is_waiting_for_remote = match self.state {
            ChannelState::CollaboratingFundingTx(flags) => {
                flags.contains(CollaboratingFundingTxFlags::AWAITING_REMOTE_TX_COLLABORATION_MSG)
            }
            _ => false,
        };
        let flags = match self.state {
            // Starting transaction collaboration
            ChannelState::NegotiatingFunding(NegotiatingFundingFlags::INIT_SENT)
                if !self.is_acceptor =>
            {
                return Err(ProcessingChannelError::InvalidState(
                    "Initiator received a tx collaboration message".to_string(),
                ));
            }
            ChannelState::NegotiatingFunding(_) => {
                debug!("Started negotiating funding tx collaboration, and transitioning from {:?} to CollaboratingFundingTx state", self.state);
                self.state =
                    ChannelState::CollaboratingFundingTx(CollaboratingFundingTxFlags::empty());
                CollaboratingFundingTxFlags::empty()
            }
            ChannelState::CollaboratingFundingTx(_)
                if !is_complete_message && !is_waiting_for_remote =>
            {
                return Err(ProcessingChannelError::InvalidState(format!(
                    "Trying to process message {:?} while in {:?} (should only receive non-complete message after sent response from peer)",
                    &msg, self.state
                )));
            }
            ChannelState::CollaboratingFundingTx(flags) => {
                if flags.contains(CollaboratingFundingTxFlags::THEIR_TX_COMPLETE_SENT) {
                    return Err(ProcessingChannelError::InvalidState(format!(
                        "Received a tx collaboration message {:?}, but we are already in the state {:?} where the remote has sent a complete message",
                        &msg, &self.state
                    )));
                }
                debug!(
                    "Processing tx collaboration message {:?} for state {:?}",
                    &msg, &self.state
                );
                flags
            }
            _ => {
                return Err(ProcessingChannelError::InvalidState(format!(
                    "Invalid tx collaboration message {:?} for state {:?}",
                    &msg, &self.state
                )));
            }
        };
        match msg {
            TxCollaborationMsg::TxUpdate(msg) => {
                // TODO check if the tx is valid.
                self.funding_tx = Some(msg.tx.clone());
                if self.is_tx_final(&msg.tx)? {
                    self.maybe_complete_tx_collaboration(msg.tx)?;
                } else {
                    network
                        .send_message(NetworkActorMessage::new_command(
                            NetworkActorCommand::UpdateChannelFunding(
                                self.get_id(),
                                msg.tx,
                                self.get_funding_request(),
                            ),
                        ))
                        .expect(ASSUME_NETWORK_ACTOR_ALIVE);
                    self.update_state(ChannelState::CollaboratingFundingTx(
                        CollaboratingFundingTxFlags::PREPARING_LOCAL_TX_COLLABORATION_MSG,
                    ));
                }
            }
            TxCollaborationMsg::TxComplete(tx_complete) => {
                self.check_tx_complete_preconditions()?;
                let settlement_data = self.check_init_commitment_tx_signature(
                    tx_complete.commitment_tx_partial_signature,
                )?;
                network
                    .send_message(NetworkActorMessage::new_notification(
                        NetworkServiceEvent::RemoteTxComplete(
                            self.get_remote_peer_id(),
                            self.get_id(),
                            self.get_funding_lock_script(),
                            settlement_data,
                        ),
                    ))
                    .expect(ASSUME_NETWORK_ACTOR_ALIVE);
                let flags = flags | CollaboratingFundingTxFlags::THEIR_TX_COMPLETE_SENT;
                self.update_state(ChannelState::CollaboratingFundingTx(flags));
            }
        }
        Ok(())
    }

    fn verify_commitment_signed_and_send_ack(
        &mut self,
        commitment_signed: CommitmentSigned,
    ) -> ProcessingChannelResult {
        let flags = match self.state {
            ChannelState::CollaboratingFundingTx(flags)
                if !flags.contains(CollaboratingFundingTxFlags::COLLABORATION_COMPLETED) =>
            {
                return Err(ProcessingChannelError::InvalidState(format!(
                    "Unable to verify commitment_signed message in state {:?}, as collaboration is not completed yet.",
                    &self.state
                )));
            }
            ChannelState::CollaboratingFundingTx(_) => {
                CommitmentSignedFlags::SigningCommitment(SigningCommitmentFlags::empty())
            }
            ChannelState::SigningCommitment(flags)
                if flags.contains(SigningCommitmentFlags::THEIR_COMMITMENT_SIGNED_SENT) =>
            {
                return Err(ProcessingChannelError::InvalidState(format!(
                    "Unable to verify commitment_signed message in state {:?}, as we have already received our commitment_signed message.",
                    &self.state
                )));
            }
            ChannelState::SigningCommitment(flags) => {
                CommitmentSignedFlags::SigningCommitment(flags)
            }
            ChannelState::ChannelReady => CommitmentSignedFlags::ChannelReady(),
            ChannelState::ShuttingDown(flags) => {
                if flags.is_ok_for_commitment_operation() {
                    debug!(
                        "Verify commitment_signed message while shutdown is pending, current state {:?}",
                        &self.state
                    );
                    CommitmentSignedFlags::PendingShutdown()
                } else {
                    return Err(ProcessingChannelError::InvalidState(format!(
                        "Unable to verify commitment_signed message in shutdowning state with flags {:?}",
                        &flags
                    )));
                }
            }
            _ => {
                return Err(ProcessingChannelError::InvalidState(format!(
                    "Unable to verify commitment signed message in state {:?}",
                    &self.state
                )));
            }
        };

        self.clean_up_failed_tlcs();

        #[cfg(debug_assertions)]
        {
            debug!(
                "verify commitment_signed: {:?} at commitment_numbers: {:?}",
                commitment_signed,
                self.get_current_commitment_numbers()
            );
        }

        let (commitment_tx, settlement_data) = self.verify_and_complete_tx(
            commitment_signed.funding_tx_partial_signature,
            commitment_signed.commitment_tx_partial_signature,
        )?;

        // Notify outside observers.
        self.network()
            .send_message(NetworkActorMessage::new_notification(
                NetworkServiceEvent::RemoteCommitmentSigned(
                    self.get_remote_peer_id(),
                    self.get_id(),
                    commitment_tx.clone(),
                    settlement_data,
                ),
            ))
            .expect(ASSUME_NETWORK_ACTOR_ALIVE);

        match flags {
            CommitmentSignedFlags::SigningCommitment(flags) => {
                let flags = flags | SigningCommitmentFlags::THEIR_COMMITMENT_SIGNED_SENT;
                self.update_state(ChannelState::SigningCommitment(flags));
                self.maybe_transfer_to_tx_signatures(flags)?;
            }
            CommitmentSignedFlags::ChannelReady() | CommitmentSignedFlags::PendingShutdown() => {
                self.send_revoke_and_ack_message()?;
            }
        }
        self.commit_remote_nonce(commitment_signed.next_local_nonce);
        self.latest_commitment_transaction = Some(commitment_tx.data());
        Ok(())
    }

    fn maybe_transfer_to_tx_signatures(
        &mut self,
        flags: SigningCommitmentFlags,
    ) -> ProcessingChannelResult {
        if flags.contains(SigningCommitmentFlags::COMMITMENT_SIGNED_SENT) {
            debug!("Commitment signed message sent by both sides, transitioning to AwaitingTxSignatures state");
            self.update_state(ChannelState::AwaitingTxSignatures(
                AwaitingTxSignaturesFlags::empty(),
            ));
            if self.should_local_send_tx_signatures_first() {
                debug!("It is our turn to send tx_signatures, so we will do it now.");
                self.handle_tx_signatures(None)?;
            }
        }
        Ok(())
    }

    // TODO: currently witnesses in the tx_signatures molecule message are a list of bytes.
    // It is unclear how can we compose two partial sets witnesses into a complete
    // set of witnesses.
    fn handle_tx_signatures(
        &mut self,
        // If partial_witnesses is given, then it is the counterparty that send a message
        // to us, and we must combine them to make a full list of witnesses.
        // Otherwise, we are the one who is to start send the tx_signatures.
        // We can just create a partial set of witnesses, and sent them to the peer.
        partial_witnesses: Option<Vec<Vec<u8>>>,
    ) -> ProcessingChannelResult {
        let flags = match self.state {
            ChannelState::AwaitingTxSignatures(flags)
                if flags.contains(AwaitingTxSignaturesFlags::THEIR_TX_SIGNATURES_SENT)
                    && partial_witnesses.is_some() =>
            {
                return Err(ProcessingChannelError::RepeatedProcessing(format!(
                    "tx_signatures partial witnesses {:?}",
                    partial_witnesses
                )));
            }
            ChannelState::AwaitingTxSignatures(flags)
                if flags.contains(AwaitingTxSignaturesFlags::OUR_TX_SIGNATURES_SENT)
                    && partial_witnesses.is_none() =>
            {
                return Err(ProcessingChannelError::RepeatedProcessing(
                    "We have already sent our tx_signatures".to_string(),
                ));
            }
            ChannelState::SigningCommitment(flags)
                if flags.contains(SigningCommitmentFlags::COMMITMENT_SIGNED_SENT) =>
            {
                AwaitingTxSignaturesFlags::empty()
            }
            ChannelState::AwaitingTxSignatures(flags) => flags,
            _ => {
                return Err(ProcessingChannelError::InvalidState(format!(
                    "Unable to build and sign funding tx in state {:?}",
                    &self.state
                )));
            }
        };

        let flags = if partial_witnesses.is_some() {
            flags | AwaitingTxSignaturesFlags::THEIR_TX_SIGNATURES_SENT
        } else {
            flags | AwaitingTxSignaturesFlags::OUR_TX_SIGNATURES_SENT
        };
        self.update_state(ChannelState::AwaitingTxSignatures(flags));

        let funding_tx = self
            .funding_tx
            .clone()
            .ok_or(ProcessingChannelError::InvalidState(
                "Funding transaction is not present".to_string(),
            ))?;

        self.network()
            .send_message(NetworkActorMessage::new_command(
                NetworkActorCommand::SignFundingTx(
                    self.get_remote_peer_id(),
                    self.get_id(),
                    funding_tx,
                    partial_witnesses,
                ),
            ))
            .expect(ASSUME_NETWORK_ACTOR_ALIVE);
        let flags = flags | AwaitingTxSignaturesFlags::OUR_TX_SIGNATURES_SENT;
        self.update_state(ChannelState::AwaitingTxSignatures(flags));

        Ok(())
    }

    async fn maybe_public_channel_is_ready(&mut self, myself: &ActorRef<ChannelActorMessage>) {
        debug!("Trying to create channel announcement message for public channel");
        if let Some((channel_announcement, channel_update)) =
            self.try_create_channel_messages().await
        {
            debug!(
                "Channel announcement/update message for {:?} created, public channel is ready",
                self.get_id(),
            );
            self.on_new_channel_ready(myself).await;

            debug!(
                "Broadcasting channel announcement {:?} and channel update {:?}",
                &channel_announcement, &channel_update
            );
            self.network()
                .send_message(NetworkActorMessage::new_command(
                    NetworkActorCommand::BroadcastMessages(vec![
                        BroadcastMessageWithTimestamp::ChannelAnnouncement(
                            self.must_get_funding_transaction_timestamp(),
                            channel_announcement,
                        ),
                        BroadcastMessageWithTimestamp::ChannelUpdate(channel_update),
                    ]),
                ))
                .expect(ASSUME_NETWORK_ACTOR_ALIVE);
        }
    }

    async fn maybe_channel_is_ready(&mut self, myself: &ActorRef<ChannelActorMessage>) {
        match self.state {
            ChannelState::AwaitingChannelReady(flags) => {
                if flags.contains(AwaitingChannelReadyFlags::CHANNEL_READY) {
                    if !self.is_public() {
                        self.on_new_channel_ready(myself).await;
                    } else {
                        self.maybe_public_channel_is_ready(myself).await;
                    }
                }
            }
            _ => {
                panic!(
                    "Invalid state {:?} for maybe_on_channel_ready (expected AwaitingChannelReady)",
                    &self.state
                );
            }
        }
    }

    async fn on_new_channel_ready(&mut self, myself: &ActorRef<ChannelActorMessage>) {
        self.update_state(ChannelState::ChannelReady);
        self.increment_local_commitment_number();
        self.increment_remote_commitment_number();
        let peer_id = self.get_remote_peer_id();
        self.on_owned_channel_updated(myself, false).await;
        self.network()
            .send_message(NetworkActorMessage::new_event(
                NetworkActorEvent::ChannelReady(
                    self.get_id(),
                    peer_id.clone(),
                    self.must_get_funding_transaction_outpoint(),
                ),
            ))
            .expect(ASSUME_NETWORK_ACTOR_ALIVE);
    }

    async fn on_reestablished_channel_ready(&mut self, myself: &ActorRef<ChannelActorMessage>) {
        self.reestablishing = false;

        // TODO: we may use the solution of checking ChannelActorState to determine if we have
        // forwarded tlcs or not, so we don't need to reset these status any more,
        // the ForwardTlcResult could be removed totally
        for op in self.tlc_state.retryable_tlc_operations.iter_mut() {
            if let RetryableTlcOperation::ForwardTlc(_, _, _, _, try_one_time) = op {
                *try_one_time = true;
            }
        }
        if self.tlc_state.has_pending_operations() {
            myself.send_after(WAITING_REESTABLISH_FINISH_TIMEOUT, || {
                ChannelActorMessage::Event(ChannelEvent::CheckTlcRetryOperation)
            });
        }
        // If the channel is already ready, we should notify the network actor.
        // so that we update the network.outpoint_channel_map
        let channel_id = self.get_id();
        let outpoint = self.must_get_funding_transaction_outpoint();
        let peer_id = self.get_remote_peer_id();
        self.network()
            .send_after(WAITING_REESTABLISH_FINISH_TIMEOUT, move || {
                NetworkActorMessage::new_event(NetworkActorEvent::ChannelReady(
                    channel_id, peer_id, outpoint,
                ))
            });
        self.on_owned_channel_updated(myself, false).await;
    }

    fn append_remote_commitment_point(&mut self, commitment_point: Pubkey) {
        self.remote_commitment_points
            .push((self.get_local_commitment_number(), commitment_point));

        // shrink the remote commitment points list
        // TODO: use all_tlcs as filter instead of select the minimal commitment number
        let len = self.remote_commitment_points.len();
        if len > (self.local_constraints.max_tlc_number_in_flight + 1) as usize {
            let min_remote_commitment = self
                .tlc_state
                .all_tlcs()
                .map(|x| x.created_at.remote.min(x.created_at.local))
                .min()
                .unwrap_or_default();
            self.remote_commitment_points
                .retain(|(num, _)| *num >= min_remote_commitment);
        }
    }

    fn handle_revoke_and_ack_peer_message(
        &mut self,
        myself: &ActorRef<ChannelActorMessage>,
        revoke_and_ack: RevokeAndAck,
    ) -> Result<(), ProcessingChannelError> {
        if !self.tlc_state.waiting_ack {
            return Err(ProcessingChannelError::InvalidState(
                "unexpected RevokeAndAck message".to_string(),
            ));
        }
        let RevokeAndAck {
            channel_id: _,
            revocation_partial_signature,
            commitment_tx_partial_signature,
            next_per_commitment_point,
        } = revoke_and_ack;

        let sign_ctx = self.get_sign_context_for_revoke_and_ack_message()?;
        let x_only_aggregated_pubkey = sign_ctx.common_ctx.x_only_aggregated_pubkey();

        let revocation_data = {
            let commitment_tx_fee = calculate_commitment_tx_fee(
                self.commitment_fee_rate,
                &self.funding_udt_type_script,
            );
            let lock_script = self.get_local_shutdown_script();
            let (output, output_data) = if let Some(udt_type_script) = &self.funding_udt_type_script
            {
                let capacity = self.get_total_reserved_ckb_amount() - commitment_tx_fee;
                let output = CellOutput::new_builder()
                    .lock(lock_script.clone())
                    .type_(Some(udt_type_script.clone()).pack())
                    .capacity(capacity.pack())
                    .build();

                let output_data = self.get_liquid_capacity().to_le_bytes().pack();
                (output, output_data)
            } else {
                let capacity = self.get_total_ckb_amount() - commitment_tx_fee;
                let output = CellOutput::new_builder()
                    .lock(lock_script.clone())
                    .capacity(capacity.pack())
                    .build();
                let output_data = Bytes::default();
                (output, output_data)
            };

            let commitment_number = self.get_local_commitment_number() - 1;
            let commitment_lock_script_args = [
                &blake2b_256(x_only_aggregated_pubkey)[0..20],
                self.get_delay_epoch_as_lock_args_bytes().as_slice(),
                commitment_number.to_be_bytes().as_slice(),
            ]
            .concat();

            let message = blake2b_256(
                [
                    output.as_slice(),
                    output_data.as_slice(),
                    commitment_lock_script_args.as_slice(),
                ]
                .concat(),
            );

            let aggregated_signature =
                sign_ctx.sign_and_aggregate(message.as_slice(), revocation_partial_signature)?;
            RevocationData {
                commitment_number,
                x_only_aggregated_pubkey,
                aggregated_signature,
                output,
                output_data,
            }
        };

        let settlement_data = {
            let (
                [to_local_output, to_remote_output],
                [to_local_output_data, to_remote_output_data],
            ) = self.build_settlement_transaction_outputs(true);
            let commitment_lock_script_args = [
                &blake2b_256(x_only_aggregated_pubkey)[0..20],
                self.get_delay_epoch_as_lock_args_bytes().as_slice(),
                self.get_local_commitment_number().to_be_bytes().as_slice(),
            ]
            .concat();
            let message = blake2b_256(
                [
                    to_local_output.as_slice(),
                    to_local_output_data.as_slice(),
                    to_remote_output.as_slice(),
                    to_remote_output_data.as_slice(),
                    commitment_lock_script_args.as_slice(),
                ]
                .concat(),
            );

            let aggregated_signature =
                sign_ctx.sign_and_aggregate(message.as_slice(), commitment_tx_partial_signature)?;

            SettlementData {
                x_only_aggregated_pubkey,
                aggregated_signature,
                to_local_output,
                to_local_output_data,
                to_remote_output,
                to_remote_output_data,
                tlcs: self.get_active_tlcs_for_settlement(true),
            }
        };

        self.increment_local_commitment_number();
        self.append_remote_commitment_point(next_per_commitment_point);

        self.tlc_state
            .update_for_revoke_and_ack(self.commitment_numbers);
        self.set_waiting_ack(myself, false);

        self.network()
            .send_message(NetworkActorMessage::new_notification(
                NetworkServiceEvent::RevokeAndAckReceived(
                    self.get_remote_peer_id(),
                    self.get_id(),
                    revocation_data,
                    settlement_data,
                ),
            ))
            .expect(ASSUME_NETWORK_ACTOR_ALIVE);
        Ok(())
    }

    async fn handle_reestablish_channel_message(
        &mut self,
        myself: &ActorRef<ChannelActorMessage>,
        reestablish_channel: &ReestablishChannel,
    ) -> ProcessingChannelResult {
        debug!(
            "peer: {:?} Handling reestablish channel message: {:?}, our commitment_numbers {:?} in channel state {:?}",
            self.get_local_peer_id(),
            reestablish_channel, self.commitment_numbers, self.state
        );
        let network = self.network();
        self.notify_funding_tx(&network).await;
        match self.state {
            ChannelState::NegotiatingFunding(_flags) => {
                // TODO: in current implementation, we don't store the channel when we are in NegotiatingFunding state.
                // This is an unreachable state for reestablish channel message. we may need to handle this case in the future.
            }
            ChannelState::AwaitingChannelReady(flags) => {
                // It's turn to send the funding tx to chain and waiting for confirmations
                if flags.contains(AwaitingChannelReadyFlags::CHANNEL_READY) {
                    self.maybe_channel_is_ready(myself).await;
                } else if flags.contains(AwaitingChannelReadyFlags::OUR_CHANNEL_READY) {
                    // If we are ready, just resend the ChannelReady message
                    network
                        .send_message(NetworkActorMessage::new_command(
                            NetworkActorCommand::SendFiberMessage(FiberMessageWithPeerId::new(
                                self.get_remote_peer_id(),
                                FiberMessage::channel_ready(ChannelReady {
                                    channel_id: self.get_id(),
                                }),
                            )),
                        ))
                        .expect(ASSUME_NETWORK_ACTOR_ALIVE);
                } else {
                    // Otherwise, trace the funding tx again
                    network
                        .send_message(NetworkActorMessage::new_event(
                            NetworkActorEvent::FundingTransactionPending(
                                self.must_get_funding_transaction().clone(),
                                self.must_get_funding_transaction_outpoint(),
                                self.get_id(),
                            ),
                        ))
                        .expect(ASSUME_NETWORK_ACTOR_ALIVE);
                }
            }
            ChannelState::ChannelReady => {
                self.clear_waiting_peer_response();

                let my_local_commitment_number = self.get_local_commitment_number();
                let my_remote_commitment_number = self.get_remote_commitment_number();
                let my_waiting_ack = self.tlc_state.waiting_ack;
                let peer_local_commitment_number = reestablish_channel.local_commitment_number;
                let peer_remote_commitment_number = reestablish_channel.remote_commitment_number;

                warn!(
                    "peer: {:?} \
                    local_commitment_number ({:?}, {:?}) \
                    peer_commitment_number ({:?} {:?}) \
                    waiting_ack: {:?}",
                    self.get_local_peer_id(),
                    my_local_commitment_number,
                    my_remote_commitment_number,
                    peer_local_commitment_number,
                    peer_remote_commitment_number,
                    my_waiting_ack,
                );

                if peer_local_commitment_number.abs_diff(my_remote_commitment_number) > 1
                    || peer_remote_commitment_number.abs_diff(my_local_commitment_number) > 1
                {
                    return Err(ProcessingChannelError::InvalidParameter(
                        "reestablish channel message with invalid commitment numbers".to_string(),
                    ));
                }

                if my_local_commitment_number == peer_remote_commitment_number
                    && my_remote_commitment_number == peer_local_commitment_number
                {
                    // commitments are the same, sync up the tlcs
                    self.set_waiting_ack(myself, false);
                    self.resend_tlcs_on_reestablish(false)?;

                    // there is a scenario that two peers are both in WaitingAck state
                    // and if two parties send CommitmentSigned message to each other there maybe be a Musig2VerifyError
                    // eventually, we need to keep the linearity of the signing and verification operation
                    // so here we pick a order that the acceptor will send the CommitmentSigned message first
                    if self.is_acceptor {
                        network
                            .send_message(NetworkActorMessage::new_command(
                                NetworkActorCommand::ControlFiberChannel(ChannelCommandWithId {
                                    channel_id: self.get_id(),
                                    command: ChannelCommand::CommitmentSigned(),
                                }),
                            ))
                            .expect(ASSUME_NETWORK_ACTOR_ALIVE);
                    }
                } else if my_remote_commitment_number == peer_local_commitment_number + 1 {
                    // peer need ACK, I need to send my revoke_and_ack message
                    // don't clear my waiting_ack flag here, since if i'm waiting for peer ack,
                    // peer will resend commitment_signed message
                    self.resend_tlcs_on_reestablish(false)?;
                    if let Some(last_revoke_ack_msg) = self.last_revoke_ack_msg.clone() {
                        self.network()
                            .send_message(NetworkActorMessage::new_command(
                                NetworkActorCommand::SendFiberMessage(FiberMessageWithPeerId::new(
                                    self.get_remote_peer_id(),
                                    FiberMessage::revoke_and_ack(last_revoke_ack_msg),
                                )),
                            ))
                            .expect(ASSUME_NETWORK_ACTOR_ALIVE);

                        // this check make sure the two parties make symmetric commitment numbers
                        // after the peer process the revoke_and_ack message and increased his local number
                        // otherwise this CommitmentSigned peer message will be verified as invalid
                        if my_waiting_ack
                            && my_local_commitment_number == peer_remote_commitment_number
                        {
                            self.network()
                                .send_message(NetworkActorMessage::new_command(
                                    NetworkActorCommand::ControlFiberChannel(
                                        ChannelCommandWithId {
                                            channel_id: self.get_id(),
                                            command: ChannelCommand::CommitmentSigned(),
                                        },
                                    ),
                                ))
                                .expect(ASSUME_NETWORK_ACTOR_ALIVE);
                        }
                    }
                } else if my_waiting_ack
                    && my_local_commitment_number == peer_remote_commitment_number
                {
                    // I need to resend my commitment_signed message, don't clear my WaitingTlcAck flag
                    self.resend_tlcs_on_reestablish(true)?;
                } else {
                    error!(
                        "peer: {:?} unexpected_commitnumbers",
                        self.get_local_peer_id()
                    );
                }

                self.on_reestablished_channel_ready(myself).await;
                debug_event!(network, "Reestablished channel in ChannelReady");
            }
            _ => {
                // TODO: @quake we need to handle other states.
                warn!(
                    "Unhandled reestablish channel message in state {:?}",
                    &self.state
                );
            }
        }
        Ok(())
    }

    fn resend_tlcs_on_reestablish(&self, send_commitment_signed: bool) -> ProcessingChannelResult {
        let network = self.network();
        let mut need_commitment_signed = false;
        for info in self.tlc_state.all_tlcs() {
            if info.is_offered()
                && matches!(info.outbound_status(), OutboundTlcStatus::LocalAnnounced)
            {
                // resend AddTlc message
                network
                    .send_message(NetworkActorMessage::new_command(
                        NetworkActorCommand::SendFiberMessage(FiberMessageWithPeerId::new(
                            self.get_remote_peer_id(),
                            FiberMessage::add_tlc(AddTlc {
                                channel_id: self.get_id(),
                                tlc_id: info.tlc_id.into(),
                                amount: info.amount,
                                payment_hash: info.payment_hash,
                                expiry: info.expiry,
                                hash_algorithm: info.hash_algorithm,
                                onion_packet: info.onion_packet.clone(),
                            }),
                        )),
                    ))
                    .expect(ASSUME_NETWORK_ACTOR_ALIVE);
                debug_event!(network, "resend add tlc");
                need_commitment_signed = true;
            } else if let Some(remove_reason) = &info.removed_reason {
                if info.is_received()
                    && matches!(info.inbound_status(), InboundTlcStatus::LocalRemoved)
                {
                    // resend RemoveTlc message
                    network
                        .send_message(NetworkActorMessage::new_command(
                            NetworkActorCommand::SendFiberMessage(FiberMessageWithPeerId::new(
                                self.get_remote_peer_id(),
                                FiberMessage::remove_tlc(RemoveTlc {
                                    channel_id: self.get_id(),
                                    tlc_id: info.tlc_id.into(),
                                    reason: remove_reason.clone(),
                                }),
                            )),
                        ))
                        .expect(ASSUME_NETWORK_ACTOR_ALIVE);
                    debug_event!(network, "resend remove tlc");
                    need_commitment_signed = true;
                }
            }
        }

        if send_commitment_signed
            && (need_commitment_signed || self.tlc_state.need_another_commitment_signed())
        {
            network
                .send_message(NetworkActorMessage::new_command(
                    NetworkActorCommand::ControlFiberChannel(ChannelCommandWithId {
                        channel_id: self.get_id(),
                        command: ChannelCommand::CommitmentSigned(),
                    }),
                ))
                .expect(ASSUME_NETWORK_ACTOR_ALIVE);
        }
        Ok(())
    }

    fn is_tx_final(&self, tx: &Transaction) -> Result<bool, ProcessingChannelError> {
        // TODO: check if the tx is valid
        let tx = tx.clone().into_view();

        let first_output = tx
            .outputs()
            .get(0)
            .ok_or(ProcessingChannelError::InvalidParameter(
                "Funding transaction should have at least one output".to_string(),
            ))?;

        if first_output.lock() != self.get_funding_lock_script() {
            return Err(ProcessingChannelError::InvalidState(
                "Invalid funding transaction lock script".to_string(),
            ));
        }

        let current_capacity: u64 = first_output.capacity().unpack();

        // make sure both parties have paid the reserved ckb amount
        if current_capacity <= self.local_reserved_ckb_amount
            || current_capacity <= self.remote_reserved_ckb_amount
        {
            return Ok(false);
        }

        if self.funding_udt_type_script.is_some() {
            let (_output, data) =
                tx.output_with_data(0)
                    .ok_or(ProcessingChannelError::InvalidParameter(
                        "Funding transaction should have at least one output".to_string(),
                    ))?;
            assert!(data.as_ref().len() >= 16);
            let mut amount_bytes = [0u8; 16];
            amount_bytes.copy_from_slice(&data.as_ref()[0..16]);
            let udt_amount = u128::from_le_bytes(amount_bytes);
            debug!(
                "udt_amount: {}, to_remote_amount: {}, to_local_amount: {}",
                udt_amount, self.to_remote_amount, self.to_local_amount
            );
            debug!("current_capacity: {}, remote_reserved_ckb_amount: {}, local_reserved_ckb_amount: {}",
                current_capacity, self.remote_reserved_ckb_amount, self.local_reserved_ckb_amount);
            let is_udt_amount_ok = udt_amount == self.get_liquid_capacity();
            return Ok(is_udt_amount_ok);
        } else {
            let is_complete = current_capacity == self.get_total_ckb_amount();
            Ok(is_complete)
        }
    }

    fn maybe_complete_tx_collaboration(&mut self, tx: Transaction) -> ProcessingChannelResult {
        let is_complete = self.is_tx_final(&tx)?;

        debug!(
            "Checking if funding transaction {:?} is complete: {}",
            &tx, is_complete
        );

        if is_complete {
            // We need to send a SendFiberMessage command here (instead of a ControlFiberChannel),
            // to guarantee that the TxComplete message immediately is sent to the network actor.
            // Otherwise, it is possible that when the network actor is processing ControlFiberChannel,
            // it receives another SendFiberMessage command, and that message (e.g. CommitmentSigned)
            // is processed first, thus breaking the order of messages.
            let commitment_tx_partial_signature = self.build_init_commitment_tx_signature()?;
            self.network()
                .send_message(NetworkActorMessage::new_command(
                    NetworkActorCommand::SendFiberMessage(FiberMessageWithPeerId::new(
                        self.get_remote_peer_id(),
                        FiberMessage::tx_complete(TxComplete {
                            channel_id: self.get_id(),
                            commitment_tx_partial_signature,
                        }),
                    )),
                ))
                .expect(ASSUME_NETWORK_ACTOR_ALIVE);
            let old_flags = match self.state {
                ChannelState::CollaboratingFundingTx(flags) => flags,
                _ => {
                    panic!(
                        "Expect to be in CollaboratingFundingTx state while running update_funding_tx, current state {:?}", &self.state,
                    );
                }
            };
            self.update_state(ChannelState::CollaboratingFundingTx(
                old_flags | CollaboratingFundingTxFlags::OUR_TX_COMPLETE_SENT,
            ));
        }
        Ok(())
    }

    fn build_init_commitment_tx_signature(&self) -> Result<PartialSignature, SigningError> {
        let sign_ctx = self.get_sign_context(false);
        let x_only_aggregated_pubkey = sign_ctx.common_ctx.x_only_aggregated_pubkey();
        let ([to_local_output, to_remote_output], [to_local_output_data, to_remote_output_data]) =
            self.build_settlement_transaction_outputs(false);
        let version = 0u64;
        let commitment_lock_script_args = [
            &blake2b_256(x_only_aggregated_pubkey)[0..20],
            self.get_delay_epoch_as_lock_args_bytes().as_slice(),
            version.to_be_bytes().as_slice(),
        ]
        .concat();
        let message = blake2b_256(
            [
                to_local_output.as_slice(),
                to_local_output_data.as_slice(),
                to_remote_output.as_slice(),
                to_remote_output_data.as_slice(),
                commitment_lock_script_args.as_slice(),
            ]
            .concat(),
        );

        let signature = sign_ctx.sign(message.as_slice());
        signature
    }

    fn check_init_commitment_tx_signature(
        &self,
        signature: PartialSignature,
    ) -> Result<SettlementData, ProcessingChannelError> {
        let sign_ctx = self.get_sign_context(true);
        let x_only_aggregated_pubkey = sign_ctx.common_ctx.x_only_aggregated_pubkey();

        let ([to_local_output, to_remote_output], [to_local_output_data, to_remote_output_data]) =
            self.build_settlement_transaction_outputs(true);
        let version = 0u64;
        let commitment_lock_script_args = [
            &blake2b_256(x_only_aggregated_pubkey)[0..20],
            self.get_delay_epoch_as_lock_args_bytes().as_slice(),
            version.to_be_bytes().as_slice(),
        ]
        .concat();
        let message = blake2b_256(
            [
                to_local_output.as_slice(),
                to_local_output_data.as_slice(),
                to_remote_output.as_slice(),
                to_remote_output_data.as_slice(),
                commitment_lock_script_args.as_slice(),
            ]
            .concat(),
        );

        let settlement_data = {
            let aggregated_signature =
                sign_ctx.sign_and_aggregate(message.as_slice(), signature)?;

            SettlementData {
                x_only_aggregated_pubkey,
                aggregated_signature,
                to_local_output,
                to_local_output_data,
                to_remote_output,
                to_remote_output_data,
                tlcs: vec![],
            }
        };
        Ok(settlement_data)
    }

    // TODO: More checks to the funding tx.
    fn check_tx_complete_preconditions(&mut self) -> ProcessingChannelResult {
        match self.funding_tx.as_ref() {
            None => {
                return Err(ProcessingChannelError::InvalidState(
                    "Received TxComplete message without a funding transaction".to_string(),
                ));
            }
            Some(tx) => {
                debug!(
                    "Received TxComplete message, funding tx is present {:?}",
                    tx
                );
                let check = self.is_tx_final(tx);
                if !check.is_ok_and(|ok| ok) {
                    return Err(ProcessingChannelError::InvalidState(
                        "Received TxComplete message, but funding tx is not final".to_string(),
                    ));
                }
            }
        }
        Ok(())
    }

    fn fill_in_channel_id(&mut self) {
        let local = &self.get_local_channel_public_keys().tlc_base_key;
        let remote = &self.get_remote_channel_public_keys().tlc_base_key;
        let channel_id = derive_channel_id_from_tlc_keys(local, remote);
        debug!("Channel Id changed from {:?} to {:?}", self.id, channel_id,);
        self.id = channel_id;
    }

    // Whose pubkey should go first in musig2?
    // We define a definitive order for the pubkeys in musig2 to makes it easier
    // to aggregate musig2 signatures.
    fn should_local_go_first_in_musig2(&self) -> bool {
        let local_pubkey = self.get_local_channel_public_keys().funding_pubkey;
        let remote_pubkey = self.get_remote_channel_public_keys().funding_pubkey;
        local_pubkey <= remote_pubkey
    }

    // Order some items (like pubkey and nonce) from local and remote in musig2.
    fn order_things_for_musig2<T>(&self, local: T, remote: T) -> [T; 2] {
        if self.should_local_go_first_in_musig2() {
            [local, remote]
        } else {
            [remote, local]
        }
    }

    fn get_deterministic_common_context(&self) -> Musig2CommonContext {
        let local_first = self.should_local_go_first_in_musig2();
        let key_agg_ctx = self.get_deterministic_musig2_agg_context();
        let remote_nonce = self.get_last_committed_remote_nonce();
        let local_nonce = self.get_local_musig2_pubnonce();
        let agg_nonce = AggNonce::sum(if local_first {
            [local_nonce, remote_nonce]
        } else {
            [remote_nonce, local_nonce]
        });
        Musig2CommonContext {
            local_first,
            key_agg_ctx,
            agg_nonce,
        }
    }

    // A deterministic `Musig2VerifyContext` is a verifying context that has the same basic configuration
    // for both parties. This is mostly used by us to verify transactions to consume the funding cell,
    // which uses a deterministic aggregated pubkey for both parties.
    fn get_deterministic_verify_context(&self) -> Musig2VerifyContext {
        let common_ctx = self.get_deterministic_common_context();
        Musig2VerifyContext {
            common_ctx,
            pubkey: *self.get_remote_funding_pubkey(),
            pubnonce: self.get_last_committed_remote_nonce(),
        }
    }

    fn get_verify_context(&self) -> Musig2VerifyContext {
        // We are always verifying a commitment transaction that is broadcast by us,
        // so we can always pass false to get_musig2_common_ctx.
        let common_ctx = self
            .get_musig2_common_ctx(false, false)
            .expect("get_musig2_common_ctx error");

        Musig2VerifyContext {
            common_ctx,
            pubkey: *self.get_remote_funding_pubkey(),
            pubnonce: self.get_last_committed_remote_nonce(),
        }
    }

    // A deterministic `Musig2SignContext` is a signing context that has the same basic configuration
    // for both parties. This is mostly used by us to sign transactions to consume the funding cell,
    // which uses a deterministic aggregated pubkey for both parties.
    fn get_deterministic_sign_context(&self) -> Musig2SignContext {
        let common_ctx = self.get_deterministic_common_context();
        Musig2SignContext {
            common_ctx,
            seckey: self.signer.funding_key.clone(),
            secnonce: self.get_local_musig2_secnonce(),
        }
    }

    // This function is used to construct a `Musig2SignContext` with which we can easily sign
    // and aggregate partial signatures. The parameter for_remote is used to indicate the direction
    // of commitment transaction (just like the same parameter used in building commitment transactions).
    // This is also due to the fact commitment transactions are asymmetrical (A's broadcastable commitment
    // transactions are different from B's broadcastable commitment transactions), sometimes we need to
    // construct different `Musig2SignContext` depending on the direction of commitment transaction.
    // For example, the `Musig2SignContext`s used by A to construct `CommitmentSigned` and `RevokeAndAck`
    // messages to B are different. A needs to build a commitment transaction that is broadcast by B
    // to construct a `CommitmentSigned` message, but when constructing `RevokeAndAck` A needs to
    // build an old commitment transaction that is broadcast by himself. This is the reason why
    // we need a `for_remote` parameter. It serves the same function as `for_remote` in functions
    // like `build_commitment_and_settlement_tx`.
    fn get_sign_context(&self, for_remote: bool) -> Musig2SignContext {
        let common_ctx = self
            .get_musig2_common_ctx(for_remote, false)
            .expect("get_musig2_common_ctx error");

        Musig2SignContext {
            common_ctx,
            seckey: self.signer.funding_key.clone(),
            secnonce: self.get_local_musig2_secnonce(),
        }
    }

    // As explained in the documentation of `last_used_remote_nonce` field, we need to
    // use a saved remote nonce because the latest remote nonce may be different from the
    // one we used while sending CommitmentSigned message.
    fn get_sign_context_for_revoke_and_ack_message(
        &self,
    ) -> Result<Musig2SignContext, ProcessingChannelError> {
        let common_ctx = self.get_musig2_common_ctx(true, true)?;

        Ok(Musig2SignContext {
            common_ctx,
            seckey: self.signer.funding_key.clone(),
            secnonce: self.get_local_musig2_secnonce(),
        })
    }

    // Should the local send tx_signatures first?
    // In order to avoid deadlock, we need to define an order for sending tx_signatures.
    // Currently the order of sending tx_signatures is defined as follows:
    // If the amount to self is less than the amount to remote, then we should send,
    // else if the amount to self is equal to the amount to remote and we have
    // smaller funding_pubkey, then we should send first. Otherwise, we should wait
    // the counterparty to send tx_signatures first.
    fn should_local_send_tx_signatures_first(&self) -> bool {
        self.to_local_amount < self.to_remote_amount
            || self.to_local_amount == self.to_remote_amount
                && self.should_local_go_first_in_musig2()
    }

    fn build_shutdown_tx(&self) -> Result<TransactionView, ProcessingChannelError> {
        let local_shutdown_info = self
            .local_shutdown_info
            .as_ref()
            .expect("local shutdown info exists");
        let remote_shutdown_info = self
            .remote_shutdown_info
            .as_ref()
            .expect("remote shutdown info exists");

        let local_shutdown_script = local_shutdown_info.close_script.clone();
        let remote_shutdown_script = remote_shutdown_info.close_script.clone();
        let local_shutdown_fee = calculate_shutdown_tx_fee(
            local_shutdown_info.fee_rate,
            &self.funding_udt_type_script,
            (
                remote_shutdown_script.clone(),
                local_shutdown_script.clone(),
            ),
        );
        let remote_shutdown_fee = calculate_shutdown_tx_fee(
            remote_shutdown_info.fee_rate,
            &self.funding_udt_type_script,
            (
                local_shutdown_script.clone(),
                remote_shutdown_script.clone(),
            ),
        );

        debug!(
            "build_shutdown_tx local_shutdown_fee: local {}, remote {}",
            local_shutdown_fee, remote_shutdown_fee
        );

        let cell_deps = get_cell_deps(vec![Contract::FundingLock], &self.funding_udt_type_script)
            .map_err(|e| ProcessingChannelError::InternalError(e.to_string()))?;
        let tx_builder = TransactionBuilder::default().cell_deps(cell_deps).input(
            CellInput::new_builder()
                .previous_output(self.must_get_funding_transaction_outpoint())
                .build(),
        );

        if let Some(type_script) = &self.funding_udt_type_script {
            debug!(
                "shutdown UDT local_amount: {}, remote_amount: {}",
                self.to_local_amount, self.to_remote_amount
            );

            let local_capacity: u64 = self.local_reserved_ckb_amount - local_shutdown_fee;
            debug!(
                "shutdown_tx local_capacity: {} - {} = {}",
                self.local_reserved_ckb_amount, local_shutdown_fee, local_capacity
            );
            let to_local_output = CellOutput::new_builder()
                .lock(local_shutdown_script)
                .type_(Some(type_script.clone()).pack())
                .capacity(local_capacity.pack())
                .build();
            let to_local_output_data = self.to_local_amount.to_le_bytes().pack();

            let remote_capacity: u64 = self.remote_reserved_ckb_amount - remote_shutdown_fee;
            debug!(
                "shutdown_tx remote_capacity: {} - {} = {}",
                self.remote_reserved_ckb_amount, remote_shutdown_fee, remote_capacity
            );
            let to_remote_output = CellOutput::new_builder()
                .lock(remote_shutdown_script)
                .type_(Some(type_script.clone()).pack())
                .capacity(remote_capacity.pack())
                .build();
            let to_remote_output_data = self.to_remote_amount.to_le_bytes().pack();

            let outputs = self.order_things_for_musig2(to_local_output, to_remote_output);
            let outputs_data =
                self.order_things_for_musig2(to_local_output_data, to_remote_output_data);
            let tx = tx_builder
                .set_outputs(outputs.to_vec())
                .set_outputs_data(outputs_data.to_vec())
                .build();
            Ok(tx)
        } else {
            debug!(
                "Final balance partition before shutting down: local {} (fee {}), remote {} (fee {})",
                self.to_local_amount, local_shutdown_fee,
                self.to_remote_amount, remote_shutdown_fee
            );
            let local_value =
                self.to_local_amount as u64 + self.local_reserved_ckb_amount - local_shutdown_fee;
            let remote_value = self.to_remote_amount as u64 + self.remote_reserved_ckb_amount
                - remote_shutdown_fee;
            debug!(
                "Building shutdown transaction with values: local {}, remote {}",
                local_value, remote_value
            );
            let to_local_output = CellOutput::new_builder()
                .capacity(local_value.pack())
                .lock(local_shutdown_script)
                .build();
            let to_remote_output = CellOutput::new_builder()
                .capacity(remote_value.pack())
                .lock(remote_shutdown_script)
                .build();
            let outputs = self.order_things_for_musig2(to_local_output, to_remote_output);
            let tx = tx_builder
                .set_outputs(outputs.to_vec())
                .set_outputs_data(vec![Default::default(), Default::default()])
                .build();
            Ok(tx)
        }
    }

    // The parameter `for_remote` here specifies whether we are building the commitment transaction
    // for the local party or the remote party. If `for_remote` is false, then we are building a
    // commitment transaction which can be broadcasted by ourself (with valid partial
    // signature from the other party), else we are building a commitment transaction
    // for the remote party (we build this commitment transaction
    // normally because we want to send a partial signature to remote).
    // The function returns a tuple, the first element is the commitment transaction itself,
    // and the second element is the settlement transaction.
    fn build_commitment_and_settlement_tx(
        &self,
        for_remote: bool,
    ) -> Result<(TransactionView, TransactionView), ProcessingChannelError> {
        let commitment_tx = {
            let funding_out_point = self.must_get_funding_transaction_outpoint();
            let (output, output_data) = self.build_commitment_transaction_output(for_remote);

            TransactionBuilder::default()
                .input(
                    CellInput::new_builder()
                        .previous_output(funding_out_point.clone())
                        .build(),
                )
                .output(output)
                .output_data(output_data)
                .build()
        };

        let settlement_tx = {
            let commtimtent_out_point = OutPoint::new(commitment_tx.hash(), 0);
            let (outputs, outputs_data) = self.build_settlement_transaction_outputs(for_remote);

            TransactionBuilder::default()
                .input(
                    CellInput::new_builder()
                        .previous_output(commtimtent_out_point.clone())
                        .build(),
                )
                .set_outputs(outputs.to_vec())
                .set_outputs_data(outputs_data.to_vec())
                .build()
        };

        Ok((commitment_tx, settlement_tx))
    }

    fn build_commitment_transaction_output(&self, for_remote: bool) -> (CellOutput, Bytes) {
        let x_only_aggregated_pubkey = self.get_commitment_lock_script_xonly(for_remote);
        let version = self.get_current_commitment_number(for_remote);
        let tlcs = self.get_active_tlcs(for_remote);

        let mut commitment_lock_script_args = [
            &blake2b_256(x_only_aggregated_pubkey)[0..20],
            self.get_delay_epoch_as_lock_args_bytes().as_slice(),
            version.to_be_bytes().as_slice(),
        ]
        .concat();
        if !tlcs.is_empty() {
            commitment_lock_script_args.extend_from_slice(&blake2b_256(&tlcs)[0..20]);
        }

        let commitment_lock_script =
            get_script_by_contract(Contract::CommitmentLock, &commitment_lock_script_args);

        let commitment_tx_fee =
            calculate_commitment_tx_fee(self.commitment_fee_rate, &self.funding_udt_type_script);

        if let Some(udt_type_script) = &self.funding_udt_type_script {
            let capacity = self.local_reserved_ckb_amount + self.remote_reserved_ckb_amount
                - commitment_tx_fee;
            let output = CellOutput::new_builder()
                .lock(commitment_lock_script)
                .type_(Some(udt_type_script.clone()).pack())
                .capacity(capacity.pack())
                .build();

            let output_data = self.get_liquid_capacity().to_le_bytes().pack();
            (output, output_data)
        } else {
            let capacity = self.get_total_ckb_amount() - commitment_tx_fee;
            let output = CellOutput::new_builder()
                .lock(commitment_lock_script)
                .capacity(capacity.pack())
                .build();
            let output_data = Bytes::default();
            (output, output_data)
        }
    }

    // For different directions of commitment transactions, we put pubkeys and nonces
    // in different order. It is a coincidency that in the current code when we are building
    // a commitment transaction for the remote, we will put our pubkey/nonce first.
    // That is to say, `for_remote` is equivalent to this function's parameter `local_first`.
    // But, the name local_first is more descriptive in the context of ordering musig2-related
    // stuff.
    fn get_musig2_common_ctx(
        &self,
        local_first: bool,
        signed_commit_nonce: bool,
    ) -> Result<Musig2CommonContext, ProcessingChannelError> {
        let local_pubkey = self.get_local_channel_public_keys().funding_pubkey;
        let remote_pubkey = self.get_remote_channel_public_keys().funding_pubkey;
        let pubkeys = if local_first {
            [local_pubkey, remote_pubkey]
        } else {
            [remote_pubkey, local_pubkey]
        };
        let key_agg_ctx = KeyAggContext::new(pubkeys).expect("Valid pubkeys");
        let remote_nonce = if signed_commit_nonce {
            self.get_last_commitment_signed_remote_nonce()
            .ok_or(ProcessingChannelError::InvalidState(
                "No last used remote nonce found, has the peer sent a RevokeAndAck without us sending CommitmentSigned"
                    .to_string(),
            ))?
        } else {
            self.get_last_committed_remote_nonce()
        };
        let local_nonce = self.get_local_musig2_pubnonce();
        let agg_nonce = AggNonce::sum(if local_first {
            [local_nonce, remote_nonce]
        } else {
            [remote_nonce, local_nonce]
        });
        Ok(Musig2CommonContext {
            local_first,
            key_agg_ctx,
            agg_nonce,
        })
    }

    fn get_commitment_lock_script_xonly(&self, for_remote: bool) -> [u8; 32] {
        self.get_musig2_common_ctx(for_remote, false)
            .expect("Valid musig2 common context")
            .key_agg_ctx
            .aggregated_pubkey::<Point>()
            .serialize_xonly()
    }

    fn build_settlement_transaction_outputs(
        &self,
        for_remote: bool,
    ) -> ([CellOutput; 2], [Bytes; 2]) {
        let pending_tlcs = self
            .tlc_state
            .offered_tlcs
            .tlcs
            .iter()
            .filter(move |tlc| match tlc.outbound_status() {
                OutboundTlcStatus::LocalAnnounced => for_remote,
                OutboundTlcStatus::Committed => true,
                OutboundTlcStatus::RemoteRemoved => true,
                OutboundTlcStatus::RemoveWaitPrevAck => true,
                OutboundTlcStatus::RemoveWaitAck => true,
                OutboundTlcStatus::RemoveAckConfirmed => true,
            })
            .chain(self.tlc_state.received_tlcs.tlcs.iter().filter(move |tlc| {
                match tlc.inbound_status() {
                    InboundTlcStatus::RemoteAnnounced => !for_remote,
                    InboundTlcStatus::AnnounceWaitPrevAck => !for_remote,
                    InboundTlcStatus::AnnounceWaitAck => true,
                    InboundTlcStatus::Committed => true,
                    InboundTlcStatus::LocalRemoved => true,
                    InboundTlcStatus::RemoveAckConfirmed => true,
                }
            }));

        let mut offered_pending = 0;
        let mut offered_fulfilled = 0;
        let mut received_pending = 0;
        let mut received_fulfilled = 0;

        for info in pending_tlcs {
            if info.is_offered() {
                let confirmed_remove_reason = (info.outbound_status()
                    == OutboundTlcStatus::RemoveWaitAck
                    || info.outbound_status() == OutboundTlcStatus::RemoveAckConfirmed
                    || (info.outbound_status() == OutboundTlcStatus::RemoteRemoved && !for_remote))
                    .then(|| info.removed_reason.as_ref().unwrap());
                match confirmed_remove_reason {
                    Some(RemoveTlcReason::RemoveTlcFulfill(_)) => {
                        offered_fulfilled += info.amount;
                    }
                    Some(RemoveTlcReason::RemoveTlcFail(_)) => {
                        // This TLC failed, so it is not counted in the pending amount and the fulfilled amount
                    }
                    None => {
                        offered_pending += info.amount;
                    }
                }
            }
            if info.is_received() {
                let confirmed_remove_reason = (info.inbound_status()
                    == InboundTlcStatus::RemoveAckConfirmed
                    || (info.inbound_status() == InboundTlcStatus::LocalRemoved && for_remote))
                    .then(|| info.removed_reason.as_ref().unwrap());
                match confirmed_remove_reason {
                    Some(RemoveTlcReason::RemoveTlcFulfill(_)) => {
                        received_fulfilled += info.amount;
                    }
                    Some(RemoveTlcReason::RemoveTlcFail(_)) => {
                        // This TLC failed, so it is not counted in the pending amount and the fulfilled amount
                    }
                    None => {
                        received_pending += info.amount;
                    }
                }
            }
        }
        let to_local_value =
            self.to_local_amount + received_fulfilled - offered_pending - offered_fulfilled;
        let to_remote_value =
            self.to_remote_amount + offered_fulfilled - received_pending - received_fulfilled;

        #[cfg(debug_assertions)]
        {
            self.tlc_state.debug();
            debug!(
                "build_settlement_transaction_outputs to_local_value: {}, to_remote_value: {} for_remote: {:?}",
                to_local_value,
                to_remote_value,
                for_remote,
            );
        }

        let commitment_tx_fee =
            calculate_commitment_tx_fee(self.commitment_fee_rate, &self.funding_udt_type_script);

        let to_local_output_script = self.get_local_shutdown_script();
        let to_remote_output_script = self.get_remote_shutdown_script();

        // to simplify the fee calculation, we assume that the fee is double paid by both parties
        if let Some(udt_type_script) = &self.funding_udt_type_script {
            let to_local_output = CellOutput::new_builder()
                .lock(to_local_output_script)
                .type_(Some(udt_type_script.clone()).pack())
                .capacity((self.local_reserved_ckb_amount - commitment_tx_fee).pack())
                .build();
            let to_local_output_data = to_local_value.to_le_bytes().pack();

            let to_remote_output = CellOutput::new_builder()
                .lock(to_remote_output_script)
                .type_(Some(udt_type_script.clone()).pack())
                .capacity((self.remote_reserved_ckb_amount - commitment_tx_fee).pack())
                .build();
            let to_remote_output_data = to_remote_value.to_le_bytes().pack();
            if for_remote {
                (
                    [to_local_output, to_remote_output],
                    [to_local_output_data, to_remote_output_data],
                )
            } else {
                (
                    [to_remote_output, to_local_output],
                    [to_remote_output_data, to_local_output_data],
                )
            }
        } else {
            let to_local_output = CellOutput::new_builder()
                .lock(to_local_output_script)
                .capacity(
                    (to_local_value as u64 + self.local_reserved_ckb_amount - commitment_tx_fee)
                        .pack(),
                )
                .build();
            let to_local_output_data = Bytes::default();

            let to_remote_output = CellOutput::new_builder()
                .lock(to_remote_output_script)
                .capacity(
                    (to_remote_value as u64 + self.remote_reserved_ckb_amount - commitment_tx_fee)
                        .pack(),
                )
                .build();
            let to_remote_output_data = Bytes::default();

            if for_remote {
                (
                    [to_local_output, to_remote_output],
                    [to_local_output_data, to_remote_output_data],
                )
            } else {
                (
                    [to_remote_output, to_local_output],
                    [to_remote_output_data, to_local_output_data],
                )
            }
        }
    }

    pub fn build_and_verify_commitment_tx(
        &self,
        funding_tx_partial_signature: PartialSignature,
        commitment_tx_partial_signature: PartialSignature,
    ) -> Result<PartiallySignedCommitmentTransaction, ProcessingChannelError> {
        let (commitment_tx, settlement_tx) = self.build_commitment_and_settlement_tx(false)?;

        let deterministic_verify_ctx = self.get_deterministic_verify_context();
        deterministic_verify_ctx.verify(
            funding_tx_partial_signature,
            &compute_tx_message(&commitment_tx),
        )?;

        let to_local_output = settlement_tx
            .outputs()
            .get(0)
            .expect("get output 0 of settlement tx");
        let to_local_output_data = settlement_tx
            .outputs_data()
            .get(0)
            .expect("get output 0 data of settlement tx");
        let to_remote_output = settlement_tx
            .outputs()
            .get(1)
            .expect("get output 1 of settlement tx");
        let to_remote_output_data = settlement_tx
            .outputs_data()
            .get(1)
            .expect("get output 1 data of settlement tx");
        let args = commitment_tx
            .outputs()
            .get(0)
            .expect("get output 0 of commitment tx")
            .lock()
            .args()
            .raw_data();
        let message = blake2b_256(
            [
                to_local_output.as_slice(),
                to_local_output_data.as_slice(),
                to_remote_output.as_slice(),
                to_remote_output_data.as_slice(),
                &args[0..36],
            ]
            .concat(),
        );
        let verify_ctx = self.get_verify_context();
        verify_ctx.verify(commitment_tx_partial_signature, message.as_slice())?;

        Ok(PartiallySignedCommitmentTransaction {
            version: self.get_remote_commitment_number(),
            commitment_tx,
            settlement_tx,
            funding_tx_partial_signature,
            commitment_tx_partial_signature,
        })
    }

    fn build_and_sign_commitment_tx(
        &self,
    ) -> Result<(PartialSignature, PartialSignature), ProcessingChannelError> {
        let (commitment_tx, settlement_tx) = self.build_commitment_and_settlement_tx(true)?;

        let deterministic_sign_ctx = self.get_deterministic_sign_context();
        let funding_tx_partial_signature =
            deterministic_sign_ctx.sign(&compute_tx_message(&commitment_tx))?;

        let to_local_output = settlement_tx
            .outputs()
            .get(0)
            .expect("get output 0 of settlement tx");
        let to_local_output_data = settlement_tx
            .outputs_data()
            .get(0)
            .expect("get output 0 data of settlement tx");
        let to_remote_output = settlement_tx
            .outputs()
            .get(1)
            .expect("get output 1 of settlement tx");
        let to_remote_output_data = settlement_tx
            .outputs_data()
            .get(1)
            .expect("get output 1 data of settlement tx");
        let args = commitment_tx
            .outputs()
            .get(0)
            .expect("get output 0 of commitment tx")
            .lock()
            .args()
            .raw_data();
        let message = blake2b_256(
            [
                to_local_output.as_slice(),
                to_local_output_data.as_slice(),
                to_remote_output.as_slice(),
                to_remote_output_data.as_slice(),
                &args[0..36],
            ]
            .concat(),
        );

        let sign_ctx = self.get_sign_context(true);
        let commitment_tx_partial_signature = sign_ctx.sign(message.as_slice())?;

        Ok((
            funding_tx_partial_signature,
            commitment_tx_partial_signature,
        ))
    }

    /// Get the latest commitment transaction with updated cell deps
    pub fn get_latest_commitment_transaction(
        &self,
    ) -> Result<TransactionView, ProcessingChannelError> {
        let tx = self
            .latest_commitment_transaction
            .clone()
            .expect("latest_commitment_transaction should exist");
        let cell_deps = get_cell_deps(vec![Contract::FundingLock], &self.funding_udt_type_script)
            .map_err(|e| ProcessingChannelError::InternalError(e.to_string()))?;
        let raw_tx = tx.raw().as_builder().cell_deps(cell_deps).build();
        let tx = tx.as_builder().raw(raw_tx).build();
        Ok(tx.into_view())
    }

    /// Verify the partial signature from the peer and create a complete transaction
    /// with valid witnesses.
    fn verify_and_complete_tx(
        &self,
        funding_tx_partial_signature: PartialSignature,
        commitment_tx_partial_signature: PartialSignature,
    ) -> Result<(TransactionView, SettlementData), ProcessingChannelError> {
        let tx = self.build_and_verify_commitment_tx(
            funding_tx_partial_signature,
            commitment_tx_partial_signature,
        )?;
        self.complete_partially_signed_tx(&tx)
    }

    fn get_delay_epoch_as_lock_args_bytes(&self) -> [u8; 8] {
        let since = Since::new(
            SinceType::EpochNumberWithFraction,
            self.commitment_delay_epoch,
            true,
        );
        since.value().to_le_bytes()
    }

    async fn notify_funding_tx(&self, network: &ActorRef<NetworkActorMessage>) {
        let tx = if let Some(ref tx) = self.funding_tx {
            tx
        } else {
            return;
        };

        let should_notify = match self.state {
            ChannelState::CollaboratingFundingTx(_)
            | ChannelState::SigningCommitment(_)
            | ChannelState::AwaitingTxSignatures(_) => true,
            ChannelState::AwaitingChannelReady(flags)
                if !flags.contains(AwaitingChannelReadyFlags::OUR_CHANNEL_READY) =>
            {
                true
            }
            _ => false,
        };
        if should_notify {
            let _ = network.send_message(NetworkActorMessage::new_command(
                NetworkActorCommand::NotifyFundingTx(tx.clone()),
            ));
        }
    }
}

pub trait ChannelActorStateStore {
    fn get_channel_actor_state(&self, id: &Hash256) -> Option<ChannelActorState>;
    fn insert_channel_actor_state(&self, state: ChannelActorState);
    fn delete_channel_actor_state(&self, id: &Hash256);
    fn get_channel_ids_by_peer(&self, peer_id: &PeerId) -> Vec<Hash256>;
    fn get_active_channel_ids_by_peer(&self, peer_id: &PeerId) -> Vec<Hash256> {
        self.get_channel_ids_by_peer(peer_id)
            .into_iter()
            .filter(
                |id| matches!(self.get_channel_actor_state(id), Some(state) if !state.is_closed()),
            )
            .collect()
    }
    fn get_channel_states(&self, peer_id: Option<PeerId>) -> Vec<(PeerId, Hash256, ChannelState)>;
    fn get_active_channel_states(
        &self,
        peer_id: Option<PeerId>,
    ) -> Vec<(PeerId, Hash256, ChannelState)> {
        self.get_channel_states(peer_id)
            .into_iter()
            .filter(|(_, _, state)| !state.is_closed())
            .collect()
    }
    fn get_channel_state_by_outpoint(&self, id: &OutPoint) -> Option<ChannelActorState>;
    fn insert_payment_custom_records(
        &self,
        payment_hash: &Hash256,
        custom_records: PaymentCustomRecords,
    );
    fn get_payment_custom_records(&self, payment_hash: &Hash256) -> Option<PaymentCustomRecords>;
}

/// A wrapper on CommitmentTransaction that has a partial signature along with
/// the ckb transaction.
#[derive(Clone, Debug)]
pub struct PartiallySignedCommitmentTransaction {
    // The version number of the commitment transaction.
    pub version: u64,
    // The commitment transaction.
    pub commitment_tx: TransactionView,
    // The settlement transaction.
    pub settlement_tx: TransactionView,
    // The partial signature to unlock the funding transaction.
    pub funding_tx_partial_signature: PartialSignature,
    // The partial signature to unlock the commitment transaction.
    pub commitment_tx_partial_signature: PartialSignature,
}

/// for xudt compatibility issue,
/// refer to: https://github.com/nervosnetwork/fiber-scripts/pull/5
pub const XUDT_COMPATIBLE_WITNESS: [u8; 16] = [16, 0, 0, 0, 16, 0, 0, 0, 16, 0, 0, 0, 16, 0, 0, 0];

pub fn create_witness_for_funding_cell(
    lock_key_xonly: [u8; 32],
    signature: CompactSignature,
) -> [u8; FUNDING_CELL_WITNESS_LEN] {
    let mut witness = Vec::with_capacity(FUNDING_CELL_WITNESS_LEN);
    witness.extend_from_slice(&XUDT_COMPATIBLE_WITNESS);
    witness.extend_from_slice(lock_key_xonly.as_slice());
    witness.extend_from_slice(signature.serialize().as_slice());
    witness
        .try_into()
        .expect("Witness length should be correct")
}

pub fn create_witness_for_commitment_cell(
    lock_key_xonly: [u8; 32],
    signature: CompactSignature,
) -> [u8; COMMITMENT_CELL_WITNESS_LEN] {
    let mut witness = Vec::with_capacity(COMMITMENT_CELL_WITNESS_LEN);
    witness.extend_from_slice(&XUDT_COMPATIBLE_WITNESS);
    witness.extend_from_slice(&[0xFE]);
    witness.extend_from_slice(lock_key_xonly.as_slice());
    witness.extend_from_slice(signature.serialize().as_slice());
    witness
        .try_into()
        .expect("Witness length should be correct")
}

pub fn create_witness_for_commitment_cell_with_pending_tlcs(
    index: u8,
    pending_tlcs: &[u8],
) -> Vec<u8> {
    let mut witness = Vec::new();
    witness.extend_from_slice(&XUDT_COMPATIBLE_WITNESS);
    witness.extend_from_slice(&[index]);
    witness.extend_from_slice(&[(pending_tlcs.len() / 85) as u8]);
    witness.extend_from_slice(pending_tlcs);
    witness.extend_from_slice(&[0u8; 65]);
    witness
}

// The common musig2 configuration that is used both by signing and verifying.
#[derive(Debug)]
struct Musig2CommonContext {
    // This parameter is also saved to the context because it is useful for
    // aggregating partial signatures.
    local_first: bool,
    key_agg_ctx: KeyAggContext,
    agg_nonce: AggNonce,
}

impl Musig2CommonContext {
    fn aggregate_partial_signatures_for_msg(
        &self,
        local_signature: PartialSignature,
        remote_signature: PartialSignature,
        message: &[u8],
    ) -> Result<CompactSignature, VerifyError> {
        let partial_signatures = if self.local_first {
            [local_signature, remote_signature]
        } else {
            [remote_signature, local_signature]
        };
        aggregate_partial_signatures(
            &self.key_agg_ctx,
            &self.agg_nonce,
            partial_signatures,
            message,
        )
    }

    pub fn x_only_aggregated_pubkey(&self) -> [u8; 32] {
        self.key_agg_ctx
            .aggregated_pubkey::<Point>()
            .serialize_xonly()
    }
}

struct Musig2VerifyContext {
    common_ctx: Musig2CommonContext,
    pubkey: Pubkey,
    pubnonce: PubNonce,
}

impl Musig2VerifyContext {
    fn verify(&self, signature: PartialSignature, message: &[u8]) -> Result<(), VerifyError> {
        verify_partial(
            &self.common_ctx.key_agg_ctx,
            signature,
            &self.common_ctx.agg_nonce,
            self.pubkey,
            &self.pubnonce,
            message,
        )
    }
}

struct Musig2SignContext {
    common_ctx: Musig2CommonContext,
    seckey: Privkey,
    secnonce: SecNonce,
}

impl Musig2SignContext {
    fn sign(&self, message: &[u8]) -> Result<PartialSignature, SigningError> {
        sign_partial(
            &self.common_ctx.key_agg_ctx,
            self.seckey.clone(),
            self.secnonce.clone(),
            &self.common_ctx.agg_nonce,
            message,
        )
    }

    fn sign_and_aggregate(
        &self,
        message: &[u8],
        remote_signature: PartialSignature,
    ) -> Result<CompactSignature, RoundFinalizeError> {
        let local_signature = self.sign(message)?;
        Ok(self.common_ctx.aggregate_partial_signatures_for_msg(
            local_signature,
            remote_signature,
            message,
        )?)
    }
}

/// One counterparty's public keys which do not change over the life of a channel.
#[derive(Clone, Debug, PartialEq, Eq, Serialize, Deserialize)]
pub struct ChannelBasePublicKeys {
    /// The public key which is used to sign all commitment transactions, as it appears in the
    /// on-chain channel lock-in 2-of-2 multisig output.
    pub funding_pubkey: Pubkey,
    /// The base point which is used (with derive_public_key) to derive a per-commitment public key
    /// which is used to encumber HTLC-in-flight outputs.
    pub tlc_base_key: Pubkey,
}

impl From<&OpenChannel> for ChannelBasePublicKeys {
    fn from(value: &OpenChannel) -> Self {
        ChannelBasePublicKeys {
            funding_pubkey: value.funding_pubkey,
            tlc_base_key: value.tlc_basepoint,
        }
    }
}

impl From<&AcceptChannel> for ChannelBasePublicKeys {
    fn from(value: &AcceptChannel) -> Self {
        ChannelBasePublicKeys {
            funding_pubkey: value.funding_pubkey,
            tlc_base_key: value.tlc_basepoint,
        }
    }
}

type ShortHash = [u8; 20];

pub fn get_tweak_by_commitment_point(commitment_point: &Pubkey) -> [u8; 32] {
    let mut hasher = new_blake2b();
    hasher.update(&commitment_point.serialize());
    let mut result = [0u8; 32];
    hasher.finalize(&mut result);
    result
}

pub(crate) fn derive_private_key(secret: &Privkey, commitment_point: &Pubkey) -> Privkey {
    secret.tweak(get_tweak_by_commitment_point(commitment_point))
}

fn derive_public_key(base_key: &Pubkey, commitment_point: &Pubkey) -> Pubkey {
    base_key.tweak(get_tweak_by_commitment_point(commitment_point))
}

pub fn derive_payment_pubkey(base_key: &Pubkey, commitment_point: &Pubkey) -> Pubkey {
    derive_public_key(base_key, commitment_point)
}

pub fn derive_delayed_payment_pubkey(base_key: &Pubkey, commitment_point: &Pubkey) -> Pubkey {
    derive_public_key(base_key, commitment_point)
}

pub fn derive_tlc_pubkey(base_key: &Pubkey, commitment_point: &Pubkey) -> Pubkey {
    derive_public_key(base_key, commitment_point)
}

/// A simple implementation of [`WriteableEcdsaChannelSigner`] that just keeps the private keys in memory.
///
/// This implementation performs no policy checks and is insufficient by itself as
/// a secure external signer.
#[derive(Clone, Eq, PartialEq, Serialize, Deserialize)]
pub struct InMemorySigner {
    /// Holder secret key in the 2-of-2 multisig script of a channel. This key also backs the
    /// holder's anchor output in a commitment transaction, if one is present.
    pub funding_key: Privkey,
    /// Holder HTLC secret key used in commitment transaction HTLC outputs.
    pub tlc_base_key: Privkey,
    /// SecNonce used to generate valid signature in musig.
    // TODO: use rust's ownership to make sure musig_nonce is used once.
    pub musig2_base_nonce: Privkey,
    /// Seed to derive above keys (per commitment).
    pub commitment_seed: [u8; 32],
}

impl InMemorySigner {
    pub fn generate_from_seed(params: &[u8]) -> Self {
        let seed = ckb_hash::blake2b_256(params);

        let commitment_seed = {
            let mut hasher = new_blake2b();
            hasher.update(&seed);
            hasher.update(&b"commitment seed"[..]);
            let mut result = [0u8; 32];
            hasher.finalize(&mut result);
            result
        };

        let key_derive = |seed: &[u8], info: &[u8]| {
            let result = blake2b_hash_with_salt(seed, info);
            Privkey::from_slice(&result)
        };

        let funding_key = key_derive(&seed, b"funding key");
        let tlc_base_key = key_derive(funding_key.as_ref(), b"HTLC base key");
        let musig2_base_nonce = key_derive(tlc_base_key.as_ref(), b"musig nocne");

        Self {
            funding_key,
            tlc_base_key,
            musig2_base_nonce,
            commitment_seed,
        }
    }

    fn get_base_public_keys(&self) -> ChannelBasePublicKeys {
        ChannelBasePublicKeys {
            funding_pubkey: self.funding_key.pubkey(),
            tlc_base_key: self.tlc_base_key.pubkey(),
        }
    }

    pub fn get_commitment_point(&self, commitment_number: u64) -> Pubkey {
        get_commitment_point(&self.commitment_seed, commitment_number)
    }

    pub fn get_commitment_secret(&self, commitment_number: u64) -> [u8; 32] {
        get_commitment_secret(&self.commitment_seed, commitment_number)
    }

    pub fn derive_tlc_key(&self, new_commitment_number: u64) -> Privkey {
        let per_commitment_point = self.get_commitment_point(new_commitment_number);
        derive_private_key(&self.tlc_base_key, &per_commitment_point)
    }

    // TODO: Verify that this is a secure way to derive the nonce.
    pub fn derive_musig2_nonce(&self, commitment_number: u64) -> SecNonce {
        let commitment_point = self.get_commitment_point(commitment_number);
        let seckey = derive_private_key(&self.musig2_base_nonce, &commitment_point);
        SecNonce::build(seckey.as_ref()).build()
    }
}<|MERGE_RESOLUTION|>--- conflicted
+++ resolved
@@ -2597,22 +2597,14 @@
             },
             _ => StopReason::PeerDisConnected,
         };
-<<<<<<< HEAD
         debug!(
             "ChannelActor stopped: {:?} with reason: {:?}",
             state.get_id(),
             stop_reason
         );
-        self.network
-            .send_message(NetworkActorMessage::new_event(
-                NetworkActorEvent::ChannelActorStopped(state.get_id(), stop_reason),
-            ))
-            .expect(ASSUME_NETWORK_ACTOR_ALIVE);
-=======
         let _ = self.network.send_message(NetworkActorMessage::new_event(
             NetworkActorEvent::ChannelActorStopped(state.get_id(), stop_reason),
         ));
->>>>>>> d591f628
         Ok(())
     }
 }
