--- conflicted
+++ resolved
@@ -4738,13 +4738,7 @@
             + self.to_remote_amount as u64
             + self.get_total_reserved_ckb_amount()
     }
-<<<<<<< HEAD
-    fn get_total_udt_amount(&self) -> u128 {
-        self.to_local_amount + self.to_remote_amount
-    }
-=======
-
->>>>>>> 015280c0
+
     // Get the total liquid capacity of the channel, which will exclude the reserved ckb amount.
     // This is the capacity used for gossiping channel information.
     pub(crate) fn get_liquid_capacity(&self) -> u128 {
