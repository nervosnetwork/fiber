use super::channel::{ChannelActorState, ChannelActorStateStore, ChannelTlcInfo};
use super::config::AnnouncedNodeName;
use super::features::FeatureVector;
use super::gossip::GossipMessageStore;
use super::history::{Direction, InternalResult, PaymentHistory, TimedResult};
use super::network::{
    get_chain_hash, BuildRouterCommand, HopHint, SendPaymentData, SendPaymentResponse,
};
use super::path::NodeHeap;
use super::types::{
    BroadcastMessageID, BroadcastMessageWithTimestamp, ChannelAnnouncement, ChannelUpdate, Hash256,
    NodeAnnouncement,
};
use super::types::{Cursor, Pubkey, TlcErr};
use crate::ckb::config::UdtCfgInfos;
use crate::fiber::config::DEFAULT_TLC_EXPIRY_DELTA;
use crate::fiber::fee::calculate_tlc_forward_fee;
use crate::fiber::path::NodeHeapElement;
use crate::fiber::serde_utils::EntityHex;
use crate::fiber::serde_utils::{U128Hex, U64Hex};
use crate::fiber::types::PaymentHopData;
use crate::invoice::CkbInvoice;
use crate::now_timestamp_as_millis_u64;
use ckb_types::packed::{OutPoint, Script};
use rand::seq::SliceRandom;
use rand::thread_rng;
use serde::{Deserialize, Serialize};
use serde_with::serde_as;
use std::collections::{HashMap, HashSet};
use tentacle::multiaddr::MultiAddr;
use tentacle::secio::PeerId;
use tentacle::utils::{is_reachable, multiaddr_to_socketaddr};
use thiserror::Error;
use tracing::log::error;
use tracing::{debug, info, trace};

const DEFAULT_MIN_PROBABILITY: f64 = 0.01;

#[serde_as]
#[derive(Clone, Debug, PartialEq, Serialize, Deserialize)]
/// Details about a node in the network, known from the network announcement.
pub struct NodeInfo {
    pub node_id: Pubkey,
    // The timestamp set by the owner for the node announcement.
    pub timestamp: u64,
    // Tentatively using 64 bits for features. May change the type later while developing.
    // rust-lightning uses a Vec<u8> here.
    pub features: FeatureVector,
    // The name of the node. This is a human-readable string that is meant to be used for labelling nodes in the UI.
    pub node_name: AnnouncedNodeName,
    // All the reachable addresses.
    pub addresses: Vec<MultiAddr>,
    // If the other party funding more than this amount, we will automatically accept the channel.
    pub auto_accept_min_ckb_funding_amount: u64,
    // UDT config info
    pub udt_cfg_infos: UdtCfgInfos,
}

impl NodeInfo {
    pub fn cursor(&self) -> Cursor {
        Cursor::new(
            self.timestamp,
            BroadcastMessageID::NodeAnnouncement(self.node_id),
        )
    }
}

impl From<NodeAnnouncement> for NodeInfo {
    fn from(value: NodeAnnouncement) -> Self {
        Self {
            node_id: value.node_id,
            timestamp: value.timestamp,
            features: value.features,
            node_name: value.node_name,
            addresses: value.addresses,
            auto_accept_min_ckb_funding_amount: value.auto_accept_min_ckb_funding_amount,
            udt_cfg_infos: value.udt_cfg_infos,
        }
    }
}

#[derive(Clone, Debug, PartialEq)]
pub struct ChannelInfo {
    pub channel_outpoint: OutPoint,
    // The timestamp in the block header of the block that includes the funding transaction of the channel.
    pub timestamp: u64,

    pub features: u64,
    pub node1: Pubkey,
    pub node2: Pubkey,
    // The total capacity of the channel.
    pub capacity: u128,
    // UDT script
    pub udt_type_script: Option<Script>,
    pub update_of_node1: Option<ChannelUpdateInfo>,
    pub update_of_node2: Option<ChannelUpdateInfo>,
}

impl ChannelInfo {
    pub fn cursor(&self) -> Cursor {
        Cursor::new(
            self.timestamp,
            BroadcastMessageID::ChannelAnnouncement(self.channel_outpoint.clone()),
        )
    }

    pub fn out_point(&self) -> &OutPoint {
        &self.channel_outpoint
    }

    pub fn capacity(&self) -> u128 {
        self.capacity
    }

    pub fn node1(&self) -> Pubkey {
        self.node1
    }

    pub fn node2(&self) -> Pubkey {
        self.node2
    }

    pub fn node1_peerid(&self) -> PeerId {
        self.node1.tentacle_peer_id()
    }

    pub fn node2_peerid(&self) -> PeerId {
        self.node2.tentacle_peer_id()
    }

    pub fn udt_type_script(&self) -> &Option<Script> {
        &self.udt_type_script
    }

    pub fn channel_last_update_time(&self) -> Option<u64> {
        self.update_of_node2
            .as_ref()
            .map(|n| n.timestamp)
            .max(self.update_of_node1.as_ref().map(|n| n.timestamp))
    }

    #[cfg(any(test, feature = "bench"))]
    pub fn get_channel_update_of(&self, node: Pubkey) -> Option<&ChannelUpdateInfo> {
        if self.node1() == node {
            self.update_of_node1.as_ref()
        } else if self.node2() == node {
            self.update_of_node2.as_ref()
        } else {
            None
        }
    }
}

impl TryFrom<&ChannelActorState> for ChannelInfo {
    type Error = String;

    fn try_from(state: &ChannelActorState) -> Result<Self, Self::Error> {
        if !state.is_ready() {
            return Err("Channel is not ready".to_string());
        }

        let timestamp = state.must_get_funding_transaction_timestamp();
        let channel_outpoint = state.must_get_funding_transaction_outpoint();
        let capacity = state.get_liquid_capacity();
        let udt_type_script = state.funding_udt_type_script.clone();

        let (node1, node2, update_of_node1, update_of_node2) = if state.local_is_node1() {
            (
                state.local_pubkey,
                state.remote_pubkey,
                Some(state.get_local_channel_update_info()),
                state.get_remote_channel_update_info(),
            )
        } else {
            (
                state.remote_pubkey,
                state.local_pubkey,
                state.get_remote_channel_update_info(),
                Some(state.get_local_channel_update_info()),
            )
        };
        Ok(Self {
            channel_outpoint,
            timestamp,
            features: 0,
            node1,
            node2,
            capacity,
            udt_type_script,
            update_of_node1,
            update_of_node2,
        })
    }
}

impl From<(u64, ChannelAnnouncement)> for ChannelInfo {
    fn from((timestamp, channel_announcement): (u64, ChannelAnnouncement)) -> Self {
        Self {
            channel_outpoint: channel_announcement.channel_outpoint,
            timestamp,
            features: channel_announcement.features,
            node1: channel_announcement.node1_id,
            node2: channel_announcement.node2_id,
            capacity: channel_announcement.capacity,
            udt_type_script: channel_announcement.udt_type_script,
            update_of_node2: None,
            update_of_node1: None,
        }
    }
}

/// The channel update info with a single direction of channel
#[serde_as]
#[derive(Copy, Clone, Debug, Eq, PartialEq, Serialize, Deserialize)]
pub struct ChannelUpdateInfo {
    /// The timestamp is the time when the channel update was received by the node.
    #[serde_as(as = "U64Hex")]
    pub timestamp: u64,
    /// Whether the channel can be currently used for payments (in this one direction).
    pub enabled: bool,
    /// The exact amount of balance that we can send to the other party via the channel.
    #[serde_as(as = "Option<U128Hex>")]
    pub outbound_liquidity: Option<u128>,
    /// The difference in htlc expiry values that you must have when routing through this channel (in milliseconds).
    #[serde_as(as = "U64Hex")]
    pub tlc_expiry_delta: u64,
    /// The minimum value, which must be relayed to the next hop via the channel
    #[serde_as(as = "U128Hex")]
    pub tlc_minimum_value: u128,
    /// The forwarding fee rate for the channel.
    #[serde_as(as = "U64Hex")]
    pub fee_rate: u64,
}

impl From<&ChannelTlcInfo> for ChannelUpdateInfo {
    fn from(info: &ChannelTlcInfo) -> Self {
        Self {
            timestamp: info.timestamp,
            enabled: info.enabled,
            outbound_liquidity: None,
            tlc_expiry_delta: info.tlc_expiry_delta,
            tlc_minimum_value: info.tlc_minimum_value,
            fee_rate: info.tlc_fee_proportional_millionths as u64,
        }
    }
}

impl From<ChannelTlcInfo> for ChannelUpdateInfo {
    fn from(info: ChannelTlcInfo) -> Self {
        Self::from(&info)
    }
}

impl From<ChannelUpdate> for ChannelUpdateInfo {
    fn from(update: ChannelUpdate) -> Self {
        Self::from(&update)
    }
}

impl From<&ChannelUpdate> for ChannelUpdateInfo {
    fn from(update: &ChannelUpdate) -> Self {
        Self {
            timestamp: update.timestamp,
            enabled: !update.is_disabled(),
            outbound_liquidity: None,
            tlc_expiry_delta: update.tlc_expiry_delta,
            tlc_minimum_value: update.tlc_minimum_value,
            fee_rate: update.tlc_fee_proportional_millionths as u64,
        }
    }
}

/// Update for our own channel has been made. We can use those events to update our graph.
/// The events only contain the information that is relevant for our own channels.
/// Other channel update events should be processed by gossip messages.
#[derive(Debug)]
pub enum OwnedChannelUpdateEvent {
    /// The channel is back online and can be used for routing payments.
    /// This normally means the peer is now reachable.
    Up(ChannelInfo),
    /// The channel is down and should not be used for routing payments.
    /// This normally means the peer is not reachable.
    Down(OutPoint),
    /// One direction of the channel is updated (e.g. new balance, new fee rate).
    Updated(OutPoint, Pubkey, ChannelUpdateInfo),
}

#[derive(Clone, Debug)]
pub struct NetworkGraph<S> {
    // Whether to always process gossip messages for our own channels.
    // See comments in should_process_gossip_message_for_channel for why we need this.
    // TLDR: Most of the tests do not need this. Only tests in src/fiber/tests/graph.rs need this.
    // We will only set this to true for tests in src/fiber/tests/graph.rs.
    #[cfg(any(test, feature = "bench"))]
    pub always_process_gossip_message: bool,
    // The pubkey of the node that is running this instance of the network graph.
    source: Pubkey,
    // All the channels in the network.
    pub(crate) channels: HashMap<OutPoint, ChannelInfo>,
    // All the nodes in the network.
    nodes: HashMap<Pubkey, NodeInfo>,

    // Channel pending stats map
    channel_pending_stats: HashMap<OutPoint, usize>,

    // The latest cursor we read from the GossipMessageStore. When we need to refresh our view of the
    // the network, we need to load all the messages starting from this cursor.
    latest_cursor: Cursor,
    // A store is both a persistent storage from which we can fetch all the network messages.
    // and a state store where we can store our local state (e.g. when a node has been unresponsive
    // for a few rounds, we need to mark it as failed, this information needs to be persisted).
    // The formal use of the store is defined as a GossipMessageStore, while the latter is defined
    // as a NetworkGraphStateStore.
    store: S,
    history: PaymentHistory<S>,
    // Whether to process announcement of private address
    announce_private_addr: bool,
}

#[derive(Error, Debug)]
pub enum PathFindError {
    #[error("Graph error: {0}")]
    Amount(String),
    #[error("PathFind error: {0}")]
    PathFind(String),
    #[error("Feature not enabled: {0}")]
    FeatureNotEnabled(String),
    #[error("Insufficient balance: {0}")]
    InsufficientBalance(String),
    #[error("Graph other error: {0}")]
    Other(String),
}

/// A router hop information for a payment, a paymenter router is an array of RouterHop,
/// a router hop generally implies hop `target` will receive `amount_received` with `channel_outpoint` of channel.
/// Improper hop hint may make payment fail, for example the specified channel do not have enough capacity.
#[serde_as]
#[derive(Clone, Debug, Eq, PartialEq, Serialize, Deserialize)]
pub struct RouterHop {
    /// The node that is sending the TLC to the next node.
    pub(crate) target: Pubkey,
    /// The channel of this hop used to receive TLC
    #[serde_as(as = "EntityHex")]
    pub(crate) channel_outpoint: OutPoint,
    /// The amount that the source node will transfer to the target node.
    /// We have already added up all the fees along the path, so this amount can be used directly for the TLC.
    #[serde_as(as = "U128Hex")]
    pub(crate) amount_received: u128,
    /// The expiry for the TLC that the source node sends to the target node.
    /// We have already added up all the expiry deltas along the path,
    /// the only thing missing is current time. So the expiry is the current time plus the expiry delta.
    #[serde_as(as = "U64Hex")]
    pub(crate) incoming_tlc_expiry: u64,
}

impl<S> NetworkGraph<S>
where
    S: NetworkGraphStateStore
        + ChannelActorStateStore
        + GossipMessageStore
        + Clone
        + Send
        + Sync
        + 'static,
{
    pub fn new(store: S, source: Pubkey, announce_private_addr: bool) -> Self {
        let mut network_graph = Self {
            #[cfg(any(test, feature = "bench"))]
            always_process_gossip_message: false,
            source,
            channels: HashMap::new(),
            channel_pending_stats: HashMap::new(),
            nodes: HashMap::new(),
            latest_cursor: Cursor::default(),
            store: store.clone(),
            history: PaymentHistory::new(source, None, store),
            announce_private_addr,
        };
        network_graph.load_from_store();
        network_graph
    }

    pub fn get_latest_cursor(&self) -> &Cursor {
        &self.latest_cursor
    }

    fn update_latest_cursor(&mut self, cursor: Cursor) {
        if cursor > self.latest_cursor {
            self.latest_cursor = cursor;
        }
    }

    // Update the network graph with the messages received from the network.
    // Returns true if the network graph has been updated.
    pub(crate) fn update_for_messages(
        &mut self,
        messages: Vec<BroadcastMessageWithTimestamp>,
    ) -> bool {
        if messages.is_empty() {
            return false;
        }
        debug!("Updating network graph with {} messages", messages.len());
        debug!("Latest cursor: {:?}", self.latest_cursor);
        for message in messages {
            debug!("Processing message: {:?}", &message);
            self.update_latest_cursor(message.cursor());
            if message.chain_hash() != get_chain_hash() {
                tracing::warn!(
                    "Chain hash mismatch: having {:?}, expecting {:?}, full message {:?}",
                    message.chain_hash(),
                    get_chain_hash(),
                    &message
                );
                continue;
            }
            match message {
                BroadcastMessageWithTimestamp::ChannelAnnouncement(
                    timestamp,
                    channel_announcement,
                ) => {
                    self.process_channel_announcement(timestamp, channel_announcement);
                }
                BroadcastMessageWithTimestamp::ChannelUpdate(channel_update) => {
                    self.process_channel_update(channel_update);
                }
                BroadcastMessageWithTimestamp::NodeAnnouncement(node_announcement) => {
                    self.process_node_announcement(node_announcement);
                }
            }
        }
        return true;
    }

    // Process the events that are relevant for our own channels, and update the graph accordingly.
    pub(crate) fn process_owned_channel_update_event(&mut self, event: OwnedChannelUpdateEvent) {
        match event {
            OwnedChannelUpdateEvent::Up(channel_info) => {
                // Normally the channel_info passed here is the latest channel info,
                // so we can just overwrite the old channel info.
                self.channels
                    .insert(channel_info.channel_outpoint.clone(), channel_info);
            }
            OwnedChannelUpdateEvent::Down(channel_outpoint) => {
                self.channels.remove(&channel_outpoint);
            }
            OwnedChannelUpdateEvent::Updated(channel_outpoint, node, channel_update) => {
                if let Some(channel) = self.channels.get_mut(&channel_outpoint) {
                    if node == channel.node2() {
                        channel.update_of_node2 = Some(channel_update);
                    }
                    if node == channel.node1() {
                        channel.update_of_node1 = Some(channel_update);
                    }
                }
            }
        }
    }

    // Load all the broadcast messages starting from latest_cursor from the store.
    // Process them and set nodes and channels accordingly.
    pub(crate) fn load_from_store(&mut self) {
        loop {
            let messages = self.store.get_broadcast_messages(&self.latest_cursor, None);
            if messages.is_empty() {
                break;
            }
            self.update_for_messages(messages);
        }
    }

    // Completely reload from store. Because messages with larger timestamp
    // can be added to the store earlier than messages with smaller timestamp,
    // It is possible in regular load_from_store may skip some messages.
    // We use this method to reset the cursor and load all messages from start.
    #[cfg(test)]
    pub(crate) fn reload_from_store(&mut self) {
        self.reset();
        self.load_from_store();
    }

    fn load_channel_updates_from_store(&self, channel_info: &mut ChannelInfo) {
        let channel_update_of_node1 = self
            .store
            .get_latest_channel_update(&channel_info.channel_outpoint, true)
            .map(Into::into);
        let channel_update_of_node2 = self
            .store
            .get_latest_channel_update(&channel_info.channel_outpoint, false)
            .map(Into::into);
        channel_info.update_of_node1 = channel_update_of_node1;
        channel_info.update_of_node2 = channel_update_of_node2;
    }

    fn load_channel_info_mut(&mut self, channel_outpoint: &OutPoint) -> Option<&mut ChannelInfo> {
        if !self.channels.contains_key(channel_outpoint) {
            if let Some((timestamp, channel_announcement)) =
                self.store.get_latest_channel_announcement(channel_outpoint)
            {
                debug!(
                    "Loading channel announcement: timestamp {}, channel announcement {:?}",
                    timestamp, &channel_announcement
                );
                self.process_channel_announcement(timestamp, channel_announcement);
            }
        }
        self.channels.get_mut(channel_outpoint)
    }

    // We don't need to process our own channel announcement with gossip messages.
    // They are processed by passing OwnedChannelUpdateEvents to the graph.
    // These are real-time events with more detailed information (e.g. balance).
    // We don't want to overwrite their detailed information here.
    // But tests in src/fiber/tests/graph.rs need to process gossip messages
    // to update the network graph. Many of the tests are messages from the graph.source.
    // If we ignore these messages, the graph won't be updated. And many tests will fail.
    fn should_process_gossip_message_for_nodes(&self, node1: &Pubkey, node2: &Pubkey) -> bool {
        #[cfg(any(test, feature = "bench"))]
        if self.always_process_gossip_message {
            return true;
        }
        !(&self.source == node1 || &self.source == node2)
    }

    fn process_channel_announcement(
        &mut self,
        timestamp: u64,
        channel_announcement: ChannelAnnouncement,
    ) -> Option<Cursor> {
        if !self.should_process_gossip_message_for_nodes(
            &channel_announcement.node1_id,
            &channel_announcement.node2_id,
        ) {
            return None;
        }

        match self.channels.get(&channel_announcement.channel_outpoint) {
            Some(_channel) => {
                trace!(
                    "Channel already exists, ignoring: {:?}",
                    &channel_announcement
                );
                return None;
            }
            None => {
                let cursor = Cursor::new(
                    timestamp,
                    BroadcastMessageID::ChannelAnnouncement(
                        channel_announcement.channel_outpoint.clone(),
                    ),
                );
                trace!(
                    "Inserting new channel announcement: {:?}",
                    &channel_announcement
                );
                let channel_info = ChannelInfo::from((timestamp, channel_announcement));
                // The history needs to know the mapping between nodes and channels.
                // So that when a node is marked as failed, the history can mark all the channels
                // associated with the node as failed. Here we tell the history about
                // the mapping between nodes and channels.
                self.history
                    .add_node_channel_map(channel_info.node1, channel_info.out_point().clone());
                self.history
                    .add_node_channel_map(channel_info.node2, channel_info.out_point().clone());
                self.channels
                    .insert(channel_info.channel_outpoint.clone(), channel_info);
                return Some(cursor);
            }
        }
    }

    fn process_channel_update(&mut self, channel_update: ChannelUpdate) -> Option<Cursor> {
        match self.get_channel(&channel_update.channel_outpoint) {
            Some(channel)
                if !self
                    .should_process_gossip_message_for_nodes(&channel.node1, &channel.node2) =>
            {
                return None;
            }
            _ => {}
        }
        let channel = self.load_channel_info_mut(&channel_update.channel_outpoint)?;
        let update_info = if channel_update.is_update_of_node_1() {
            &mut channel.update_of_node1
        } else {
            &mut channel.update_of_node2
        };

        match update_info {
            Some(old_update) if old_update.timestamp > channel_update.timestamp => {
                trace!(
                    "Ignoring outdated channel update {:?} for channel {:?}",
                    &channel_update,
                    &channel
                );
                return None;
            }
            _ => {
                let cursor = Cursor::new(
                    channel_update.timestamp,
                    BroadcastMessageID::ChannelUpdate(channel_update.channel_outpoint.clone()),
                );
                trace!(
                    "Saving new channel update to the graph: {:?}",
                    &channel_update
                );
                *update_info = Some(ChannelUpdateInfo::from(&channel_update));
                self.history.process_channel_update(&channel_update);
                return Some(cursor);
            }
        }
    }

    pub(crate) fn process_node_announcement(
        &mut self,
        mut node_announcement: NodeAnnouncement,
    ) -> Option<Cursor> {
        if !self.announce_private_addr {
            node_announcement.addresses.retain(|addr| {
                multiaddr_to_socketaddr(addr)
                    .map(|socket_addr| is_reachable(socket_addr.ip()))
                    .unwrap_or_default()
            });

            if node_announcement.addresses.is_empty() {
                return None;
            }
        }
        let node_info = NodeInfo::from(node_announcement);
        match self.nodes.get(&node_info.node_id) {
            Some(old_node) if old_node.timestamp > node_info.timestamp => {
                trace!(
                    "Ignoring outdated node announcement {:?} for node {:?}",
                    &node_info,
                    &old_node
                );
                return None;
            }
            _ => {
                let cursor = Cursor::new(
                    node_info.timestamp,
                    BroadcastMessageID::NodeAnnouncement(node_info.node_id),
                );
                trace!("Saving new node info to the graph: {:?}", &node_info);
                self.nodes.insert(node_info.node_id, node_info);
                return Some(cursor);
            }
        }
    }

    pub(crate) fn num_of_nodes(&self) -> usize {
        self.nodes.len()
    }

    pub(crate) fn sample_n_peers_to_connect(&self, n: usize) -> HashMap<PeerId, Vec<MultiAddr>> {
        // TODO: we may need to shuffle the nodes before selecting the first n nodes,
        // to avoid some malicious nodes from being always selected.
        self.nodes
            .iter()
            .filter(|(k, _)| **k != self.source)
            .take(n)
            .map(|(k, v)| (k.tentacle_peer_id(), v.addresses.clone()))
            .collect()
    }

    pub fn nodes(&self) -> impl Iterator<Item = &NodeInfo> {
        self.nodes.values()
    }

    pub fn get_nodes_with_params(&self, limit: usize, after: Option<Cursor>) -> Vec<NodeInfo> {
        let cursor = after.unwrap_or_default();
        self.store
            .get_broadcast_messages_iter(&cursor)
            .into_iter()
            .filter_map(|message| match message {
                BroadcastMessageWithTimestamp::NodeAnnouncement(node_announcement) => {
                    Some(NodeInfo::from(node_announcement))
                }
                _ => None,
            })
            .take(limit)
            .collect()
    }

    pub fn get_node(&self, node_id: &Pubkey) -> Option<&NodeInfo> {
        self.nodes.get(node_id)
    }

    pub fn channels(&self) -> impl Iterator<Item = &ChannelInfo> {
        self.channels.values()
    }

    pub fn get_channel(&self, outpoint: &OutPoint) -> Option<&ChannelInfo> {
        self.channels.get(outpoint)
    }

    fn get_outbound_channel_info_and_update(
        &self,
        outpoint: &OutPoint,
        from: Pubkey,
    ) -> (Option<&ChannelInfo>, Option<&ChannelUpdateInfo>) {
        let channel_info = self.get_channel(outpoint);
        if let Some(channel_info) = channel_info {
            if channel_info.node1() == from {
                (Some(channel_info), channel_info.update_of_node1.as_ref())
            } else if channel_info.node2() == from {
                (Some(channel_info), channel_info.update_of_node2.as_ref())
            } else {
                (None, None)
            }
        } else {
            (None, None)
        }
    }

    pub fn get_channels_with_params(
        &self,
        limit: usize,
        after: Option<Cursor>,
    ) -> Vec<ChannelInfo> {
        let cursor = after.unwrap_or_default();
        self.store
            .get_broadcast_messages_iter(&cursor)
            .into_iter()
            .filter_map(|message| match message {
                BroadcastMessageWithTimestamp::ChannelAnnouncement(
                    timestamp,
                    channel_announcement,
                ) => {
                    let mut channel_info = ChannelInfo::from((timestamp, channel_announcement));
                    self.load_channel_updates_from_store(&mut channel_info);
                    Some(channel_info)
                }
                _ => None,
            })
            .take(limit)
            .collect()
    }

    pub fn get_channels_by_peer(&self, node_id: Pubkey) -> impl Iterator<Item = &ChannelInfo> {
        self.channels
            .values()
            .filter(move |channel| channel.node1() == node_id || channel.node2() == node_id)
    }

    pub fn get_mut_channels_by_peer(
        &mut self,
        node_id: Pubkey,
    ) -> impl Iterator<Item = &mut ChannelInfo> {
        self.channels
            .values_mut()
            .filter(move |channel| channel.node1() == node_id || channel.node2() == node_id)
    }

    pub fn get_node_inbounds(
        &self,
        node_id: Pubkey,
    ) -> impl Iterator<Item = (Pubkey, Pubkey, &ChannelInfo, &ChannelUpdateInfo)> {
        let mut channels: Vec<_> = self
            .channels
            .values()
            .filter_map(move |channel| {
                match channel.update_of_node1.as_ref() {
                    Some(info) if node_id == channel.node2() && info.enabled => {
                        return Some((channel.node1(), channel.node2(), channel, info));
                    }
                    _ => {}
                }
                match channel.update_of_node2.as_ref() {
                    Some(info) if node_id == channel.node1() && info.enabled => {
                        return Some((channel.node2(), channel.node1(), channel, info));
                    }
                    _ => {}
                }
                None
            })
            .collect();

        // Iterating over HashMap's values is not guaranteed to be in order,
        // which may introduce randomness in the path finding.
        // We will first sort the channels by outbound_liquidity, then capacity, and at last update time.
        // This is because the weight algorithm in find_path does not considering outbound_liquidity and capacity,
        // so the channel with larger outbound_liquidity/capacity maybe have the same weight with the channel
        // with smaller outbound_liquidity/capacity, even though the former have better chance to success.
        channels.sort_by(
            |(_, _, a_channel_info, a_channel_update_info),
             (_, _, b_channel_info, b_channel_update_info)| {
                b_channel_update_info
                    .outbound_liquidity
                    .cmp(&a_channel_update_info.outbound_liquidity)
                    .then(
                        b_channel_info
                            .capacity()
                            .cmp(&a_channel_info.capacity())
                            .then(
                                b_channel_info
                                    .channel_last_update_time()
                                    .cmp(&a_channel_info.channel_last_update_time()),
                            ),
                    )
            },
        );
        channels.into_iter()
    }

    pub fn get_source_pubkey(&self) -> Pubkey {
        self.source
    }

    pub(crate) fn mark_channel_failed(&mut self, channel_outpoint: &OutPoint) {
        if let Some(channel) = self.channels.get_mut(channel_outpoint) {
            if let Some(info) = channel.update_of_node2.as_mut() {
                info.enabled = false;
            }
            if let Some(info) = channel.update_of_node1.as_mut() {
                info.enabled = false;
            }
        }
    }

    pub(crate) fn mark_node_failed(&mut self, node_id: Pubkey) {
        for channel in self.get_mut_channels_by_peer(node_id) {
            if channel.node1() == node_id {
                if let Some(info) = channel.update_of_node2.as_mut() {
                    info.enabled = false;
                }
            } else if let Some(info) = channel.update_of_node1.as_mut() {
                info.enabled = false;
            }
        }
    }

<<<<<<< HEAD
    pub(crate) fn record_attempt_success(&mut self, mut attempt: Attempt) {
        let session_route = &attempt.route.nodes;
=======
    pub(crate) fn track_payment_router(&mut self, payment_session: &PaymentSession) {
        for channel_outpoint in payment_session.channel_outpoints() {
            self.channel_pending_stats
                .entry(channel_outpoint.clone())
                .and_modify(|e| *e += 1)
                .or_insert(1);
        }
    }

    pub(crate) fn untrack_payment_router(&mut self, payment_session: &PaymentSession) {
        for channel_outpoint in payment_session.channel_outpoints() {
            self.channel_pending_stats
                .entry(channel_outpoint.clone())
                .and_modify(|e| *e -= 1)
                .or_insert(0);
        }
    }

    pub(crate) fn record_payment_success(&mut self, mut payment_session: PaymentSession) {
        self.untrack_payment_router(&payment_session);
        let session_route = &payment_session.route.nodes;
>>>>>>> 578d009a
        let mut result = InternalResult::default();
        result.succeed_range_pairs(session_route, 0, session_route.len() - 1);
        self.history.apply_internal_result(result);
        attempt.set_success_status();
        self.store.insert_attempt(attempt);
    }

<<<<<<< HEAD
    pub(crate) fn record_attempt_fail(&mut self, attempt: &Attempt, tlc_err: TlcErr) -> bool {
=======
    pub(crate) fn record_payment_fail(
        &mut self,
        payment_session: &PaymentSession,
        tlc_err: TlcErr,
        first_hop_error: bool,
    ) -> bool {
        if !first_hop_error {
            self.untrack_payment_router(payment_session);
        }
>>>>>>> 578d009a
        let mut internal_result = InternalResult::default();
        let nodes = &attempt.route.nodes;
        let need_to_retry = internal_result.record_payment_fail(nodes, tlc_err);
        self.history.apply_internal_result(internal_result);
        let is_send_payment_with_router = self
            .store
            .get_payment_session(attempt.payment_hash)
            .map(|p| p.is_send_payment_with_router())
            .unwrap_or_default();
        return need_to_retry && !is_send_payment_with_router;
    }

    #[cfg(any(test, feature = "bench"))]
    pub fn reset(&mut self) {
        self.latest_cursor = Cursor::default();
        self.channels.clear();
        self.nodes.clear();
        self.history.reset();
    }

    #[cfg(any(test, feature = "bench"))]
    pub fn set_source(&mut self, source: Pubkey) {
        self.source = source;
    }

    /// Returns a list of `PaymentHopData` for all nodes in the route,
    /// including the origin and the target node.
    pub fn build_route(
        &self,
        mut max_amount: u128,
        min_amount: u128,
        max_fee_amount: Option<u128>,
        active_parts: usize,
        payment_data: SendPaymentData,
    ) -> Result<Vec<PaymentHopData>, PathFindError> {
        let source = self.get_source_pubkey();
        let target = payment_data.target_pubkey;
        let final_tlc_expiry_delta = payment_data.final_tlc_expiry_delta;
        let allow_self_payment = payment_data.allow_self_payment;
        // TODO check feature bits after https://github.com/nervosnetwork/fiber/pull/719/files is merged
        // if max_parts is set, and keysend is not set, then allow mpp
        // in keysend mode, receiver doesn't know the amount to receive, so we don't allow mpp
        let (allow_mpp, max_parts) = match payment_data.max_parts {
            Some(max_parts) if max_parts > 1 && !payment_data.keysend => (true, max_parts),
            _ => (false, 1),
        };
        let is_last_part = active_parts + 1 >= max_parts as usize;

        if source == target && !allow_self_payment {
            return Err(PathFindError::FeatureNotEnabled(
                "allow_self_payment is not enable, can not pay to self".to_string(),
            ));
        }

        let route = if !payment_data.router.is_empty() {
            payment_data.router.clone()
        } else {
            // try find half
            loop {
                dbg!("now try find path with max_amount: {}", max_amount);
                match self.find_path(
                    source,
                    target,
                    max_amount,
                    max_fee_amount,
                    payment_data.udt_type_script.clone(),
                    final_tlc_expiry_delta,
                    payment_data.tlc_expiry_limit,
                    allow_self_payment,
                    &payment_data.hop_hints,
                ) {
                    Err(PathFindError::PathFind(err)) if allow_mpp && !is_last_part => {
                        debug!("find path failed, try find half: {}", err);
                        max_amount /= 2;
                        if max_amount < min_amount {
                            return Err(PathFindError::PathFind(err));
                        }
                        continue;
                    }
                    Ok(route) => break route,
                    Err(err) => return Err(err),
                }
            }
        };

        assert!(!route.is_empty());

        dbg!("found route: {:?}", &route);
        Ok(self.build_router_from_path(&route, max_amount, payment_data))
    }

    fn build_router_from_path(
        &self,
        route: &Vec<RouterHop>,
        max_amount: u128,
        payment_data: SendPaymentData,
    ) -> Vec<PaymentHopData> {
        let invoice = payment_data
            .invoice
            .map(|x| x.parse::<CkbInvoice>().expect("parse CKB invoice"));
        let hash_algorithm = invoice
            .as_ref()
            .and_then(|x| x.hash_algorithm().copied())
            .unwrap_or_default();

        let route_len = route.len();
        let now = now_timestamp_as_millis_u64();
        let mut hops_data = Vec::with_capacity(route.len() + 1);

        for r in route {
            hops_data.push(PaymentHopData {
                amount: r.amount_received,
                next_hop: Some(r.target),
                hash_algorithm,
                expiry: now + r.incoming_tlc_expiry,
                funding_tx_hash: r.channel_outpoint.tx_hash().into(),
                payment_preimage: None,
                custom_records: None,
            });
        }
        hops_data.push(PaymentHopData {
            amount: max_amount,
            next_hop: None,
            hash_algorithm,
            expiry: now + payment_data.final_tlc_expiry_delta,
            funding_tx_hash: Default::default(),
            payment_preimage: payment_data.preimage,
            custom_records: payment_data.custom_records.clone(),
        });
        // assert there is no duplicate node in the route
        assert_eq!(
            hops_data
                .iter()
                .filter_map(|x| x.next_hop)
                .collect::<HashSet<_>>()
                .len(),
            route_len
        );
        hops_data
    }

    // A helper function to evaluate whether an edge should be added to the heap of nodes to visit.
    // We will check the accumulated probability of this edge to be a successful payment, and evaluate
    // the distance from the source node to the final payee. If the distance is shorter than the current
    // distance, we will update the distance and add the node to the heap.
    // This should be called after some sanity checks on the edge, e.g. the amount to send
    // is less than the capacity and the expiry is less than the limit.
    #[allow(clippy::too_many_arguments)]
    fn eval_and_update(
        &self,
        // The channel outpoint of the edge.
        channel_outpoint: &OutPoint,
        // The capacity of the channel.
        channel_capacity: u128,
        // The source node of the edge.
        from: Pubkey,
        // The target node of the edge.
        target: Pubkey,
        // The amount that the source node will send to the target node.
        next_hop_received_amount: u128,
        // The amount that the source node will receive from forwarding `amount_to_send` to the target.
        fee: u128,
        // The TLC expiry for the TLC that the target node will receive.
        incoming_tlc_expiry: u64,
        // The difference in TLC expiry between the TLC that the source node will receive
        // and the TLC that the target node will receive.
        tlc_expiry_delta: u64,
        // The probability of a successful payment from current target to the final payee.
        cur_probability: f64,
        // The weight accumulated from the payment path from current target to the final payee.
        cur_weight: u128,
        // The pending channel count
        cur_pending_count: usize,
        // The distances from nodes to the final payee.
        distances: &mut HashMap<Pubkey, NodeHeapElement>,
        // The priority queue of nodes to be visited (sorted by distance and probability).
        nodes_heap: &mut NodeHeap,
    ) {
        let mut probability = cur_probability
            * self.history.eval_probability(
                from,
                target,
                channel_outpoint,
                next_hop_received_amount,
                channel_capacity,
            );

        let pending_count = self
            .channel_pending_stats
            .get(channel_outpoint)
            .copied()
            .unwrap_or(0)
            + cur_pending_count;
        if pending_count > 0 {
            probability *= (0.95f64).powi(pending_count as i32);
        }

        debug!(
            "probability: {} for channel_outpoint: {:?} from: {:?} => to: {:?}",
            probability, channel_outpoint, from, target
        );
        if probability < DEFAULT_MIN_PROBABILITY {
            debug!("probability is too low: {:?}", probability);
            return;
        }

        let agg_weight = self.edge_weight(next_hop_received_amount, fee, tlc_expiry_delta);
        let weight = cur_weight + agg_weight;

        let distance = self.calculate_distance_based_probability(probability, weight);

        if let Some(node) = distances.get(&from) {
            if distance >= node.distance {
                return;
            }
        }
        let total_amount = next_hop_received_amount + fee;
        let total_tlc_expiry = incoming_tlc_expiry + tlc_expiry_delta;

        let node = NodeHeapElement {
            node_id: from,
            weight,
            distance,
            amount_to_send: total_amount,
            incoming_tlc_expiry: total_tlc_expiry,
            fee_charged: fee,
            probability,
            pending_count,
            next_hop: Some(RouterHop {
                target,
                channel_outpoint: channel_outpoint.clone(),
                // Here we need to use the amount accumulated so far (i.e. with the fees in current hop)
                // because the fee here is for the receiving node to forward the amount to the next node.
                // So the total amount in AddTlc packet should include the fee.
                amount_received: next_hop_received_amount,
                // We need to use cur_hop.incoming_tlc_expiry instead of incoming_tlc_expiry here
                // because we need the expiry for the AddTlc packet sent from source to target.
                // cur_hop.incoming_tlc_expiry is the expiry time for the TLC that is going to be received by the target,
                // while incoming_tlc_expiry is the expiry time for the TLC that is going to be received by the source.
                incoming_tlc_expiry,
            }),
        };
        distances.insert(node.node_id, node.clone());
        nodes_heap.push_or_fix(node);
    }

    // the algorithm works from target-to-source to find the shortest path
    #[allow(clippy::too_many_arguments)]
    pub fn find_path(
        &self,
        source: Pubkey,
        target: Pubkey,
        amount: u128,
        max_fee_amount: Option<u128>,
        udt_type_script: Option<Script>,
        final_tlc_expiry_delta: u64,
        tlc_expiry_limit: u64,
        allow_self: bool,
        hop_hints: &[HopHint],
    ) -> Result<Vec<RouterHop>, PathFindError> {
        let started_time = std::time::Instant::now();
        let nodes_len = self.nodes.len();
        let route_to_self = source == target;

        let mut result = vec![];
        let mut nodes_visited = 0;
        let mut edges_expanded = 0;
        let mut nodes_heap = NodeHeap::new(nodes_len);
        let mut distances = HashMap::<Pubkey, NodeHeapElement>::new();

        if amount == 0 {
            return Err(PathFindError::Amount(
                "amount must be greater than 0".to_string(),
            ));
        }

        if amount.checked_add(max_fee_amount.unwrap_or(0)).is_none() {
            return Err(PathFindError::Amount(format!(
                "amount {} + max_fee_amount {} overflow",
                amount,
                max_fee_amount.unwrap_or(0)
            )));
        }

        if source == target && !allow_self {
            return Err(PathFindError::FeatureNotEnabled(
                "allow_self_payment is not enable, can not pay self".to_string(),
            ));
        }

        let mut target = target;
        let mut expiry = final_tlc_expiry_delta;
        let mut amount = amount;
        let mut last_edge = None;

        if route_to_self {
            let (edge, new_target, expiry_delta, fee) = self.adjust_target_for_route_self(
                source,
                amount,
                final_tlc_expiry_delta,
                &udt_type_script,
                tlc_expiry_limit,
            )?;
            target = new_target;
            expiry += expiry_delta;
            amount += fee;
            last_edge = Some(edge);
        } else {
            // The calculation of probability and distance requires a capacity of the channel.
            // We don't know the capacity of the channels in the hop hints. We just assume that the capacity
            // of these channels is sufficiently large.
            let sufficiently_large_capacity = u128::MAX;

            // hop hint only referring to private channels for sender node,
            // if we get public channel information for this hophint, we just ignore this hophint
            let filtered_hints = hop_hints.iter().filter(|hint| {
                match self.get_outbound_channel_info_and_update(&hint.channel_outpoint, hint.pubkey)
                {
                    (Some(channel_info), Some(channel_update)) => {
                        channel_info.udt_type_script == udt_type_script && !channel_update.enabled
                    }
                    _ => true,
                }
            });

            for hint in filtered_hints {
                // Say we have a payment path A -- channel 1 --> B -- channel 2 --> C.
                // For now, all the fees that B will receive are calculated based on the fee rate B sets in channel 1.
                // We didn't use the outbound fees for B in channel 2 at all. This is different from lnd,
                // which calculates both the inbound fees in channel 1 and the outbound fees in channel 2.
                // For now, we set the fees to be 0. We may need to change this in the future.
                let fee =
                    calculate_tlc_forward_fee(amount, hint.fee_rate as u128).map_err(|err| {
                        PathFindError::PathFind(format!(
                            "calculate_tlc_forward_fee error: {:?}",
                            err
                        ))
                    })?;
                self.eval_and_update(
                    &hint.channel_outpoint,
                    sufficiently_large_capacity,
                    hint.pubkey,
                    target,
                    amount,
                    fee,
                    expiry,
                    hint.tlc_expiry_delta,
                    1.0,
                    0,
                    0,
                    &mut distances,
                    &mut nodes_heap,
                );
            }
        }
        assert_ne!(source, target);

        // initialize the target node
        nodes_heap.push(NodeHeapElement {
            node_id: target,
            weight: 0,
            distance: 0,
            amount_to_send: amount,
            fee_charged: 0,
            probability: 1.0,
            next_hop: None,
            incoming_tlc_expiry: expiry,
            pending_count: 0,
        });

        while let Some(cur_hop) = nodes_heap.pop() {
            nodes_visited += 1;

            if cur_hop.node_id == source {
                break;
            }

            for (from, to, channel_info, channel_update) in self.get_node_inbounds(cur_hop.node_id)
            {
                let is_source = from == source;

                assert_eq!(to, cur_hop.node_id);
                if &udt_type_script != channel_info.udt_type_script() {
                    continue;
                }

                if let Some(last_edge) = &last_edge {
                    if &last_edge.channel_outpoint == channel_info.out_point() {
                        continue;
                    }
                }

                edges_expanded += 1;

                let next_hop_received_amount = cur_hop.amount_to_send;
                let fee = if is_source {
                    0
                } else {
                    calculate_tlc_forward_fee(
                        next_hop_received_amount,
                        channel_update.fee_rate as u128,
                    )
                    .map_err(|err| {
                        PathFindError::PathFind(format!(
                            "calculate_tlc_forward_fee error: {:?}",
                            err
                        ))
                    })?
                };
                let amount_to_send = next_hop_received_amount + fee;
                let expiry_delta = if is_source {
                    0
                } else {
                    channel_update.tlc_expiry_delta
                };

                let incoming_tlc_expiry = cur_hop.incoming_tlc_expiry + expiry_delta;
                if !self.check_channel_amount_and_expiry(
                    amount_to_send,
                    channel_info,
                    channel_update,
                    incoming_tlc_expiry,
                    tlc_expiry_limit,
                ) {
                    continue;
                }

                // if the amount to send is greater than the amount we have, skip this edge
                if let Some(max_fee_amount) = max_fee_amount {
                    if amount_to_send > amount + max_fee_amount {
                        debug!(
                            "amount_to_send: {:?} is greater than sum_amount sum_amount: {:?}",
                            amount_to_send,
                            amount + max_fee_amount
                        );
                        continue;
                    }
                }

                self.eval_and_update(
                    channel_info.out_point(),
                    channel_info.capacity(),
                    from,
                    to,
                    next_hop_received_amount,
                    fee,
                    cur_hop.incoming_tlc_expiry,
                    expiry_delta,
                    cur_hop.probability,
                    cur_hop.weight,
                    cur_hop.pending_count,
                    &mut distances,
                    &mut nodes_heap,
                );
            }
        }

        let mut current = source;
        while let Some(elem) = distances.remove(&current) {
            let edge = elem.next_hop.expect("next_hop is none");
            current = edge.target;
            result.push(edge);
            if current == target {
                break;
            }
        }

        if result.is_empty() || current != target {
            // TODO check total outbound balance and return error if it's not enough
            // this can help us early return if the payment is not possible to be sent
            // otherwise when PathFind error is returned, we need to retry with half amount
            return Err(PathFindError::PathFind("no path found".to_string()));
        }
        if let Some(edge) = last_edge {
            result.push(edge)
        }

        info!(
            "get_route: nodes visited: {}, edges expanded: {}, time: {:?} \nresult: {:?}",
            nodes_visited,
            edges_expanded,
            started_time.elapsed(),
            result
        );
        Ok(result)
    }

    // to resolve the scenario of network with cycle, we use the original `source` node as target,
    // trying to find a new target which has direct channel to `source` node, then the find_path
    // algorithm can work well to assume the network don't contains a cycle.
    // This may makes the result of find_path is not a global optimimized path.
    fn adjust_target_for_route_self(
        &self,
        source: Pubkey,
        amount: u128,
        expiry: u64,
        udt_type_script: &Option<Script>,
        tlc_expiry_limit: u64,
    ) -> Result<(RouterHop, Pubkey, u64, u128), PathFindError> {
        let channels: Vec<_> = self
            .get_node_inbounds(source)
            .filter(|(_, _, channel_info, channel_update)| {
                udt_type_script == channel_info.udt_type_script()
                    && self.check_channel_amount_and_expiry(
                        amount,
                        channel_info,
                        channel_update,
                        channel_update.tlc_expiry_delta,
                        tlc_expiry_limit,
                    )
            })
            .map(|(from, _, channel_info, channel_update)| {
                (
                    from,
                    channel_info.channel_outpoint.clone(),
                    channel_update.tlc_expiry_delta,
                    channel_update.fee_rate,
                    channel_info,
                    channel_update,
                )
            })
            .collect();

        // if there are multiple channels, we will randomly select a channel from the source node for route to self
        // so that the following part of algorithm will always trying to find a path without a cycle in network graph
        if let Some((from, outpoint, tlc_expiry_delta, fee_rate, ..)) =
            channels.choose(&mut thread_rng())
        {
            assert_ne!(source, *from);
            let fee = calculate_tlc_forward_fee(amount, *fee_rate as u128).map_err(|err| {
                PathFindError::PathFind(format!("calculate_tlc_forward_fee error: {:?}", err))
            })?;
            let last_edge = RouterHop {
                target: source,
                channel_outpoint: outpoint.clone(),
                amount_received: amount,
                incoming_tlc_expiry: expiry,
            };
            Ok((last_edge, *from, *tlc_expiry_delta, fee))
        } else {
            return Err(PathFindError::PathFind(
                "no direct channel found for source node".to_string(),
            ));
        }
    }

    fn check_channel_amount_and_expiry(
        &self,
        amount: u128,
        channel_info: &ChannelInfo,
        channel_update: &ChannelUpdateInfo,
        incoming_tlc_expiry: u64,
        tlc_expiry_limit: u64,
    ) -> bool {
        if amount > channel_info.capacity() {
            return false;
        }
        // We should use amount_to_send because that is the amount to be sent over the channel.
        if amount < channel_update.tlc_minimum_value {
            return false;
        }

        // If we already know the balance of the channel, check if we can send the amount.
        if let Some(balance) = channel_update.outbound_liquidity {
            if amount > balance {
                return false;
            }
        }

        if incoming_tlc_expiry > tlc_expiry_limit {
            return false;
        }
        true
    }

    // Larger fee and htlc_expiry_delta makes edge_weight large,
    // which reduce the probability of choosing this edge,
    fn edge_weight(&self, amount: u128, fee: u128, htlc_expiry_delta: u64) -> u128 {
        // The factor is currently a fixed value, but might be configurable in the future,
        // lock 1% of amount with default tlc expiry delta.
        let risk_factor: f64 = 0.01;
        let time_lock_penalty = (amount as f64
            * (risk_factor * (htlc_expiry_delta as f64 / DEFAULT_TLC_EXPIRY_DELTA as f64)))
            as u128;
        fee + time_lock_penalty
    }

    fn calculate_distance_based_probability(&self, probability: f64, weight: u128) -> u128 {
        assert!(probability > 0.0);
        // FIXME: set this to configurable parameters
        let weight = weight as f64;
        let time_pref = 0.9_f64;
        let default_attempt_cost = 100_f64;
        let penalty = default_attempt_cost * (1.0 / (0.5 - time_pref / 2.0) - 1.0);

        weight as u128 + (penalty / probability) as u128
    }

    // This function is used to build the path from the specified path
    // if there are multiple channels between the same two nodes and channel is not specified,
    // we still try to select the best channel based on the channel's capacity and fee rate,
    // there difference is that we don't need to use a aggregated distance which is used
    // in the path finding algorithm, because we assume all the nodes in the path are
    // already selected, and we only need to find the best channel for each hop.
    pub(crate) fn build_path(
        &self,
        source: Pubkey,
        command: BuildRouterCommand,
    ) -> Result<Vec<RouterHop>, PathFindError> {
        let BuildRouterCommand {
            hops_info: mut router_hops,
            amount,
            final_tlc_expiry_delta,
            udt_type_script,
        } = command;
        router_hops.reverse();

        let mut path = vec![];
        // If not set, the minimum routable amount `1` is used
        let mut agg_amount = amount.unwrap_or(1);
        if agg_amount == 0 {
            return Err(PathFindError::Amount(
                "amount must be greater than 0".to_string(),
            ));
        }

        let mut agg_tlc_expiry = final_tlc_expiry_delta.unwrap_or(DEFAULT_TLC_EXPIRY_DELTA);
        for (idx, cur_hop) in router_hops.iter().enumerate() {
            let prev_hop_pubkey = router_hops.get(idx + 1).map(|h| h.pubkey).unwrap_or(source);

            let mut found = None;
            for (from, to, channel_info, channel_update) in self.get_node_inbounds(cur_hop.pubkey) {
                if from != prev_hop_pubkey {
                    continue;
                }
                if &udt_type_script != channel_info.udt_type_script() {
                    continue;
                }

                // if specified channel outpoint is not empty, we will only use the specified channel
                let channel_outpoint = channel_info.out_point().clone();
                if cur_hop
                    .channel_outpoint
                    .clone()
                    .unwrap_or(channel_outpoint.clone())
                    != channel_outpoint
                {
                    continue;
                }

                let mut amount_to_send = agg_amount;
                let is_initial = from == source;
                let fee = if is_initial {
                    0
                } else {
                    calculate_tlc_forward_fee(amount_to_send, channel_update.fee_rate as u128)
                        .map_err(|err| {
                            PathFindError::PathFind(format!(
                                "calculate_tlc_forward_fee error: {:?}",
                                err
                            ))
                        })?
                };
                amount_to_send += fee;
                if amount_to_send > channel_info.capacity() {
                    debug!(
                        "current_amount: {} > channel_info.capacity {}",
                        amount_to_send,
                        channel_info.capacity()
                    );
                    continue;
                }
                if let Some(balance) = channel_update.outbound_liquidity {
                    if amount_to_send > balance {
                        continue;
                    }
                }

                let expiry_delta = if is_initial {
                    0
                } else {
                    channel_update.tlc_expiry_delta
                };

                let current_incoming_tlc_expiry = agg_tlc_expiry + expiry_delta;
                let probability = self.history.eval_probability(
                    from,
                    to,
                    &channel_outpoint,
                    amount_to_send,
                    channel_info.capacity(),
                );

                let weight = self.edge_weight(amount_to_send, fee, current_incoming_tlc_expiry);
                let distance = self.calculate_distance_based_probability(probability, weight);

                if let Some((old_distance, _fee, _edge)) = &found {
                    if distance >= *old_distance {
                        continue;
                    }
                }
                found = Some((
                    distance,
                    fee,
                    RouterHop {
                        target: to,
                        channel_outpoint: channel_outpoint.clone(),
                        amount_received: agg_amount,
                        incoming_tlc_expiry: agg_tlc_expiry,
                    },
                ));
            }
            if let Some((_, fee, edge)) = found {
                agg_tlc_expiry += edge.incoming_tlc_expiry;
                agg_amount = edge.amount_received + fee;
                path.push(edge.clone());
            } else {
                return Err(PathFindError::PathFind("no path found".to_string()));
            }
        }
        path.reverse();
        Ok(path)
    }
}

pub trait NetworkGraphStateStore {
    fn get_payment_session(&self, payment_hash: Hash256) -> Option<PaymentSession>;
    fn get_payment_sessions_with_status(&self, status: PaymentSessionStatus)
        -> Vec<PaymentSession>;
    fn insert_payment_session(&self, session: PaymentSession);
    fn insert_payment_history_result(
        &mut self,
        channel_outpoint: OutPoint,
        direction: Direction,
        result: TimedResult,
    );
    fn get_payment_history_results(&self) -> Vec<(OutPoint, Direction, TimedResult)>;
    fn get_attempt(&self, payment_hash: Hash256, attempt_id: u64) -> Option<Attempt>;
    fn insert_attempt(&self, attempt: Attempt);
    fn get_attempts(&self, payment_hash: Hash256) -> Vec<Attempt>;
    fn get_attempts_with_status(&self, status: PaymentSessionStatus) -> Vec<Attempt>;
    fn next_attempt_id(&self) -> u64;
}

/// The status of a payment, will update as the payment progresses.
#[derive(Clone, Copy, Debug, PartialEq, Serialize, Deserialize)]
pub enum PaymentSessionStatus {
    /// initial status, payment session is created, no HTLC is sent
    Created,
    /// the first hop AddTlc is sent successfully and waiting for the response
    Inflight,
    /// related HTLC is successfully settled
    Success,
    /// related HTLC is failed
    Failed,
}

/// The node and channel information in a payment route hop
#[serde_as]
#[derive(Clone, Debug, Serialize, Deserialize)]
pub struct SessionRouteNode {
    /// the public key of the node
    pub pubkey: Pubkey,
    /// the amount for this hop
    pub amount: u128,
    /// the channel outpoint for this hop
    #[serde_as(as = "EntityHex")]
    pub channel_outpoint: OutPoint,
}

/// The router is a list of nodes that the payment will go through.
/// We store in the payment session and then will use it to track the payment history.
/// The router is a list of nodes that the payment will go through.
/// For example:
///    `A(amount, channel) -> B -> C -> D`
/// means A will send `amount` with `channel` to B.
#[derive(Clone, Debug, Serialize, Deserialize, Default)]
pub struct SessionRoute {
    /// the nodes in the route
    pub nodes: Vec<SessionRouteNode>,
}

impl SessionRoute {
    // Create a new route from the source to the target with the given payment hops.
    // The payment hops are the hops that the payment will go through.
    // for a payment route A -> B -> C -> D
    // the `payment_hops` is [B, C, D], which is a convenient way for onion routing.
    // here we need to create a session route with source, which is A -> B -> C -> D
    pub fn new(source: Pubkey, target: Pubkey, payment_hops: &[PaymentHopData]) -> Self {
        dbg!(payment_hops);
        let nodes = std::iter::once(source)
            .chain(
                payment_hops
                    .iter()
                    .map(|hop| hop.next_hop.unwrap_or(target)),
            )
            .zip(payment_hops)
            .map(|(pubkey, hop)| SessionRouteNode {
                pubkey,
                channel_outpoint: OutPoint::new(
                    if hop.funding_tx_hash != Hash256::default() {
                        hop.funding_tx_hash.into()
                    } else {
                        Hash256::default().into()
                    },
                    0,
                ),
                amount: hop.amount,
            })
            .collect();
        Self { nodes }
    }

    pub fn receiver_amount(&self) -> u128 {
        self.nodes.last().map_or(0, |s| s.amount)
    }

    pub fn fee(&self) -> u128 {
        let first_amount = self.nodes.first().map_or(0, |s| s.amount);
        let last_amount = self.receiver_amount();
        dbg!(first_amount, last_amount);
        assert!(first_amount >= last_amount);
        first_amount - last_amount
    }
}

#[derive(Error, Debug)]
pub enum PaymentSessionError {
    #[error("Over sent: {sent_amount} > {amount}")]
    OverSent { sent_amount: u128, amount: u128 },
    #[error("Cannot decide the payment status")]
    UnknownStatus,
    #[error("Retry limit exceeded")]
    RetryLimitExceeded,
}

impl From<PaymentSessionError> for crate::errors::Error {
    fn from(error: PaymentSessionError) -> Self {
        crate::errors::Error::SendPaymentError(error.to_string())
    }
}

#[serde_as]
#[derive(Clone, Debug, Serialize, Deserialize)]
pub struct PaymentSession {
    pub request: SendPaymentData,
    pub last_error: Option<String>,
    pub try_limit: u32,
    pub status: PaymentSessionStatus,
    pub created_at: u64,
    pub last_updated_at: u64,
    #[serde(skip)]
    cached_attempts: Vec<Attempt>, // Add a cache for attempts
}

impl PaymentSession {
    pub fn new(
        store: &impl NetworkGraphStateStore,
        request: SendPaymentData,
        try_limit: u32,
    ) -> Self {
        let now = now_timestamp_as_millis_u64();
        Self {
            request,
            last_error: None,
            try_limit,
            status: PaymentSessionStatus::Created,
            created_at: now,
            last_updated_at: now,
            cached_attempts: vec![],
        }
        .init_attempts(store)
    }

    pub fn init_attempts(mut self, store: &impl NetworkGraphStateStore) -> Self {
        self.cached_attempts = store.get_attempts(self.request.payment_hash);
        self.status = self.decide_payment_status();
        self
    }

    pub fn payment_hash(&self) -> Hash256 {
        self.request.payment_hash
    }

    pub fn is_send_payment_with_router(&self) -> bool {
        !self.request.router.is_empty()
    }

    pub fn attempts(&self) -> Vec<Attempt> {
        self.cached_attempts.clone()
    }

    pub fn fee_paid(&self) -> u128 {
        self.cached_attempts.iter().fold(0, |acc, a| {
            if !a.is_failed() {
                acc + a.route.fee()
            } else {
                acc
            }
        })
    }

    pub fn remain_fee_amount(&self) -> Option<u128> {
        let max_fee_amount = self.request.max_fee_amount?;
        let remain_fee = max_fee_amount.saturating_sub(self.fee_paid());
        Some(remain_fee)
    }

    pub fn remain_amount(&self) -> u128 {
        let sent = self.cached_attempts.iter().fold(0, |acc, a| {
            if !a.is_failed() {
                acc + a.route.receiver_amount()
            } else {
                acc
            }
        });
        self.request.amount.saturating_sub(sent)
    }

    pub fn new_attempt(&self, attempt_id: u64) -> Attempt {
        let now = now_timestamp_as_millis_u64();
        let payment_hash = self.payment_hash();
        // For HTLC, the attempt hash is the payment hash
        let hash = payment_hash;

        Attempt {
            id: attempt_id,
            hash,
            payment_hash,
            route: Default::default(),
            session_key: [0; 32],
            preimage: None,
            created_at: now,
            last_updated_at: now,
            last_error: None,
            status: PaymentSessionStatus::Created,
        }
    }

    // FIXME: we may need to remove this
    pub fn append_attempt(&mut self, attempt: Attempt) {
        self.cached_attempts.push(attempt);
    }

    pub fn next_step(&self) -> Result<bool, PaymentSessionError> {
        if self.allow_more_attempts() {
            let attempts = self.attempts();
            let tried_count = attempts.len() as u32;
            if tried_count >= self.try_limit {
                for a in attempts.iter() {
                    dbg!(
                        a.is_settled(),
                        a.is_inflight(),
                        a.is_failed(),
                        a.last_error.as_ref()
                    );
                }
                dbg!(
                    "allow more attempts",
                    &attempts.len(),
                    self.try_limit,
                    self.remain_amount(),
                );
                return Err(PaymentSessionError::RetryLimitExceeded);
            }
            // new attempt
            Ok(true)
        } else {
            // just wait for the htlc to be settled or failed
            Ok(false)
        }
    }

    fn allow_more_attempts(&self) -> bool {
        if self.remain_amount() == 0 {
            if matches!(self.status, PaymentSessionStatus::Created) {
                error!("remain_amount is 0 but status is created");
            }
            // no remaining amount, imply no need to retry
            return false;
        }

        if matches!(self.status, PaymentSessionStatus::Success) {
            error!("remain_amount is not 0 but status is success");
            return false;
        }

        // otherwise, should continue retry
        true
    }

    pub fn decide_payment_status(&self) -> PaymentSessionStatus {
        if self.cached_attempts.is_empty() {
            // no attempts, the payment is created
            return self.status;
        }
        // if last error is not none, the payment is failed
        let payment_failed = self.last_error.is_some();
        let mut htlc_inflight = false;
        let mut htlc_failed = false;
        let mut htlc_settled = false;

        // check the status of the htlc
        for a in &self.cached_attempts {
            if a.is_failed() {
                htlc_failed = true;
                continue;
            }
            if a.is_settled() {
                htlc_settled = true;
                continue;
            }
            if a.is_inflight() {
                htlc_inflight = true;
            }
        }

        dbg!(
            htlc_inflight,
            htlc_failed,
            htlc_settled,
            payment_failed,
            self.cached_attempts.len(),
            self.cached_attempts
                .iter()
                .filter(|a| a.is_settled())
                .count(),
            &self.last_error
        );

        for a in &self.cached_attempts {
            dbg!(a.last_error.as_ref());
        }

        // no matter the payment status, if the htlc is inflight, the payment is inflight
        if htlc_inflight {
            return PaymentSessionStatus::Inflight;
        }
        // if at least one htlc is settled, and no htlc is inflight, the payment is successful
        if htlc_settled {
            return PaymentSessionStatus::Success;
        }
        // no settled htlc, the payment is failed
        if payment_failed {
            dbg!("last error is some", &self.last_error);
            return PaymentSessionStatus::Failed;
        }
        // if htlc is failed but the payment is not failed, the payment is inflight
        if htlc_failed {
            return PaymentSessionStatus::Inflight;
        } else {
            return PaymentSessionStatus::Created;
        }
    }

    fn set_status(&mut self, status: PaymentSessionStatus) {
        self.status = status;
        self.last_updated_at = now_timestamp_as_millis_u64();
    }

    pub fn set_inflight_status(&mut self) {
        self.set_status(PaymentSessionStatus::Inflight);
    }

    pub fn set_success_status(&mut self) {
        self.set_status(PaymentSessionStatus::Success);
        self.last_error = None;
    }

    pub fn set_failed_status(&mut self, error: &str) {
        self.set_status(PaymentSessionStatus::Failed);
        self.last_error = Some(error.to_string());
    }
<<<<<<< HEAD
=======

    pub fn can_retry(&self) -> bool {
        self.retried_times < self.try_limit
    }

    pub fn fee(&self) -> u128 {
        self.route.fee()
    }

    pub fn hops_public_keys(&self) -> Vec<Pubkey> {
        // Skip the first node, which is the sender.
        self.route.nodes.iter().skip(1).map(|x| x.pubkey).collect()
    }

    fn channel_outpoints(&self) -> impl Iterator<Item = &OutPoint> {
        self.route.nodes.iter().map(|x| &x.channel_outpoint)
    }
>>>>>>> 578d009a
}

impl From<PaymentSession> for SendPaymentResponse {
    fn from(session: PaymentSession) -> Self {
        let status = session.decide_payment_status();
        let fee = session.fee_paid();
        let attempts = session.attempts();
        let route = match status {
            PaymentSessionStatus::Created | PaymentSessionStatus::Inflight => attempts.first(),
            PaymentSessionStatus::Success => attempts.iter().find(|a| a.is_settled()),
            PaymentSessionStatus::Failed => attempts.iter().find(|a| a.last_error.is_some()),
        }
        .map(|a| a.route.clone())
        .unwrap_or_default();
        dbg!(
            route.nodes.len(),
            fee,
            &status,
            attempts.len(),
            session.try_limit
        );
        Self {
            payment_hash: session.request.payment_hash,
            status,
            failed_error: session.last_error,
            created_at: session.created_at,
            last_updated_at: session.last_updated_at,
            custom_records: session.request.custom_records,
            fee,
<<<<<<< HEAD
            #[cfg(debug_assertions)]
            router: route,
=======
            #[cfg(any(debug_assertions, feature = "bench"))]
            router: session.route,
>>>>>>> 578d009a
        }
    }
}

#[derive(Clone, Serialize, Deserialize, Debug)]
pub struct Attempt {
    pub id: u64,
    pub hash: Hash256,
    pub status: PaymentSessionStatus,
    pub payment_hash: Hash256,
    pub route: SessionRoute,
    pub session_key: [u8; 32],
    pub preimage: Option<Hash256>,
    pub created_at: u64,
    pub last_updated_at: u64,
    pub last_error: Option<String>,
}

impl Attempt {
    pub fn set_inflight_status(&mut self) {
        self.status = PaymentSessionStatus::Inflight;
    }

    pub fn set_failed_status(&mut self, error: &str) {
        self.last_error = Some(error.to_string());
    }

    pub fn hops_public_keys(&self) -> Vec<Pubkey> {
        // Skip the first node, which is the sender.
        self.route.nodes.iter().skip(1).map(|x| x.pubkey).collect()
    }

    pub fn set_success_status(&mut self) {
        self.status = PaymentSessionStatus::Success;
    }

    pub fn is_settled(&self) -> bool {
        self.status == PaymentSessionStatus::Success
    }

    pub fn is_inflight(&self) -> bool {
        self.status == PaymentSessionStatus::Inflight
    }

    pub fn is_failed(&self) -> bool {
        self.last_error.is_some() && !self.is_retryable()
    }

    // The attempt is considered as inflight if error can be retried immediately
    pub fn is_retryable(&self) -> bool {
        self.last_error
            .as_ref()
            .is_some_and(|err| err.as_str() == "WaitingTlcAck")
    }

    pub fn first_hop_channel_outpoint_eq(&self, out_point: &OutPoint) -> bool {
        self.route
            .nodes
            .first()
            .map(|x| x.channel_outpoint.eq(out_point))
            .unwrap_or_default()
    }
}

#[derive(Clone, Debug, Serialize, Deserialize)]
pub struct HoldTlc {
    pub channel_actor_state_id: Hash256,
    pub tlc_id: u64,
    pub hold_expire_at: u64,
}<|MERGE_RESOLUTION|>--- conflicted
+++ resolved
@@ -829,12 +829,8 @@
         }
     }
 
-<<<<<<< HEAD
-    pub(crate) fn record_attempt_success(&mut self, mut attempt: Attempt) {
-        let session_route = &attempt.route.nodes;
-=======
-    pub(crate) fn track_payment_router(&mut self, payment_session: &PaymentSession) {
-        for channel_outpoint in payment_session.channel_outpoints() {
+    pub(crate) fn track_attempt_router(&mut self, attempt: &Attempt) {
+        for channel_outpoint in attempt.channel_outpoints() {
             self.channel_pending_stats
                 .entry(channel_outpoint.clone())
                 .and_modify(|e| *e += 1)
@@ -842,8 +838,8 @@
         }
     }
 
-    pub(crate) fn untrack_payment_router(&mut self, payment_session: &PaymentSession) {
-        for channel_outpoint in payment_session.channel_outpoints() {
+    pub(crate) fn untrack_attempt_router(&mut self, attempt: &Attempt) {
+        for channel_outpoint in attempt.channel_outpoints() {
             self.channel_pending_stats
                 .entry(channel_outpoint.clone())
                 .and_modify(|e| *e -= 1)
@@ -851,10 +847,9 @@
         }
     }
 
-    pub(crate) fn record_payment_success(&mut self, mut payment_session: PaymentSession) {
-        self.untrack_payment_router(&payment_session);
-        let session_route = &payment_session.route.nodes;
->>>>>>> 578d009a
+    pub(crate) fn record_attempt_success(&mut self, mut attempt: Attempt) {
+        self.untrack_attempt_router(&attempt);
+        let session_route = &attempt.route.nodes;
         let mut result = InternalResult::default();
         result.succeed_range_pairs(session_route, 0, session_route.len() - 1);
         self.history.apply_internal_result(result);
@@ -862,19 +857,15 @@
         self.store.insert_attempt(attempt);
     }
 
-<<<<<<< HEAD
-    pub(crate) fn record_attempt_fail(&mut self, attempt: &Attempt, tlc_err: TlcErr) -> bool {
-=======
-    pub(crate) fn record_payment_fail(
+    pub(crate) fn record_attempt_fail(
         &mut self,
-        payment_session: &PaymentSession,
+        attempt: &Attempt,
         tlc_err: TlcErr,
         first_hop_error: bool,
     ) -> bool {
         if !first_hop_error {
-            self.untrack_payment_router(payment_session);
-        }
->>>>>>> 578d009a
+            self.untrack_attempt_router(attempt);
+        }
         let mut internal_result = InternalResult::default();
         let nodes = &attempt.route.nodes;
         let need_to_retry = internal_result.record_payment_fail(nodes, tlc_err);
@@ -1948,26 +1939,6 @@
         self.set_status(PaymentSessionStatus::Failed);
         self.last_error = Some(error.to_string());
     }
-<<<<<<< HEAD
-=======
-
-    pub fn can_retry(&self) -> bool {
-        self.retried_times < self.try_limit
-    }
-
-    pub fn fee(&self) -> u128 {
-        self.route.fee()
-    }
-
-    pub fn hops_public_keys(&self) -> Vec<Pubkey> {
-        // Skip the first node, which is the sender.
-        self.route.nodes.iter().skip(1).map(|x| x.pubkey).collect()
-    }
-
-    fn channel_outpoints(&self) -> impl Iterator<Item = &OutPoint> {
-        self.route.nodes.iter().map(|x| &x.channel_outpoint)
-    }
->>>>>>> 578d009a
 }
 
 impl From<PaymentSession> for SendPaymentResponse {
@@ -1997,13 +1968,8 @@
             last_updated_at: session.last_updated_at,
             custom_records: session.request.custom_records,
             fee,
-<<<<<<< HEAD
-            #[cfg(debug_assertions)]
+            #[cfg(any(debug_assertions, feature = "bench"))]
             router: route,
-=======
-            #[cfg(any(debug_assertions, feature = "bench"))]
-            router: session.route,
->>>>>>> 578d009a
         }
     }
 }
@@ -2066,6 +2032,10 @@
             .map(|x| x.channel_outpoint.eq(out_point))
             .unwrap_or_default()
     }
+
+    fn channel_outpoints(&self) -> impl Iterator<Item = &OutPoint> {
+        self.route.nodes.iter().map(|x| &x.channel_outpoint)
+    }
 }
 
 #[derive(Clone, Debug, Serialize, Deserialize)]
