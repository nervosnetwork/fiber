use super::channel::{ChannelActorState, ChannelActorStateStore, ChannelTlcInfo};
use super::config::AnnouncedNodeName;
use super::features::FeatureVector;
use super::gossip::GossipMessageStore;
use super::history::{Direction, InternalResult, PaymentHistory, TimedResult};
use super::network::{
    get_chain_hash, BuildRouterCommand, HopHint, SendPaymentData, SendPaymentResponse,
};
use super::path::NodeHeap;
use super::types::{
    BroadcastMessageID, BroadcastMessageWithTimestamp, ChannelAnnouncement, ChannelUpdate, Hash256,
    NodeAnnouncement,
};
use super::types::{Cursor, Pubkey, TlcErr};
use crate::ckb::config::UdtCfgInfos;
use crate::fiber::config::DEFAULT_TLC_EXPIRY_DELTA;
use crate::fiber::fee::calculate_tlc_forward_fee;
use crate::fiber::history::SentNode;
use crate::fiber::network::DEFAULT_PAYMENT_MPP_ATTEMPT_TRY_LIMIT;
use crate::fiber::path::NodeHeapElement;
use crate::fiber::serde_utils::EntityHex;
use crate::fiber::serde_utils::{U128Hex, U64Hex};
use crate::fiber::types::PaymentHopData;
use crate::invoice::CkbInvoice;
use crate::now_timestamp_as_millis_u64;
use ckb_types::packed::{OutPoint, Script};
use parking_lot::Mutex;
use rand::seq::SliceRandom;
use rand::thread_rng;
use serde::{Deserialize, Serialize};
use serde_with::serde_as;
use std::collections::{HashMap, HashSet};
use std::sync::Arc;
use tentacle::multiaddr::MultiAddr;
use tentacle::secio::PeerId;
use tentacle::utils::{is_reachable, multiaddr_to_socketaddr};
use thiserror::Error;
use tracing::log::error;
use tracing::{debug, info, trace};

const DEFAULT_MIN_PROBABILITY: f64 = 0.01;

#[serde_as]
#[derive(Clone, Debug, PartialEq, Serialize, Deserialize)]
/// Details about a node in the network, known from the network announcement.
pub struct NodeInfo {
    pub node_id: Pubkey,
    // The timestamp set by the owner for the node announcement.
    pub timestamp: u64,
    // Tentatively using 64 bits for features. May change the type later while developing.
    // rust-lightning uses a Vec<u8> here.
    pub features: FeatureVector,
    // The name of the node. This is a human-readable string that is meant to be used for labelling nodes in the UI.
    pub node_name: AnnouncedNodeName,
    // All the reachable addresses.
    pub addresses: Vec<MultiAddr>,
    // If the other party funding more than this amount, we will automatically accept the channel.
    pub auto_accept_min_ckb_funding_amount: u64,
    // UDT config info
    pub udt_cfg_infos: UdtCfgInfos,
}

impl NodeInfo {
    pub fn cursor(&self) -> Cursor {
        Cursor::new(
            self.timestamp,
            BroadcastMessageID::NodeAnnouncement(self.node_id),
        )
    }
}

impl From<NodeAnnouncement> for NodeInfo {
    fn from(value: NodeAnnouncement) -> Self {
        Self {
            node_id: value.node_id,
            timestamp: value.timestamp,
            features: value.features,
            node_name: value.node_name,
            addresses: value.addresses,
            auto_accept_min_ckb_funding_amount: value.auto_accept_min_ckb_funding_amount,
            udt_cfg_infos: value.udt_cfg_infos,
        }
    }
}

#[derive(Clone, Debug, PartialEq)]
pub struct ChannelInfo {
    pub channel_outpoint: OutPoint,
    // The timestamp in the block header of the block that includes the funding transaction of the channel.
    pub timestamp: u64,

    pub features: u64,
    pub node1: Pubkey,
    pub node2: Pubkey,
    // The total capacity of the channel.
    pub capacity: u128,
    // UDT script
    pub udt_type_script: Option<Script>,
    pub update_of_node1: Option<ChannelUpdateInfo>,
    pub update_of_node2: Option<ChannelUpdateInfo>,
}

impl ChannelInfo {
    pub fn cursor(&self) -> Cursor {
        Cursor::new(
            self.timestamp,
            BroadcastMessageID::ChannelAnnouncement(self.channel_outpoint.clone()),
        )
    }

    pub fn out_point(&self) -> &OutPoint {
        &self.channel_outpoint
    }

    pub fn capacity(&self) -> u128 {
        self.capacity
    }

    pub fn node1(&self) -> Pubkey {
        self.node1
    }

    pub fn node2(&self) -> Pubkey {
        self.node2
    }

    pub fn node1_peerid(&self) -> PeerId {
        self.node1.tentacle_peer_id()
    }

    pub fn node2_peerid(&self) -> PeerId {
        self.node2.tentacle_peer_id()
    }

    pub fn udt_type_script(&self) -> &Option<Script> {
        &self.udt_type_script
    }

    pub fn channel_last_update_time(&self) -> Option<u64> {
        self.update_of_node2
            .as_ref()
            .map(|n| n.timestamp)
            .max(self.update_of_node1.as_ref().map(|n| n.timestamp))
    }

    pub fn get_send_node(&self, from: Pubkey) -> Option<SentNode> {
        if self.node1() == from {
            Some(SentNode::Node1)
        } else if self.node2() == from {
            Some(SentNode::Node2)
        } else {
            None
        }
    }

    #[cfg(any(test, feature = "bench"))]
    pub fn get_channel_update_of(&self, node: Pubkey) -> Option<&ChannelUpdateInfo> {
        if self.node1() == node {
            self.update_of_node1.as_ref()
        } else if self.node2() == node {
            self.update_of_node2.as_ref()
        } else {
            None
        }
    }
}

impl TryFrom<&ChannelActorState> for ChannelInfo {
    type Error = String;

    fn try_from(state: &ChannelActorState) -> Result<Self, Self::Error> {
        if !state.is_ready() {
            return Err("Channel is not ready".to_string());
        }

        let timestamp = state.must_get_funding_transaction_timestamp();
        let channel_outpoint = state.must_get_funding_transaction_outpoint();
        let capacity = state.get_liquid_capacity();
        let udt_type_script = state.funding_udt_type_script.clone();

        let (node1, node2, update_of_node1, update_of_node2) = if state.local_is_node1() {
            (
                state.local_pubkey,
                state.remote_pubkey,
                Some(state.get_local_channel_update_info()),
                state.get_remote_channel_update_info(),
            )
        } else {
            (
                state.remote_pubkey,
                state.local_pubkey,
                state.get_remote_channel_update_info(),
                Some(state.get_local_channel_update_info()),
            )
        };
        Ok(Self {
            channel_outpoint,
            timestamp,
            features: 0,
            node1,
            node2,
            capacity,
            udt_type_script,
            update_of_node1,
            update_of_node2,
        })
    }
}

impl From<(u64, ChannelAnnouncement)> for ChannelInfo {
    fn from((timestamp, channel_announcement): (u64, ChannelAnnouncement)) -> Self {
        Self {
            channel_outpoint: channel_announcement.channel_outpoint,
            timestamp,
            features: channel_announcement.features,
            node1: channel_announcement.node1_id,
            node2: channel_announcement.node2_id,
            capacity: channel_announcement.capacity,
            udt_type_script: channel_announcement.udt_type_script,
            update_of_node2: None,
            update_of_node1: None,
        }
    }
}

/// The channel update info with a single direction of channel
#[serde_as]
#[derive(Copy, Clone, Debug, Eq, PartialEq, Serialize, Deserialize)]
pub struct ChannelUpdateInfo {
    /// The timestamp is the time when the channel update was received by the node.
    #[serde_as(as = "U64Hex")]
    pub timestamp: u64,
    /// Whether the channel can be currently used for payments (in this one direction).
    pub enabled: bool,
    /// The exact amount of balance that we can send to the other party via the channel.
    #[serde_as(as = "Option<U128Hex>")]
    pub outbound_liquidity: Option<u128>,
    /// The difference in htlc expiry values that you must have when routing through this channel (in milliseconds).
    #[serde_as(as = "U64Hex")]
    pub tlc_expiry_delta: u64,
    /// The minimum value, which must be relayed to the next hop via the channel
    #[serde_as(as = "U128Hex")]
    pub tlc_minimum_value: u128,
    /// The forwarding fee rate for the channel.
    #[serde_as(as = "U64Hex")]
    pub fee_rate: u64,
}

impl From<&ChannelTlcInfo> for ChannelUpdateInfo {
    fn from(info: &ChannelTlcInfo) -> Self {
        Self {
            timestamp: info.timestamp,
            enabled: info.enabled,
            outbound_liquidity: None,
            tlc_expiry_delta: info.tlc_expiry_delta,
            tlc_minimum_value: info.tlc_minimum_value,
            fee_rate: info.tlc_fee_proportional_millionths as u64,
        }
    }
}

impl From<ChannelTlcInfo> for ChannelUpdateInfo {
    fn from(info: ChannelTlcInfo) -> Self {
        Self::from(&info)
    }
}

impl From<ChannelUpdate> for ChannelUpdateInfo {
    fn from(update: ChannelUpdate) -> Self {
        Self::from(&update)
    }
}

impl From<&ChannelUpdate> for ChannelUpdateInfo {
    fn from(update: &ChannelUpdate) -> Self {
        Self {
            timestamp: update.timestamp,
            enabled: !update.is_disabled(),
            outbound_liquidity: None,
            tlc_expiry_delta: update.tlc_expiry_delta,
            tlc_minimum_value: update.tlc_minimum_value,
            fee_rate: update.tlc_fee_proportional_millionths as u64,
        }
    }
}

/// Update for our own channel has been made. We can use those events to update our graph.
/// The events only contain the information that is relevant for our own channels.
/// Other channel update events should be processed by gossip messages.
#[derive(Debug)]
pub enum OwnedChannelUpdateEvent {
    /// The channel is back online and can be used for routing payments.
    /// This normally means the peer is now reachable.
    Up(ChannelInfo),
    /// The channel is down and should not be used for routing payments.
    /// This normally means the peer is not reachable.
    Down(OutPoint),
    /// One direction of the channel is updated (e.g. new balance, new fee rate).
    Updated(OutPoint, Pubkey, ChannelUpdateInfo),
}

/// TODO: store this into DB in future?
#[derive(Clone, Debug, Default)]
pub struct ChannelStatElem {
    // The pending payment attempt for a channel,
    // increase when a payment is sent, decreasing when a payment is succeed or failed.
    pub pending_count: usize,
    // The total amount sent through the channel,
    // increase when a payment is sent, decreasing when a payment is only failed.
    pub node1_sent_amount: u128,
    pub node2_sent_amount: u128,
}

impl ChannelStatElem {
    pub fn new(pending_count: usize, sent_node: SentNode, amount: u128) -> Self {
        if sent_node == SentNode::Node1 {
            Self {
                pending_count,
                node1_sent_amount: amount,
                node2_sent_amount: 0,
            }
        } else {
            Self {
                pending_count,
                node1_sent_amount: 0,
                node2_sent_amount: amount,
            }
        }
    }

    pub fn new_attempt(&mut self, send_node: SentNode, amount: u128) {
        self.pending_count += 1;
        if send_node == SentNode::Node1 {
            self.node1_sent_amount += amount;
        } else {
            self.node2_sent_amount += amount;
        }
    }

    pub fn set_attempt_result(&mut self, send_node: SentNode, amount: u128, success: bool) {
        self.pending_count = self.pending_count.saturating_sub(1);
        if !success {
            if send_node == SentNode::Node1 {
                self.node1_sent_amount = self.node1_sent_amount.saturating_sub(amount);
            } else {
                self.node2_sent_amount = self.node2_sent_amount.saturating_sub(amount);
            }
        }
    }

    // when we cat channel update event from direct channel, the actual channel balance is more accurate
    // than the amount here, so we need to reset the sent amount to 0.
    pub fn reset_attempt(&mut self, sent_node: SentNode) {
        if sent_node == SentNode::Node1 {
            self.node1_sent_amount = 0;
        } else {
            self.node2_sent_amount = 0;
        }
    }
}

#[derive(Clone, Debug, Default)]
pub struct GraphChannelStat {
    base: Option<Arc<Mutex<GraphChannelStat>>>,
    inner: HashMap<OutPoint, ChannelStatElem>,
}

impl GraphChannelStat {
    pub fn new(base: Option<Arc<Mutex<GraphChannelStat>>>) -> Self {
        Self {
            inner: HashMap::new(),
            base,
        }
    }

    pub fn get_channel_count(&self, channel_outpoint: &OutPoint) -> usize {
        self.base
            .as_ref()
            .map_or(0, |base| base.lock().get_channel_count(channel_outpoint))
            + self
                .inner
                .get(channel_outpoint)
                .map_or(0, |stat| stat.pending_count)
    }

    pub fn get_channel_sent_amount(
        &self,
        channel_outpoint: &OutPoint,
        sent_node: SentNode,
    ) -> u128 {
        self.base.as_ref().map_or(0, |base| {
            base.lock()
                .get_channel_sent_amount(channel_outpoint, sent_node)
        }) + self
            .inner
            .get(channel_outpoint)
            .map(|stat| match sent_node {
                SentNode::Node1 => stat.node1_sent_amount,
                SentNode::Node2 => stat.node2_sent_amount,
            })
            .unwrap_or(0)
    }

    pub fn add_channel(&mut self, channel_outpoint: &OutPoint, sent_node: SentNode, amount: u128) {
        self.inner
            .entry(channel_outpoint.clone())
            .and_modify(|e| e.new_attempt(sent_node, amount))
            .or_insert(ChannelStatElem::new(1, sent_node, amount));
    }

    pub fn remove_channel(&mut self, channel_outpoint: &OutPoint) {
        self.inner.remove(channel_outpoint);
    }

    pub fn reset_channel(&mut self, channel_outpoint: &OutPoint, sent_node: SentNode) {
        self.inner
            .entry(channel_outpoint.clone())
            .and_modify(|e| e.reset_attempt(sent_node));
    }

    pub fn untrack_channel(
        &mut self,
        channel_outpoint: &OutPoint,
        sent_node: SentNode,
        amount: u128,
        success: bool,
    ) {
        self.inner
            .entry(channel_outpoint.clone())
            .and_modify(|e| e.set_attempt_result(sent_node, amount, success));
    }
}

#[derive(Clone, Debug)]
pub struct NetworkGraph<S> {
    // Whether to always process gossip messages for our own channels.
    // See comments in should_process_gossip_message_for_channel for why we need this.
    // TLDR: Most of the tests do not need this. Only tests in src/fiber/tests/graph.rs need this.
    // We will only set this to true for tests in src/fiber/tests/graph.rs.
    #[cfg(any(test, feature = "bench"))]
    pub always_process_gossip_message: bool,
    // The pubkey of the node that is running this instance of the network graph.
    source: Pubkey,
    // All the channels in the network.
    pub(crate) channels: HashMap<OutPoint, ChannelInfo>,
    // All the nodes in the network.
    nodes: HashMap<Pubkey, NodeInfo>,

    // Channel stats map, used to track the attempts for each channel,
    // this information is used to HELP the path finding algorithm for better routing in two ways:
    // 1. If a channel has more pending payment attempts, it may be overloaded and should not be used for routing.
    // 2. For middle hops, network graph can only get the channel capacity,
    channel_stats: Arc<Mutex<GraphChannelStat>>,

    // The latest cursor we read from the GossipMessageStore. When we need to refresh our view of the
    // the network, we need to load all the messages starting from this cursor.
    latest_cursor: Cursor,
    // A store is both a persistent storage from which we can fetch all the network messages.
    // and a state store where we can store our local state (e.g. when a node has been unresponsive
    // for a few rounds, we need to mark it as failed, this information needs to be persisted).
    // The formal use of the store is defined as a GossipMessageStore, while the latter is defined
    // as a NetworkGraphStateStore.
    store: S,
    history: PaymentHistory<S>,
    // Whether to process announcement of private address
    announce_private_addr: bool,
}

#[derive(Error, Debug)]
pub enum PathFindError {
    #[error("Graph error: {0}")]
    Amount(String),
    #[error("PathFind error: {0}")]
    PathFind(String),
    #[error("Overflow error: {0}")]
    Overflow(String),
    #[error("Feature not enabled: {0}")]
    FeatureNotEnabled(String),
    #[error("Insufficient balance: {0}")]
    InsufficientBalance(String),
    #[error("Graph other error: {0}")]
    Other(String),
}

/// A router hop information for a payment, a paymenter router is an array of RouterHop,
/// a router hop generally implies hop `target` will receive `amount_received` with `channel_outpoint` of channel.
/// Improper hop hint may make payment fail, for example the specified channel do not have enough capacity.
#[serde_as]
#[derive(Clone, Debug, Eq, PartialEq, Serialize, Deserialize)]
pub struct RouterHop {
    /// The node that is sending the TLC to the next node.
    pub(crate) target: Pubkey,
    /// The channel of this hop used to receive TLC
    #[serde_as(as = "EntityHex")]
    pub(crate) channel_outpoint: OutPoint,
    /// The amount that the source node will transfer to the target node.
    /// We have already added up all the fees along the path, so this amount can be used directly for the TLC.
    #[serde_as(as = "U128Hex")]
    pub(crate) amount_received: u128,
    /// The expiry for the TLC that the source node sends to the target node.
    /// We have already added up all the expiry deltas along the path,
    /// the only thing missing is current time. So the expiry is the current time plus the expiry delta.
    #[serde_as(as = "U64Hex")]
    pub(crate) incoming_tlc_expiry: u64,
}

impl<S> NetworkGraph<S>
where
    S: NetworkGraphStateStore
        + ChannelActorStateStore
        + GossipMessageStore
        + Clone
        + Send
        + Sync
        + 'static,
{
    pub fn new(store: S, source: Pubkey, announce_private_addr: bool) -> Self {
        let mut network_graph = Self {
            #[cfg(any(test, feature = "bench"))]
            always_process_gossip_message: false,
            source,
            channels: HashMap::new(),
            channel_stats: Default::default(),
            nodes: HashMap::new(),
            latest_cursor: Cursor::default(),
            store: store.clone(),
            history: PaymentHistory::new(source, None, store),
            announce_private_addr,
        };
        network_graph.load_from_store();
        network_graph
    }

    pub fn get_latest_cursor(&self) -> &Cursor {
        &self.latest_cursor
    }

    fn update_latest_cursor(&mut self, cursor: Cursor) {
        if cursor > self.latest_cursor {
            self.latest_cursor = cursor;
        }
    }

    pub(crate) fn channel_stats(&self) -> Arc<Mutex<GraphChannelStat>> {
        self.channel_stats.clone()
    }

    pub(crate) fn reset_channel_stats_for_direct_channel(
        &mut self,
        channel_outpoint: &OutPoint,
        node: Pubkey,
    ) {
        if let Some(sent_node) = self.get_channel_sent_node(channel_outpoint, node) {
            self.channel_stats
                .lock()
                .reset_channel(channel_outpoint, sent_node);
        }
    }

    // Update the network graph with the messages received from the network.
    // Returns true if the network graph has been updated.
    pub(crate) fn update_for_messages(
        &mut self,
        messages: Vec<BroadcastMessageWithTimestamp>,
    ) -> bool {
        if messages.is_empty() {
            return false;
        }
        debug!("Updating network graph with {} messages", messages.len());
        debug!("Latest cursor: {:?}", self.latest_cursor);
        for message in messages {
            debug!("Processing message: {:?}", &message);
            self.update_latest_cursor(message.cursor());
            if message.chain_hash() != get_chain_hash() {
                tracing::warn!(
                    "Chain hash mismatch: having {:?}, expecting {:?}, full message {:?}",
                    message.chain_hash(),
                    get_chain_hash(),
                    &message
                );
                continue;
            }
            match message {
                BroadcastMessageWithTimestamp::ChannelAnnouncement(
                    timestamp,
                    channel_announcement,
                ) => {
                    self.process_channel_announcement(timestamp, channel_announcement);
                }
                BroadcastMessageWithTimestamp::ChannelUpdate(channel_update) => {
                    debug!("process channel update: {:?}", &channel_update);
                    self.process_channel_update(channel_update);
                }
                BroadcastMessageWithTimestamp::NodeAnnouncement(node_announcement) => {
                    self.process_node_announcement(node_announcement);
                }
            }
        }
        return true;
    }

    // Process the events that are relevant for our own channels, and update the graph accordingly.
    pub(crate) fn process_owned_channel_update_event(&mut self, event: OwnedChannelUpdateEvent) {
        match event {
            OwnedChannelUpdateEvent::Up(channel_info) => {
                // Normally the channel_info passed here is the latest channel info,
                // so we can just overwrite the old channel info.
                self.history
                    .remove_channel_history(&channel_info.channel_outpoint);
                self.channels
                    .insert(channel_info.channel_outpoint.clone(), channel_info);
            }
            OwnedChannelUpdateEvent::Down(channel_outpoint) => {
                self.channels.remove(&channel_outpoint);
                self.channel_stats.lock().remove_channel(&channel_outpoint);
            }
            OwnedChannelUpdateEvent::Updated(channel_outpoint, node, channel_update) => {
                if let Some(channel) = self.channels.get_mut(&channel_outpoint) {
                    if node == channel.node2() {
                        channel.update_of_node2 = Some(channel_update);
                    }
                    if node == channel.node1() {
                        channel.update_of_node1 = Some(channel_update);
                    }
                }
                self.reset_channel_stats_for_direct_channel(&channel_outpoint, node);
            }
        }
    }

    // Load all the broadcast messages starting from latest_cursor from the store.
    // Process them and set nodes and channels accordingly.
    pub(crate) fn load_from_store(&mut self) {
        loop {
            let messages = self.store.get_broadcast_messages(&self.latest_cursor, None);
            if messages.is_empty() {
                break;
            }
            self.update_for_messages(messages);
        }
    }

    // Completely reload from store. Because messages with larger timestamp
    // can be added to the store earlier than messages with smaller timestamp,
    // It is possible in regular load_from_store may skip some messages.
    // We use this method to reset the cursor and load all messages from start.
    #[cfg(test)]
    pub(crate) fn reload_from_store(&mut self) {
        self.reset();
        self.load_from_store();
    }

    #[cfg(any(test, feature = "bench"))]
    pub(crate) fn clear_history(&mut self) {
        self.history.reset();
    }

    fn load_channel_updates_from_store(&self, channel_info: &mut ChannelInfo) {
        let channel_update_of_node1 = self
            .store
            .get_latest_channel_update(&channel_info.channel_outpoint, true)
            .map(Into::into);
        let channel_update_of_node2 = self
            .store
            .get_latest_channel_update(&channel_info.channel_outpoint, false)
            .map(Into::into);
        channel_info.update_of_node1 = channel_update_of_node1;
        channel_info.update_of_node2 = channel_update_of_node2;
    }

    fn load_channel_info_mut(&mut self, channel_outpoint: &OutPoint) -> Option<&mut ChannelInfo> {
        if !self.channels.contains_key(channel_outpoint) {
            if let Some((timestamp, channel_announcement)) =
                self.store.get_latest_channel_announcement(channel_outpoint)
            {
                debug!(
                    "Loading channel announcement: timestamp {}, channel announcement {:?}",
                    timestamp, &channel_announcement
                );
                self.process_channel_announcement(timestamp, channel_announcement);
            }
        }
        self.channels.get_mut(channel_outpoint)
    }

    // We don't need to process our own channel announcement with gossip messages.
    // They are processed by passing OwnedChannelUpdateEvents to the graph.
    // These are real-time events with more detailed information (e.g. balance).
    // We don't want to overwrite their detailed information here.
    // But tests in src/fiber/tests/graph.rs need to process gossip messages
    // to update the network graph. Many of the tests are messages from the graph.source.
    // If we ignore these messages, the graph won't be updated. And many tests will fail.
    fn should_process_gossip_message_for_nodes(&self, node1: &Pubkey, node2: &Pubkey) -> bool {
        #[cfg(any(test, feature = "bench"))]
        if self.always_process_gossip_message {
            return true;
        }
        !(&self.source == node1 || &self.source == node2)
    }

    fn process_channel_announcement(
        &mut self,
        timestamp: u64,
        channel_announcement: ChannelAnnouncement,
    ) -> Option<Cursor> {
        if !self.should_process_gossip_message_for_nodes(
            &channel_announcement.node1_id,
            &channel_announcement.node2_id,
        ) {
            return None;
        }

        match self.channels.get(&channel_announcement.channel_outpoint) {
            Some(_channel) => {
                trace!(
                    "Channel already exists, ignoring: {:?}",
                    &channel_announcement
                );
                return None;
            }
            None => {
                let cursor = Cursor::new(
                    timestamp,
                    BroadcastMessageID::ChannelAnnouncement(
                        channel_announcement.channel_outpoint.clone(),
                    ),
                );
                trace!(
                    "Inserting new channel announcement: {:?}",
                    &channel_announcement
                );
                let channel_info = ChannelInfo::from((timestamp, channel_announcement));
                // The history needs to know the mapping between nodes and channels.
                // So that when a node is marked as failed, the history can mark all the channels
                // associated with the node as failed. Here we tell the history about
                // the mapping between nodes and channels.
                self.history
                    .add_node_channel_map(channel_info.node1, channel_info.out_point().clone());
                self.history
                    .add_node_channel_map(channel_info.node2, channel_info.out_point().clone());
                self.channels
                    .insert(channel_info.channel_outpoint.clone(), channel_info);
                return Some(cursor);
            }
        }
    }

    fn process_channel_update(&mut self, channel_update: ChannelUpdate) -> Option<Cursor> {
        match self.get_channel(&channel_update.channel_outpoint) {
            Some(channel)
                if !self
                    .should_process_gossip_message_for_nodes(&channel.node1, &channel.node2) =>
            {
                return None;
            }
            _ => {}
        }
        let channel = self.load_channel_info_mut(&channel_update.channel_outpoint)?;
        let update_info = if channel_update.is_update_of_node_1() {
            &mut channel.update_of_node1
        } else {
            &mut channel.update_of_node2
        };

        match update_info {
            Some(old_update) if old_update.timestamp >= channel_update.timestamp => {
                trace!(
                    "Ignoring outdated channel update {:?} for channel {:?}",
                    &channel_update,
                    &channel
                );
                return None;
            }
            _ => {
                let cursor = Cursor::new(
                    channel_update.timestamp,
                    BroadcastMessageID::ChannelUpdate(channel_update.channel_outpoint.clone()),
                );
                trace!(
                    "Saving new channel update to the graph: {:?}",
                    &channel_update
                );
                *update_info = Some(ChannelUpdateInfo::from(&channel_update));
                self.history.process_channel_update(&channel_update);
                return Some(cursor);
            }
        }
    }

    pub(crate) fn process_node_announcement(
        &mut self,
        mut node_announcement: NodeAnnouncement,
    ) -> Option<Cursor> {
        if !self.announce_private_addr {
            node_announcement.addresses.retain(|addr| {
                multiaddr_to_socketaddr(addr)
                    .map(|socket_addr| is_reachable(socket_addr.ip()))
                    .unwrap_or_default()
            });

            if node_announcement.addresses.is_empty() {
                return None;
            }
        }
        let node_info = NodeInfo::from(node_announcement);
        match self.nodes.get(&node_info.node_id) {
            Some(old_node) if old_node.timestamp >= node_info.timestamp => {
                trace!(
                    "Ignoring outdated node announcement {:?} for node {:?}",
                    &node_info,
                    &old_node
                );
                return None;
            }
            _ => {
                let cursor = Cursor::new(
                    node_info.timestamp,
                    BroadcastMessageID::NodeAnnouncement(node_info.node_id),
                );
                trace!("Saving new node info to the graph: {:?}", &node_info);
                self.nodes.insert(node_info.node_id, node_info);
                return Some(cursor);
            }
        }
    }

    pub(crate) fn num_of_nodes(&self) -> usize {
        self.nodes.len()
    }

    pub(crate) fn sample_n_peers_to_connect(&self, n: usize) -> HashMap<PeerId, Vec<MultiAddr>> {
        // TODO: we may need to shuffle the nodes before selecting the first n nodes,
        // to avoid some malicious nodes from being always selected.
        self.nodes
            .iter()
            .filter(|(k, _)| **k != self.source)
            .take(n)
            .map(|(k, v)| (k.tentacle_peer_id(), v.addresses.clone()))
            .collect()
    }

    pub fn nodes(&self) -> impl Iterator<Item = &NodeInfo> {
        self.nodes.values()
    }

    pub fn get_nodes_with_params(&self, limit: usize, after: Option<Cursor>) -> Vec<NodeInfo> {
        let cursor = after.unwrap_or_default();
        self.store
            .get_broadcast_messages_iter(&cursor)
            .into_iter()
            .filter_map(|message| match message {
                BroadcastMessageWithTimestamp::NodeAnnouncement(node_announcement) => {
                    Some(NodeInfo::from(node_announcement))
                }
                _ => None,
            })
            .take(limit)
            .collect()
    }

    pub fn get_node(&self, node_id: &Pubkey) -> Option<&NodeInfo> {
        self.nodes.get(node_id)
    }

    pub fn channels(&self) -> impl Iterator<Item = &ChannelInfo> {
        self.channels.values()
    }

    pub fn get_channel(&self, outpoint: &OutPoint) -> Option<&ChannelInfo> {
        self.channels.get(outpoint)
    }

    pub fn get_channel_sent_node(&self, outpoint: &OutPoint, from: Pubkey) -> Option<SentNode> {
        self.get_channel(outpoint).and_then(|channel_info| {
            if channel_info.node1() == from {
                Some(SentNode::Node1)
            } else if channel_info.node2() == from {
                Some(SentNode::Node2)
            } else {
                None
            }
        })
    }

    fn get_outbound_channel_info_and_update(
        &self,
        outpoint: &OutPoint,
        from: Pubkey,
    ) -> (Option<&ChannelInfo>, Option<&ChannelUpdateInfo>) {
        let channel_info = self.get_channel(outpoint);
        if let Some(channel_info) = channel_info {
            if channel_info.node1() == from {
                (Some(channel_info), channel_info.update_of_node1.as_ref())
            } else if channel_info.node2() == from {
                (Some(channel_info), channel_info.update_of_node2.as_ref())
            } else {
                (None, None)
            }
        } else {
            (None, None)
        }
    }

    pub fn get_channels_with_params(
        &self,
        limit: usize,
        after: Option<Cursor>,
    ) -> Vec<ChannelInfo> {
        let cursor = after.unwrap_or_default();
        self.store
            .get_broadcast_messages_iter(&cursor)
            .into_iter()
            .filter_map(|message| match message {
                BroadcastMessageWithTimestamp::ChannelAnnouncement(
                    timestamp,
                    channel_announcement,
                ) => {
                    let mut channel_info = ChannelInfo::from((timestamp, channel_announcement));
                    self.load_channel_updates_from_store(&mut channel_info);
                    Some(channel_info)
                }
                _ => None,
            })
            .take(limit)
            .collect()
    }

    pub fn get_channels_by_peer(&self, node_id: Pubkey) -> impl Iterator<Item = &ChannelInfo> {
        self.channels
            .values()
            .filter(move |channel| channel.node1() == node_id || channel.node2() == node_id)
    }

    pub fn get_mut_channels_by_peer(
        &mut self,
        node_id: Pubkey,
    ) -> impl Iterator<Item = &mut ChannelInfo> {
        self.channels
            .values_mut()
            .filter(move |channel| channel.node1() == node_id || channel.node2() == node_id)
    }

    pub fn get_node_outbounds(
        &self,
        node_id: Pubkey,
    ) -> impl Iterator<Item = (Pubkey, &ChannelInfo, &ChannelUpdateInfo)> {
        let channels: Vec<_> = self
            .channels
            .values()
            .filter_map(move |channel| {
                match channel.update_of_node1.as_ref() {
                    Some(info) if node_id == channel.node1() && info.enabled => {
                        return Some((channel.node2(), channel, info));
                    }
                    _ => {}
                }
                match channel.update_of_node2.as_ref() {
                    Some(info) if node_id == channel.node2() && info.enabled => {
                        return Some((channel.node1(), channel, info));
                    }
                    _ => {}
                }
                None
            })
            .collect();

        channels.into_iter()
    }

    pub fn get_node_inbounds(
        &self,
        node_id: Pubkey,
    ) -> impl Iterator<Item = (Pubkey, Pubkey, &ChannelInfo, &ChannelUpdateInfo)> {
        let mut channels: Vec<_> = self
            .channels
            .values()
            .filter_map(move |channel| {
                match channel.update_of_node1.as_ref() {
                    Some(info) if node_id == channel.node2() && info.enabled => {
                        return Some((channel.node1(), channel.node2(), channel, info));
                    }
                    _ => {}
                }
                match channel.update_of_node2.as_ref() {
                    Some(info) if node_id == channel.node1() && info.enabled => {
                        return Some((channel.node2(), channel.node1(), channel, info));
                    }
                    _ => {}
                }
                None
            })
            .collect();

        // Iterating over HashMap's values is not guaranteed to be in order,
        // which may introduce randomness in the path finding.
        // We will first sort the channels by outbound_liquidity, then capacity, and at last update time.
        // This is because the weight algorithm in find_path does not considering outbound_liquidity and capacity,
        // so the channel with larger outbound_liquidity/capacity maybe have the same weight with the channel
        // with smaller outbound_liquidity/capacity, even though the former have better chance to success.
        channels.sort_by(
            |(_, _, a_channel_info, a_channel_update_info),
             (_, _, b_channel_info, b_channel_update_info)| {
                b_channel_update_info
                    .outbound_liquidity
                    .cmp(&a_channel_update_info.outbound_liquidity)
                    .then(
                        b_channel_info
                            .capacity()
                            .cmp(&a_channel_info.capacity())
                            .then(
                                b_channel_info
                                    .channel_last_update_time()
                                    .cmp(&a_channel_info.channel_last_update_time()),
                            ),
                    )
            },
        );
        channels.into_iter()
    }

    pub fn get_source_pubkey(&self) -> Pubkey {
        self.source
    }

    pub(crate) fn mark_channel_failed(&mut self, channel_outpoint: &OutPoint) {
        if let Some(channel) = self.channels.get_mut(channel_outpoint) {
            if let Some(info) = channel.update_of_node2.as_mut() {
                info.enabled = false;
            }
            if let Some(info) = channel.update_of_node1.as_mut() {
                info.enabled = false;
            }
        }
    }

    pub(crate) fn mark_node_failed(&mut self, node_id: Pubkey) {
        for channel in self.get_mut_channels_by_peer(node_id) {
            if channel.node1() == node_id {
                if let Some(info) = channel.update_of_node2.as_mut() {
                    info.enabled = false;
                }
            } else if let Some(info) = channel.update_of_node1.as_mut() {
                info.enabled = false;
            }
        }
    }

    pub(crate) fn track_attempt_router(&mut self, attempt: &Attempt) {
        for (from, channel_outpoint, amount) in attempt.channel_outpoints() {
            if let Some(sent_node) = self.get_channel_sent_node(channel_outpoint, from) {
                self.channel_stats
                    .lock()
                    .add_channel(channel_outpoint, sent_node, amount);
            }
        }
    }

    pub(crate) fn untrack_attempt_router(&mut self, attempt: &Attempt, success: bool) {
        for (from, channel_outpoint, amount) in attempt.channel_outpoints() {
            if let Some(sent_node) = self.get_channel_sent_node(channel_outpoint, from) {
                self.channel_stats.lock().untrack_channel(
                    channel_outpoint,
                    sent_node,
                    amount,
                    success,
                );
            }
        }
    }

    pub(crate) fn record_attempt_success(&mut self, attempt: &Attempt) {
        self.untrack_attempt_router(attempt, true);
        let session_route = &attempt.route.nodes;
        let mut result = InternalResult::default();
        result.succeed_range_pairs(session_route, 0, session_route.len() - 1);
        self.history.apply_internal_result(result);
    }

    pub(crate) fn record_attempt_fail(
        &mut self,
        attempt: &Attempt,
        tlc_err: TlcErr,
        first_hop_error: bool,
    ) -> bool {
        if !first_hop_error {
            self.untrack_attempt_router(attempt, false);
        }
        let mut internal_result = InternalResult::default();
        let nodes = &attempt.route.nodes;
        let need_to_retry = internal_result.record_payment_fail(nodes, tlc_err);
        self.history.apply_internal_result(internal_result);
        let is_send_payment_with_router = self
            .store
            .get_payment_session(attempt.payment_hash)
            .is_some_and(|p| p.is_payment_with_router());
        return need_to_retry && !is_send_payment_with_router;
    }

    #[cfg(any(test, feature = "bench"))]
    pub fn reset(&mut self) {
        self.latest_cursor = Cursor::default();
        self.channels.clear();
        self.nodes.clear();
        self.history.reset();
    }

    #[cfg(any(test, feature = "bench"))]
    pub fn set_source(&mut self, source: Pubkey) {
        self.source = source;
    }

    /// Returns a list of `PaymentHopData` for all nodes in the route,
    /// including the origin and the target node.
    pub fn build_route(
        &self,
        amount: u128,
        amount_low_bound: Option<u128>,
        max_fee_amount: Option<u128>,
        payment_data: &SendPaymentData,
    ) -> Result<Vec<PaymentHopData>, PathFindError> {
        let source = self.get_source_pubkey();
        let target = payment_data.target_pubkey;
        let allow_self_payment = payment_data.allow_self_payment;
        let allow_mpp = payment_data.allow_mpp();

        if source == target && !allow_self_payment {
            return Err(PathFindError::FeatureNotEnabled(
                "allow_self_payment is not enabled, can not pay to self".to_string(),
            ));
        }

        let (route_hops, actual_amount_for_route) = if !payment_data.router.is_empty() {
            // If a router is explicitly provided, use it.
            // Assume it's valid for the requested `amount`.
            (payment_data.router.clone(), amount)
        } else {
            // Attempt to find a path for the requested `amount`.
            match self.find_path_with_payment_data(
                source,
                amount,
                max_fee_amount,
                payment_data,
            ) {
                Ok(route) => (route, amount),
                Err(PathFindError::PathFind(orig_err))
                    // Condition to attempt finding a smaller amount:
                    // - MPP is allowed for the payment.
                    // - This is not the last part we are forced to make (more flexible).
                    // - The requested amount is greater than the minimum allowed for a part.
                    if allow_mpp && amount_low_bound.is_some_and(|low| low < amount) =>
                {
                    if let Ok(res) = self.binary_find_path_in_range(
                            source,
                            amount.saturating_sub(1),
                            amount_low_bound.unwrap(),
                            max_fee_amount,
                            payment_data
                        ) {
                            res
                        } else {
                            return Err(PathFindError::PathFind(orig_err));
                        }
                    }
                    // Initial find_path failed with a non-PathFind error,
                    // or conditions for trying smaller amounts were not met.
                    Err(err) => return Err(err),
            }
        };

        assert!(
            !route_hops.is_empty(),
            "Route hops should not be empty if Ok"
        );

        Ok(self.build_router_from_path(&route_hops, actual_amount_for_route, payment_data))
    }

    fn find_path_with_payment_data(
        &self,
        source: Pubkey,
        amount: u128,
        max_fee_amount: Option<u128>,
        payment_data: &SendPaymentData,
    ) -> Result<Vec<RouterHop>, PathFindError> {
        self.find_path(
            source,
            payment_data.target_pubkey,
            amount,
            max_fee_amount,
            payment_data.udt_type_script.clone(),
            payment_data.final_tlc_expiry_delta,
            payment_data.tlc_expiry_limit,
            payment_data.allow_self_payment,
            &payment_data.hop_hints,
            &payment_data.channel_stats,
        )
    }

    // This function attempts to find a path for the given `amount` using binary search.
    // It will try to find the largest feasible sub-amount that can be sent.
    // not a efficient algorithm, but it is simple and works for most cases.
    // maybe we can use a more efficient algorithm in the future.
    fn binary_find_path_in_range(
        &self,
        source: Pubkey,
        amount: u128,
        min_amount_for_a_part: u128,
        max_fee_amount: Option<u128>,
        payment_data: &SendPaymentData,
    ) -> Result<(Vec<RouterHop>, u128), PathFindError> {
        debug!(
            "find_path for amount {}. Trying to find largest feasible sub-amount.",
            amount,
        );

        let mut low = min_amount_for_a_part;
        let mut high = amount;

        let direct_channel_amounts: Vec<_> = self
            .get_node_outbounds(source)
            .filter_map(|(_, channel_info, update_info)| {
                if channel_info.udt_type_script == payment_data.udt_type_script {
                    Some(update_info.outbound_liquidity.unwrap_or(0))
                } else {
                    None
                }
            })
            .collect::<Vec<_>>();

        dbg!("direct_channel_amounts: {:?}", &direct_channel_amounts);
        let max_liquidity = direct_channel_amounts.iter().max().copied().unwrap_or(0);
        high = high.min(max_liquidity);

        if low > high {
            return Err(PathFindError::PathFind("can not found".to_string()));
        }

        if self
            .find_path_with_payment_data(source, low, max_fee_amount, payment_data)
            .is_err()
        {
            return Err(PathFindError::PathFind("can not found".to_string()));
        }
        if let Ok(router) =
            self.find_path_with_payment_data(source, high, max_fee_amount, payment_data)
        {
            return Ok((router, high));
        }

        const MAX_BINARY_SEARCH_ITERATIONS: usize = 50;
        let mut best_route_found: Option<Vec<RouterHop>> = None;
        let mut amount_for_best_route: u128 = 0;
        let mut iterations = 0;

        while low <= high && iterations < MAX_BINARY_SEARCH_ITERATIONS {
            iterations += 1;

            let mid = low + (high - low) / 2;
            debug!("iterations: {} mid: {}", iterations, mid);

            match self.find_path_with_payment_data(source, mid, max_fee_amount, payment_data) {
                Ok(route) => {
                    // Found a path for `mid`. Store it and try for a larger amount.
                    best_route_found = Some(route);
                    amount_for_best_route = mid;
                    low = mid.saturating_add(1);
                }
                Err(PathFindError::PathFind(_)) => {
                    // `mid` is too high, try smaller.
                    high = mid.saturating_sub(1);
                }
                Err(non_pathfind_err) => return Err(non_pathfind_err),
            }
        }

        if let Some(route) = best_route_found {
            Ok((route, amount_for_best_route))
        } else {
            // No path found even with binary search. Return the initial error.
            return Err(PathFindError::PathFind("can not found".to_string()));
        }
    }

    fn build_router_from_path(
        &self,
        route: &Vec<RouterHop>,
        max_amount: u128,
        payment_data: &SendPaymentData,
    ) -> Vec<PaymentHopData> {
        let invoice = payment_data
            .invoice
            .clone()
            .map(|x| x.parse::<CkbInvoice>().expect("parse CKB invoice"));
        let hash_algorithm = invoice
            .as_ref()
            .and_then(|x| x.hash_algorithm().copied())
            .unwrap_or_default();

        let route_len = route.len();
        let now = now_timestamp_as_millis_u64();
        let mut hops_data = Vec::with_capacity(route.len() + 1);

        for r in route {
            hops_data.push(PaymentHopData {
                amount: r.amount_received,
                next_hop: Some(r.target),
                hash_algorithm,
                expiry: now + r.incoming_tlc_expiry,
                funding_tx_hash: r.channel_outpoint.tx_hash().into(),
                payment_preimage: None,
                custom_records: None,
            });
        }

        hops_data.push(PaymentHopData {
            amount: max_amount,
            next_hop: None,
            hash_algorithm,
            expiry: now + payment_data.final_tlc_expiry_delta,
            funding_tx_hash: Default::default(),
            payment_preimage: payment_data.preimage,
            custom_records: payment_data.custom_records.clone(),
        });
        // assert there is no duplicate node in the route
        assert_eq!(
            hops_data
                .iter()
                .filter_map(|x| x.next_hop)
                .collect::<HashSet<_>>()
                .len(),
            route_len
        );
        hops_data
    }

    // A helper function to evaluate whether an edge should be added to the heap of nodes to visit.
    // We will check the accumulated probability of this edge to be a successful payment, and evaluate
    // the distance from the source node to the final payee. If the distance is shorter than the current
    // distance, we will update the distance and add the node to the heap.
    // This should be called after some sanity checks on the edge, e.g. the amount to send
    // is less than the capacity and the expiry is less than the limit.
    #[allow(clippy::too_many_arguments)]
    fn eval_and_update(
        &self,
        // The channel outpoint of the edge.
        channel_outpoint: &OutPoint,
        // The capacity of the channel.
        channel_capacity: u128,
        // The source node of the edge.
        from: Pubkey,
        // The target node of the edge.
        target: Pubkey,
        // The amount that the source node will send to the target node.
        next_hop_received_amount: u128,
        // The amount that the source node will receive from forwarding `amount_to_send` to the target.
        fee: u128,
        // The TLC expiry for the TLC that the target node will receive.
        incoming_tlc_expiry: u64,
        // The difference in TLC expiry between the TLC that the source node will receive
        // and the TLC that the target node will receive.
        tlc_expiry_delta: u64,
        // The probability of a successful payment from current target to the final payee.
        cur_probability: f64,
        // The weight accumulated from the payment path from current target to the final payee.
        cur_weight: u128,
        // The pending channel count
        cur_pending_count: usize,
        // The distances from nodes to the final payee.
        distances: &mut HashMap<Pubkey, NodeHeapElement>,
        // The priority queue of nodes to be visited (sorted by distance and probability).
        nodes_heap: &mut NodeHeap,
        channel_stats: &GraphChannelStat,
    ) {
        let mut probability = cur_probability
            * self.history.eval_probability(
                from,
                target,
                channel_outpoint,
                next_hop_received_amount,
                channel_capacity,
            );

        let pending_count = channel_stats.get_channel_count(channel_outpoint) + cur_pending_count;

        if pending_count > 0 {
            probability *= (0.95f64).powi(pending_count as i32);
        }

        debug!(
            "probability: {} for channel_outpoint: {:?} from: {:?} => to: {:?}",
            probability, channel_outpoint, from, target
        );
        if probability < DEFAULT_MIN_PROBABILITY {
            debug!("probability is too low: {:?}", probability);
            return;
        }

        let agg_weight = self.edge_weight(next_hop_received_amount, fee, tlc_expiry_delta);
        let weight = cur_weight + agg_weight;

        let distance = self.calculate_distance_based_probability(probability, weight);

        if let Some(node) = distances.get(&from) {
            if distance >= node.distance {
                return;
            }
        }

        let node = NodeHeapElement {
            node_id: from,
            weight,
            distance,
            amount_to_send: next_hop_received_amount + fee,
            incoming_tlc_expiry: incoming_tlc_expiry + tlc_expiry_delta,
            fee_charged: fee,
            probability,
            pending_count,
            next_hop: Some(RouterHop {
                target,
                channel_outpoint: channel_outpoint.clone(),
                // Here we need to use the amount accumulated so far (i.e. with the fees in current hop)
                // because the fee here is for the receiving node to forward the amount to the next node.
                // So the total amount in AddTlc packet should include the fee.
                amount_received: next_hop_received_amount,
                // We need to use cur_hop.incoming_tlc_expiry instead of incoming_tlc_expiry here
                // because we need the expiry for the AddTlc packet sent from source to target.
                // cur_hop.incoming_tlc_expiry is the expiry time for the TLC that is going to be
                // received by the target, while incoming_tlc_expiry is the expiry time for the TLC
                // that is going to be received by the source.
                incoming_tlc_expiry,
            }),
        };
        distances.insert(node.node_id, node.clone());
        nodes_heap.push_or_fix(node);
    }

    // the algorithm works from target-to-source to find the shortest path
    #[allow(clippy::too_many_arguments)]
    pub fn find_path(
        &self,
        source: Pubkey,
        target: Pubkey,
        amount: u128,
        max_fee_amount: Option<u128>,
        udt_type_script: Option<Script>,
        final_tlc_expiry_delta: u64,
        tlc_expiry_limit: u64,
        allow_self: bool,
        hop_hints: &[HopHint],
        channel_stats: &GraphChannelStat,
    ) -> Result<Vec<RouterHop>, PathFindError> {
        debug!(
            "begin find_path from {:?} to {:?} amount: {:?}",
            source, target, amount
        );
        let started_time = std::time::Instant::now();
        let nodes_len = self.nodes.len();
        let route_to_self = source == target;

        let mut result = vec![];
        let mut nodes_visited = 0;
        let mut edges_expanded = 0;
        let mut nodes_heap = NodeHeap::new(nodes_len);
        let mut distances = HashMap::<Pubkey, NodeHeapElement>::new();

        if amount == 0 {
            return Err(PathFindError::Amount(
                "amount must be greater than 0".to_string(),
            ));
        }

        if amount.checked_add(max_fee_amount.unwrap_or(0)).is_none() {
            return Err(PathFindError::Amount(format!(
                "amount {} + max_fee_amount {} overflow",
                amount,
                max_fee_amount.unwrap_or(0)
            )));
        }

        if source == target && !allow_self {
            return Err(PathFindError::FeatureNotEnabled(
                "allow_self_payment is not enable, can not pay self".to_string(),
            ));
        }

        let mut target = target;
        let mut expiry = final_tlc_expiry_delta;
        let mut amount = amount;
        let mut last_edge = None;

        if route_to_self {
            let (edge, new_target, expiry_delta, fee) = self.adjust_target_for_route_self(
                source,
                amount,
                final_tlc_expiry_delta,
                &udt_type_script,
                tlc_expiry_limit,
                channel_stats,
            )?;
            target = new_target;
            expiry += expiry_delta;
            amount += fee;
            last_edge = Some(edge);
        } else {
            // The calculation of probability and distance requires a capacity of the channel.
            // We don't know the capacity of the channels in the hop hints. We just assume that the capacity
            // of these channels is sufficiently large.
            let sufficiently_large_capacity = u128::MAX;

            // hop hint only referring to private channels for sender node,
            // if we get public channel information for this hophint, we just ignore this hophint
            let filtered_hints = hop_hints.iter().filter(|hint| {
                match self.get_outbound_channel_info_and_update(&hint.channel_outpoint, hint.pubkey)
                {
                    (Some(channel_info), Some(channel_update)) => {
                        channel_info.udt_type_script == udt_type_script && !channel_update.enabled
                    }
                    _ => true,
                }
            });

            for hint in filtered_hints {
                // Say we have a payment path A -- channel 1 --> B -- channel 2 --> C.
                // For now, all the fees that B will receive are calculated based on the fee rate B sets in channel 1.
                // We didn't use the outbound fees for B in channel 2 at all. This is different from lnd,
                // which calculates both the inbound fees in channel 1 and the outbound fees in channel 2.
                // For now, we set the fees to be 0. We may need to change this in the future.
                let fee =
                    calculate_tlc_forward_fee(amount, hint.fee_rate as u128).map_err(|err| {
                        PathFindError::Overflow(format!(
                            "calculate_tlc_forward_fee error: {:?}",
                            err
                        ))
                    })?;
                self.eval_and_update(
                    &hint.channel_outpoint,
                    sufficiently_large_capacity,
                    hint.pubkey,
                    target,
                    amount,
                    fee,
                    expiry,
                    hint.tlc_expiry_delta,
                    1.0,
                    0,
                    0,
                    &mut distances,
                    &mut nodes_heap,
                    channel_stats,
                );
            }
        }
        assert_ne!(source, target);

        // initialize the target node
        nodes_heap.push(NodeHeapElement {
            node_id: target,
            weight: 0,
            distance: 0,
            amount_to_send: amount,
            fee_charged: 0,
            probability: 1.0,
            next_hop: None,
            incoming_tlc_expiry: expiry,
            pending_count: 0,
        });

        while let Some(cur_hop) = nodes_heap.pop() {
            nodes_visited += 1;

            if cur_hop.node_id == source {
                break;
            }

            for (from, to, channel_info, channel_update) in self.get_node_inbounds(cur_hop.node_id)
            {
                let is_source = from == source;

                assert_eq!(to, cur_hop.node_id);
                if &udt_type_script != channel_info.udt_type_script() {
                    continue;
                }

                if let Some(last_edge) = &last_edge {
                    if &last_edge.channel_outpoint == channel_info.out_point() {
                        continue;
                    }
                }

                edges_expanded += 1;

                let next_hop_received_amount = cur_hop.amount_to_send;
                let fee = if is_source {
                    0
                } else {
                    calculate_tlc_forward_fee(
                        next_hop_received_amount,
                        channel_update.fee_rate as u128,
                    )
                    .map_err(|err| {
                        PathFindError::Overflow(format!(
                            "calculate_tlc_forward_fee error: {:?}",
                            err
                        ))
                    })?
                };
                let amount_to_send = next_hop_received_amount + fee;
                let expiry_delta = if is_source {
                    0
                } else {
                    channel_update.tlc_expiry_delta
                };

                let incoming_tlc_expiry = cur_hop.incoming_tlc_expiry + expiry_delta;
                let send_node = channel_info
                    .get_send_node(from)
                    .expect("send_node should exist");

                if !self.check_channel_amount_and_expiry(
                    amount_to_send,
                    channel_info,
                    channel_update,
                    incoming_tlc_expiry,
                    tlc_expiry_limit,
                    send_node,
                    channel_stats,
                ) {
                    continue;
                }

                // if the amount to send is greater than the amount we have, skip this edge
                if let Some(max_fee_amount) = max_fee_amount {
                    if amount_to_send > amount + max_fee_amount {
                        debug!(
                            "amount_to_send: {:?} is greater than sum_amount sum_amount: {:?}",
                            amount_to_send,
                            amount + max_fee_amount
                        );
                        continue;
                    }
                }

                self.eval_and_update(
                    channel_info.out_point(),
                    channel_info.capacity(),
                    from,
                    to,
                    next_hop_received_amount,
                    fee,
                    cur_hop.incoming_tlc_expiry,
                    expiry_delta,
                    cur_hop.probability,
                    cur_hop.weight,
                    cur_hop.pending_count,
                    &mut distances,
                    &mut nodes_heap,
                    channel_stats,
                );
            }
        }

        let mut current = source;
        while let Some(elem) = distances.remove(&current) {
            let edge = elem.next_hop.expect("next_hop is none");
            current = edge.target;
            result.push(edge);
            if current == target {
                break;
            }
        }

        if result.is_empty() || current != target {
            // TODO check total outbound balance and return error if it's not enough
            // this can help us early return if the payment is not possible to be sent
            // otherwise when PathFind error is returned, we need to retry with half amount
            return Err(PathFindError::PathFind("no path found".to_string()));
        }
        if let Some(edge) = last_edge {
            result.push(edge)
        }

        info!(
            "get_route: nodes visited: {}, edges expanded: {}, time: {:?} \nresult: {:?}",
            nodes_visited,
            edges_expanded,
            started_time.elapsed(),
            result
        );
        Ok(result)
    }

    // to resolve the scenario of network with cycle, we use the original `source` node as target,
    // trying to find a new target which has direct channel to `source` node, then the find_path
    // algorithm can work well to assume the network don't contains a cycle.
    // This may makes the result of find_path is not a global optimimized path.
    fn adjust_target_for_route_self(
        &self,
        source: Pubkey,
        amount: u128,
        expiry: u64,
        udt_type_script: &Option<Script>,
        tlc_expiry_limit: u64,
        channel_stats: &GraphChannelStat,
    ) -> Result<(RouterHop, Pubkey, u64, u128), PathFindError> {
        let channels: Vec<_> = self
            .get_node_inbounds(source)
            .filter(|(from, _, channel_info, channel_update)| {
                udt_type_script == channel_info.udt_type_script()
                    && self.check_channel_amount_and_expiry(
                        amount,
                        channel_info,
                        channel_update,
                        channel_update.tlc_expiry_delta,
                        tlc_expiry_limit,
                        channel_info
                            .get_send_node(*from)
                            .expect("send_node should exist"),
                        channel_stats,
                    )
            })
            .map(|(from, _, channel_info, channel_update)| {
                (
                    from,
                    channel_info.channel_outpoint.clone(),
                    channel_update.tlc_expiry_delta,
                    channel_update.fee_rate,
                    channel_info,
                    channel_update,
                )
            })
            .collect();

        // if there are multiple channels, we will randomly select a channel from the source node for route to self
        // so that the following part of algorithm will always trying to find a path without a cycle in network graph
        if let Some((from, outpoint, tlc_expiry_delta, fee_rate, ..)) =
            channels.choose(&mut thread_rng())
        {
            assert_ne!(source, *from);
            let fee = calculate_tlc_forward_fee(amount, *fee_rate as u128).map_err(|err| {
                PathFindError::Overflow(format!("calculate_tlc_forward_fee error: {:?}", err))
            })?;
            let last_edge = RouterHop {
                target: source,
                channel_outpoint: outpoint.clone(),
                amount_received: amount,
                incoming_tlc_expiry: expiry,
            };
            Ok((last_edge, *from, *tlc_expiry_delta, fee))
        } else {
            return Err(PathFindError::PathFind(
                "no direct channel found for source node".to_string(),
            ));
        }
    }

    #[allow(clippy::too_many_arguments)]
    fn check_channel_amount_and_expiry(
        &self,
        amount: u128,
        channel_info: &ChannelInfo,
        channel_update: &ChannelUpdateInfo,
        incoming_tlc_expiry: u64,
        tlc_expiry_limit: u64,
        sent_node: SentNode,
        channel_stats: &GraphChannelStat,
    ) -> bool {
        // We should use amount_to_send because that is the amount to be sent over the channel.
        if amount < channel_update.tlc_minimum_value {
            return false;
        }

        let sent_amount =
            channel_stats.get_channel_sent_amount(channel_info.out_point(), sent_node);

        debug_assert!(
            sent_amount <= channel_info.capacity(),
            "sent amount {} is greater than channel capacity {}",
            sent_amount,
            channel_info.capacity()
        );

        if amount > channel_info.capacity().saturating_sub(sent_amount) {
            return false;
        }

        // If we already know the balance of the channel, check if we can send the amount.
        if let Some(balance) = channel_update.outbound_liquidity {
            debug_assert!(
                balance >= sent_amount,
                "balance {} is less than sent amount {}",
                balance,
                sent_amount
            );
            if amount > balance.saturating_sub(sent_amount) {
                return false;
            }
        }

        if incoming_tlc_expiry > tlc_expiry_limit {
            return false;
        }
        true
    }

    // Larger fee and htlc_expiry_delta makes edge_weight large,
    // which reduce the probability of choosing this edge,
    fn edge_weight(&self, amount: u128, fee: u128, htlc_expiry_delta: u64) -> u128 {
        // The factor is currently a fixed value, but might be configurable in the future,
        // lock 1% of amount with default tlc expiry delta.
        let risk_factor: f64 = 0.01;
        let time_lock_penalty = (amount as f64
            * (risk_factor * (htlc_expiry_delta as f64 / DEFAULT_TLC_EXPIRY_DELTA as f64)))
            as u128;
        fee + time_lock_penalty
    }

    fn calculate_distance_based_probability(&self, probability: f64, weight: u128) -> u128 {
        assert!(probability > 0.0);
        // FIXME: set this to configurable parameters
        let weight = weight as f64;
        let time_pref = 0.9_f64;
        let default_attempt_cost = 100_f64;
        let penalty = default_attempt_cost * (1.0 / (0.5 - time_pref / 2.0) - 1.0);

        weight as u128 + (penalty / probability) as u128
    }

    // This function is used to build the path from the specified path
    // if there are multiple channels between the same two nodes and channel is not specified,
    // we still try to select the best channel based on the channel's capacity and fee rate,
    // there difference is that we don't need to use a aggregated distance which is used
    // in the path finding algorithm, because we assume all the nodes in the path are
    // already selected, and we only need to find the best channel for each hop.
    pub(crate) fn build_path(
        &self,
        source: Pubkey,
        command: BuildRouterCommand,
    ) -> Result<Vec<RouterHop>, PathFindError> {
        let BuildRouterCommand {
            hops_info: mut router_hops,
            amount,
            final_tlc_expiry_delta,
            udt_type_script,
        } = command;
        router_hops.reverse();

        let mut path = vec![];
        // If not set, the minimum routable amount `1` is used
        let mut agg_amount = amount.unwrap_or(1);
        if agg_amount == 0 {
            return Err(PathFindError::Amount(
                "amount must be greater than 0".to_string(),
            ));
        }

        let mut agg_tlc_expiry = final_tlc_expiry_delta.unwrap_or(DEFAULT_TLC_EXPIRY_DELTA);
        for (idx, cur_hop) in router_hops.iter().enumerate() {
            let prev_hop_pubkey = router_hops.get(idx + 1).map(|h| h.pubkey).unwrap_or(source);

            let mut found = None;
            for (from, to, channel_info, channel_update) in self.get_node_inbounds(cur_hop.pubkey) {
                if from != prev_hop_pubkey {
                    continue;
                }
                if &udt_type_script != channel_info.udt_type_script() {
                    continue;
                }

                // if specified channel outpoint is not empty, we will only use the specified channel
                let channel_outpoint = channel_info.out_point().clone();
                if cur_hop
                    .channel_outpoint
                    .clone()
                    .unwrap_or(channel_outpoint.clone())
                    != channel_outpoint
                {
                    continue;
                }

                let mut amount_to_send = agg_amount;
                let is_initial = from == source;
                let fee = if is_initial {
                    0
                } else {
                    calculate_tlc_forward_fee(amount_to_send, channel_update.fee_rate as u128)
                        .map_err(|err| {
                            PathFindError::Overflow(format!(
                                "calculate_tlc_forward_fee error: {:?}",
                                err
                            ))
                        })?
                };
                amount_to_send += fee;
                if amount_to_send > channel_info.capacity() {
                    debug!(
                        "current_amount: {} > channel_info.capacity {}",
                        amount_to_send,
                        channel_info.capacity()
                    );
                    continue;
                }
                if let Some(balance) = channel_update.outbound_liquidity {
                    if amount_to_send > balance {
                        continue;
                    }
                }

                let expiry_delta = if is_initial {
                    0
                } else {
                    channel_update.tlc_expiry_delta
                };

                let current_incoming_tlc_expiry = agg_tlc_expiry + expiry_delta;
                let probability = self.history.eval_probability(
                    from,
                    to,
                    &channel_outpoint,
                    amount_to_send,
                    channel_info.capacity(),
                );

                debug!(
                    "probability: {} for channel_outpoint: {:?} from: {:?} => to: {:?}",
                    probability, channel_outpoint, from, to
                );

                let weight = self.edge_weight(amount_to_send, fee, current_incoming_tlc_expiry);
                let distance = self.calculate_distance_based_probability(probability, weight);

                if let Some((old_distance, _fee, _edge)) = &found {
                    if distance >= *old_distance {
                        continue;
                    }
                }
                found = Some((
                    distance,
                    fee,
                    RouterHop {
                        target: to,
                        channel_outpoint: channel_outpoint.clone(),
                        amount_received: agg_amount,
                        incoming_tlc_expiry: agg_tlc_expiry,
                    },
                ));
            }
            if let Some((_, fee, edge)) = found {
                agg_tlc_expiry += edge.incoming_tlc_expiry;
                agg_amount = edge.amount_received + fee;
                path.push(edge.clone());
            } else {
                return Err(PathFindError::PathFind("no path found".to_string()));
            }
        }
        path.reverse();
        Ok(path)
    }
}

pub trait NetworkGraphStateStore {
    fn get_payment_session(&self, payment_hash: Hash256) -> Option<PaymentSession>;
    fn get_payment_sessions_with_status(&self, status: PaymentStatus) -> Vec<PaymentSession>;
    fn insert_payment_session(&self, session: PaymentSession);
    fn insert_payment_history_result(
        &mut self,
        channel_outpoint: OutPoint,
        direction: Direction,
        result: TimedResult,
    );
    fn remove_channel_history(&mut self, channel_outpoint: &OutPoint);
    fn get_payment_history_results(&self) -> Vec<(OutPoint, Direction, TimedResult)>;
    fn get_attempt(&self, payment_hash: Hash256, attempt_id: u64) -> Option<Attempt>;
    fn insert_attempt(&self, attempt: Attempt);
    fn get_attempts(&self, payment_hash: Hash256) -> Vec<Attempt>;
    fn delete_attempts(&self, payment_hash: Hash256);
    fn get_attempts_with_statuses(&self, status: &[AttemptStatus]) -> Vec<Attempt>;
}

/// The status of a payment, will update as the payment progresses.
<<<<<<< HEAD
/// The transfer path for payment status is `Created -> Inflight -> Success | Failed`.
#[derive(Clone, Copy, Debug, PartialEq, Serialize, Deserialize)]
pub enum PaymentStatus {
    /// initial status, a payment session is created, no HTLC is sent
=======
#[derive(Clone, Debug, PartialEq, Serialize, Deserialize, Copy)]
pub enum PaymentSessionStatus {
    /// initial status, payment session is created, no HTLC is sent
>>>>>>> d873f91b
    Created,
    /// the first hop AddTlc is sent successfully and waiting for the response
    Inflight,
    /// related HTLC is successfully settled
    Success,
    /// related HTLC is failed
    Failed,
}

impl PaymentStatus {
    pub fn is_final(&self) -> bool {
        matches!(self, PaymentStatus::Success | PaymentStatus::Failed)
    }
}

/// The node and channel information in a payment route hop
#[serde_as]
#[derive(Clone, Debug, Serialize, Deserialize)]
pub struct SessionRouteNode {
    /// the public key of the node
    pub pubkey: Pubkey,
    /// the amount for this hop
    #[serde_as(as = "U128Hex")]
    pub amount: u128,
    /// the channel outpoint for this hop
    #[serde_as(as = "EntityHex")]
    pub channel_outpoint: OutPoint,
}

/// The router is a list of nodes that the payment will go through.
/// We store in the payment session and then will use it to track the payment history.
/// The router is a list of nodes that the payment will go through.
/// For example:
///    `A(amount, channel) -> B -> C -> D`
/// means A will send `amount` with `channel` to B.
#[derive(Clone, Debug, Serialize, Deserialize, Default)]
pub struct SessionRoute {
    /// the nodes in the route
    pub nodes: Vec<SessionRouteNode>,
}

impl SessionRoute {
    // Create a new route from the source to the target with the given payment hops.
    // The payment hops are the hops that the payment will go through.
    // for a payment route A -> B -> C -> D
    // the `payment_hops` is [B, C, D], which is a convenient way for onion routing.
    // here we need to create a session route with source, which is A -> B -> C -> D
    pub fn new(source: Pubkey, target: Pubkey, payment_hops: &[PaymentHopData]) -> Self {
        //dbg!(payment_hops);
        let nodes = std::iter::once(source)
            .chain(
                payment_hops
                    .iter()
                    .map(|hop| hop.next_hop.unwrap_or(target)),
            )
            .zip(payment_hops)
            .map(|(pubkey, hop)| SessionRouteNode {
                pubkey,
                channel_outpoint: OutPoint::new(
                    if hop.funding_tx_hash != Hash256::default() {
                        hop.funding_tx_hash.into()
                    } else {
                        Hash256::default().into()
                    },
                    0,
                ),
                amount: hop.amount,
            })
            .collect();
        Self { nodes }
    }

    pub fn receiver_amount(&self) -> u128 {
        self.nodes.last().map_or(0, |s| s.amount)
    }

    pub fn fee(&self) -> u128 {
        let first_amount = self.nodes.first().map_or(0, |s| s.amount);
        let last_amount = self.receiver_amount();
        assert!(first_amount >= last_amount);
        first_amount - last_amount
    }

    pub(crate) fn channel_outpoints(&self) -> impl Iterator<Item = (Pubkey, &OutPoint, u128)> {
        self.nodes
            .iter()
            .map(|x| (x.pubkey, &x.channel_outpoint, x.amount))
    }
}

#[derive(Error, Debug)]
pub enum PaymentSessionError {
    #[error("Over sent: {sent_amount} > {amount}")]
    OverSent { sent_amount: u128, amount: u128 },
    #[error("Cannot decide the payment status")]
    UnknownStatus,
    #[error("Retry limit exceeded")]
    RetryLimitExceeded,
}

impl From<PaymentSessionError> for crate::errors::Error {
    fn from(error: PaymentSessionError) -> Self {
        crate::errors::Error::SendPaymentError(error.to_string())
    }
}

#[serde_as]
#[derive(Clone, Debug, Serialize, Deserialize)]
pub struct PaymentSession {
    pub request: SendPaymentData,
    pub last_error: Option<String>,
    // For non-MPP, this is the maximum number of single attempt retry limit
    // For MPP, this is the sum limit of all parts' retry times.
    pub try_limit: u32,
    pub status: PaymentStatus,
    pub created_at: u64,
    pub last_updated_at: u64,
    #[serde(skip)]
    pub cached_attempts: Vec<Attempt>, // Add a cache for attempts
}

impl PaymentSession {
    pub fn new(
        store: &impl NetworkGraphStateStore,
        request: SendPaymentData,
        try_limit: u32,
    ) -> Self {
        let now = now_timestamp_as_millis_u64();
        Self {
            request,
            last_error: None,
            try_limit,
            status: PaymentStatus::Created,
            created_at: now,
            last_updated_at: now,
            cached_attempts: vec![],
        }
        .init_attempts(store)
    }

    pub fn init_attempts(mut self, store: &impl NetworkGraphStateStore) -> Self {
        self.flush_attempts(store);
        self
    }

    pub fn flush_attempts(&mut self, store: &impl NetworkGraphStateStore) {
        self.cached_attempts = store.get_attempts(self.request.payment_hash);
        self.status = self.calc_payment_status();
    }

    pub fn update_with_attempt(&mut self, attempt: Attempt) {
        if let Some(a) = self.cached_attempts.iter_mut().find(|a| a.id == attempt.id) {
            *a = attempt;
        }
        self.status = self.calc_payment_status();
    }

    pub fn retry_times(&self) -> u32 {
        self.attempts().map(|a| a.tried_times).sum()
    }

    pub fn allow_mpp(&self) -> bool {
        self.request.allow_mpp()
    }

    pub fn payment_hash(&self) -> Hash256 {
        self.request.payment_hash
    }

    pub fn is_payment_with_router(&self) -> bool {
        !self.request.router.is_empty()
    }

    pub fn is_dry_run(&self) -> bool {
        self.request.dry_run
    }

    pub fn attempts(&self) -> impl Iterator<Item = &Attempt> {
        self.cached_attempts.iter()
    }

    #[cfg(test)]
    pub fn all_attempts_with_status(&self) -> Vec<(u64, AttemptStatus, Option<String>, u32, u128)> {
        self.cached_attempts
            .iter()
            .map(|a| {
                (
                    a.id,
                    a.status,
                    a.last_error.clone(),
                    a.tried_times,
                    a.route.receiver_amount(),
                )
            })
            .collect()
    }

    pub fn attempts_count(&self) -> usize {
        self.cached_attempts.len()
    }

    pub fn max_parts(&self) -> usize {
        if self.allow_mpp() {
            self.request.max_parts()
        } else {
            1
        }
    }

    pub fn active_attempts(&self) -> impl Iterator<Item = &Attempt> {
        self.attempts().filter(|a| a.is_active())
    }

    pub fn fee_paid(&self) -> u128 {
        self.active_attempts().map(|a| a.route.fee()).sum()
    }

    pub fn success_attempts_amount_is_enough(&self) -> bool {
        let success_amount: u128 = self
            .attempts()
            .filter_map(|a| {
                if a.is_success() {
                    Some(a.route.receiver_amount())
                } else {
                    None
                }
            })
            .sum();
        success_amount >= self.request.amount
    }

    pub fn remain_fee_amount(&self) -> Option<u128> {
        let max_fee_amount = self.request.max_fee_amount?;
        let remain_fee = max_fee_amount.saturating_sub(self.fee_paid());
        Some(remain_fee)
    }

    pub fn remain_amount(&self) -> u128 {
        let sent_amount = self
            .active_attempts()
            .map(|a| a.route.receiver_amount())
            .sum::<u128>();
        self.request.amount.saturating_sub(sent_amount)
    }

    pub fn new_attempt(&self, attempt_id: u64, route: SessionRoute) -> Attempt {
        let now = now_timestamp_as_millis_u64();
        let payment_hash = self.payment_hash();
        // For HTLC, the attempt hash is the payment hash
        let hash = payment_hash;
        let try_limit = if self.allow_mpp() {
            DEFAULT_PAYMENT_MPP_ATTEMPT_TRY_LIMIT
        } else {
            self.try_limit
        };

        Attempt {
            id: attempt_id,
            hash,
            try_limit,
            tried_times: 1,
            payment_hash,
            route,
            session_key: [0; 32],
            preimage: None,
            created_at: now,
            last_updated_at: now,
            last_error: None,
            status: AttemptStatus::Created,
        }
    }

    pub fn append_attempt(&mut self, attempt: Attempt) {
        self.cached_attempts.push(attempt);
    }

    pub fn allow_more_attempts(&self) -> bool {
        if self.status.is_final() {
            return false;
        }

        if self.remain_amount() == 0 {
            // no remaining amount, imply no need to retry
            return false;
        }

        if self.retry_times() >= self.try_limit {
            // already reached the retry limit, no more attempts allowed
            return false;
        }

        if self.active_attempts().count() >= self.max_parts() {
            return false;
        }

        // otherwise, should continue retry
        true
    }

    pub fn calc_payment_status(&self) -> PaymentStatus {
        if self.cached_attempts.is_empty() || self.status.is_final() {
            return self.status;
        }

        if self.attempts().any(|a| a.is_inflight()) {
            // if any attempt is created or inflight, the payment is inflight
            return PaymentStatus::Inflight;
        }

        if self.attempts().all(|a| a.is_failed()) && !self.allow_more_attempts() {
            return PaymentStatus::Failed;
        }

        if self.success_attempts_amount_is_enough() {
            return PaymentStatus::Success;
        }

        return PaymentStatus::Created;
    }

    fn set_status(&mut self, status: PaymentStatus) {
        self.status = status;
        self.last_updated_at = now_timestamp_as_millis_u64();
    }

    pub fn set_inflight_status(&mut self) {
        self.set_status(PaymentStatus::Inflight);
    }

    pub fn set_success_status(&mut self) {
        self.set_status(PaymentStatus::Success);
        self.last_error = None;
    }

    pub fn set_failed_status(&mut self, error: &str) {
        self.set_status(PaymentStatus::Failed);
        self.last_error = Some(error.to_string());
    }
}

impl From<PaymentSession> for SendPaymentResponse {
    fn from(session: PaymentSession) -> Self {
        let status = session.status;
        let fee = session.fee_paid();
        let mut all_attempts = session
            .attempts()
            .map(|a| {
                (
                    a.id,
                    a.status,
                    a.last_error.clone(),
                    a.tried_times,
                    a.route.receiver_amount(),
                )
            })
            .collect::<Vec<_>>();
        all_attempts.sort_by_key(|a| a.0);
        dbg!(&all_attempts);
        dbg!(
            fee,
            &status,
            all_attempts.len(),
            session.try_limit,
            &session.last_error
        );

        let active_amount = session
            .active_attempts()
            .map(|a| a.route.receiver_amount())
            .sum::<u128>();
        let active_count = session.active_attempts().count();

        dbg!(
            active_amount,
            session.request.amount,
            active_count,
            session.max_parts(),
            session.remain_amount(),
        );

        #[cfg(debug_assertions)]
        let attempts = session
            .attempts()
            .filter(|a| !a.is_failed())
            .collect::<Vec<_>>();

        let more_attempts = session.allow_more_attempts();
        dbg!(more_attempts);
        Self {
            payment_hash: session.request.payment_hash,
            status,
            failed_error: session.last_error.clone(),
            created_at: session.created_at,
            last_updated_at: session.last_updated_at,
            custom_records: session.request.custom_records.clone(),
            fee,
            #[cfg(any(debug_assertions, feature = "bench"))]
            routers: attempts.iter().map(|a| a.route.clone()).collect::<Vec<_>>(),
        }
    }
}

/// The status of a payment attempt, will update as the payment progresses.
/// The transfer path for attempt status is:
///
///    Created --> Inflight ----> Success
//                 /   |
///               /    |
///              |     | ----- no retry ------> Failed
///               \    |
///                \  retry
///                 \  |
///                  Retrying
///
#[derive(Clone, Copy, Debug, PartialEq, Serialize, Deserialize)]
pub enum AttemptStatus {
    /// initial status, a payment attempt is created, no HTLC is sent
    Created,
    /// the first hop AddTlc is sent successfully and waiting for the response
    Inflight,
    /// the attempt is retrying after failed
    Retrying,
    /// related HTLC is successfully settled
    Success,
    /// related HTLC is failed
    Failed,
}

impl AttemptStatus {
    pub fn is_final(&self) -> bool {
        matches!(self, AttemptStatus::Success | AttemptStatus::Failed)
    }
}

#[derive(Clone, Serialize, Deserialize, Debug)]
pub struct Attempt {
    pub id: u64,
    pub try_limit: u32,
    pub tried_times: u32,
    pub hash: Hash256,
    pub status: AttemptStatus,
    pub payment_hash: Hash256,
    pub route: SessionRoute,
    pub session_key: [u8; 32],
    pub preimage: Option<Hash256>,
    pub created_at: u64,
    pub last_updated_at: u64,
    pub last_error: Option<String>,
}

impl Attempt {
    pub fn set_inflight_status(&mut self) {
        self.status = AttemptStatus::Inflight;
        self.last_error = None;
    }

    pub fn set_success_status(&mut self) {
        self.status = AttemptStatus::Success;
        self.last_error = None;
    }

    pub fn set_failed_status(&mut self, error: &str, retryable: bool) {
        self.last_error = Some(error.to_string());

        if retryable {
            self.status = AttemptStatus::Retrying;
            if self.tried_times < self.try_limit && !error.to_string().contains("WaitingTlcAck") {
                self.tried_times += 1;
                self.last_updated_at = now_timestamp_as_millis_u64();
            }
        } else {
            self.status = AttemptStatus::Failed;
        }
    }

    pub fn is_success(&self) -> bool {
        self.status == AttemptStatus::Success
    }

    pub fn is_inflight(&self) -> bool {
        self.status == AttemptStatus::Inflight
    }

    pub fn is_failed(&self) -> bool {
        self.status == AttemptStatus::Failed
    }

    pub fn is_active(&self) -> bool {
        self.status != AttemptStatus::Failed
    }

    pub fn is_retrying(&self) -> bool {
        self.status == AttemptStatus::Retrying
    }

    pub fn first_hop_channel_outpoint_eq(&self, out_point: &OutPoint) -> bool {
        self.route
            .nodes
            .first()
            .map(|x| x.channel_outpoint.eq(out_point))
            .unwrap_or_default()
    }

    pub(crate) fn channel_outpoints(&self) -> impl Iterator<Item = (Pubkey, &OutPoint, u128)> {
        self.route.channel_outpoints()
    }

    pub fn hops_public_keys(&self) -> Vec<Pubkey> {
        // Skip the first node, which is the sender.
        self.route.nodes.iter().skip(1).map(|x| x.pubkey).collect()
    }
}<|MERGE_RESOLUTION|>--- conflicted
+++ resolved
@@ -1977,16 +1977,10 @@
 }
 
 /// The status of a payment, will update as the payment progresses.
-<<<<<<< HEAD
 /// The transfer path for payment status is `Created -> Inflight -> Success | Failed`.
 #[derive(Clone, Copy, Debug, PartialEq, Serialize, Deserialize)]
 pub enum PaymentStatus {
     /// initial status, a payment session is created, no HTLC is sent
-=======
-#[derive(Clone, Debug, PartialEq, Serialize, Deserialize, Copy)]
-pub enum PaymentSessionStatus {
-    /// initial status, payment session is created, no HTLC is sent
->>>>>>> d873f91b
     Created,
     /// the first hop AddTlc is sent successfully and waiting for the response
     Inflight,
