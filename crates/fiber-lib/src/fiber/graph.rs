--- conflicted
+++ resolved
@@ -1,5 +1,5 @@
 use super::channel::{ChannelActorState, ChannelActorStateStore, ChannelTlcInfo};
-use super::config::{AnnouncedNodeName, CKB_SHANNONS};
+use super::config::AnnouncedNodeName;
 use super::gossip::GossipMessageStore;
 use super::history::{Direction, InternalResult, PaymentHistory, TimedResult};
 use super::network::{
@@ -1405,18 +1405,12 @@
     // Larger fee and htlc_expiry_delta makes edge_weight large,
     // which reduce the probability of choosing this edge,
     fn edge_weight(&self, amount: u128, fee: u128, htlc_expiry_delta: u64) -> u128 {
-<<<<<<< HEAD
-        let risk_factor: u128 = 15;
-        let time_lock_penalty =
-            amount * htlc_expiry_delta as u128 * (risk_factor / CKB_SHANNONS as u128);
-=======
         // The factor is currently a fixed value, but might be configurable in the future,
         // lock 1% of amount with default tlc expiry delta.
         let risk_factor: f64 = 0.01;
         let time_lock_penalty = (amount as f64
             * (risk_factor * (htlc_expiry_delta as f64 / DEFAULT_TLC_EXPIRY_DELTA as f64)))
             as u128;
->>>>>>> a7b3831b
         fee + time_lock_penalty
     }
 
