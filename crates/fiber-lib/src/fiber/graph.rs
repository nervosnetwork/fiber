use super::channel::{ChannelActorState, ChannelActorStateStore, ChannelTlcInfo};
use super::config::AnnouncedNodeName;
use super::features::FeatureVector;
use super::gossip::GossipMessageStore;
use super::history::{Direction, InternalResult, PaymentHistory, TimedResult};
use super::network::{
    get_chain_hash, BuildRouterCommand, HopHint, SendPaymentData, SendPaymentResponse,
};
use super::path::NodeHeap;
use super::types::{
    BroadcastMessageID, BroadcastMessageWithTimestamp, ChannelAnnouncement, ChannelUpdate, Hash256,
    NodeAnnouncement,
};
use super::types::{Cursor, Pubkey, TlcErr};
use crate::ckb::config::UdtCfgInfos;
use crate::fiber::config::DEFAULT_TLC_EXPIRY_DELTA;
use crate::fiber::fee::calculate_tlc_forward_fee;
use crate::fiber::path::NodeHeapElement;
use crate::fiber::serde_utils::EntityHex;
use crate::fiber::serde_utils::{U128Hex, U64Hex};
use crate::fiber::types::PaymentHopData;
use crate::invoice::CkbInvoice;
use crate::now_timestamp_as_millis_u64;
use ckb_types::packed::{OutPoint, Script};
use rand::seq::SliceRandom;
use rand::thread_rng;
use serde::{Deserialize, Serialize};
use serde_with::serde_as;
use std::collections::{HashMap, HashSet};
use tentacle::multiaddr::MultiAddr;
use tentacle::secio::PeerId;
use tentacle::utils::{is_reachable, multiaddr_to_socketaddr};
use thiserror::Error;
use tracing::log::error;
use tracing::{debug, info, trace};

const DEFAULT_MIN_PROBABILITY: f64 = 0.01;

#[serde_as]
#[derive(Clone, Debug, PartialEq, Serialize, Deserialize)]
/// Details about a node in the network, known from the network announcement.
pub struct NodeInfo {
    pub node_id: Pubkey,
    // The timestamp set by the owner for the node announcement.
    pub timestamp: u64,
    // Tentatively using 64 bits for features. May change the type later while developing.
    // rust-lightning uses a Vec<u8> here.
    pub features: FeatureVector,
    // The name of the node. This is a human-readable string that is meant to be used for labelling nodes in the UI.
    pub node_name: AnnouncedNodeName,
    // All the reachable addresses.
    pub addresses: Vec<MultiAddr>,
    // If the other party funding more than this amount, we will automatically accept the channel.
    pub auto_accept_min_ckb_funding_amount: u64,
    // UDT config info
    pub udt_cfg_infos: UdtCfgInfos,
}

impl NodeInfo {
    pub fn cursor(&self) -> Cursor {
        Cursor::new(
            self.timestamp,
            BroadcastMessageID::NodeAnnouncement(self.node_id),
        )
    }
}

impl From<NodeAnnouncement> for NodeInfo {
    fn from(value: NodeAnnouncement) -> Self {
        Self {
            node_id: value.node_id,
            timestamp: value.timestamp,
            features: value.features,
            node_name: value.node_name,
            addresses: value.addresses,
            auto_accept_min_ckb_funding_amount: value.auto_accept_min_ckb_funding_amount,
            udt_cfg_infos: value.udt_cfg_infos,
        }
    }
}

#[derive(Clone, Debug, PartialEq)]
pub struct ChannelInfo {
    pub channel_outpoint: OutPoint,
    // The timestamp in the block header of the block that includes the funding transaction of the channel.
    pub timestamp: u64,

    pub features: u64,
    pub node1: Pubkey,
    pub node2: Pubkey,
    // The total capacity of the channel.
    pub capacity: u128,
    // UDT script
    pub udt_type_script: Option<Script>,
    pub update_of_node1: Option<ChannelUpdateInfo>,
    pub update_of_node2: Option<ChannelUpdateInfo>,
}

impl ChannelInfo {
    pub fn cursor(&self) -> Cursor {
        Cursor::new(
            self.timestamp,
            BroadcastMessageID::ChannelAnnouncement(self.channel_outpoint.clone()),
        )
    }

    pub fn out_point(&self) -> &OutPoint {
        &self.channel_outpoint
    }

    pub fn capacity(&self) -> u128 {
        self.capacity
    }

    pub fn node1(&self) -> Pubkey {
        self.node1
    }

    pub fn node2(&self) -> Pubkey {
        self.node2
    }

    pub fn node1_peerid(&self) -> PeerId {
        self.node1.tentacle_peer_id()
    }

    pub fn node2_peerid(&self) -> PeerId {
        self.node2.tentacle_peer_id()
    }

    pub fn udt_type_script(&self) -> &Option<Script> {
        &self.udt_type_script
    }

    pub fn channel_last_update_time(&self) -> Option<u64> {
        self.update_of_node2
            .as_ref()
            .map(|n| n.timestamp)
            .max(self.update_of_node1.as_ref().map(|n| n.timestamp))
    }

    #[cfg(test)]
    pub fn get_channel_update_of(&self, node: Pubkey) -> Option<&ChannelUpdateInfo> {
        if self.node1() == node {
            self.update_of_node1.as_ref()
        } else if self.node2() == node {
            self.update_of_node2.as_ref()
        } else {
            None
        }
    }
}

impl TryFrom<&ChannelActorState> for ChannelInfo {
    type Error = String;

    fn try_from(state: &ChannelActorState) -> Result<Self, Self::Error> {
        if !state.is_ready() {
            return Err("Channel is not ready".to_string());
        }

        let timestamp = state.must_get_funding_transaction_timestamp();
        let channel_outpoint = state.must_get_funding_transaction_outpoint();
        let capacity = state.get_liquid_capacity();
        let udt_type_script = state.funding_udt_type_script.clone();

        let (node1, node2, update_of_node1, update_of_node2) = if state.local_is_node1() {
            (
                state.local_pubkey,
                state.remote_pubkey,
                Some(state.get_local_channel_update_info()),
                state.get_remote_channel_update_info(),
            )
        } else {
            (
                state.remote_pubkey,
                state.local_pubkey,
                state.get_remote_channel_update_info(),
                Some(state.get_local_channel_update_info()),
            )
        };
        Ok(Self {
            channel_outpoint,
            timestamp,
            features: 0,
            node1,
            node2,
            capacity,
            udt_type_script,
            update_of_node1,
            update_of_node2,
        })
    }
}

impl From<(u64, ChannelAnnouncement)> for ChannelInfo {
    fn from((timestamp, channel_announcement): (u64, ChannelAnnouncement)) -> Self {
        Self {
            channel_outpoint: channel_announcement.channel_outpoint,
            timestamp,
            features: channel_announcement.features,
            node1: channel_announcement.node1_id,
            node2: channel_announcement.node2_id,
            capacity: channel_announcement.capacity,
            udt_type_script: channel_announcement.udt_type_script,
            update_of_node2: None,
            update_of_node1: None,
        }
    }
}

/// The channel update info with a single direction of channel
#[serde_as]
#[derive(Copy, Clone, Debug, Eq, PartialEq, Serialize, Deserialize)]
pub struct ChannelUpdateInfo {
    /// The timestamp is the time when the channel update was received by the node.
    #[serde_as(as = "U64Hex")]
    pub timestamp: u64,
    /// Whether the channel can be currently used for payments (in this one direction).
    pub enabled: bool,
    /// The exact amount of balance that we can send to the other party via the channel.
    #[serde_as(as = "Option<U128Hex>")]
    pub outbound_liquidity: Option<u128>,
    /// The difference in htlc expiry values that you must have when routing through this channel (in milliseconds).
    #[serde_as(as = "U64Hex")]
    pub tlc_expiry_delta: u64,
    /// The minimum value, which must be relayed to the next hop via the channel
    #[serde_as(as = "U128Hex")]
    pub tlc_minimum_value: u128,
    /// The forwarding fee rate for the channel.
    #[serde_as(as = "U64Hex")]
    pub fee_rate: u64,
}

impl From<&ChannelTlcInfo> for ChannelUpdateInfo {
    fn from(info: &ChannelTlcInfo) -> Self {
        Self {
            timestamp: info.timestamp,
            enabled: info.enabled,
            outbound_liquidity: None,
            tlc_expiry_delta: info.tlc_expiry_delta,
            tlc_minimum_value: info.tlc_minimum_value,
            fee_rate: info.tlc_fee_proportional_millionths as u64,
        }
    }
}

impl From<ChannelTlcInfo> for ChannelUpdateInfo {
    fn from(info: ChannelTlcInfo) -> Self {
        Self::from(&info)
    }
}

impl From<ChannelUpdate> for ChannelUpdateInfo {
    fn from(update: ChannelUpdate) -> Self {
        Self::from(&update)
    }
}

impl From<&ChannelUpdate> for ChannelUpdateInfo {
    fn from(update: &ChannelUpdate) -> Self {
        Self {
            timestamp: update.timestamp,
            enabled: !update.is_disabled(),
            outbound_liquidity: None,
            tlc_expiry_delta: update.tlc_expiry_delta,
            tlc_minimum_value: update.tlc_minimum_value,
            fee_rate: update.tlc_fee_proportional_millionths as u64,
        }
    }
}

/// Update for our own channel has been made. We can use those events to update our graph.
/// The events only contain the information that is relevant for our own channels.
/// Other channel update events should be processed by gossip messages.
#[derive(Debug)]
pub enum OwnedChannelUpdateEvent {
    /// The channel is back online and can be used for routing payments.
    /// This normally means the peer is now reachable.
    Up(ChannelInfo),
    /// The channel is down and should not be used for routing payments.
    /// This normally means the peer is not reachable.
    Down(OutPoint),
    /// One direction of the channel is updated (e.g. new balance, new fee rate).
    Updated(OutPoint, Pubkey, ChannelUpdateInfo),
}

#[derive(Clone, Debug)]
pub struct NetworkGraph<S> {
    // Whether to always process gossip messages for our own channels.
    // See comments in should_process_gossip_message_for_channel for why we need this.
    // TLDR: Most of the tests do not need this. Only tests in src/fiber/tests/graph.rs need this.
    // We will only set this to true for tests in src/fiber/tests/graph.rs.
    #[cfg(test)]
    pub always_process_gossip_message: bool,
    // The pubkey of the node that is running this instance of the network graph.
    source: Pubkey,
    // All the channels in the network.
    pub(crate) channels: HashMap<OutPoint, ChannelInfo>,
    // All the nodes in the network.
    nodes: HashMap<Pubkey, NodeInfo>,
    // The latest cursor we read from the GossipMessageStore. When we need to refresh our view of the
    // the network, we need to load all the messages starting from this cursor.
    latest_cursor: Cursor,
    // A store is both a persistent storage from which we can fetch all the network messages.
    // and a state store where we can store our local state (e.g. when a node has been unresponsive
    // for a few rounds, we need to mark it as failed, this information needs to be persisted).
    // The formal use of the store is defined as a GossipMessageStore, while the latter is defined
    // as a NetworkGraphStateStore.
    store: S,
    history: PaymentHistory<S>,
    // Whether to process announcement of private address
    announce_private_addr: bool,
}

#[derive(Error, Debug)]
pub enum PathFindError {
    #[error("Graph error: {0}")]
    Amount(String),
    #[error("PathFind error: {0}")]
    PathFind(String),
    #[error("Feature not enabled: {0}")]
    FeatureNotEnabled(String),
    #[error("Insufficient balance: {0}")]
    InsufficientBalance(String),
    #[error("Graph other error: {0}")]
    Other(String),
}

/// A router hop information for a payment, a paymenter router is an array of RouterHop,
/// a router hop generally implies hop `target` will receive `amount_received` with `channel_outpoint` of channel.
/// Improper hop hint may make payment fail, for example the specified channel do not have enough capacity.
#[serde_as]
#[derive(Clone, Debug, Eq, PartialEq, Serialize, Deserialize)]
pub struct RouterHop {
    /// The node that is sending the TLC to the next node.
    pub(crate) target: Pubkey,
    /// The channel of this hop used to receive TLC
    #[serde_as(as = "EntityHex")]
    pub(crate) channel_outpoint: OutPoint,
    /// The amount that the source node will transfer to the target node.
    /// We have already added up all the fees along the path, so this amount can be used directly for the TLC.
    #[serde_as(as = "U128Hex")]
    pub(crate) amount_received: u128,
    /// The expiry for the TLC that the source node sends to the target node.
    /// We have already added up all the expiry deltas along the path,
    /// the only thing missing is current time. So the expiry is the current time plus the expiry delta.
    #[serde_as(as = "U64Hex")]
    pub(crate) incoming_tlc_expiry: u64,
}

impl<S> NetworkGraph<S>
where
    S: NetworkGraphStateStore
        + ChannelActorStateStore
        + GossipMessageStore
        + Clone
        + Send
        + Sync
        + 'static,
{
    pub fn new(store: S, source: Pubkey, announce_private_addr: bool) -> Self {
        let mut network_graph = Self {
            #[cfg(test)]
            always_process_gossip_message: false,
            source,
            channels: HashMap::new(),
            nodes: HashMap::new(),
            latest_cursor: Cursor::default(),
            store: store.clone(),
            history: PaymentHistory::new(source, None, store),
            announce_private_addr,
        };
        network_graph.load_from_store();
        network_graph
    }

    pub fn get_latest_cursor(&self) -> &Cursor {
        &self.latest_cursor
    }

    fn update_latest_cursor(&mut self, cursor: Cursor) {
        if cursor > self.latest_cursor {
            self.latest_cursor = cursor;
        }
    }

    // Update the network graph with the messages received from the network.
    // Returns true if the network graph has been updated.
    pub(crate) fn update_for_messages(
        &mut self,
        messages: Vec<BroadcastMessageWithTimestamp>,
    ) -> bool {
        if messages.is_empty() {
            return false;
        }
        debug!("Updating network graph with {} messages", messages.len());
        debug!("Latest cursor: {:?}", self.latest_cursor);
        for message in messages {
            debug!("Processing message: {:?}", &message);
            self.update_latest_cursor(message.cursor());
            if message.chain_hash() != get_chain_hash() {
                tracing::warn!(
                    "Chain hash mismatch: having {:?}, expecting {:?}, full message {:?}",
                    message.chain_hash(),
                    get_chain_hash(),
                    &message
                );
                continue;
            }
            match message {
                BroadcastMessageWithTimestamp::ChannelAnnouncement(
                    timestamp,
                    channel_announcement,
                ) => {
                    self.process_channel_announcement(timestamp, channel_announcement);
                }
                BroadcastMessageWithTimestamp::ChannelUpdate(channel_update) => {
                    self.process_channel_update(channel_update);
                }
                BroadcastMessageWithTimestamp::NodeAnnouncement(node_announcement) => {
                    self.process_node_announcement(node_announcement);
                }
            }
        }
        return true;
    }

    // Process the events that are relevant for our own channels, and update the graph accordingly.
    pub(crate) fn process_owned_channel_update_event(&mut self, event: OwnedChannelUpdateEvent) {
        match event {
            OwnedChannelUpdateEvent::Up(channel_info) => {
                // Normally the channel_info passed here is the latest channel info,
                // so we can just overwrite the old channel info.
                self.channels
                    .insert(channel_info.channel_outpoint.clone(), channel_info);
            }
            OwnedChannelUpdateEvent::Down(channel_outpoint) => {
                self.channels.remove(&channel_outpoint);
            }
            OwnedChannelUpdateEvent::Updated(channel_outpoint, node, channel_update) => {
                if let Some(channel) = self.channels.get_mut(&channel_outpoint) {
                    if node == channel.node2() {
                        channel.update_of_node2 = Some(channel_update);
                    }
                    if node == channel.node1() {
                        channel.update_of_node1 = Some(channel_update);
                    }
                }
            }
        }
    }

    // Load all the broadcast messages starting from latest_cursor from the store.
    // Process them and set nodes and channels accordingly.
    pub(crate) fn load_from_store(&mut self) {
        loop {
            let messages = self.store.get_broadcast_messages(&self.latest_cursor, None);
            if messages.is_empty() {
                break;
            }
            self.update_for_messages(messages);
        }
    }

    // Completely reload from store. Because messages with larger timestamp
    // can be added to the store earlier than messages with smaller timestamp,
    // It is possible in regular load_from_store may skip some messages.
    // We use this method to reset the cursor and load all messages from start.
    #[cfg(test)]
    pub(crate) fn reload_from_store(&mut self) {
        self.reset();
        self.load_from_store();
    }

    fn load_channel_updates_from_store(&self, channel_info: &mut ChannelInfo) {
        let channel_update_of_node1 = self
            .store
            .get_latest_channel_update(&channel_info.channel_outpoint, true)
            .map(Into::into);
        let channel_update_of_node2 = self
            .store
            .get_latest_channel_update(&channel_info.channel_outpoint, false)
            .map(Into::into);
        channel_info.update_of_node1 = channel_update_of_node1;
        channel_info.update_of_node2 = channel_update_of_node2;
    }

    fn load_channel_info_mut(&mut self, channel_outpoint: &OutPoint) -> Option<&mut ChannelInfo> {
        if !self.channels.contains_key(channel_outpoint) {
            if let Some((timestamp, channel_announcement)) =
                self.store.get_latest_channel_announcement(channel_outpoint)
            {
                debug!(
                    "Loading channel announcement: timestamp {}, channel announcement {:?}",
                    timestamp, &channel_announcement
                );
                self.process_channel_announcement(timestamp, channel_announcement);
            }
        }
        self.channels.get_mut(channel_outpoint)
    }

    // We don't need to process our own channel announcement with gossip messages.
    // They are processed by passing OwnedChannelUpdateEvents to the graph.
    // These are real-time events with more detailed information (e.g. balance).
    // We don't want to overwrite their detailed information here.
    // But tests in src/fiber/tests/graph.rs need to process gossip messages
    // to update the network graph. Many of the tests are messages from the graph.source.
    // If we ignore these messages, the graph won't be updated. And many tests will fail.
    fn should_process_gossip_message_for_nodes(&self, node1: &Pubkey, node2: &Pubkey) -> bool {
        #[cfg(test)]
        if self.always_process_gossip_message {
            return true;
        }
        !(&self.source == node1 || &self.source == node2)
    }

    fn process_channel_announcement(
        &mut self,
        timestamp: u64,
        channel_announcement: ChannelAnnouncement,
    ) -> Option<Cursor> {
        if !self.should_process_gossip_message_for_nodes(
            &channel_announcement.node1_id,
            &channel_announcement.node2_id,
        ) {
            return None;
        }

        match self.channels.get(&channel_announcement.channel_outpoint) {
            Some(_channel) => {
                trace!(
                    "Channel already exists, ignoring: {:?}",
                    &channel_announcement
                );
                return None;
            }
            None => {
                let cursor = Cursor::new(
                    timestamp,
                    BroadcastMessageID::ChannelAnnouncement(
                        channel_announcement.channel_outpoint.clone(),
                    ),
                );
                trace!(
                    "Inserting new channel announcement: {:?}",
                    &channel_announcement
                );
                let channel_info = ChannelInfo::from((timestamp, channel_announcement));
                // The history needs to know the mapping between nodes and channels.
                // So that when a node is marked as failed, the history can mark all the channels
                // associated with the node as failed. Here we tell the history about
                // the mapping between nodes and channels.
                self.history
                    .add_node_channel_map(channel_info.node1, channel_info.out_point().clone());
                self.history
                    .add_node_channel_map(channel_info.node2, channel_info.out_point().clone());
                self.channels
                    .insert(channel_info.channel_outpoint.clone(), channel_info);
                return Some(cursor);
            }
        }
    }

    fn process_channel_update(&mut self, channel_update: ChannelUpdate) -> Option<Cursor> {
        match self.get_channel(&channel_update.channel_outpoint) {
            Some(channel)
                if !self
                    .should_process_gossip_message_for_nodes(&channel.node1, &channel.node2) =>
            {
                return None;
            }
            _ => {}
        }
        let channel = self.load_channel_info_mut(&channel_update.channel_outpoint)?;
        let update_info = if channel_update.is_update_of_node_1() {
            &mut channel.update_of_node1
        } else {
            &mut channel.update_of_node2
        };

        match update_info {
            Some(old_update) if old_update.timestamp > channel_update.timestamp => {
                trace!(
                    "Ignoring outdated channel update {:?} for channel {:?}",
                    &channel_update,
                    &channel
                );
                return None;
            }
            _ => {
                let cursor = Cursor::new(
                    channel_update.timestamp,
                    BroadcastMessageID::ChannelUpdate(channel_update.channel_outpoint.clone()),
                );
                trace!(
                    "Saving new channel update to the graph: {:?}",
                    &channel_update
                );
                *update_info = Some(ChannelUpdateInfo::from(channel_update));
                return Some(cursor);
            }
        }
    }

    pub(crate) fn process_node_announcement(
        &mut self,
        mut node_announcement: NodeAnnouncement,
    ) -> Option<Cursor> {
        if !self.announce_private_addr {
            node_announcement.addresses.retain(|addr| {
                multiaddr_to_socketaddr(addr)
                    .map(|socket_addr| is_reachable(socket_addr.ip()))
                    .unwrap_or_default()
            });

            if node_announcement.addresses.is_empty() {
                return None;
            }
        }
        let node_info = NodeInfo::from(node_announcement);
        match self.nodes.get(&node_info.node_id) {
            Some(old_node) if old_node.timestamp > node_info.timestamp => {
                trace!(
                    "Ignoring outdated node announcement {:?} for node {:?}",
                    &node_info,
                    &old_node
                );
                return None;
            }
            _ => {
                let cursor = Cursor::new(
                    node_info.timestamp,
                    BroadcastMessageID::NodeAnnouncement(node_info.node_id),
                );
                trace!("Saving new node info to the graph: {:?}", &node_info);
                self.nodes.insert(node_info.node_id, node_info);
                return Some(cursor);
            }
        }
    }

    pub(crate) fn num_of_nodes(&self) -> usize {
        self.nodes.len()
    }

    pub(crate) fn sample_n_peers_to_connect(&self, n: usize) -> HashMap<PeerId, Vec<MultiAddr>> {
        // TODO: we may need to shuffle the nodes before selecting the first n nodes,
        // to avoid some malicious nodes from being always selected.
        self.nodes
            .iter()
            .filter(|(k, _)| **k != self.source)
            .take(n)
            .map(|(k, v)| (k.tentacle_peer_id(), v.addresses.clone()))
            .collect()
    }

    pub fn nodes(&self) -> impl Iterator<Item = &NodeInfo> {
        self.nodes.values()
    }

    pub fn get_nodes_with_params(&self, limit: usize, after: Option<Cursor>) -> Vec<NodeInfo> {
        let cursor = after.unwrap_or_default();
        self.store
            .get_broadcast_messages_iter(&cursor)
            .into_iter()
            .filter_map(|message| match message {
                BroadcastMessageWithTimestamp::NodeAnnouncement(node_announcement) => {
                    Some(NodeInfo::from(node_announcement))
                }
                _ => None,
            })
            .take(limit)
            .collect()
    }

    pub fn get_node(&self, node_id: &Pubkey) -> Option<&NodeInfo> {
        self.nodes.get(node_id)
    }

    pub fn channels(&self) -> impl Iterator<Item = &ChannelInfo> {
        self.channels.values()
    }

    pub fn get_channel(&self, outpoint: &OutPoint) -> Option<&ChannelInfo> {
        self.channels.get(outpoint)
    }

    fn get_outbound_channel_info_and_update(
        &self,
        outpoint: &OutPoint,
        from: Pubkey,
    ) -> (Option<&ChannelInfo>, Option<&ChannelUpdateInfo>) {
        let channel_info = self.get_channel(outpoint);
        if let Some(channel_info) = channel_info {
            if channel_info.node1() == from {
                (Some(channel_info), channel_info.update_of_node1.as_ref())
            } else if channel_info.node2() == from {
                (Some(channel_info), channel_info.update_of_node2.as_ref())
            } else {
                (None, None)
            }
        } else {
            (None, None)
        }
    }

    pub fn get_channels_with_params(
        &self,
        limit: usize,
        after: Option<Cursor>,
    ) -> Vec<ChannelInfo> {
        let cursor = after.unwrap_or_default();
        self.store
            .get_broadcast_messages_iter(&cursor)
            .into_iter()
            .filter_map(|message| match message {
                BroadcastMessageWithTimestamp::ChannelAnnouncement(
                    timestamp,
                    channel_announcement,
                ) => {
                    let mut channel_info = ChannelInfo::from((timestamp, channel_announcement));
                    self.load_channel_updates_from_store(&mut channel_info);
                    Some(channel_info)
                }
                _ => None,
            })
            .take(limit)
            .collect()
    }

    pub fn get_channels_by_peer(&self, node_id: Pubkey) -> impl Iterator<Item = &ChannelInfo> {
        self.channels
            .values()
            .filter(move |channel| channel.node1() == node_id || channel.node2() == node_id)
    }

    pub fn get_mut_channels_by_peer(
        &mut self,
        node_id: Pubkey,
    ) -> impl Iterator<Item = &mut ChannelInfo> {
        self.channels
            .values_mut()
            .filter(move |channel| channel.node1() == node_id || channel.node2() == node_id)
    }

    pub fn get_node_inbounds(
        &self,
        node_id: Pubkey,
    ) -> impl Iterator<Item = (Pubkey, Pubkey, &ChannelInfo, &ChannelUpdateInfo)> {
        let mut channels: Vec<_> = self
            .channels
            .values()
            .filter_map(move |channel| {
                match channel.update_of_node1.as_ref() {
                    Some(info) if node_id == channel.node2() && info.enabled => {
                        return Some((channel.node1(), channel.node2(), channel, info));
                    }
                    _ => {}
                }
                match channel.update_of_node2.as_ref() {
                    Some(info) if node_id == channel.node1() && info.enabled => {
                        return Some((channel.node2(), channel.node1(), channel, info));
                    }
                    _ => {}
                }
                None
            })
            .collect();

        // Iterating over HashMap's values is not guaranteed to be in order,
        // which may introduce randomness in the path finding.
        // We will first sort the channels by outbound_liquidity, then capacity, and at last update time.
        // This is because the weight algorithm in find_path does not considering outbound_liquidity and capacity,
        // so the channel with larger outbound_liquidity/capacity maybe have the same weight with the channel
        // with smaller outbound_liquidity/capacity, even though the former have better chance to success.
        channels.sort_by(
            |(_, _, a_channel_info, a_channel_update_info),
             (_, _, b_channel_info, b_channel_update_info)| {
                b_channel_update_info
                    .outbound_liquidity
                    .cmp(&a_channel_update_info.outbound_liquidity)
                    .then(
                        b_channel_info
                            .capacity()
                            .cmp(&a_channel_info.capacity())
                            .then(
                                b_channel_info
                                    .channel_last_update_time()
                                    .cmp(&a_channel_info.channel_last_update_time()),
                            ),
                    )
            },
        );
        channels.into_iter()
    }

    pub fn get_source_pubkey(&self) -> Pubkey {
        self.source
    }

    pub(crate) fn mark_channel_failed(&mut self, channel_outpoint: &OutPoint) {
        if let Some(channel) = self.channels.get_mut(channel_outpoint) {
            if let Some(info) = channel.update_of_node2.as_mut() {
                info.enabled = false;
            }
            if let Some(info) = channel.update_of_node1.as_mut() {
                info.enabled = false;
            }
        }
    }

    pub(crate) fn mark_node_failed(&mut self, node_id: Pubkey) {
        for channel in self.get_mut_channels_by_peer(node_id) {
            if channel.node1() == node_id {
                if let Some(info) = channel.update_of_node2.as_mut() {
                    info.enabled = false;
                }
            } else if let Some(info) = channel.update_of_node1.as_mut() {
                info.enabled = false;
            }
        }
    }

    pub(crate) fn record_attempt_success(&mut self, mut attempt: Attempt) {
        let session_route = &attempt.route.nodes;
        let mut result = InternalResult::default();
        result.succeed_range_pairs(session_route, 0, session_route.len() - 1);
        self.history.apply_internal_result(result);
        attempt.set_success_status();
        self.store.insert_attempt(attempt);
    }

    pub(crate) fn record_attempt_fail(&mut self, attempt: &Attempt, tlc_err: TlcErr) -> bool {
        let mut internal_result = InternalResult::default();
        let nodes = &attempt.route.nodes;
        let need_to_retry = internal_result.record_payment_fail(nodes, tlc_err);
        self.history.apply_internal_result(internal_result);
        let is_send_payment_with_router = self
            .store
            .get_payment_session(attempt.payment_hash)
            .map(|p| p.is_send_payment_with_router())
            .unwrap_or_default();
        return need_to_retry && !is_send_payment_with_router;
    }

    #[cfg(test)]
    pub fn reset(&mut self) {
        self.latest_cursor = Cursor::default();
        self.channels.clear();
        self.nodes.clear();
        self.history.reset();
    }

    #[cfg(test)]
    pub fn set_source(&mut self, source: Pubkey) {
        self.source = source;
    }

    /// Returns a list of `PaymentHopData` for all nodes in the route,
    /// including the origin and the target node.
    pub fn build_route(
        &self,
        mut max_amount: u128,
        min_amount: u128,
        max_fee_amount: Option<u128>,
        active_parts: usize,
        payment_data: SendPaymentData,
    ) -> Result<Vec<PaymentHopData>, PathFindError> {
        let source = self.get_source_pubkey();
        let target = payment_data.target_pubkey;
        let final_tlc_expiry_delta = payment_data.final_tlc_expiry_delta;
        let allow_self_payment = payment_data.allow_self_payment;
        // TODO check feature bits after https://github.com/nervosnetwork/fiber/pull/719/files is merged
        // if max_parts is set, and keysend is not set, then allow mpp
        // in keysend mode, receiver doesn't know the amount to receive, so we don't allow mpp
        let (allow_mpp, max_parts) = match payment_data.max_parts {
            Some(max_parts) if max_parts > 1 && !payment_data.keysend => (true, max_parts),
            _ => (false, 1),
        };
        let is_last_part = active_parts + 1 >= max_parts as usize;

        if source == target && !allow_self_payment {
            return Err(PathFindError::FeatureNotEnabled(
                "allow_self_payment is not enable, can not pay to self".to_string(),
            ));
        }

        let route = if !payment_data.router.is_empty() {
            payment_data.router.clone()
        } else {
            // try find half
            loop {
                dbg!("now try find path with max_amount: {}", max_amount);
                match self.find_path(
                    source,
                    target,
                    max_amount,
                    max_fee_amount,
                    payment_data.udt_type_script.clone(),
                    final_tlc_expiry_delta,
                    payment_data.tlc_expiry_limit,
                    allow_self_payment,
                    &payment_data.hop_hints,
                ) {
                    Err(PathFindError::PathFind(err)) if allow_mpp && !is_last_part => {
                        debug!("find path failed, try find half: {}", err);
                        max_amount /= 2;
                        if max_amount < min_amount {
                            return Err(PathFindError::PathFind(err));
                        }
                        continue;
                    }
                    Ok(route) => break route,
                    Err(err) => return Err(err),
                }
            }
        };

        assert!(!route.is_empty());

        dbg!("found route: {:?}", &route);
        Ok(self.build_router_from_path(&route, max_amount, payment_data))
    }

    fn build_router_from_path(
        &self,
        route: &Vec<RouterHop>,
        max_amount: u128,
        payment_data: SendPaymentData,
    ) -> Vec<PaymentHopData> {
        let invoice = payment_data
            .invoice
            .map(|x| x.parse::<CkbInvoice>().expect("parse CKB invoice"));
        let hash_algorithm = invoice
            .as_ref()
            .and_then(|x| x.hash_algorithm().copied())
            .unwrap_or_default();

        let route_len = route.len();
        let now = now_timestamp_as_millis_u64();
        let mut hops_data = Vec::with_capacity(route.len() + 1);

        for r in route {
            hops_data.push(PaymentHopData {
                amount: r.amount_received,
                next_hop: Some(r.target),
                hash_algorithm,
                expiry: now + r.incoming_tlc_expiry,
                funding_tx_hash: r.channel_outpoint.tx_hash().into(),
                payment_preimage: None,
                custom_records: None,
            });
        }
        hops_data.push(PaymentHopData {
            amount: max_amount,
            next_hop: None,
            hash_algorithm,
            expiry: now + payment_data.final_tlc_expiry_delta,
            funding_tx_hash: Default::default(),
            payment_preimage: payment_data.preimage,
            custom_records: payment_data.custom_records.clone(),
        });
        // assert there is no duplicate node in the route
        assert_eq!(
            hops_data
                .iter()
                .filter_map(|x| x.next_hop)
                .collect::<HashSet<_>>()
                .len(),
            route_len
        );
        hops_data
    }

    // A helper function to evaluate whether an edge should be added to the heap of nodes to visit.
    // We will check the accumulated probability of this edge to be a successful payment, and evaluate
    // the distance from the source node to the final payee. If the distance is shorter than the current
    // distance, we will update the distance and add the node to the heap.
    // This should be called after some sanity checks on the edge, e.g. the amount to send
    // is less than the capacity and the expiry is less than the limit.
    #[allow(clippy::too_many_arguments)]
    fn eval_and_update(
        &self,
        // The channel outpoint of the edge.
        channel_outpoint: &OutPoint,
        // The capacity of the channel.
        channel_capacity: u128,
        // The source node of the edge.
        from: Pubkey,
        // The target node of the edge.
        target: Pubkey,
        // The amount that the source node will send to the target node.
        next_hop_received_amount: u128,
        // The amount that the source node will receive from forwarding `amount_to_send` to the target.
        fee: u128,
        // The TLC expiry for the TLC that the target node will receive.
        incoming_tlc_expiry: u64,
        // The difference in TLC expiry between the TLC that the source node will receive
        // and the TLC that the target node will receive.
        tlc_expiry_delta: u64,
        // The probability of a successful payment from current target to the final payee.
        cur_probability: f64,
        // The weight accumulated from the payment path from current target to the final payee.
        cur_weight: u128,
        // The distances from nodes to the final payee.
        distances: &mut HashMap<Pubkey, NodeHeapElement>,
        // The priority queue of nodes to be visited (sorted by distance and probability).
        nodes_heap: &mut NodeHeap,
    ) {
        let probability = cur_probability
            * self.history.eval_probability(
                from,
                target,
                channel_outpoint,
                next_hop_received_amount,
                channel_capacity,
            );

        debug!(
            "probability: {} for channel_outpoint: {:?} from: {:?} => to: {:?}",
            probability, channel_outpoint, from, target
        );
        if probability < DEFAULT_MIN_PROBABILITY {
            debug!("probability is too low: {:?}", probability);
            return;
        }
        let agg_weight = self.edge_weight(next_hop_received_amount, fee, tlc_expiry_delta);
        let weight = cur_weight + agg_weight;
        let distance = self.calculate_distance_based_probability(probability, weight);

        if let Some(node) = distances.get(&from) {
            if distance >= node.distance {
                return;
            }
        }
        let total_amount = next_hop_received_amount + fee;
        let total_tlc_expiry = incoming_tlc_expiry + tlc_expiry_delta;

        let node = NodeHeapElement {
            node_id: from,
            weight,
            distance,
            amount_to_send: total_amount,
            incoming_tlc_expiry: total_tlc_expiry,
            fee_charged: fee,
            probability,
            next_hop: Some(RouterHop {
                target,
                channel_outpoint: channel_outpoint.clone(),
                // Here we need to use the amount accumulated so far (i.e. with the fees in current hop)
                // because the fee here is for the receiving node to forward the amount to the next node.
                // So the total amount in AddTlc packet should include the fee.
                amount_received: next_hop_received_amount,
                // We need to use cur_hop.incoming_tlc_expiry instead of incoming_tlc_expiry here
                // because we need the expiry for the AddTlc packet sent from source to target.
                // cur_hop.incoming_tlc_expiry is the expiry time for the TLC that is going to be received by the target,
                // while incoming_tlc_expiry is the expiry time for the TLC that is going to be received by the source.
                incoming_tlc_expiry,
            }),
        };
        distances.insert(node.node_id, node.clone());
        nodes_heap.push_or_fix(node);
    }

    // the algorithm works from target-to-source to find the shortest path
    #[allow(clippy::too_many_arguments)]
    pub fn find_path(
        &self,
        source: Pubkey,
        target: Pubkey,
        amount: u128,
        max_fee_amount: Option<u128>,
        udt_type_script: Option<Script>,
        final_tlc_expiry_delta: u64,
        tlc_expiry_limit: u64,
        allow_self: bool,
        hop_hints: &[HopHint],
    ) -> Result<Vec<RouterHop>, PathFindError> {
        let started_time = std::time::Instant::now();
        let nodes_len = self.nodes.len();
        let route_to_self = source == target;

        let mut result = vec![];
        let mut nodes_visited = 0;
        let mut edges_expanded = 0;
        let mut nodes_heap = NodeHeap::new(nodes_len);
        let mut distances = HashMap::<Pubkey, NodeHeapElement>::new();

        if amount == 0 {
            return Err(PathFindError::Amount(
                "amount must be greater than 0".to_string(),
            ));
        }

        if amount.checked_add(max_fee_amount.unwrap_or(0)).is_none() {
            return Err(PathFindError::Amount(format!(
                "amount {} + max_fee_amount {} overflow",
                amount,
                max_fee_amount.unwrap_or(0)
            )));
        }

        if source == target && !allow_self {
            return Err(PathFindError::FeatureNotEnabled(
                "allow_self_payment is not enable, can not pay self".to_string(),
            ));
        }

        let mut target = target;
        let mut expiry = final_tlc_expiry_delta;
        let mut amount = amount;
        let mut last_edge = None;

        if route_to_self {
            let (edge, new_target, expiry_delta, fee) = self.adjust_target_for_route_self(
                source,
                amount,
                final_tlc_expiry_delta,
                &udt_type_script,
                tlc_expiry_limit,
            )?;
            target = new_target;
            expiry += expiry_delta;
            amount += fee;
            last_edge = Some(edge);
        } else {
            // The calculation of probability and distance requires a capacity of the channel.
            // We don't know the capacity of the channels in the hop hints. We just assume that the capacity
            // of these channels is sufficiently large.
            let sufficiently_large_capacity = u128::MAX;

            // hop hint only referring to private channels for sender node,
            // if we get public channel information for this hophint, we just ignore this hophint
            let filtered_hints = hop_hints.iter().filter(|hint| {
                match self.get_outbound_channel_info_and_update(&hint.channel_outpoint, hint.pubkey)
                {
                    (Some(channel_info), Some(channel_update)) => {
                        channel_info.udt_type_script == udt_type_script && !channel_update.enabled
                    }
                    _ => true,
                }
            });

            for hint in filtered_hints {
                // Say we have a payment path A -- channel 1 --> B -- channel 2 --> C.
                // For now, all the fees that B will receive are calculated based on the fee rate B sets in channel 1.
                // We didn't use the outbound fees for B in channel 2 at all. This is different from lnd,
                // which calculates both the inbound fees in channel 1 and the outbound fees in channel 2.
                // For now, we set the fees to be 0. We may need to change this in the future.
                let fee =
                    calculate_tlc_forward_fee(amount, hint.fee_rate as u128).map_err(|err| {
                        PathFindError::PathFind(format!(
                            "calculate_tlc_forward_fee error: {:?}",
                            err
                        ))
                    })?;
                self.eval_and_update(
                    &hint.channel_outpoint,
                    sufficiently_large_capacity,
                    hint.pubkey,
                    target,
                    amount,
                    fee,
                    expiry,
                    hint.tlc_expiry_delta,
                    1.0,
                    0,
                    &mut distances,
                    &mut nodes_heap,
                );
            }
        }
        assert_ne!(source, target);

        // initialize the target node
        nodes_heap.push(NodeHeapElement {
            node_id: target,
            weight: 0,
            distance: 0,
            amount_to_send: amount,
            fee_charged: 0,
            probability: 1.0,
            next_hop: None,
            incoming_tlc_expiry: expiry,
        });

        while let Some(cur_hop) = nodes_heap.pop() {
            nodes_visited += 1;

            if cur_hop.node_id == source {
                break;
            }

            for (from, to, channel_info, channel_update) in self.get_node_inbounds(cur_hop.node_id)
            {
                let is_source = from == source;

                assert_eq!(to, cur_hop.node_id);
                if &udt_type_script != channel_info.udt_type_script() {
                    continue;
                }

                if let Some(last_edge) = &last_edge {
                    if &last_edge.channel_outpoint == channel_info.out_point() {
                        continue;
                    }
                }

                edges_expanded += 1;

                let next_hop_received_amount = cur_hop.amount_to_send;
                let fee = if is_source {
                    0
                } else {
                    calculate_tlc_forward_fee(
                        next_hop_received_amount,
                        channel_update.fee_rate as u128,
                    )
                    .map_err(|err| {
                        PathFindError::PathFind(format!(
                            "calculate_tlc_forward_fee error: {:?}",
                            err
                        ))
                    })?
                };
                let amount_to_send = next_hop_received_amount + fee;
                let expiry_delta = if is_source {
                    0
                } else {
                    channel_update.tlc_expiry_delta
                };

                let incoming_tlc_expiry = cur_hop.incoming_tlc_expiry + expiry_delta;
                if !self.check_channel_amount_and_expiry(
                    amount_to_send,
                    channel_info,
                    channel_update,
                    incoming_tlc_expiry,
                    tlc_expiry_limit,
                ) {
                    continue;
                }

                // if the amount to send is greater than the amount we have, skip this edge
                if let Some(max_fee_amount) = max_fee_amount {
                    if amount_to_send > amount + max_fee_amount {
                        debug!(
                            "amount_to_send: {:?} is greater than sum_amount sum_amount: {:?}",
                            amount_to_send,
                            amount + max_fee_amount
                        );
                        continue;
                    }
                }

                self.eval_and_update(
                    channel_info.out_point(),
                    channel_info.capacity(),
                    from,
                    to,
                    next_hop_received_amount,
                    fee,
                    cur_hop.incoming_tlc_expiry,
                    expiry_delta,
                    cur_hop.probability,
                    cur_hop.weight,
                    &mut distances,
                    &mut nodes_heap,
                );
            }
        }

        let mut current = source;
        while let Some(elem) = distances.remove(&current) {
            let edge = elem.next_hop.expect("next_hop is none");
            current = edge.target;
            result.push(edge);
            if current == target {
                break;
            }
        }

        if result.is_empty() || current != target {
            // TODO check total outbound balance and return error if it's not enough
            // this can help us early return if the payment is not possible to be sent
            // otherwise when PathFind error is returned, we need to retry with half amount
            return Err(PathFindError::PathFind("no path found".to_string()));
        }
        if let Some(edge) = last_edge {
            result.push(edge)
        }

        info!(
            "get_route: nodes visited: {}, edges expanded: {}, time: {:?} \nresult: {:?}",
            nodes_visited,
            edges_expanded,
            started_time.elapsed(),
            result
        );
        Ok(result)
    }

    // to resolve the scenario of network with cycle, we use the original `source` node as target,
    // trying to find a new target which has direct channel to `source` node, then the find_path
    // algorithm can work well to assume the network don't contains a cycle.
    // This may makes the result of find_path is not a global optimimized path.
    fn adjust_target_for_route_self(
        &self,
        source: Pubkey,
        amount: u128,
        expiry: u64,
        udt_type_script: &Option<Script>,
        tlc_expiry_limit: u64,
    ) -> Result<(RouterHop, Pubkey, u64, u128), PathFindError> {
        let channels: Vec<_> = self
            .get_node_inbounds(source)
            .filter(|(_, _, channel_info, channel_update)| {
                udt_type_script == channel_info.udt_type_script()
                    && self.check_channel_amount_and_expiry(
                        amount,
                        channel_info,
                        channel_update,
                        channel_update.tlc_expiry_delta,
                        tlc_expiry_limit,
                    )
            })
            .map(|(from, _, channel_info, channel_update)| {
                (
                    from,
                    channel_info.channel_outpoint.clone(),
                    channel_update.tlc_expiry_delta,
                    channel_update.fee_rate,
                    channel_info,
                    channel_update,
                )
            })
            .collect();

        // if there are multiple channels, we will randomly select a channel from the source node for route to self
        // so that the following part of algorithm will always trying to find a path without a cycle in network graph
        if let Some((from, outpoint, tlc_expiry_delta, fee_rate, ..)) =
            channels.choose(&mut thread_rng())
        {
            assert_ne!(source, *from);
            let fee = calculate_tlc_forward_fee(amount, *fee_rate as u128).map_err(|err| {
                PathFindError::PathFind(format!("calculate_tlc_forward_fee error: {:?}", err))
            })?;
            let last_edge = RouterHop {
                target: source,
                channel_outpoint: outpoint.clone(),
                amount_received: amount,
                incoming_tlc_expiry: expiry,
            };
            Ok((last_edge, *from, *tlc_expiry_delta, fee))
        } else {
            return Err(PathFindError::PathFind(
                "no direct channel found for source node".to_string(),
            ));
        }
    }

    fn check_channel_amount_and_expiry(
        &self,
        amount: u128,
        channel_info: &ChannelInfo,
        channel_update: &ChannelUpdateInfo,
        incoming_tlc_expiry: u64,
        tlc_expiry_limit: u64,
    ) -> bool {
        if amount > channel_info.capacity() {
            return false;
        }
        // We should use amount_to_send because that is the amount to be sent over the channel.
        if amount < channel_update.tlc_minimum_value {
            return false;
        }

        // If we already know the balance of the channel, check if we can send the amount.
        if let Some(balance) = channel_update.outbound_liquidity {
            if amount > balance {
                return false;
            }
        }

        if incoming_tlc_expiry > tlc_expiry_limit {
            return false;
        }
        true
    }

    // Larger fee and htlc_expiry_delta makes edge_weight large,
    // which reduce the probability of choosing this edge,
    fn edge_weight(&self, amount: u128, fee: u128, htlc_expiry_delta: u64) -> u128 {
        // The factor is currently a fixed value, but might be configurable in the future,
        // lock 1% of amount with default tlc expiry delta.
        let risk_factor: f64 = 0.01;
        let time_lock_penalty = (amount as f64
            * (risk_factor * (htlc_expiry_delta as f64 / DEFAULT_TLC_EXPIRY_DELTA as f64)))
            as u128;
        fee + time_lock_penalty
    }

    fn calculate_distance_based_probability(&self, probability: f64, weight: u128) -> u128 {
        assert!(probability > 0.0);
        // FIXME: set this to configurable parameters
        let weight = weight as f64;
        let time_pref = 0.5_f64;
        let default_attempt_cost = 0.1_f64;
        let penalty = default_attempt_cost * (1.0 / (0.5 - time_pref / 2.0) - 1.0);
        weight as u128 + (penalty / probability) as u128
    }

    // This function is used to build the path from the specified path
    // if there are multiple channels between the same two nodes and channel is not specified,
    // we still try to select the best channel based on the channel's capacity and fee rate,
    // there difference is that we don't need to use a aggregated distance which is used
    // in the path finding algorithm, because we assume all the nodes in the path are
    // already selected, and we only need to find the best channel for each hop.
    pub(crate) fn build_path(
        &self,
        source: Pubkey,
        command: BuildRouterCommand,
    ) -> Result<Vec<RouterHop>, PathFindError> {
        let BuildRouterCommand {
            hops_info: mut router_hops,
            amount,
            final_tlc_expiry_delta,
            udt_type_script,
        } = command;
        router_hops.reverse();

        let mut path = vec![];
        // If not set, the minimum routable amount `1` is used
        let mut agg_amount = amount.unwrap_or(1);
        if agg_amount == 0 {
            return Err(PathFindError::Amount(
                "amount must be greater than 0".to_string(),
            ));
        }

        let mut agg_tlc_expiry = final_tlc_expiry_delta.unwrap_or(DEFAULT_TLC_EXPIRY_DELTA);
        for (idx, cur_hop) in router_hops.iter().enumerate() {
            let prev_hop_pubkey = router_hops.get(idx + 1).map(|h| h.pubkey).unwrap_or(source);

            let mut found = None;
            for (from, to, channel_info, channel_update) in self.get_node_inbounds(cur_hop.pubkey) {
                if from != prev_hop_pubkey {
                    continue;
                }
                if &udt_type_script != channel_info.udt_type_script() {
                    continue;
                }

                // if specified channel outpoint is not empty, we will only use the specified channel
                let channel_outpoint = channel_info.out_point().clone();
                if cur_hop
                    .channel_outpoint
                    .clone()
                    .unwrap_or(channel_outpoint.clone())
                    != channel_outpoint
                {
                    continue;
                }

                let mut amount_to_send = agg_amount;
                let is_initial = from == source;
                let fee = if is_initial {
                    0
                } else {
                    calculate_tlc_forward_fee(amount_to_send, channel_update.fee_rate as u128)
                        .map_err(|err| {
                            PathFindError::PathFind(format!(
                                "calculate_tlc_forward_fee error: {:?}",
                                err
                            ))
                        })?
                };
                amount_to_send += fee;
                if amount_to_send > channel_info.capacity() {
                    debug!(
                        "current_amount: {} > channel_info.capacity {}",
                        amount_to_send,
                        channel_info.capacity()
                    );
                    continue;
                }
                if let Some(balance) = channel_update.outbound_liquidity {
                    if amount_to_send > balance {
                        continue;
                    }
                }

                let expiry_delta = if is_initial {
                    0
                } else {
                    channel_update.tlc_expiry_delta
                };

                let current_incoming_tlc_expiry = agg_tlc_expiry + expiry_delta;
                let probability = self.history.eval_probability(
                    from,
                    to,
                    &channel_outpoint,
                    amount_to_send,
                    channel_info.capacity(),
                );
                let weight = self.edge_weight(amount_to_send, fee, current_incoming_tlc_expiry);
                let distance = self.calculate_distance_based_probability(probability, weight);

                if let Some((old_distance, _fee, _edge)) = &found {
                    if distance >= *old_distance {
                        continue;
                    }
                }
                found = Some((
                    distance,
                    fee,
                    RouterHop {
                        target: to,
                        channel_outpoint: channel_outpoint.clone(),
                        amount_received: agg_amount,
                        incoming_tlc_expiry: agg_tlc_expiry,
                    },
                ));
            }
            if let Some((_, fee, edge)) = found {
                agg_tlc_expiry += edge.incoming_tlc_expiry;
                agg_amount = edge.amount_received + fee;
                path.push(edge.clone());
            } else {
                return Err(PathFindError::PathFind("no path found".to_string()));
            }
        }
        path.reverse();
        Ok(path)
    }
}

pub trait NetworkGraphStateStore {
    fn get_payment_session(&self, payment_hash: Hash256) -> Option<PaymentSession>;
    fn get_payment_sessions_with_status(&self, status: PaymentSessionStatus)
        -> Vec<PaymentSession>;
    fn insert_payment_session(&self, session: PaymentSession);
    fn insert_payment_history_result(
        &mut self,
        channel_outpoint: OutPoint,
        direction: Direction,
        result: TimedResult,
    );
    fn get_payment_history_results(&self) -> Vec<(OutPoint, Direction, TimedResult)>;
    fn get_attempt(&self, payment_hash: Hash256, attempt_id: u64) -> Option<Attempt>;
    fn insert_attempt(&self, attempt: Attempt);
    fn get_attempts(&self, payment_hash: Hash256) -> Vec<Attempt>;
    fn next_attempt_id(&self) -> u64;
}

/// The status of a payment, will update as the payment progresses.
#[derive(Clone, Copy, Debug, PartialEq, Serialize, Deserialize)]
pub enum PaymentSessionStatus {
    /// initial status, payment session is created, no HTLC is sent
    Created,
    /// the first hop AddTlc is sent successfully and waiting for the response
    Inflight,
    /// related HTLC is successfully settled
    Success,
    /// related HTLC is failed
    Failed,
}

/// The node and channel information in a payment route hop
#[serde_as]
#[derive(Clone, Debug, Serialize, Deserialize)]
pub struct SessionRouteNode {
    /// the public key of the node
    pub pubkey: Pubkey,
    /// the amount for this hop
    pub amount: u128,
    /// the channel outpoint for this hop
    #[serde_as(as = "EntityHex")]
    pub channel_outpoint: OutPoint,
}

/// The router is a list of nodes that the payment will go through.
/// We store in the payment session and then will use it to track the payment history.
/// The router is a list of nodes that the payment will go through.
/// For example:
///    `A(amount, channel) -> B -> C -> D`
/// means A will send `amount` with `channel` to B.
#[derive(Clone, Debug, Serialize, Deserialize, Default)]
pub struct SessionRoute {
    /// the nodes in the route
    pub nodes: Vec<SessionRouteNode>,
}

impl SessionRoute {
    // Create a new route from the source to the target with the given payment hops.
    // The payment hops are the hops that the payment will go through.
    // for a payment route A -> B -> C -> D
    // the `payment_hops` is [B, C, D], which is a convenient way for onion routing.
    // here we need to create a session route with source, which is A -> B -> C -> D
    pub fn new(source: Pubkey, target: Pubkey, payment_hops: &[PaymentHopData]) -> Self {
        dbg!(payment_hops);
        let nodes = std::iter::once(source)
            .chain(
                payment_hops
                    .iter()
                    .map(|hop| hop.next_hop.unwrap_or(target)),
            )
            .zip(payment_hops)
            .map(|(pubkey, hop)| SessionRouteNode {
                pubkey,
                channel_outpoint: OutPoint::new(
                    if hop.funding_tx_hash != Hash256::default() {
                        hop.funding_tx_hash.into()
                    } else {
                        Hash256::default().into()
                    },
                    0,
                ),
                amount: hop.amount,
            })
            .collect();
        Self { nodes }
    }

    pub fn receiver_amount(&self) -> u128 {
        self.nodes.last().map_or(0, |s| s.amount)
    }

    pub fn fee(&self) -> u128 {
        let first_amount = self.nodes.first().map_or(0, |s| s.amount);
        let last_amount = self.receiver_amount();
        dbg!(first_amount, last_amount);
        assert!(first_amount >= last_amount);
        first_amount - last_amount
    }
}

#[derive(Error, Debug)]
pub enum PaymentSessionError {
    #[error("Over sent: {sent_amount} > {amount}")]
    OverSent { sent_amount: u128, amount: u128 },
    #[error("Cannot decide the payment status")]
    UnknownStatus,
    #[error("Retry limit exceeded")]
    RetryLimitExceeded,
}

impl From<PaymentSessionError> for crate::errors::Error {
    fn from(error: PaymentSessionError) -> Self {
        crate::errors::Error::SendPaymentError(error.to_string())
    }
}

#[serde_as]
#[derive(Clone, Debug, Serialize, Deserialize)]
pub struct PaymentSession {
    pub request: SendPaymentData,
    pub last_error: Option<String>,
    pub try_limit: u32,
    pub status: PaymentSessionStatus,
    pub created_at: u64,
    pub last_updated_at: u64,
    pub route: SessionRoute,
    // Session key for onion packet. Save it for decoding the error packet.
    pub session_key: [u8; 32],
    #[serde(skip)]
    cached_attempts: Vec<Attempt>, // Add a cache for attempts
}

impl PaymentSession {
    pub fn new(
        store: &impl NetworkGraphStateStore,
        request: SendPaymentData,
        try_limit: u32,
    ) -> Self {
        let now = now_timestamp_as_millis_u64();
        Self {
            request,
            last_error: None,
            try_limit,
            status: PaymentSessionStatus::Created,
            created_at: now,
            last_updated_at: now,
            route: SessionRoute::default(),
            session_key: Default::default(),
            cached_attempts: vec![],
        }
        .init_attempts(store)
    }

    pub fn init_attempts(mut self, store: &impl NetworkGraphStateStore) -> Self {
        self.cached_attempts = store.get_attempts(self.request.payment_hash);
        self.status = self.decide_payment_status();
        self
    }

<<<<<<< HEAD
    pub fn payment_hash(&self) -> Hash256 {
        self.request.payment_hash
=======
fn decide_payment_status(
    attempts: &[Attempt],
    last_error: &Option<String>,
) -> PaymentSessionStatus {
    // if last error is not none, the payment is failed
    let payment_failed = last_error.is_some();
    let mut htlc_inflight = false;
    let mut htlc_failed = false;
    let mut htlc_settled = false;

    // check the status of the htlc
    for a in attempts {
        if a.is_failed() {
            htlc_failed = true;
            continue;
        }
        if a.is_settled() {
            htlc_settled = true;
            continue;
        }
        if a.inflight_at.is_some() {
            htlc_inflight = true;
        }
>>>>>>> d541efde
    }

    pub fn is_send_payment_with_router(&self) -> bool {
        !self.request.router.is_empty()
    }

    pub fn first_hop_channel_outpoint_eq(&self, out_point: &OutPoint) -> bool {
        self.route
            .nodes
            .first()
            .map(|x| x.channel_outpoint.eq(out_point))
            .unwrap_or_default()
    }

    pub fn attempts(&self) -> Vec<Attempt> {
        self.cached_attempts.clone()
    }

    pub fn fee_paid(&self) -> u128 {
        self.cached_attempts.iter().fold(0, |acc, a| {
            if !a.is_failed() {
                acc + a.route.fee()
            } else {
                acc
            }
        })
    }

    pub fn remain_fee_amount(&self) -> Option<u128> {
        let max_fee_amount = self.request.max_fee_amount?;
        let remain_fee = max_fee_amount.saturating_sub(self.fee_paid());
        Some(remain_fee)
    }

    pub fn remain_amount(&self) -> u128 {
        let sent = self.cached_attempts.iter().fold(0, |acc, a| {
            if !a.is_failed() {
                acc + a.route.receiver_amount()
            } else {
                acc
            }
        });
        self.request.amount.saturating_sub(sent)
    }

    pub fn new_attempt(&self, attempt_id: u64) -> Attempt {
        let now = now_timestamp_as_millis_u64();
        let payment_hash = self.payment_hash();
        // For HTLC, the attempt hash is the payment hash
        let hash = payment_hash;

        Attempt {
            id: attempt_id,
            hash,
            payment_hash,
            route: Default::default(),
            session_key: [0; 32],
            preimage: None,
            created_at: now,
            last_updated_at: now,
            last_error: None,
            settled_at: None,
        }
    }

    // FIXME: we may need to remove this
    pub fn append_attempt(&mut self, attempt: Attempt) {
        self.cached_attempts.push(attempt);
    }

    pub fn get_settled_attempt(&self) -> Option<&Attempt> {
        self.cached_attempts.iter().find(|a| a.is_settled())
    }

    pub fn next_step(&self) -> Result<bool, PaymentSessionError> {
        if self.allow_more_attempts() {
<<<<<<< HEAD
            let attempts = self.attempts();
            let tried_count = attempts.len() as u32;
            if tried_count >= self.try_limit {
                let inflight = attempts.iter().any(|a| a.is_inflight());
=======
            let count = self.attempts.iter().count() as u64;
            let max_attempts =
                self.session.try_limit as u64 + self.session.request.max_parts.unwrap_or_default();
            if count >= max_attempts {
                let inflight = self.attempts.iter().any(|a| a.is_inflight());
>>>>>>> d541efde
                assert!(!inflight);
                for a in attempts.iter() {
                    dbg!(
                        a.is_settled(),
                        a.is_inflight(),
                        a.is_failed(),
                        a.last_error.as_ref()
                    );
                }
                dbg!(
                    "allow more attempts",
                    &attempts.len(),
                    self.try_limit,
                    self.remain_amount(),
                );
                return Err(PaymentSessionError::RetryLimitExceeded);
            }
            // new attempt
            Ok(true)
        } else {
            // just wait for the htlc to be settled or failed
            Ok(false)
        }
    }

    fn allow_more_attempts(&self) -> bool {
        if self.remain_amount() == 0 {
            if matches!(self.status, PaymentSessionStatus::Created) {
                error!("remain_amount is 0 but status is created");
            }
            // no remaining amount, imply no need to retry
            return false;
        }

        if matches!(self.status, PaymentSessionStatus::Success) {
            error!("remain_amount is not 0 but status is success");
            return false;
        }

        // otherwise, should continue retry
        true
    }

<<<<<<< HEAD
    pub fn decide_payment_status(&self) -> PaymentSessionStatus {
        if self.cached_attempts.is_empty() {
            // no attempts, the payment is created
            return self.status;
=======
    pub fn new_attempt(&self, attempt_id: u64) -> Attempt {
        let now = now_timestamp_as_millis_u64();
        let payment_hash = self.session.payment_hash();
        // For HTLC, the attempt hash is the payment hash
        let hash = payment_hash;

        Attempt {
            id: attempt_id,
            hash,
            payment_hash,
            route: Default::default(),
            session_key: [0; 32],
            preimage: None,
            created_at: now,
            last_updated_at: now,
            last_error: None,
            settled_at: None,
            inflight_at: None,
>>>>>>> d541efde
        }
        // if last error is not none, the payment is failed
        let payment_failed = self.last_error.is_some();
        let mut htlc_inflight = false;
        let mut htlc_failed = false;
        let mut htlc_settled = false;

        // check the status of the htlc
        for a in &self.cached_attempts {
            if a.is_failed() {
                htlc_failed = true;
                continue;
            }
            if a.is_settled() {
                htlc_settled = true;
                continue;
            }
            htlc_inflight = true;
        }

        dbg!(
            htlc_inflight,
            htlc_failed,
            htlc_settled,
            payment_failed,
            self.cached_attempts.len(),
            self.cached_attempts
                .iter()
                .filter(|a| a.is_settled())
                .count(),
            &self.last_error
        );

        for a in &self.cached_attempts {
            dbg!(a.last_error.as_ref());
        }

        // no matter the payment status, if the htlc is inflight, the payment is inflight
        if htlc_inflight {
            return PaymentSessionStatus::Inflight;
        }
        // if at least one htlc is settled, and no htlc is inflight, the payment is successful
        if htlc_settled {
            return PaymentSessionStatus::Success;
        }
        // no settled htlc, the payment is failed
        if payment_failed {
            dbg!("last error is some", &self.last_error);
            return PaymentSessionStatus::Failed;
        }
        // if htlc is failed but the payment is not failed, the payment is inflight
        if htlc_failed {
            return PaymentSessionStatus::Inflight;
        } else {
            return PaymentSessionStatus::Created;
        }
    }

    fn set_status(&mut self, status: PaymentSessionStatus) {
        self.status = status;
        self.last_updated_at = now_timestamp_as_millis_u64();
    }

    pub fn set_inflight_status(&mut self) {
        self.set_status(PaymentSessionStatus::Inflight);
    }

    pub fn set_success_status(&mut self) {
        self.set_status(PaymentSessionStatus::Success);
        self.last_error = None;
    }

    pub fn set_failed_status(&mut self, error: &str) {
        self.set_status(PaymentSessionStatus::Failed);
        self.last_error = Some(error.to_string());
    }

    pub fn fee(&self) -> u128 {
        self.route.fee()
    }

    pub fn hops_public_keys(&self) -> Vec<Pubkey> {
        // Skip the first node, which is the sender.
        self.route.nodes.iter().skip(1).map(|x| x.pubkey).collect()
    }
}

impl From<PaymentSession> for SendPaymentResponse {
    fn from(session: PaymentSession) -> Self {
        let status = session.decide_payment_status();
        let fee = session.fee_paid();
        let attempts = session.attempts();
        let route = match status {
            PaymentSessionStatus::Created | PaymentSessionStatus::Inflight => attempts.first(),
            PaymentSessionStatus::Success => attempts.iter().find(|a| a.is_settled()),
            PaymentSessionStatus::Failed => attempts.iter().find(|a| a.last_error.is_some()),
        }
        .map(|a| a.route.clone())
        .unwrap_or_default();
        dbg!(
            route.nodes.len(),
            fee,
            &status,
            attempts.len(),
            session.try_limit
        );
        Self {
            payment_hash: session.request.payment_hash,
            status,
            failed_error: session.last_error,
            created_at: session.created_at,
            last_updated_at: session.last_updated_at,
            custom_records: session.request.custom_records,
            fee,
            #[cfg(debug_assertions)]
            router: route,
        }
    }
}

#[derive(Clone, Serialize, Deserialize, Debug)]
pub struct Attempt {
    pub id: u64,
    pub hash: Hash256,
    pub payment_hash: Hash256,
    pub route: SessionRoute,
    pub session_key: [u8; 32],
    pub preimage: Option<Hash256>,
    pub created_at: u64,
    pub last_updated_at: u64,
    pub inflight_at: Option<u64>,
    pub settled_at: Option<u64>,
    pub last_error: Option<String>,
}

impl Attempt {
    pub fn set_inflight_status(&mut self) {
        self.inflight_at = Some(now_timestamp_as_millis_u64());
    }

    pub fn set_failed_status(&mut self, error: &str) {
        self.last_error = Some(error.to_string());
    }

    pub fn hops_public_keys(&self) -> Vec<Pubkey> {
        // Skip the first node, which is the sender.
        self.route.nodes.iter().skip(1).map(|x| x.pubkey).collect()
    }

    pub fn set_success_status(&mut self) {
        self.settled_at = Some(now_timestamp_as_millis_u64());
    }

    pub fn is_settled(&self) -> bool {
        self.settled_at.is_some()
    }

    pub fn is_failed(&self) -> bool {
        self.last_error.is_some() && !self.is_retryable()
    }

    // The attempt is considered as inflight if error can be retried immediately
    pub fn is_retryable(&self) -> bool {
        self.last_error
            .as_ref()
            .is_some_and(|err| err.as_str() == "WaitingTlcAck")
    }

    pub fn is_inflight(&self) -> bool {
        !self.is_settled() && !self.is_failed() && self.inflight_at.is_some()
    }
}

#[derive(Clone, Debug, Serialize, Deserialize)]
pub struct HoldTlc {
    pub channel_actor_state_id: Hash256,
    pub tlc_id: u64,
}<|MERGE_RESOLUTION|>--- conflicted
+++ resolved
@@ -1697,34 +1697,8 @@
         self
     }
 
-<<<<<<< HEAD
     pub fn payment_hash(&self) -> Hash256 {
         self.request.payment_hash
-=======
-fn decide_payment_status(
-    attempts: &[Attempt],
-    last_error: &Option<String>,
-) -> PaymentSessionStatus {
-    // if last error is not none, the payment is failed
-    let payment_failed = last_error.is_some();
-    let mut htlc_inflight = false;
-    let mut htlc_failed = false;
-    let mut htlc_settled = false;
-
-    // check the status of the htlc
-    for a in attempts {
-        if a.is_failed() {
-            htlc_failed = true;
-            continue;
-        }
-        if a.is_settled() {
-            htlc_settled = true;
-            continue;
-        }
-        if a.inflight_at.is_some() {
-            htlc_inflight = true;
-        }
->>>>>>> d541efde
     }
 
     pub fn is_send_payment_with_router(&self) -> bool {
@@ -1773,98 +1747,6 @@
     pub fn new_attempt(&self, attempt_id: u64) -> Attempt {
         let now = now_timestamp_as_millis_u64();
         let payment_hash = self.payment_hash();
-        // For HTLC, the attempt hash is the payment hash
-        let hash = payment_hash;
-
-        Attempt {
-            id: attempt_id,
-            hash,
-            payment_hash,
-            route: Default::default(),
-            session_key: [0; 32],
-            preimage: None,
-            created_at: now,
-            last_updated_at: now,
-            last_error: None,
-            settled_at: None,
-        }
-    }
-
-    // FIXME: we may need to remove this
-    pub fn append_attempt(&mut self, attempt: Attempt) {
-        self.cached_attempts.push(attempt);
-    }
-
-    pub fn get_settled_attempt(&self) -> Option<&Attempt> {
-        self.cached_attempts.iter().find(|a| a.is_settled())
-    }
-
-    pub fn next_step(&self) -> Result<bool, PaymentSessionError> {
-        if self.allow_more_attempts() {
-<<<<<<< HEAD
-            let attempts = self.attempts();
-            let tried_count = attempts.len() as u32;
-            if tried_count >= self.try_limit {
-                let inflight = attempts.iter().any(|a| a.is_inflight());
-=======
-            let count = self.attempts.iter().count() as u64;
-            let max_attempts =
-                self.session.try_limit as u64 + self.session.request.max_parts.unwrap_or_default();
-            if count >= max_attempts {
-                let inflight = self.attempts.iter().any(|a| a.is_inflight());
->>>>>>> d541efde
-                assert!(!inflight);
-                for a in attempts.iter() {
-                    dbg!(
-                        a.is_settled(),
-                        a.is_inflight(),
-                        a.is_failed(),
-                        a.last_error.as_ref()
-                    );
-                }
-                dbg!(
-                    "allow more attempts",
-                    &attempts.len(),
-                    self.try_limit,
-                    self.remain_amount(),
-                );
-                return Err(PaymentSessionError::RetryLimitExceeded);
-            }
-            // new attempt
-            Ok(true)
-        } else {
-            // just wait for the htlc to be settled or failed
-            Ok(false)
-        }
-    }
-
-    fn allow_more_attempts(&self) -> bool {
-        if self.remain_amount() == 0 {
-            if matches!(self.status, PaymentSessionStatus::Created) {
-                error!("remain_amount is 0 but status is created");
-            }
-            // no remaining amount, imply no need to retry
-            return false;
-        }
-
-        if matches!(self.status, PaymentSessionStatus::Success) {
-            error!("remain_amount is not 0 but status is success");
-            return false;
-        }
-
-        // otherwise, should continue retry
-        true
-    }
-
-<<<<<<< HEAD
-    pub fn decide_payment_status(&self) -> PaymentSessionStatus {
-        if self.cached_attempts.is_empty() {
-            // no attempts, the payment is created
-            return self.status;
-=======
-    pub fn new_attempt(&self, attempt_id: u64) -> Attempt {
-        let now = now_timestamp_as_millis_u64();
-        let payment_hash = self.session.payment_hash();
         // For HTLC, the attempt hash is the payment hash
         let hash = payment_hash;
 
@@ -1880,7 +1762,71 @@
             last_error: None,
             settled_at: None,
             inflight_at: None,
->>>>>>> d541efde
+        }
+    }
+
+    // FIXME: we may need to remove this
+    pub fn append_attempt(&mut self, attempt: Attempt) {
+        self.cached_attempts.push(attempt);
+    }
+
+    pub fn get_settled_attempt(&self) -> Option<&Attempt> {
+        self.cached_attempts.iter().find(|a| a.is_settled())
+    }
+
+    pub fn next_step(&self) -> Result<bool, PaymentSessionError> {
+        if self.allow_more_attempts() {
+            let attempts = self.attempts();
+            let tried_count = attempts.len() as u32;
+            if tried_count >= self.try_limit {
+                let inflight = attempts.iter().any(|a| a.is_inflight());
+                assert!(!inflight);
+                for a in attempts.iter() {
+                    dbg!(
+                        a.is_settled(),
+                        a.is_inflight(),
+                        a.is_failed(),
+                        a.last_error.as_ref()
+                    );
+                }
+                dbg!(
+                    "allow more attempts",
+                    &attempts.len(),
+                    self.try_limit,
+                    self.remain_amount(),
+                );
+                return Err(PaymentSessionError::RetryLimitExceeded);
+            }
+            // new attempt
+            Ok(true)
+        } else {
+            // just wait for the htlc to be settled or failed
+            Ok(false)
+        }
+    }
+
+    fn allow_more_attempts(&self) -> bool {
+        if self.remain_amount() == 0 {
+            if matches!(self.status, PaymentSessionStatus::Created) {
+                error!("remain_amount is 0 but status is created");
+            }
+            // no remaining amount, imply no need to retry
+            return false;
+        }
+
+        if matches!(self.status, PaymentSessionStatus::Success) {
+            error!("remain_amount is not 0 but status is success");
+            return false;
+        }
+
+        // otherwise, should continue retry
+        true
+    }
+
+    pub fn decide_payment_status(&self) -> PaymentSessionStatus {
+        if self.cached_attempts.is_empty() {
+            // no attempts, the payment is created
+            return self.status;
         }
         // if last error is not none, the payment is failed
         let payment_failed = self.last_error.is_some();
@@ -1898,7 +1844,9 @@
                 htlc_settled = true;
                 continue;
             }
-            htlc_inflight = true;
+            if a.inflight_at.is_some() {
+                htlc_inflight = true;
+            }
         }
 
         dbg!(
