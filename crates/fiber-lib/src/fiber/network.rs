use ckb_hash::blake2b_256;
use ckb_types::core::{EpochNumberWithFraction, FeeRate, TransactionView};
use ckb_types::packed::{Byte32, OutPoint, Script, Transaction};
use ckb_types::prelude::{IntoTransactionView, Pack, Unpack};
use ckb_types::H256;
use either::Either;
use once_cell::sync::OnceCell;
use ractor::concurrency::Duration;
use ractor::{
    async_trait as rasync_trait, call, call_t, Actor, ActorCell, ActorProcessingErr, ActorRef,
    RactorErr, RpcReplyPort, SupervisionEvent,
};
use rand::Rng;
use secp256k1::Secp256k1;
use serde::{Deserialize, Serialize};
use serde_with::{serde_as, DisplayFromStr};
use std::borrow::Cow;
use std::collections::hash_map::Entry;
use std::collections::{HashMap, HashSet};
use std::str::FromStr;
use std::sync::atomic::{AtomicU64, Ordering};
use std::sync::Arc;
use std::time::SystemTime;
use tentacle::multiaddr::{MultiAddr, Protocol};
use tentacle::service::SessionType;
use tentacle::utils::{extract_peer_id, is_reachable, multiaddr_to_socketaddr};
use tentacle::{
    async_trait,
    builder::{MetaBuilder, ServiceBuilder},
    bytes::Bytes,
    context::SessionContext,
    context::{ProtocolContext, ProtocolContextMutRef, ServiceContext},
    multiaddr::Multiaddr,
    secio::PeerId,
    secio::SecioKeyPair,
    service::{
        ProtocolHandle, ProtocolMeta, ServiceAsyncControl, ServiceError, ServiceEvent,
        TargetProtocol,
    },
    traits::{ServiceHandle, ServiceProtocol},
    ProtocolId, SessionId,
};
use tokio::sync::{mpsc, oneshot, RwLock};
use tokio_util::task::TaskTracker;
use tracing::{debug, error, info, trace, warn};

use super::channel::{
    get_funding_and_reserved_amount, occupied_capacity, AcceptChannelParameter,
    AwaitingTxSignaturesFlags, ChannelActor, ChannelActorMessage, ChannelActorStateStore,
    ChannelCommand, ChannelCommandWithId, ChannelEvent, ChannelInitializationParameter,
    ChannelState, ChannelSubscribers, ChannelTlcInfo, OpenChannelParameter, PrevTlcInfo,
    ProcessingChannelError, ProcessingChannelResult, PublicChannelInfo, RemoveTlcCommand,
    RevocationData, SettlementData, ShuttingDownFlags, StopReason, TLCId,
    DEFAULT_COMMITMENT_FEE_RATE, DEFAULT_FEE_RATE, DEFAULT_MAX_TLC_VALUE_IN_FLIGHT,
    MAX_COMMITMENT_DELAY_EPOCHS, MAX_TLC_NUMBER_IN_FLIGHT, MIN_COMMITMENT_DELAY_EPOCHS,
    SYS_MAX_TLC_NUMBER_IN_FLIGHT,
};
use super::config::{AnnouncedNodeName, DEFAULT_MPP_MIN_AMOUNT, MIN_TLC_EXPIRY_DELTA};
use super::features::FeatureVector;
use super::fee::calculate_commitment_tx_fee;
use super::gossip::{GossipActorMessage, GossipMessageStore, GossipMessageUpdates};
use super::graph::{
    Attempt, NetworkGraph, NetworkGraphStateStore, OwnedChannelUpdateEvent, RouterHop, SessionRoute,
};
use super::key::blake2b_hash_with_salt;
use super::types::{
    BroadcastMessageWithTimestamp, EcdsaSignature, FiberMessage, ForwardTlcResult, GossipMessage,
    Hash256, Init, NodeAnnouncement, OpenChannel, PaymentHopData, Privkey, Pubkey,
    RemoveTlcFulfill, RemoveTlcReason, TlcErr, TlcErrData, TlcErrorCode,
};
use super::{
    FiberConfig, InFlightCkbTxActor, InFlightCkbTxActorArguments, InFlightCkbTxActorMessage,
    InFlightCkbTxKind, ASSUME_NETWORK_ACTOR_ALIVE,
};

use crate::ckb::config::UdtCfgInfos;
use crate::ckb::contracts::{check_udt_script, get_udt_whitelist, is_udt_type_auto_accept};
use crate::ckb::{CkbChainMessage, FundingRequest, FundingTx};
use crate::fiber::channel::{
    AddTlcCommand, AddTlcResponse, ShutdownCommand, TxCollaborationCommand, TxUpdateCommand,
};
use crate::fiber::config::{DEFAULT_TLC_EXPIRY_DELTA, MAX_PAYMENT_TLC_EXPIRY_LIMIT};
use crate::fiber::gossip::{GossipConfig, GossipService, SubscribableGossipMessageStore};
use crate::fiber::graph::{PaymentSession, PaymentSessionStatus};
use crate::fiber::serde_utils::EntityHex;
use crate::fiber::types::{
    FiberChannelMessage, PaymentOnionPacket, PeeledPaymentOnionPacket, TlcErrPacket, TxSignatures,
};
use crate::fiber::KeyPair;
use crate::invoice::{CkbInvoice, CkbInvoiceStatus, InvoiceStore, PreimageStore};
use crate::{now_timestamp_as_millis_u64, unwrap_or_return, Error};

pub const FIBER_PROTOCOL_ID: ProtocolId = ProtocolId::new(42);

pub const GOSSIP_PROTOCOL_ID: ProtocolId = ProtocolId::new(43);

pub const DEFAULT_CHAIN_ACTOR_TIMEOUT: u64 = 300000;

// TODO: make it configurable
pub const CKB_TX_TRACING_CONFIRMATIONS: u64 = 4;

// This is a temporary way to document that we assume the chain actor is always alive.
// We may later relax this assumption. At the moment, if the chain actor fails, we
// should panic with this message, and later we may find all references to this message
// to make sure that we handle the case where the chain actor is not alive.
const ASSUME_CHAIN_ACTOR_ALWAYS_ALIVE_FOR_NOW: &str =
    "We currently assume that chain actor is always alive, but it failed. This is a known issue.";

const ASSUME_NETWORK_MYSELF_ALIVE: &str = "network actor myself alive";

const ASSUME_GOSSIP_ACTOR_ALIVE: &str = "gossip actor must be alive";

// The duration for which we will try to maintain the number of peers in connection.
const MAINTAINING_CONNECTIONS_INTERVAL: Duration = Duration::from_secs(3600);

// The duration for which we will check all channels.
#[cfg(debug_assertions)]
const CHECK_CHANNELS_INTERVAL: Duration = Duration::from_secs(3); // use a short interval for debugging build
#[cfg(not(debug_assertions))]
const CHECK_CHANNELS_INTERVAL: Duration = Duration::from_secs(60);

// While creating a network graph from the gossip messages, we will load current gossip messages
// in the store and process them. We will load all current messages and get the latest cursor.
// The problem is that we can't guarantee that the messages are in order, that is to say it is
// possible that messages with smaller cursor may arrive at the store from the time we create
// the graph. So we have to subscribe to gossip messages with a cursor slightly smaller than
// current latest cursor. This parameter is the difference between the cursor we use to subscribe
// and the latest cursor.
const MAX_GRAPH_MISSING_BROADCAST_MESSAGE_TIMESTAMP_DRIFT: Duration =
    Duration::from_secs(60 * 60 * 2);

static CHAIN_HASH_INSTANCE: OnceCell<Hash256> = OnceCell::new();

pub fn init_chain_hash(chain_hash: Hash256) {
    CHAIN_HASH_INSTANCE
        .set(chain_hash)
        .expect("init_chain_hash should only be called once");
}

pub fn get_chain_hash() -> Hash256 {
    CHAIN_HASH_INSTANCE.get().cloned().unwrap_or_default()
}

pub(crate) fn check_chain_hash(chain_hash: &Hash256) -> Result<(), Error> {
    if chain_hash == &get_chain_hash() {
        Ok(())
    } else {
        Err(Error::InvalidChainHash(*chain_hash, get_chain_hash()))
    }
}

#[derive(Debug)]
pub struct OpenChannelResponse {
    pub channel_id: Hash256,
}

#[derive(Debug)]
pub struct AcceptChannelResponse {
    pub old_channel_id: Hash256,
    pub new_channel_id: Hash256,
}

#[derive(Debug)]
pub struct SendPaymentResponse {
    pub payment_hash: Hash256,
    pub status: PaymentSessionStatus,
    pub created_at: u64,
    pub last_updated_at: u64,
    pub failed_error: Option<String>,
    pub custom_records: Option<PaymentCustomRecords>,
    pub fee: u128,
    #[cfg(any(debug_assertions, feature = "bench"))]
    pub router: SessionRoute,
}

/// What kind of local information should be broadcasted to the network.
#[derive(Debug)]
pub enum LocalInfoKind {
    NodeAnnouncement,
}

#[derive(Debug, Clone)]
pub struct NodeInfoResponse {
    pub node_name: Option<AnnouncedNodeName>,
    pub node_id: Pubkey,
    pub addresses: Vec<MultiAddr>,
    pub features: FeatureVector,
    pub chain_hash: Hash256,
    pub open_channel_auto_accept_min_ckb_funding_amount: u64,
    pub auto_accept_channel_ckb_funding_amount: u64,
    pub tlc_expiry_delta: u64,
    pub tlc_min_value: u128,
    pub tlc_fee_proportional_millionths: u128,
    pub channel_count: u32,
    pub pending_channel_count: u32,
    pub peers_count: u32,
    pub udt_cfg_infos: UdtCfgInfos,
}

/// The information about a peer connected to the node.
#[serde_as]
#[derive(Clone, Serialize, Deserialize, Debug)]
pub struct PeerInfo {
    /// The identity public key of the peer.
    pub pubkey: Pubkey,

    /// The peer ID of the peer
    #[serde_as(as = "DisplayFromStr")]
    pub peer_id: PeerId,

    /// A list of multi-addresses associated with the peer.
    pub addresses: Vec<MultiAddr>,
}

/// The struct here is used both internally and as an API to the outside world.
/// If we want to send a reply to the caller, we need to wrap the message with
/// a RpcReplyPort. Since outsider users have no knowledge of RpcReplyPort, we
/// need to hide it from the API. So in case a reply is needed, we need to put
/// an optional RpcReplyPort in the of the definition of this message.
#[derive(Debug)]
pub enum NetworkActorCommand {
    /// Network commands
    // Connect to a peer, and optionally also save the peer to the peer store.
    ConnectPeer(Multiaddr),
    DisconnectPeer(PeerId),
    // Save the address of a peer to the peer store, the address here must be a valid
    // multiaddr with the peer id.
    SavePeerAddress(Multiaddr),
    // We need to maintain a certain number of peers connections to keep the network running.
    MaintainConnections,
    // Check all channels and see if we need to force close any of them or settle down tlc with preimage.
    CheckChannels,
    // For internal use and debugging only. Most of the messages requires some
    // changes to local state. Even if we can send a message to a peer, some
    // part of the local state is not changed.
    SendFiberMessage(FiberMessageWithPeerId),
    // Open a channel to a peer.
    OpenChannel(
        OpenChannelCommand,
        RpcReplyPort<Result<OpenChannelResponse, String>>,
    ),
    // Abandon a channel, channel_id maybe temp_channel_id or normal channel_id
    AbandonChannel(Hash256, RpcReplyPort<Result<(), String>>),
    // Accept a channel to a peer.
    AcceptChannel(
        AcceptChannelCommand,
        RpcReplyPort<Result<AcceptChannelResponse, String>>,
    ),
    // Send a command to a channel.
    ControlFiberChannel(ChannelCommandWithId),
    // The first parameter is the peeled onion in binary via `PeeledOnionPacket::serialize`. `PeeledOnionPacket::current`
    // is for the current node.
    SendPaymentOnionPacket(SendOnionPacketCommand),
    PeelPaymentOnionPacket(
        PaymentOnionPacket, // onion_packet
        Hash256,            // payment_hash
        RpcReplyPort<Result<PeeledPaymentOnionPacket, String>>,
    ),
    UpdateChannelFunding(Hash256, Transaction, FundingRequest),
    SignFundingTx(PeerId, Hash256, Transaction, Option<Vec<Vec<u8>>>),
    NotifyFundingTx(Transaction),
    // Broadcast our BroadcastMessage to the network.
    BroadcastMessages(Vec<BroadcastMessageWithTimestamp>),
    // Broadcast local information to the network.
    BroadcastLocalInfo(LocalInfoKind),
    SignMessage([u8; 32], RpcReplyPort<EcdsaSignature>),
    // Payment related commands
    SendPayment(
        SendPaymentCommand,
        RpcReplyPort<Result<SendPaymentResponse, String>>,
    ),
    // Send payment with router
    SendPaymentWithRouter(
        SendPaymentWithRouterCommand,
        RpcReplyPort<Result<SendPaymentResponse, String>>,
    ),
    // Get Payment Session for query payment status and errors
    GetPayment(Hash256, RpcReplyPort<Result<SendPaymentResponse, String>>),
    // Build a payment router with the given hops
    BuildPaymentRouter(
        BuildRouterCommand,
        RpcReplyPort<Result<PaymentRouter, String>>,
    ),

    NodeInfo((), RpcReplyPort<Result<NodeInfoResponse, String>>),
    ListPeers((), RpcReplyPort<Result<Vec<PeerInfo>, String>>),
}

pub async fn sign_network_message(
    network: ActorRef<NetworkActorMessage>,
    message: [u8; 32],
) -> std::result::Result<EcdsaSignature, RactorErr<NetworkActorMessage>> {
    let message = |rpc_reply| {
        NetworkActorMessage::Command(NetworkActorCommand::SignMessage(message, rpc_reply))
    };

    call!(network, message)
}

#[derive(Debug)]
pub struct OpenChannelCommand {
    pub peer_id: PeerId,
    pub funding_amount: u128,
    pub public: bool,
    pub shutdown_script: Option<Script>,
    pub funding_udt_type_script: Option<Script>,
    pub commitment_fee_rate: Option<u64>,
    pub commitment_delay_epoch: Option<EpochNumberWithFraction>,
    pub funding_fee_rate: Option<u64>,
    pub tlc_expiry_delta: Option<u64>,
    pub tlc_min_value: Option<u128>,
    pub tlc_fee_proportional_millionths: Option<u128>,
    pub max_tlc_value_in_flight: Option<u128>,
    pub max_tlc_number_in_flight: Option<u64>,
}

#[serde_as]
#[derive(Clone, Debug, Serialize, Deserialize, Default)]
pub struct SendPaymentCommand {
    // the identifier of the payment target
    pub target_pubkey: Option<Pubkey>,
    // the amount of the payment
    pub amount: Option<u128>,
    // The hash to use within the payment's HTLC
    pub payment_hash: Option<Hash256>,
    // the encoded invoice to send to the recipient
    pub invoice: Option<String>,
    // the TLC expiry delta that should be used to set the timelock for the final hop
    pub final_tlc_expiry_delta: Option<u64>,
    // the TLC expiry for whole payment, in milliseconds
    pub tlc_expiry_limit: Option<u64>,
    // the payment timeout in seconds, if the payment is not completed within this time, it will be cancelled
    pub timeout: Option<u64>,
    // the maximum fee amounts in shannons that the sender is willing to pay, default is 1000 shannons CKB.
    pub max_fee_amount: Option<u128>,
    // max parts for the payment, only used for multi-part payments
    pub max_parts: Option<u64>,
    // keysend payment, default is false
    pub keysend: Option<bool>,
    // udt type script
    #[serde_as(as = "Option<EntityHex>")]
    pub udt_type_script: Option<Script>,
    // allow self payment, default is false
    pub allow_self_payment: bool,
    // custom records
    pub custom_records: Option<PaymentCustomRecords>,
    // the hop hint which may help the find path algorithm to find the path
    pub hop_hints: Option<Vec<HopHint>>,
    // dry_run only used for checking, default is false
    pub dry_run: bool,
}

#[serde_as]
#[derive(Clone, Debug, Serialize, Deserialize, Default)]
pub struct SendPaymentWithRouterCommand {
    /// the hash to use within the payment's HTLC
    pub payment_hash: Option<Hash256>,

    /// The router to use for the payment
    pub router: Vec<RouterHop>,

    /// the encoded invoice to send to the recipient
    pub invoice: Option<String>,

    /// Some custom records for the payment which contains a map of u32 to Vec<u8>
    /// The key is the record type, and the value is the serialized data
    /// For example:
    /// ```json
    /// "custom_records": {
    ///    "0x1": "0x01020304",
    ///    "0x2": "0x05060708",
    ///    "0x3": "0x090a0b0c",
    ///    "0x4": "0x0d0e0f10010d090a0b0c"
    ///  }
    /// ```
    pub custom_records: Option<PaymentCustomRecords>,

    /// keysend payment
    pub keysend: Option<bool>,

    /// udt type script for the payment
    #[serde_as(as = "Option<EntityHex>")]
    pub udt_type_script: Option<Script>,

    /// dry_run for payment, used for check whether we can build valid router and the fee for this payment,
    /// it's useful for the sender to double check the payment before sending it to the network,
    /// default is false
    pub dry_run: bool,
}

/// The custom records to be included in the payment.
/// The key is hex encoded of `u32`, and the value is hex encoded of `Vec<u8>` with `0x` as prefix.
#[derive(Clone, Debug, Eq, PartialEq, Serialize, Deserialize, Default)]
pub struct PaymentCustomRecords {
    /// The custom records to be included in the payment.
    pub data: HashMap<u32, Vec<u8>>,
}

/// A hop hint is a hint for a node to use a specific channel,
/// will usually used for the last hop to the target node.
#[serde_as]
#[derive(Clone, Debug, Serialize, Deserialize)]
pub struct HopHint {
    /// The public key of the node
    pub(crate) pubkey: Pubkey,
    /// The outpoint for the channel
    #[serde_as(as = "EntityHex")]
    pub(crate) channel_outpoint: OutPoint,
    /// The fee rate to use this hop to forward the payment.
    pub(crate) fee_rate: u64,
    /// The TLC expiry delta to use this hop to forward the payment.
    pub(crate) tlc_expiry_delta: u64,
}

/// A hop requirement need to meet when building router, do not including the source node,
/// the last hop is the target node.
#[serde_as]
#[derive(Clone, Debug, Serialize, Deserialize)]
pub struct HopRequire {
    /// The public key of the node
    pub(crate) pubkey: Pubkey,
    /// The outpoint for the channel, which means use channel with `channel_outpoint` to reach this node
    #[serde_as(as = "Option<EntityHex>")]
    pub(crate) channel_outpoint: Option<OutPoint>,
}

#[serde_as]
#[derive(Clone, Debug, Serialize, Deserialize)]
pub struct BuildRouterCommand {
    /// the amount of the payment, the unit is Shannons for non UDT payment
    pub amount: Option<u128>,
    #[serde_as(as = "Option<EntityHex>")]
    pub udt_type_script: Option<Script>,
    pub hops_info: Vec<HopRequire>,
    pub final_tlc_expiry_delta: Option<u64>,
}

#[serde_as]
#[derive(Clone, Debug, Serialize, Deserialize)]
pub struct PaymentRouter {
    pub router_hops: Vec<RouterHop>,
}

#[serde_as]
#[derive(Clone, Debug, Serialize, Deserialize)]
pub struct SendPaymentData {
    pub target_pubkey: Pubkey,
    pub amount: u128,
    pub payment_hash: Hash256,
    pub invoice: Option<String>,
    pub final_tlc_expiry_delta: u64,
    pub tlc_expiry_limit: u64,
    pub timeout: Option<u64>,
    pub max_fee_amount: Option<u128>,
    /// The number of parts for the payment, only used for multi-part payment
    pub max_parts: Option<u64>,
    pub keysend: bool,
    #[serde_as(as = "Option<EntityHex>")]
    pub udt_type_script: Option<Script>,
    pub preimage: Option<Hash256>,
    pub custom_records: Option<PaymentCustomRecords>,
    pub allow_self_payment: bool,
    pub hop_hints: Vec<HopHint>,
    pub router: Vec<RouterHop>,
    pub dry_run: bool,
}

impl SendPaymentData {
    pub fn new(command: SendPaymentCommand) -> Result<SendPaymentData, String> {
        let invoice = command
            .invoice
            .as_ref()
            .map(|invoice| invoice.parse::<CkbInvoice>())
            .transpose()
            .map_err(|_| "invoice is invalid".to_string())?;

        if let Some(invoice) = invoice.clone() {
            if invoice.is_expired() {
                return Err("invoice is expired".to_string());
            }
        }

        fn validate_field<T: PartialEq + Clone>(
            field: Option<T>,
            invoice_field: Option<T>,
            field_name: &str,
        ) -> Result<T, String> {
            match (field, invoice_field) {
                (Some(f), Some(i)) => {
                    if f != i {
                        return Err(format!("{} does not match the invoice", field_name));
                    }
                    Ok(f)
                }
                (Some(f), None) => Ok(f),
                (None, Some(i)) => Ok(i),
                (None, None) => Err(format!("{} is missing", field_name)),
            }
        }

        let target = validate_field(
            command.target_pubkey,
            invoice
                .as_ref()
                .and_then(|i| i.payee_pub_key().cloned().map(Pubkey::from)),
            "target_pubkey",
        )?;

        let amount = validate_field(
            command.amount,
            invoice.as_ref().and_then(|i| i.amount()),
            "amount",
        )?;

        let udt_type_script = match validate_field(
            command.udt_type_script.clone(),
            invoice.as_ref().and_then(|i| i.udt_type_script().cloned()),
            "udt_type_script",
        ) {
            Ok(script) => Some(script),
            Err(e) if e == "udt_type_script is missing" => None,
            Err(e) => return Err(e),
        };

        // check htlc expiry delta and limit are both valid if it is set
        let final_tlc_expiry_delta = command
            .final_tlc_expiry_delta
            .or_else(|| {
                invoice
                    .as_ref()
                    .and_then(|i| i.final_tlc_minimum_expiry_delta().copied())
            })
            .unwrap_or(DEFAULT_TLC_EXPIRY_DELTA);
        if !(MIN_TLC_EXPIRY_DELTA..=MAX_PAYMENT_TLC_EXPIRY_LIMIT).contains(&final_tlc_expiry_delta)
        {
            return Err(format!(
                "invalid final_tlc_expiry_delta, expect between {} and {}",
                MIN_TLC_EXPIRY_DELTA, MAX_PAYMENT_TLC_EXPIRY_LIMIT
            ));
        }

        let tlc_expiry_limit = command
            .tlc_expiry_limit
            .unwrap_or(MAX_PAYMENT_TLC_EXPIRY_LIMIT);

        if tlc_expiry_limit < final_tlc_expiry_delta || tlc_expiry_limit < MIN_TLC_EXPIRY_DELTA {
            return Err("tlc_expiry_limit is too small".to_string());
        }
        if tlc_expiry_limit > MAX_PAYMENT_TLC_EXPIRY_LIMIT {
            return Err(format!(
                "tlc_expiry_limit is too large, expect it to less than {}",
                MAX_PAYMENT_TLC_EXPIRY_LIMIT
            ));
        }

        let keysend = command.keysend.unwrap_or(false);
        let (payment_hash, preimage) = if !keysend {
            (
                validate_field(
                    command.payment_hash,
                    invoice.as_ref().map(|i| *i.payment_hash()),
                    "payment_hash",
                )?,
                None,
            )
        } else {
            if invoice.is_some() {
                return Err("keysend payment should not have invoice".to_string());
            }
            if command.payment_hash.is_some() {
                return Err("keysend payment should not have payment_hash".to_string());
            }
            // generate a random preimage for keysend payment
            let mut rng = rand::thread_rng();
            let mut result = [0u8; 32];
            rng.fill(&mut result[..]);
            let preimage: Hash256 = result.into();
            // use the default payment hash algorithm here for keysend payment
            let payment_hash: Hash256 = blake2b_256(preimage).into();
            (payment_hash, Some(preimage))
        };

        if udt_type_script.is_none() && amount >= u64::MAX as u128 {
            return Err(format!(
                "The payment amount ({}) should be less than {}",
                amount,
                u64::MAX
            ));
        }

        let max_fee_amount = command.max_fee_amount.unwrap_or(0);
        if amount.checked_add(max_fee_amount).is_none() {
            return Err(format!(
                "amount + max_fee_amount overflow: amount = {}, max_fee_amount = {}",
                amount, max_fee_amount
            ));
        }

        let hop_hints = command.hop_hints.unwrap_or_default();

        Ok(SendPaymentData {
            target_pubkey: target,
            amount,
            payment_hash,
            invoice: command.invoice,
            final_tlc_expiry_delta,
            tlc_expiry_limit,
            timeout: command.timeout,
            max_fee_amount: command.max_fee_amount,
            max_parts: command.max_parts,
            keysend,
            udt_type_script,
            preimage,
            custom_records: command.custom_records,
            allow_self_payment: command.allow_self_payment,
            hop_hints,
            router: vec![],
            dry_run: command.dry_run,
        })
    }
}

#[derive(Debug)]
pub struct AcceptChannelCommand {
    pub temp_channel_id: Hash256,
    pub funding_amount: u128,
    pub shutdown_script: Option<Script>,
    pub max_tlc_value_in_flight: Option<u128>,
    pub max_tlc_number_in_flight: Option<u64>,
    pub min_tlc_value: Option<u128>,
    pub tlc_fee_proportional_millionths: Option<u128>,
    pub tlc_expiry_delta: Option<u64>,
}

#[derive(Debug, Clone)]
pub struct SendOnionPacketCommand {
    pub peeled_onion_packet: PeeledPaymentOnionPacket,
    // We are currently forwarding a previous tlc. The previous tlc's channel id, tlc id
    // and the fee paid are included here.
    pub previous_tlc: Option<PrevTlcInfo>,
    pub payment_hash: Hash256,
    pub attempt_id: Option<u64>,
}

impl NetworkActorMessage {
    pub fn new_event(event: NetworkActorEvent) -> Self {
        Self::Event(event)
    }

    pub fn new_command(command: NetworkActorCommand) -> Self {
        Self::Command(command)
    }

    pub fn new_notification(service_event: NetworkServiceEvent) -> Self {
        Self::Notification(service_event)
    }
}

#[cfg(any(debug_assertions, feature = "bench"))]
#[derive(Clone, Debug)]
pub enum DebugEvent {
    // A AddTlc peer message processed with failure
    AddTlcFailed(PeerId, Hash256, TlcErr),
    // Common event with string
    Common(String),
}

#[macro_export]
macro_rules! debug_event {
    ($network:expr, $debug_event:expr) => {
        #[cfg(any(debug_assertions, feature = "bench"))]
        $network
            .send_message(NetworkActorMessage::new_notification(
                NetworkServiceEvent::DebugEvent(DebugEvent::Common($debug_event.to_string())),
            ))
            .expect(ASSUME_NETWORK_ACTOR_ALIVE);
    };
}

#[derive(Clone, Debug)]
pub enum NetworkServiceEvent {
    NetworkStarted(PeerId, MultiAddr, Vec<Multiaddr>),
    NetworkStopped(PeerId),
    PeerConnected(PeerId, Multiaddr),
    PeerDisConnected(PeerId, Multiaddr),
    // An incoming/outgoing channel is created.
    ChannelCreated(PeerId, Hash256),
    // A outgoing channel is pending to be accepted.
    ChannelPendingToBeAccepted(PeerId, Hash256),
    // A funding tx is completed. The watch tower may use this to monitor the channel.
    RemoteTxComplete(PeerId, Hash256, Script, SettlementData),
    // The channel is ready to use (with funding transaction confirmed
    // and both parties sent ChannelReady messages).
    ChannelReady(PeerId, Hash256, OutPoint),
    ChannelClosed(PeerId, Hash256, Byte32),
    ChannelAbandon(Hash256),
    ChannelFundingAborted(Hash256),
    // A RevokeAndAck is received from the peer. Other data relevant to this
    // RevokeAndAck message are also assembled here. The watch tower may use this.
    RevokeAndAckReceived(
        PeerId,  /* Peer Id */
        Hash256, /* Channel Id */
        RevocationData,
        SettlementData,
    ),
    // The other party has signed a valid commitment transaction,
    // and we successfully assemble the partial signature from other party
    // to create a complete commitment transaction and a settlement transaction.
    RemoteCommitmentSigned(PeerId, Hash256, TransactionView, SettlementData),
    // Preimage is created for the payment hash, the first Hash256 is the payment hash,
    // and the second Hash256 is the preimage.
    PreimageCreated(Hash256, Hash256),
    // Preimage is removed for the payment hash.
    PreimageRemoved(Hash256),
    // Some other debug event for assertion.
    #[cfg(any(debug_assertions, feature = "bench"))]
    DebugEvent(DebugEvent),
}

/// Events that can be sent to the network actor. Except for NetworkServiceEvent,
/// all events are processed by the network actor.
#[derive(Debug)]
pub enum NetworkActorEvent {
    /// Network events to be processed by this actor.
    PeerConnected(PeerId, Pubkey, SessionContext),
    PeerDisconnected(PeerId, SessionContext),
    FiberMessage(PeerId, FiberMessage),

    // Some gossip messages have been updated in the gossip message store.
    // Normally we need to propagate these messages to the network graph.
    GossipMessageUpdates(GossipMessageUpdates),

    /// Channel related events.
    /// A channel has been accepted.
    /// The two Hash256 are respectively newly agreed channel id and temp channel id,
    /// The two u128 are respectively local and remote funding amount,
    /// and the script is the lock script of the agreed funding cell.
    ChannelAccepted(
        PeerId,
        Hash256,
        Hash256,
        u128,
        u128,
        Script,
        Option<Script>,
        u64,
        u64,
        u64,
    ),
    /// A channel is ready to use.
    ChannelReady(Hash256, PeerId, OutPoint),
    /// A channel is going to be closed, waiting the closing transaction to be broadcasted and confirmed.
    ClosingTransactionPending(Hash256, PeerId, TransactionView, bool),

    /// Both parties are now able to broadcast a valid funding transaction.
    FundingTransactionPending(Transaction, OutPoint, Hash256),

    /// A funding transaction has been confirmed. The transaction was included in the
    /// block with the given transaction index, and the timestamp in the block header.
    FundingTransactionConfirmed(OutPoint, H256, u32, u64),

    /// A funding transaction has failed.
    FundingTransactionFailed(OutPoint),

    /// A closing transaction has been confirmed.
    ClosingTransactionConfirmed(PeerId, Hash256, Byte32, bool),

    /// A closing transaction has failed (either because of invalid transaction or timeout)
    ClosingTransactionFailed(PeerId, Hash256, Byte32),

    // A tlc remove message is received. (payment_hash, attempt_id, remove_tlc)
    TlcRemoveReceived(Hash256, Option<u64>, RemoveTlcReason),

    // A payment need to retry
    RetrySendPayment(Hash256),

    // retry send attempt
    RetrySendAttempt(Hash256, u64),

    // AddTlc result from peer (payment_hash, attempt_id, (process_channel_error, tlc_err), (previous_channel_id, previous_tlc_id))
    AddTlcResult(
        Hash256,
        Option<u64>,
        Option<(ProcessingChannelError, TlcErr)>,
        Option<PrevTlcInfo>,
    ),

    // An owned channel is updated.
    OwnedChannelUpdateEvent(OwnedChannelUpdateEvent),

    // A channel actor stopped event.
    ChannelActorStopped(Hash256, StopReason),
}

#[derive(Debug)]
pub enum NetworkActorMessage {
    Command(NetworkActorCommand),
    Event(NetworkActorEvent),
    Notification(NetworkServiceEvent),
}

#[derive(Debug)]
pub struct FiberMessageWithPeerId {
    pub peer_id: PeerId,
    pub message: FiberMessage,
}

impl FiberMessageWithPeerId {
    pub fn new(peer_id: PeerId, message: FiberMessage) -> Self {
        Self { peer_id, message }
    }
}

#[derive(Debug)]
pub struct GossipMessageWithPeerId {
    pub peer_id: PeerId,
    pub message: GossipMessage,
}

impl GossipMessageWithPeerId {
    pub fn new(peer_id: PeerId, message: GossipMessage) -> Self {
        Self { peer_id, message }
    }
}

pub struct NetworkActor<S> {
    // An event emitter to notify outside observers.
    event_sender: mpsc::Sender<NetworkServiceEvent>,
    chain_actor: ActorRef<CkbChainMessage>,
    store: S,
    network_graph: Arc<RwLock<NetworkGraph<S>>>,
}

impl<S> NetworkActor<S>
where
    S: NetworkActorStateStore
        + ChannelActorStateStore
        + NetworkGraphStateStore
        + GossipMessageStore
        + PreimageStore
        + InvoiceStore
        + Clone
        + Send
        + Sync
        + 'static,
{
    pub fn new(
        event_sender: mpsc::Sender<NetworkServiceEvent>,
        chain_actor: ActorRef<CkbChainMessage>,
        store: S,
        network_graph: Arc<RwLock<NetworkGraph<S>>>,
    ) -> Self {
        Self {
            event_sender,
            chain_actor,
            store: store.clone(),
            network_graph,
        }
    }

    pub async fn handle_peer_message(
        &self,
        myself: ActorRef<NetworkActorMessage>,
        state: &mut NetworkActorState<S>,
        peer_id: PeerId,
        message: FiberMessage,
    ) -> crate::Result<()> {
        match message {
            FiberMessage::Init(init_message) => {
                state.on_init_msg(myself, peer_id, init_message).await?;
            }
            // We should process OpenChannel message here because there is no channel corresponding
            // to the channel id in the message yet.
            FiberMessage::ChannelInitialization(open_channel) => {
                let temp_channel_id = open_channel.channel_id;
                match state
                    .on_open_channel_msg(peer_id, open_channel.clone())
                    .await
                {
                    Ok(()) => {
                        let auto_accept = if let Some(udt_type_script) =
                            open_channel.funding_udt_type_script.as_ref()
                        {
                            is_udt_type_auto_accept(udt_type_script, open_channel.funding_amount)
                        } else {
                            state.auto_accept_channel_ckb_funding_amount > 0
                                && open_channel.funding_amount
                                    >= state.open_channel_auto_accept_min_ckb_funding_amount as u128
                        };
                        if auto_accept {
                            let accept_channel = AcceptChannelCommand {
                                temp_channel_id,
                                funding_amount: if open_channel.funding_udt_type_script.is_some() {
                                    0
                                } else {
                                    state.auto_accept_channel_ckb_funding_amount as u128
                                },
                                shutdown_script: None,
                                max_tlc_number_in_flight: None,
                                max_tlc_value_in_flight: None,
                                min_tlc_value: None,
                                tlc_fee_proportional_millionths: None,
                                tlc_expiry_delta: None,
                            };
                            state.create_inbound_channel(accept_channel).await?;
                        }
                    }
                    Err(err) => {
                        error!("Failed to process OpenChannel message: {}", err);
                    }
                }
            }
            FiberMessage::ChannelNormalOperation(m) => {
                let channel_id = m.get_channel_id();
                state
                    .send_message_to_channel_actor(
                        channel_id,
                        Some(&peer_id),
                        ChannelActorMessage::PeerMessage(m),
                    )
                    .await;
            }
        };
        Ok(())
    }

    // We normally don't need to manually call this to update graph from store data,
    // because network actor will automatically update the graph when it receives
    // updates. But in some standalone tests, we may need to manually update the graph.
    async fn update_graph(&self) {
        let mut graph = self.network_graph.write().await;
        graph.load_from_store();
    }

    pub async fn handle_event(
        &self,
        myself: ActorRef<NetworkActorMessage>,
        state: &mut NetworkActorState<S>,
        event: NetworkActorEvent,
    ) -> crate::Result<()> {
        match event {
            NetworkActorEvent::PeerConnected(id, pubkey, session) => {
                state.on_peer_connected(&id, pubkey, &session).await;
                // Notify outside observers.
                myself
                    .send_message(NetworkActorMessage::new_notification(
                        NetworkServiceEvent::PeerConnected(id, session.address),
                    ))
                    .expect(ASSUME_NETWORK_MYSELF_ALIVE);
            }
            NetworkActorEvent::PeerDisconnected(id, session) => {
                state.on_peer_disconnected(&id);
                // Notify outside observers.
                myself
                    .send_message(NetworkActorMessage::new_notification(
                        NetworkServiceEvent::PeerDisConnected(id, session.address),
                    ))
                    .expect(ASSUME_NETWORK_MYSELF_ALIVE);
            }
            NetworkActorEvent::ChannelAccepted(
                peer_id,
                new,
                old,
                local,
                remote,
                script,
                udt_funding_script,
                local_reserved_ckb_amount,
                remote_reserved_ckb_amount,
                funding_fee_rate,
            ) => {
                assert_ne!(new, old, "new and old channel id must be different");
                if let Some(session) = state.get_peer_session(&peer_id) {
                    if let Some(channel) = state.channels.remove(&old) {
                        debug!("Channel accepted: {:?} -> {:?}", old, new);
                        state.channels.insert(new, channel);
                        if let Some(set) = state.session_channels_map.get_mut(&session) {
                            set.remove(&old);
                            set.insert(new);
                        };

                        debug!("Starting funding channel");
                        // TODO: Here we implies the one who receives AcceptChannel message
                        //  (i.e. the channel initiator) will send TxUpdate message first.
                        myself
                            .send_message(NetworkActorMessage::new_command(
                                NetworkActorCommand::UpdateChannelFunding(
                                    new,
                                    Default::default(),
                                    FundingRequest {
                                        script,
                                        udt_type_script: udt_funding_script,
                                        local_amount: local,
                                        funding_fee_rate,
                                        remote_amount: remote,
                                        local_reserved_ckb_amount,
                                        remote_reserved_ckb_amount,
                                    },
                                ),
                            ))
                            .expect(ASSUME_NETWORK_MYSELF_ALIVE);
                    }
                }
            }
            NetworkActorEvent::ChannelReady(channel_id, peer_id, channel_outpoint) => {
                info!(
                    "Channel ({:?}) to peer {:?} is now ready",
                    channel_id, peer_id
                );

                // FIXME(yukang): need to make sure ChannelReady is sent after the channel is reestablished
                state
                    .outpoint_channel_map
                    .insert(channel_outpoint.clone(), channel_id);

                // Notify outside observers.
                myself
                    .send_message(NetworkActorMessage::new_notification(
                        NetworkServiceEvent::ChannelReady(
                            peer_id,
                            channel_id,
                            channel_outpoint.clone(),
                        ),
                    ))
                    .expect(ASSUME_NETWORK_MYSELF_ALIVE);

                // retry related payment attempts for this channel
                for attempt in self
                    .store
                    .get_attempts_with_status(PaymentSessionStatus::Created)
                {
                    if attempt.first_hop_channel_outpoint_eq(&channel_outpoint) {
                        debug!(
                            "Now retrying payment attempt {:?} for channel {:?} reestablished",
                            attempt.payment_hash, channel_id
                        );
                        self.register_attempt_retry(
                            myself.clone(),
                            attempt.payment_hash,
                            attempt.id,
                        );
                    }
                }
            }
            NetworkActorEvent::FiberMessage(peer_id, message) => {
                self.handle_peer_message(myself, state, peer_id, message)
                    .await?
            }
            NetworkActorEvent::FundingTransactionPending(transaction, outpoint, channel_id) => {
                state
                    .on_funding_transaction_pending(channel_id, transaction, outpoint)
                    .await;
            }
            NetworkActorEvent::FundingTransactionConfirmed(
                outpoint,
                block_hash,
                tx_index,
                timestamp,
            ) => {
                state
                    .on_funding_transaction_confirmed(outpoint, block_hash, tx_index, timestamp)
                    .await;
            }
            NetworkActorEvent::FundingTransactionFailed(outpoint) => {
                error!("Funding transaction failed: {:?}", outpoint);
                state.abort_funding(Either::Right(outpoint)).await;
            }
            NetworkActorEvent::ClosingTransactionPending(channel_id, peer_id, tx, force) => {
                state
                    .on_closing_transaction_pending(channel_id, peer_id.clone(), tx.clone(), force)
                    .await;
            }
            NetworkActorEvent::ClosingTransactionConfirmed(peer_id, channel_id, tx_hash, force) => {
                state
                    .on_closing_transaction_confirmed(&peer_id, &channel_id, tx_hash, force)
                    .await;
            }
            NetworkActorEvent::ClosingTransactionFailed(peer_id, tx_hash, channel_id) => {
                error!(
                    "Closing transaction failed for channel {:?}, tx hash: {:?}, peer id: {:?}",
                    &channel_id, &tx_hash, &peer_id
                );
                state.remove_in_flight_tx(tx_hash);
            }
            NetworkActorEvent::TlcRemoveReceived(payment_hash, attempt_id, remove_tlc_reason) => {
                // When a node is restarted, RemoveTLC will also be resent if necessary
                self.on_remove_tlc_event(
                    myself,
                    state,
                    payment_hash,
                    attempt_id,
                    remove_tlc_reason,
                )
                .await;
            }
            NetworkActorEvent::RetrySendPayment(payment_hash) => {
                let _ = self
                    .resume_payment_session(myself, state, payment_hash)
                    .await;
            }
            NetworkActorEvent::RetrySendAttempt(payment_hash, attempt_id) => {
                let Some(mut session) = self.store.get_payment_session(payment_hash) else {
                    error!("Failed to load payment session {:?}", payment_hash);
                    return Ok(());
                };
                let Some(mut attempt) = self.store.get_attempt(payment_hash, attempt_id) else {
                    error!("Attempt not found {payment_hash:?} {attempt_id}");
                    return Ok(());
                };
                let _ = self
                    .send_attempt(myself, state, &mut session, &mut attempt)
                    .await;
            }
            NetworkActorEvent::AddTlcResult(payment_hash, attempt_id, error_info, previous_tlc) => {
                self.on_add_tlc_result_event(
                    myself,
                    state,
                    payment_hash,
                    attempt_id,
                    error_info,
                    previous_tlc,
                )
                .await;
            }
            NetworkActorEvent::GossipMessageUpdates(gossip_message_updates) => {
                let mut graph = self.network_graph.write().await;
                graph.update_for_messages(gossip_message_updates.messages);
            }
            NetworkActorEvent::OwnedChannelUpdateEvent(owned_channel_update_event) => {
                let mut graph = self.network_graph.write().await;
                debug!(
                    "Received owned channel update event: {:?}",
                    owned_channel_update_event
                );
                let is_down =
                    matches!(owned_channel_update_event, OwnedChannelUpdateEvent::Down(_));
                graph.process_owned_channel_update_event(owned_channel_update_event);
                if is_down {
                    debug!("Owned channel is down");
                }
            }
            NetworkActorEvent::ChannelActorStopped(channel_id, reason) => {
                state.on_channel_actor_stopped(channel_id, reason).await;
            }
        }
        Ok(())
    }

    pub async fn handle_command(
        &self,
        myself: ActorRef<NetworkActorMessage>,
        state: &mut NetworkActorState<S>,
        command: NetworkActorCommand,
    ) -> crate::Result<()> {
        match command {
            NetworkActorCommand::SendFiberMessage(FiberMessageWithPeerId { peer_id, message }) => {
                state.send_fiber_message_to_peer(&peer_id, message).await?;
            }
            NetworkActorCommand::ConnectPeer(addr) => {
                // TODO: It is more than just dialing a peer. We need to exchange capabilities of the peer,
                // e.g. whether the peer support some specific feature.

                if let Some(peer_id) = extract_peer_id(&addr) {
                    if state.is_connected(&peer_id) {
                        debug!("Peer {:?} already connected, ignoring...", peer_id);
                        return Ok(());
                    }
                    if state.peer_id == peer_id {
                        debug!("Trying to connect to self {:?}, ignoring...", addr);
                        return Ok(());
                    }
                } else {
                    error!("Failed to extract peer id from address: {:?}", addr);
                    return Ok(());
                }

                state
                    .control
                    .dial(addr.clone(), TargetProtocol::All)
                    .await?
                // TODO: note that the dial function does not return error immediately even if dial fails.
                // Tentacle sends an event by calling handle_error function instead, which
                // may receive errors like DialerError.
            }
            NetworkActorCommand::DisconnectPeer(peer_id) => {
                if let Some(session) = state.get_peer_session(&peer_id) {
                    state.control.disconnect(session).await?;
                }
            }
            NetworkActorCommand::SavePeerAddress(addr) => match extract_peer_id(&addr) {
                Some(peer) => {
                    debug!("Saved peer id {:?} with address {:?}", &peer, &addr);
                    state.save_peer_address(peer, addr);
                }
                None => {
                    error!("Failed to save address to peer store: unable to extract peer id from address {:?}", &addr);
                }
            },
            NetworkActorCommand::MaintainConnections => {
                let mut inbound_peer_sessions = state.inbound_peer_sessions();
                let num_inbound_peers = inbound_peer_sessions.len();
                let num_outbound_peers = state.num_of_outbound_peers();

                debug!("Maintaining network connections ticked: current num inbound peers {}, current num outbound peers {}", num_inbound_peers, num_outbound_peers);

                if num_inbound_peers > state.max_inbound_peers {
                    debug!(
                                "Already connected to {} inbound peers, only wants {} peers, disconnecting some",
                                num_inbound_peers, state.max_inbound_peers
                            );
                    inbound_peer_sessions.retain(|k| !state.session_channels_map.contains_key(k));
                    let sessions_to_disconnect = if inbound_peer_sessions.len()
                        < num_inbound_peers - state.max_inbound_peers
                    {
                        warn!(
                                    "Wants to disconnect more {} inbound peers, but all peers except {:?} have channels, will not disconnect any peer with channels",
                                    num_inbound_peers - state.max_inbound_peers, &inbound_peer_sessions
                                );
                        &inbound_peer_sessions[..]
                    } else {
                        &inbound_peer_sessions[..num_inbound_peers - state.max_inbound_peers]
                    };
                    debug!(
                        "Disconnecting inbound peer sessions {:?}",
                        sessions_to_disconnect
                    );
                    for session in sessions_to_disconnect {
                        if let Err(err) = state.control.disconnect(*session).await {
                            error!("Failed to disconnect session: {}", err);
                        }
                    }
                }

                if num_outbound_peers >= state.min_outbound_peers {
                    debug!(
                                "Already connected to {} outbound peers, wants a minimal of {} peers, skipping connecting to more peers",
                                num_outbound_peers, state.min_outbound_peers
                            );
                    return Ok(());
                }

                let peers_to_connect = {
                    let graph = self.network_graph.read().await;
                    let n_peers_to_connect = state.min_outbound_peers - num_outbound_peers;
                    let n_graph_nodes = graph.num_of_nodes();
                    let n_saved_peers = state.state_to_be_persisted.num_of_saved_nodes();
                    let n_all_saved_peers = n_graph_nodes + n_saved_peers;
                    if n_all_saved_peers == 0 {
                        return Ok(());
                    }
                    let n_saved_peers_to_connect =
                        n_peers_to_connect * n_saved_peers / n_all_saved_peers;
                    let n_graph_nodes_to_connect = n_peers_to_connect - n_saved_peers_to_connect;

                    let saved_peers_to_connect = state
                        .state_to_be_persisted
                        .sample_n_peers_to_connect(n_saved_peers_to_connect);
                    trace!(
                        "Randomly selected peers from saved addresses to connect: {:?}",
                        &saved_peers_to_connect
                    );
                    let graph_nodes_to_connect =
                        graph.sample_n_peers_to_connect(n_graph_nodes_to_connect);
                    trace!(
                        "Randomly selected peers from network graph to connect: {:?}",
                        &graph_nodes_to_connect
                    );
                    saved_peers_to_connect
                        .into_iter()
                        .chain(graph_nodes_to_connect.into_iter())
                };
                for (peer_id, addresses) in peers_to_connect {
                    if let Some(session) = state.get_peer_session(&peer_id) {
                        debug!(
                                    "Randomly selected peer {:?} already connected with session id {:?}, skipping connection",
                                    peer_id, session
                                );
                        continue;
                    }
                    for addr in addresses {
                        state
                            .network
                            .send_message(NetworkActorMessage::new_command(
                                NetworkActorCommand::ConnectPeer(addr.clone()),
                            ))
                            .expect(ASSUME_NETWORK_MYSELF_ALIVE);
                    }
                }
            }
            NetworkActorCommand::CheckChannels => {
                let now = now_timestamp_as_millis_u64();

                let all_hold_tlcs = self.store.list_all_hold_tlcs();

                // remove settled hold tlcs
                for payment_hash in all_hold_tlcs.keys() {
                    let Some(status) = self.store.get_invoice_status(payment_hash) else {
                        continue;
                    };

                    if matches!(
                        status,
                        CkbInvoiceStatus::Cancelled
                            | CkbInvoiceStatus::Expired
                            | CkbInvoiceStatus::Paid
                    ) {
                        self.store.remove_hold_tlcs(payment_hash);
                    }
                }

                for (_peer_id, channel_id, channel_state) in self.store.get_channel_states(None) {
                    if matches!(channel_state, ChannelState::ChannelReady) {
                        if let Some(actor_state) = self.store.get_channel_actor_state(&channel_id) {
                            if actor_state.reestablishing {
                                continue;
                            }

                            // collect hold tlcs for this channel
                            let mut hold_tlcs: HashSet<u64> = HashSet::default();
                            for hold_tlc in all_hold_tlcs
                                .values()
                                .flatten()
                                .filter(|hold_tlc| hold_tlc.channel_actor_state_id == channel_id)
                            {
                                let Some(tlc) =
                                    actor_state.tlc_state.get(&TLCId::Received(hold_tlc.tlc_id))
                                else {
                                    continue;
                                };
                                hold_tlcs.insert(hold_tlc.tlc_id);

                                // check hold timeout
                                if hold_tlc.hold_expire_at < now {
                                    debug!("Remove timeout hold tlc {:?}", tlc.id(),);
                                    let (send, _recv) = oneshot::channel();
                                    let rpc_reply = RpcReplyPort::from(send);
                                    if let Err(err) = state
                                        .send_command_to_channel(
                                            channel_id,
                                            ChannelCommand::RemoveTlc(
                                                RemoveTlcCommand {
                                                    id: tlc.id(),
                                                    reason: RemoveTlcReason::RemoveTlcFail(
                                                        TlcErrPacket::new(
                                                            TlcErr::new(
                                                                TlcErrorCode::HoldTlcTimeout,
                                                            ),
                                                            &tlc.shared_secret,
                                                        ),
                                                    ),
                                                },
                                                rpc_reply,
                                            ),
                                        )
                                        .await
                                    {
                                        error!(
                                            "Failed to remove tlc {:?} for channel {:?}: {}",
                                            tlc.id(),
                                            channel_id,
                                            err
                                        );
                                    }
                                }
                            }

                            for tlc in actor_state.tlc_state.received_tlcs.get_committed_tlcs() {
                                // skip if tlc is in hold
                                if hold_tlcs.contains(&tlc.id()) {
                                    continue;
                                }

                                if let Some(payment_preimage) =
                                    self.store.get_preimage(&tlc.payment_hash)
                                {
                                    debug!(
                                        "Found payment preimage for channel {:?} tlc {:?}",
                                        channel_id,
                                        tlc.id()
                                    );
                                    if self
                                        .store
                                        .get_invoice_status(&tlc.payment_hash)
                                        .is_some_and(|s| {
                                            !matches!(
                                                s,
                                                CkbInvoiceStatus::Open | CkbInvoiceStatus::Received
                                            )
                                        })
                                    {
                                        continue;
                                    }
                                    let (send, _recv) = oneshot::channel();
                                    let rpc_reply = RpcReplyPort::from(send);

                                    if let Err(err) = state
                                        .send_command_to_channel(
                                            channel_id,
                                            ChannelCommand::RemoveTlc(
                                                RemoveTlcCommand {
                                                    id: tlc.id(),
                                                    reason: RemoveTlcReason::RemoveTlcFulfill(
                                                        RemoveTlcFulfill { payment_preimage },
                                                    ),
                                                },
                                                rpc_reply,
                                            ),
                                        )
                                        .await
                                    {
                                        error!(
                                            "Failed to remove tlc {:?} for channel {:?}: {}",
                                            tlc.id(),
                                            channel_id,
                                            err
                                        );
                                    }
                                }
                            }

                            if actor_state
                                .tlc_state
                                .offered_tlcs
                                .get_committed_tlcs()
                                .iter()
                                .any(|tlc| tlc.expiry < now)
                            {
                                debug!(
                                    "Force closing channel {:?} due to expired offered tlc",
                                    channel_id
                                );
                                let (send, _recv) = oneshot::channel();
                                let rpc_reply = RpcReplyPort::from(send);
                                if let Err(err) = state
                                    .send_command_to_channel(
                                        channel_id,
                                        ChannelCommand::Shutdown(
                                            ShutdownCommand {
                                                close_script: Script::default(),
                                                fee_rate: FeeRate::default(),
                                                force: true,
                                            },
                                            rpc_reply,
                                        ),
                                    )
                                    .await
                                {
                                    error!(
                                        "Failed to force close channel {:?}: {}",
                                        channel_id, err
                                    );
                                }
                            }
                        }
                    }
                }
            }
            NetworkActorCommand::OpenChannel(open_channel, reply) => {
                match state.create_outbound_channel(open_channel).await {
                    Ok((_, channel_id)) => {
                        let _ = reply.send(Ok(OpenChannelResponse { channel_id }));
                    }
                    Err(err) => {
                        error!("Failed to create channel: {}", err);
                        let _ = reply.send(Err(err.to_string()));
                    }
                }
            }
            NetworkActorCommand::AcceptChannel(accept_channel, reply) => {
                match state.create_inbound_channel(accept_channel).await {
                    Ok((_, old_channel_id, new_channel_id)) => {
                        let _ = reply.send(Ok(AcceptChannelResponse {
                            old_channel_id,
                            new_channel_id,
                        }));
                    }
                    Err(err) => {
                        error!("Failed to accept channel: {}", err);
                        let _ = reply.send(Err(err.to_string()));
                    }
                }
            }
            NetworkActorCommand::AbandonChannel(channel_id, reply) => {
                match state.abandon_channel(channel_id).await {
                    Ok(_) => {
                        let _ = reply.send(Ok(()));
                    }
                    Err(err) => {
                        error!("Failed to abandon channel: {}", err);
                        let _ = reply.send(Err(err.to_string()));
                    }
                }
            }
            NetworkActorCommand::ControlFiberChannel(c) => {
                state
                    .send_command_to_channel(c.channel_id, c.command)
                    .await?
            }
            NetworkActorCommand::SendPaymentOnionPacket(command) => {
                let res = self
                    .handle_send_onion_packet_command(state, command.clone())
                    .await;
                if let Err(err) = res {
                    self.on_add_tlc_result_event(
                        myself,
                        state,
                        command.payment_hash,
                        command.attempt_id,
                        Some((ProcessingChannelError::TlcForwardingError(err.clone()), err)),
                        command.previous_tlc,
                    )
                    .await;
                }
            }
            NetworkActorCommand::PeelPaymentOnionPacket(onion_packet, payment_hash, reply) => {
                let response = onion_packet
                    .peel(
                        &state.private_key,
                        Some(payment_hash.as_ref()),
                        &Secp256k1::new(),
                    )
                    .map_err(|err| err.to_string());

                let _ = reply.send(response);
            }
            NetworkActorCommand::UpdateChannelFunding(channel_id, transaction, request) => {
                let old_tx = transaction.into_view();
                let mut tx = FundingTx::new();
                tx.update_for_self(old_tx)?;
                let tx = match call_t!(
                    self.chain_actor.clone(),
                    CkbChainMessage::Fund,
                    DEFAULT_CHAIN_ACTOR_TIMEOUT,
                    tx,
                    request
                ) {
                    Ok(Ok(tx)) => match tx.into_inner() {
                        Some(tx) => tx,
                        _ => {
                            error!("Obtained empty funding tx");
                            return Ok(());
                        }
                    },
                    Ok(Err(err)) => {
                        error!("Failed to fund channel: {}", err);
                        state.abort_funding(Either::Left(channel_id)).await;
                        return Ok(());
                    }
                    Err(err) => {
                        error!("Failed to call chain actor: {}", err);
                        return Ok(());
                    }
                };
                debug!("Funding transaction updated on our part: {:?}", tx);
                state
                    .send_command_to_channel(
                        channel_id,
                        ChannelCommand::TxCollaborationCommand(TxCollaborationCommand::TxUpdate(
                            TxUpdateCommand {
                                transaction: tx.data(),
                            },
                        )),
                    )
                    .await?
            }
            NetworkActorCommand::NotifyFundingTx(tx) => {
                let _ = self
                    .chain_actor
                    .send_message(CkbChainMessage::AddFundingTx(tx.into()));
            }
            NetworkActorCommand::SignFundingTx(
                ref peer_id,
                ref channel_id,
                funding_tx,
                partial_witnesses,
            ) => {
                let tx_hash: Hash256 = funding_tx.calc_tx_hash().into();
                let msg = match partial_witnesses {
                    Some(partial_witnesses) => {
                        debug!(
                                    "Received SignFudningTx request with for transaction {:?} and partial witnesses {:?}",
                                    &funding_tx,
                                    partial_witnesses
                                        .iter()
                                        .map(hex::encode)
                                        .collect::<Vec<_>>()
                                );
                        let funding_tx = funding_tx
                            .into_view()
                            .as_advanced_builder()
                            .set_witnesses(
                                partial_witnesses.into_iter().map(|x| x.pack()).collect(),
                            )
                            .build();

                        let mut funding_tx = call_t!(
                            self.chain_actor,
                            CkbChainMessage::Sign,
                            DEFAULT_CHAIN_ACTOR_TIMEOUT,
                            funding_tx.into()
                        )
                        .expect(ASSUME_CHAIN_ACTOR_ALWAYS_ALIVE_FOR_NOW)
                        .expect("Signing succeeded");
                        debug!("Funding transaction signed: {:?}", &funding_tx);

                        // Since we have received a valid tx_signatures message, we're now sure that
                        // we can broadcast a valid transaction to the network, i.e. we can wait for
                        // the funding transaction to be confirmed.
                        let funding_tx = funding_tx.take().expect("take tx");
                        let witnesses = funding_tx.witnesses();
                        let outpoint = funding_tx
                            .output_pts_iter()
                            .next()
                            .expect("funding tx output exists");

                        myself
                            .send_message(NetworkActorMessage::new_event(
                                NetworkActorEvent::FundingTransactionPending(
                                    funding_tx.data(),
                                    outpoint,
                                    *channel_id,
                                ),
                            ))
                            .expect("network actor alive");
                        debug!("Fully signed funding tx {:?}", &funding_tx);

                        FiberMessageWithPeerId {
                            peer_id: peer_id.clone(),
                            message: FiberMessage::ChannelNormalOperation(
                                FiberChannelMessage::TxSignatures(TxSignatures {
                                    channel_id: *channel_id,
                                    witnesses: witnesses.into_iter().map(|x| x.unpack()).collect(),
                                }),
                            ),
                        }
                    }
                    None => {
                        debug!(
                                    "Received SignFundingTx request with for transaction {:?} without partial witnesses, so start signing it now",
                                    &funding_tx,
                                );
                        let mut funding_tx = call_t!(
                            self.chain_actor,
                            CkbChainMessage::Sign,
                            DEFAULT_CHAIN_ACTOR_TIMEOUT,
                            funding_tx.into()
                        )
                        .expect(ASSUME_CHAIN_ACTOR_ALWAYS_ALIVE_FOR_NOW)?;
                        debug!("Funding transaction signed: {:?}", &funding_tx);
                        let funding_tx = funding_tx.take().expect("take tx");
                        let witnesses = funding_tx.witnesses();

                        debug!("Partially signed funding tx {:?}", &funding_tx);
                        FiberMessageWithPeerId {
                            peer_id: peer_id.clone(),
                            message: FiberMessage::ChannelNormalOperation(
                                FiberChannelMessage::TxSignatures(TxSignatures {
                                    channel_id: *channel_id,
                                    witnesses: witnesses.into_iter().map(|x| x.unpack()).collect(),
                                }),
                            ),
                        }
                    }
                };

                state
                    .trace_tx(tx_hash, InFlightCkbTxKind::Funding(*channel_id))
                    .await?;

                // TODO: before sending the signatures to the peer, start tracing the tx
                // It should be the first time to trace the tx

                myself
                    .send_message(NetworkActorMessage::new_command(
                        NetworkActorCommand::SendFiberMessage(msg),
                    ))
                    .expect("network actor alive");
            }
            NetworkActorCommand::BroadcastMessages(message) => {
                state
                    .gossip_actor
                    .send_message(GossipActorMessage::TryBroadcastMessages(message))
                    .expect(ASSUME_GOSSIP_ACTOR_ALIVE);
            }
            NetworkActorCommand::SignMessage(message, reply) => {
                debug!(
                    "Signing message with node private key: message {:?}, public key {:?}",
                    message,
                    state.get_public_key()
                );
                let signature = state.private_key.sign(message);
                let _ = reply.send(signature);
            }
            NetworkActorCommand::SendPayment(payment_request, reply) => {
                match self.on_send_payment(myself, state, payment_request).await {
                    Ok(payment) => {
                        let _ = reply.send(Ok(payment));
                    }
                    Err(e) => {
                        error!("Failed to send payment: {:?}", e);
                        let _ = reply.send(Err(e.to_string()));
                    }
                }
            }
            NetworkActorCommand::SendPaymentWithRouter(payment_request, reply) => {
                match self
                    .on_send_payment_with_router(myself, state, payment_request)
                    .await
                {
                    Ok(payment) => {
                        let _ = reply.send(Ok(payment));
                    }
                    Err(e) => {
                        error!("Failed to send payment: {:?}", e);
                        let _ = reply.send(Err(e.to_string()));
                    }
                }
            }
            NetworkActorCommand::BuildPaymentRouter(build_payment_router, reply) => {
                match self.on_build_payment_router(build_payment_router).await {
                    Ok(router) => {
                        let _ = reply.send(Ok(router));
                    }
                    Err(e) => {
                        error!("Failed to build payment router: {:?}", e);
                        let _ = reply.send(Err(e.to_string()));
                    }
                }
            }
            NetworkActorCommand::GetPayment(payment_hash, reply) => {
                match self.on_get_payment(&payment_hash) {
                    Ok(payment) => {
                        let _ = reply.send(Ok(payment));
                    }
                    Err(e) => {
                        let _ = reply.send(Err(e.to_string()));
                    }
                }
            }
            NetworkActorCommand::BroadcastLocalInfo(kind) => match kind {
                LocalInfoKind::NodeAnnouncement => {
                    let message = state.get_or_create_new_node_announcement_message();
                    myself
                        .send_message(NetworkActorMessage::new_command(
                            NetworkActorCommand::BroadcastMessages(vec![
                                BroadcastMessageWithTimestamp::NodeAnnouncement(message),
                            ]),
                        ))
                        .expect(ASSUME_NETWORK_MYSELF_ALIVE);
                }
            },
            NetworkActorCommand::NodeInfo(_, rpc) => {
                let response = NodeInfoResponse {
                    node_name: state.node_name,
                    node_id: state.get_public_key(),
                    features: state.features.clone(),
                    addresses: state.announced_addrs.clone(),
                    chain_hash: get_chain_hash(),
                    open_channel_auto_accept_min_ckb_funding_amount: state
                        .open_channel_auto_accept_min_ckb_funding_amount,
                    auto_accept_channel_ckb_funding_amount: state
                        .auto_accept_channel_ckb_funding_amount,
                    tlc_expiry_delta: state.tlc_expiry_delta,
                    tlc_min_value: state.tlc_min_value,
                    tlc_fee_proportional_millionths: state.tlc_fee_proportional_millionths,
                    channel_count: state.channels.len() as u32,
                    pending_channel_count: state.pending_channels.len() as u32,
                    peers_count: state.peer_session_map.len() as u32,
                    udt_cfg_infos: get_udt_whitelist(),
                };
                let _ = rpc.send(Ok(response));
            }
            NetworkActorCommand::ListPeers(_, rpc) => {
                let peers = state
                    .peer_session_map
                    .keys()
                    .map(|peer_id| PeerInfo {
                        peer_id: peer_id.clone(),
                        pubkey: state
                            .state_to_be_persisted
                            .get_peer_pubkey(peer_id)
                            .expect("pubkey not found"),
                        addresses: state.state_to_be_persisted.get_peer_addresses(peer_id),
                    })
                    .collect::<Vec<_>>();
                let _ = rpc.send(Ok(peers));
            }
        };
        Ok(())
    }

    async fn handle_send_onion_packet_command(
        &self,
        state: &mut NetworkActorState<S>,
        command: SendOnionPacketCommand,
    ) -> Result<(), TlcErr> {
        let SendOnionPacketCommand {
            peeled_onion_packet,
            previous_tlc,
            payment_hash,
            attempt_id,
        } = command;

        let info = peeled_onion_packet.current.clone();
        let shared_secret = peeled_onion_packet.shared_secret;
        let channel_outpoint = OutPoint::new(info.funding_tx_hash.into(), 0);
        let channel_id = match state.outpoint_channel_map.get(&channel_outpoint) {
            Some(channel_id) => channel_id,
            None => {
                error!(
                        "Channel id not found in outpoint_channel_map with {:?}, are we connected to the peer?",
                        channel_outpoint
                    );
                let tlc_err = TlcErr::new_channel_fail(
                    TlcErrorCode::UnknownNextPeer,
                    state.get_public_key(),
                    channel_outpoint.clone(),
                    None,
                );
                return Err(tlc_err);
            }
        };
        let (send, _recv) = oneshot::channel::<Result<AddTlcResponse, TlcErr>>();
        // explicitly don't wait for the response, we will handle the result in AddTlcResult
        let rpc_reply = RpcReplyPort::from(send);
        let command = ChannelCommand::AddTlc(
            AddTlcCommand {
                amount: info.amount,
                payment_hash,
                attempt_id,
                expiry: info.expiry,
                hash_algorithm: info.hash_algorithm,
                onion_packet: peeled_onion_packet.next.clone(),
                shared_secret,
                previous_tlc,
            },
            rpc_reply,
        );

        // we have already checked the channel_id is valid,
        match state.send_command_to_channel(*channel_id, command).await {
            Ok(_) => {
                return Ok(());
            }
            Err(err) => {
                error!(
                    "Failed to send onion packet to channel: {:?} with err: {:?}",
                    channel_id, err
                );
                let tlc_error = self.get_tlc_error(state, &err, &channel_outpoint);
                return Err(tlc_error);
            }
        }
    }

    fn get_tlc_error(
        &self,
        state: &mut NetworkActorState<S>,
        error: &Error,
        channel_outpoint: &OutPoint,
    ) -> TlcErr {
        let node_id = state.get_public_key();
        match error {
            Error::ChannelNotFound(_) | Error::PeerNotFound(_) => TlcErr::new_channel_fail(
                TlcErrorCode::UnknownNextPeer,
                node_id,
                channel_outpoint.clone(),
                None,
            ),
            Error::ChannelError(_) => TlcErr::new_channel_fail(
                TlcErrorCode::TemporaryChannelFailure,
                node_id,
                channel_outpoint.clone(),
                None,
            ),
            _ => {
                error!(
                    "Failed to send onion packet to channel: {:?} with err: {:?}",
                    channel_outpoint, error
                );
                TlcErr::new_node_fail(TlcErrorCode::TemporaryNodeFailure, state.get_public_key())
            }
        }
    }

    async fn on_remove_tlc_event(
        &self,
        myself: ActorRef<NetworkActorMessage>,
        state: &mut NetworkActorState<S>,
        payment_hash: Hash256,
        attempt_id: Option<u64>,
        reason: RemoveTlcReason,
    ) {
        // return if not associate with attempt
        let Some(attempt_id) = attempt_id else {
            return;
        };
        if let Some(mut attempt) = self.store.get_attempt(payment_hash, attempt_id) {
            // TODO: check if the payment_session.status == PaymentSessionStatus::Inflight
            // if payment_session.status == PaymentSessionStatus::Inflight {
            match reason {
                RemoveTlcReason::RemoveTlcFulfill(_) => {
                    dbg!("record attempt fulfilled", &reason);
                    self.network_graph
                        .write()
                        .await
                        .record_attempt_success(attempt);
                }
                RemoveTlcReason::RemoveTlcFail(reason) => {
                    let error_detail = reason
                        .decode(&attempt.session_key, attempt.hops_public_keys())
                        .unwrap_or_else(|| {
                            debug_event!(myself, "InvalidOnionError");
                            TlcErr::new(TlcErrorCode::InvalidOnionError)
                        });

                    self.update_graph_with_tlc_fail(&state.network, &error_detail)
                        .await;
                    let need_to_retry = self
                        .network_graph
                        .write()
                        .await
                        .record_attempt_fail(&attempt, error_detail.clone());
                    dbg!("set attempt failed to ", error_detail.error_code.as_ref());

                    // If this is the first hop error, like the WaitingTlcAck error,
                    // we will just retry later
                    self.set_attempt_fail_with_error(
                        &mut attempt,
                        error_detail.error_code.as_ref(),
                    );
                    if attempt.is_retryable() {
                        self.register_attempt_retry(myself.clone(), payment_hash, attempt_id);
                    }
<<<<<<< HEAD
                    self.register_payment_retry(myself.clone(), payment_hash);
                    if !need_to_retry {
                        dbg!("set error to", &error_detail.error_code.as_ref());
                        // TODO fail payment
                        if let Some(mut session) = self.store.get_payment_session(payment_hash) {
=======
                    RemoveTlcReason::RemoveTlcFail(reason) => {
                        let error_detail = reason
                            .decode(
                                &payment_session.session_key,
                                payment_session.hops_public_keys(),
                            )
                            .unwrap_or_else(|| {
                                debug_event!(myself, "InvalidOnionError");
                                TlcErr::new(TlcErrorCode::InvalidOnionError)
                            });

                        self.update_graph_with_tlc_fail(&state.network, &error_detail)
                            .await;
                        let need_to_retry = self.network_graph.write().await.record_payment_fail(
                            &payment_session,
                            error_detail.clone(),
                            false,
                        );
                        if need_to_retry {
                            self.register_payment_retry(myself, payment_hash);
                        } else {
>>>>>>> 578d009a
                            self.set_payment_fail_with_error(
                                &mut session,
                                error_detail.error_code.as_ref(),
                            );
                        }
                    }
                }
            }
            // }
        }
    }

    async fn update_graph_with_tlc_fail(
        &self,
        network: &ActorRef<NetworkActorMessage>,
        tcl_error_detail: &TlcErr,
    ) {
        let error_code = tcl_error_detail.error_code();
        // https://github.com/lightning/bolts/blob/master/04-onion-routing.md#rationale-6
        // we now still update the graph, maybe we need to remove it later?
        if error_code.is_update() {
            if let Some(TlcErrData::ChannelFailed {
                channel_update: Some(channel_update),
                ..
            }) = &tcl_error_detail.extra_data
            {
                network
                    .send_message(NetworkActorMessage::new_command(
                        NetworkActorCommand::BroadcastMessages(vec![
                            BroadcastMessageWithTimestamp::ChannelUpdate(channel_update.clone()),
                        ]),
                    ))
                    .expect(ASSUME_NETWORK_MYSELF_ALIVE);
            }
        }
        match tcl_error_detail.error_code() {
            TlcErrorCode::PermanentChannelFailure
            | TlcErrorCode::ChannelDisabled
            | TlcErrorCode::UnknownNextPeer => {
                let channel_outpoint = tcl_error_detail
                    .error_channel_outpoint()
                    .expect("expect channel outpoint");
                debug!("mark channel failed: {:?}", channel_outpoint);
                let mut graph = self.network_graph.write().await;
                graph.mark_channel_failed(&channel_outpoint);
            }
            TlcErrorCode::PermanentNodeFailure => {
                let node_id = tcl_error_detail.error_node_id().expect("expect node id");
                let mut graph = self.network_graph.write().await;
                graph.mark_node_failed(node_id);
            }
            _ => {}
        }
    }

    fn on_get_payment(&self, payment_hash: &Hash256) -> Result<SendPaymentResponse, Error> {
        match self.store.get_payment_session(*payment_hash) {
            Some(session_state) => Ok(session_state.into()),
            None => Err(Error::InvalidParameter(format!(
                "Payment session not found: {:?}",
                payment_hash
            ))),
        }
    }

    async fn build_payment_route(
        &self,
        session: &mut PaymentSession,
        attempt: &mut Attempt,
    ) -> Result<Vec<PaymentHopData>, Error> {
        let graph = self.network_graph.read().await;
        let source = graph.get_source_pubkey();
        let mut max_amount = session.remain_amount();
        let min_amount = DEFAULT_MPP_MIN_AMOUNT;
        let mut remain_fee = session.remain_fee_amount();
        let mut active_parts = session.attempts().len();

        // retrying current attempt
        if attempt.is_retryable() {
            max_amount += attempt.route.receiver_amount();
            remain_fee = remain_fee.map(|fee| fee + attempt.route.fee());
            active_parts -= 1;
        }

        dbg!(
            "build route",
            max_amount,
            min_amount,
            remain_fee,
            active_parts,
            attempt.id
        );
        match graph.build_route(
            max_amount,
            min_amount,
            remain_fee,
            active_parts,
            session.request.clone(),
        ) {
            Err(e) => {
                let error = format!("Failed to build route, {}", e);
                dbg!("build route error ", attempt.id, &error);
                if !session.request.dry_run {
                    self.set_attempt_fail_with_error(attempt, &error);
                    self.set_payment_fail_with_error(session, &error);
                }
                return Err(Error::SendPaymentError(error));
            }
            Ok(hops) => {
                attempt.route = SessionRoute::new(source, session.request.target_pubkey, &hops);
                // update amount
                dbg!(
                    "build route success",
                    attempt.id,
                    attempt.route.receiver_amount(),
                    attempt.route.fee()
                );
                assert_ne!(hops[0].funding_tx_hash, Hash256::default());
                return Ok(hops);
            }
        };
    }

    async fn send_payment_onion_packet(
        &self,
        state: &mut NetworkActorState<S>,
        attempt: &mut Attempt,
        hops: Vec<PaymentHopData>,
    ) -> Result<Attempt, Error> {
        let session_key = Privkey::from_slice(KeyPair::generate_random_key().as_ref());
        assert_ne!(hops[0].funding_tx_hash, Hash256::default());

        attempt.session_key.copy_from_slice(session_key.as_ref());

        let peeled_onion_packet = match PeeledPaymentOnionPacket::create(
            session_key,
            hops,
            Some(attempt.hash.as_ref().to_vec()),
            &Secp256k1::signing_only(),
        ) {
            Ok(packet) => packet,
            Err(e) => {
                let err = format!(
                    "Failed to create onion packet: {:?}, error: {:?}",
                    attempt.hash, e
                );
                dbg!("set attempt failed to ", &err);
                self.set_attempt_fail_with_error(attempt, &err);
                return Err(Error::SendPaymentFirstHopError(err, false));
            }
        };

        match self
            .handle_send_onion_packet_command(
                state,
                SendOnionPacketCommand {
                    peeled_onion_packet,
                    previous_tlc: None,
                    payment_hash: attempt.payment_hash,
                    attempt_id: Some(attempt.id),
                },
            )
            .await
        {
            Err(error_detail) => {
                self.update_graph_with_tlc_fail(&state.network, &error_detail)
                    .await;
<<<<<<< HEAD
                let need_to_retry = self
                    .network_graph
                    .write()
                    .await
                    .record_attempt_fail(attempt, error_detail.clone());
                // TODO retry condition:
                // && !payment_session.is_send_payment_with_router()
                // && payment_session.can_retry();
=======
                let need_to_retry = self.network_graph.write().await.record_payment_fail(
                    payment_session,
                    error_detail.clone(),
                    true,
                );
>>>>>>> 578d009a
                let err = format!(
                    "Failed to send onion packet with error {}",
                    error_detail.error_code_as_str()
                );
                debug!(
                    "send onion packet failed: {:?} need_to_retry: {:?}",
                    err, need_to_retry
                );
                dbg!("set attempt failed to ", &err);
                self.set_attempt_fail_with_error(attempt, &err);
                return Err(Error::SendPaymentFirstHopError(err, need_to_retry));
            }
            Ok(_) => {
                self.store.insert_attempt(attempt.clone());
                return Ok(attempt.clone());
            }
        }
    }

    async fn on_add_tlc_result_event(
        &self,
        myself: ActorRef<NetworkActorMessage>,
        state: &mut NetworkActorState<S>,
        payment_hash: Hash256,
        attempt_id: Option<u64>,
        error_info: Option<(ProcessingChannelError, TlcErr)>,
        previous_tlc: Option<PrevTlcInfo>,
    ) {
        if let Some(PrevTlcInfo {
            prev_channel_id: channel_id,
            prev_tlc_id: tlc_id,
            ..
        }) = previous_tlc
        {
            myself
                .send_message(NetworkActorMessage::new_command(
                    NetworkActorCommand::ControlFiberChannel(ChannelCommandWithId {
                        channel_id,
                        command: ChannelCommand::ForwardTlcResult(ForwardTlcResult {
                            payment_hash,
                            channel_id,
                            tlc_id,
                            error_info: error_info.clone(),
                        }),
                    }),
                ))
                .expect("network actor alive");
            return;
        }

        eprintln!(
            "on_add_tlc_result_event: {:?} {:?} {:?}",
            payment_hash, attempt_id, &error_info
        );

        // Handle attempt result if attempt_id exist
        let Some(attempt_id) = attempt_id else {
            return;
        };

<<<<<<< HEAD
        let Some(mut attempt) = self.store.get_attempt(payment_hash, attempt_id) else {
            eprintln!("attempt not found: {:?} {:?}", payment_hash, attempt_id);
=======
        if error_info.is_none() {
            // Change the status from Created into Inflight
            payment_session.set_inflight_status();
            self.network_graph
                .write()
                .await
                .track_payment_router(&payment_session);
            self.store.insert_payment_session(payment_session);
>>>>>>> 578d009a
            return;
        };
        eprintln!("attempt found: {:?}", attempt_id);

        let Some((channel_error, tlc_err)) = error_info else {
            // attempt is inflight
            attempt.set_inflight_status();
            self.store.insert_attempt(attempt.clone());
            return;
        };
        if matches!(channel_error, ProcessingChannelError::RepeatedProcessing(_)) {
            return;
        }

        let (error, need_to_retry) =
            if matches!(channel_error, ProcessingChannelError::WaitingTlcAck) {
                ("WaitingTlcAck".to_string(), true)
            } else {
<<<<<<< HEAD
                let need_to_retry = self
                    .network_graph
                    .write()
                    .await
                    .record_attempt_fail(&attempt, tlc_err.clone());
                (channel_error.to_string(), need_to_retry)
            };

        self.set_attempt_fail_with_error(&mut attempt, &error);
        if !need_to_retry {
            if let Some(mut session) = self.store.get_payment_session(payment_hash) {
                self.set_payment_fail_with_error(&mut session, &error);
            }
=======
                let retry = self.network_graph.write().await.record_payment_fail(
                    &payment_session,
                    tlc_err.clone(),
                    true,
                );
                (retry, channel_error.to_string())
            };
        payment_session.last_error = Some(error);
        self.store.insert_payment_session(payment_session);

        if need_to_retry {
            let _ = self.try_payment_session(myself, state, payment_hash).await;
>>>>>>> 578d009a
        }

        // retry the current attempt if it is retryable
        if attempt.is_retryable() {
            self.register_attempt_retry(myself.clone(), payment_hash, attempt_id);
        }
        let _ = self
            .resume_payment_session(myself, state, payment_hash)
            .await;
    }

    fn set_payment_fail_with_error(&self, session: &mut PaymentSession, error: &str) {
        session.set_failed_status(error);
        self.store.insert_payment_session(session.clone());
    }

    fn set_attempt_fail_with_error(&self, attempt: &mut Attempt, error: &str) {
        attempt.set_failed_status(error);
        self.store.insert_attempt(attempt.clone());
    }

    fn register_attempt_retry(
        &self,
        myself: ActorRef<NetworkActorMessage>,
        payment_hash: Hash256,
        attempt_id: u64,
    ) {
        myself.send_after(Duration::from_millis(500), move || {
            NetworkActorMessage::new_event(NetworkActorEvent::RetrySendAttempt(
                payment_hash,
                attempt_id,
            ))
        });
    }

    async fn send_attempt(
        &self,
        myself: ActorRef<NetworkActorMessage>,
        state: &mut NetworkActorState<S>,
        session: &mut PaymentSession,
        attempt: &mut Attempt,
    ) -> Result<Option<SessionRoute>, Error> {
        let hops_info = self.build_payment_route(session, attempt).await?;

        // send attempt
        if let Err(err) = self
            .send_payment_onion_packet(state, attempt, hops_info)
            .await
        {
            self.register_payment_retry(myself, session.payment_hash());
            let need_retry = matches!(err, Error::SendPaymentFirstHopError(_, true));
            if need_retry {
                // If this is the first hop error, such as the WaitingTlcAck error,
                // we will just retry later, return Ok here for letting endpoint user
                // know payment session is created successfully
                return Ok(None);
            } else {
                self.set_payment_fail_with_error(session, &err.to_string());
                return Err(err);
            }
        }
        Ok(Some(attempt.route.clone()))
    }

    /// Resume the payment session
    /// this function kicks the payment session lifecycle
    /// TODO this function should be async without a return value
    async fn resume_payment_session(
        &self,
        myself: ActorRef<NetworkActorMessage>,
        state: &mut NetworkActorState<S>,
        payment_hash: Hash256,
    ) -> Result<Option<SessionRoute>, Error> {
        eprintln!("resume_payment_session: {:?}", payment_hash);
        self.update_graph().await;
        let Some(mut payment_session) = self.store.get_payment_session(payment_hash) else {
            return Err(Error::InvalidParameter(payment_hash.to_string()));
        };

        match payment_session.status {
            PaymentSessionStatus::Failed | PaymentSessionStatus::Success => {
                warn!("Payment session already finished: {:?}", payment_hash);
                return Ok(None);
            }
            _ => {}
        }

        let more_attempt = match payment_session.next_step() {
            Ok(more_attempt) => more_attempt,
            Err(err) => {
                self.set_payment_fail_with_error(&mut payment_session, &err.to_string());
                return Err(Error::SendPaymentError(err.to_string()));
            }
        };

        // just wait for flight to be settled or failed
        if !more_attempt {
            self.register_payment_retry(myself, payment_hash);
            return Ok(None);
        }

        debug!(
            "try_payment_session: {:?} attempts: {:?}",
            payment_session.payment_hash(),
            payment_session.attempts().len()
        );

        // build route
        let attempt_id = self.store.next_attempt_id();
        let mut attempt = payment_session.new_attempt(attempt_id);

        self.send_attempt(myself.clone(), state, &mut payment_session, &mut attempt)
            .await?;

        let payment_session = self
            .store
            .get_payment_session(payment_hash)
            .expect("get payment session");
        if payment_session.remain_amount() > 0 {
            self.register_payment_retry(myself, payment_hash);
        }

        Ok(Some(attempt.route.clone()))
    }

    fn register_payment_retry(&self, myself: ActorRef<NetworkActorMessage>, payment_hash: Hash256) {
        myself.send_after(Duration::from_millis(500), move || {
            NetworkActorMessage::new_event(NetworkActorEvent::RetrySendPayment(payment_hash))
        });
    }

    async fn on_send_payment(
        &self,
        myself: ActorRef<NetworkActorMessage>,
        state: &mut NetworkActorState<S>,
        payment_request: SendPaymentCommand,
    ) -> Result<SendPaymentResponse, Error> {
        let payment_data = SendPaymentData::new(payment_request.clone()).map_err(|e| {
            error!("Failed to validate payment request: {:?}", e);
            Error::InvalidParameter(format!("Failed to validate payment request: {:?}", e))
        })?;

        self.send_payment_with_payment_data(myself, state, payment_data)
            .await
    }

    async fn on_send_payment_with_router(
        &self,
        myself: ActorRef<NetworkActorMessage>,
        state: &mut NetworkActorState<S>,
        command: SendPaymentWithRouterCommand,
    ) -> Result<SendPaymentResponse, Error> {
        // Only proceed if we have at least one hop requirement
        let Some(last_edge) = command.router.last() else {
            return Err(Error::InvalidParameter(
                "No hop requirements provided".to_string(),
            ));
        };

        let source = self.network_graph.read().await.get_source_pubkey();
        let target = last_edge.target;
        let amount = last_edge.amount_received;

        // Create payment command with defaults from the last hop
        let payment_command = SendPaymentCommand {
            target_pubkey: Some(target),
            payment_hash: command.payment_hash,
            invoice: command.invoice,
            allow_self_payment: target == source,
            dry_run: command.dry_run,
            amount: Some(amount),
            keysend: command.keysend,
            udt_type_script: command.udt_type_script.clone(),
            ..Default::default()
        };

        let mut payment_data = SendPaymentData::new(payment_command).map_err(|e| {
            error!("Failed to validate payment request: {:?}", e);
            Error::InvalidParameter(format!("Failed to validate payment request: {:?}", e))
        })?;

        // specify the router to be used
        payment_data.router = command.router.clone();
        self.send_payment_with_payment_data(myself, state, payment_data)
            .await
    }

    async fn send_payment_with_payment_data(
        &self,
        myself: ActorRef<NetworkActorMessage>,
        state: &mut NetworkActorState<S>,
        payment_data: SendPaymentData,
    ) -> Result<SendPaymentResponse, Error> {
        // for dry run, we only build the route and return the hops info,
        // will not store the payment session and send the onion packet
        if payment_data.dry_run {
            let mut payment_session = PaymentSession::new(&self.store, payment_data, 0);
            let mut attempt = payment_session.new_attempt(0);
            let _hops = self
                .build_payment_route(&mut payment_session, &mut attempt)
                .await?;
            payment_session.append_attempt(attempt);
            return Ok(payment_session.into());
        }

        // initialize the payment session in db and begin the payment process lifecycle
        if let Some(payment_session) = self.store.get_payment_session(payment_data.payment_hash) {
            // we only allow retrying payment session with status failed
            debug!("Payment session already exists: {:?}", payment_session);
            if payment_session.status != PaymentSessionStatus::Failed {
                return Err(Error::InvalidParameter(format!(
                    "Payment session already exists: {} with payment session status: {:?}",
                    payment_data.payment_hash, payment_session.status
                )));
            }
        }

        let payment_session = PaymentSession::new(&self.store, payment_data, 5);
        self.store.insert_payment_session(payment_session.clone());
        self.resume_payment_session(myself, state, payment_session.payment_hash())
            .await?;
        let payment_session = self
            .store
            .get_payment_session(payment_session.payment_hash())
            .expect("payment session should exist after updated");
        return Ok(payment_session.into());
    }

    async fn on_build_payment_router(
        &self,
        command: BuildRouterCommand,
    ) -> Result<PaymentRouter, Error> {
        // Only proceed if we have at least one hop requirement
        let Some(_last_hop) = command.hops_info.last() else {
            return Err(Error::InvalidParameter(
                "No hop requirements provided".to_string(),
            ));
        };

        let source = self.network_graph.read().await.get_source_pubkey();
        let router_hops = self
            .network_graph
            .read()
            .await
            .build_path(source, command)?;

        Ok(PaymentRouter { router_hops })
    }
}

pub struct NetworkActorState<S> {
    store: S,
    state_to_be_persisted: PersistentNetworkActorState,
    // The name of the node to be announced to the network, may be empty.
    node_name: Option<AnnouncedNodeName>,
    peer_id: PeerId,
    announced_addrs: Vec<Multiaddr>,
    auto_announce: bool,
    last_node_announcement_message: Option<NodeAnnouncement>,
    // We need to keep private key here in order to sign node announcement messages.
    private_key: Privkey,
    // This is the entropy used to generate various random values.
    // Must be kept secret.
    // TODO: Maybe we should abstract this into a separate trait.
    entropy: [u8; 32],
    // The default lock script to be used when closing a channel, may be overridden by the shutdown command.
    default_shutdown_script: Script,
    network: ActorRef<NetworkActorMessage>,
    // This immutable attribute is placed here because we need to create it in
    // the pre_start function.
    control: ServiceAsyncControl,
    peer_session_map: HashMap<PeerId, Peer>,
    session_channels_map: HashMap<SessionId, HashSet<Hash256>>,
    channels: HashMap<Hash256, ActorRef<ChannelActorMessage>>,
    ckb_txs_in_flight: HashMap<Hash256, ActorRef<InFlightCkbTxActorMessage>>,
    // Outpoint to channel id mapping, only contains channels with state of Ready.
    // We need to remove the channel from this map when the channel is closed or peer disconnected.
    outpoint_channel_map: HashMap<OutPoint, Hash256>,
    // Channels in this hashmap are pending for acceptance. The user needs to
    // issue an AcceptChannelCommand with the amount of funding to accept the channel.
    to_be_accepted_channels: HashMap<Hash256, (PeerId, OpenChannel)>,
    // Channels in this hashmap are pending for funding transaction confirmation.
    pending_channels: HashMap<OutPoint, Hash256>,
    // Used to broadcast and query network info.
    chain_actor: ActorRef<CkbChainMessage>,
    // If the other party funding more than this amount, we will automatically accept the channel.
    open_channel_auto_accept_min_ckb_funding_amount: u64,
    // The default amount of CKB to be funded when auto accepting a channel.
    auto_accept_channel_ckb_funding_amount: u64,
    // The default expiry delta to forward tlcs.
    tlc_expiry_delta: u64,
    // The default tlc min and max value of tlcs to be accepted.
    tlc_min_value: u128,
    // The default tlc fee proportional millionths to be used when auto accepting a channel.
    tlc_fee_proportional_millionths: u128,
    // The gossip messages actor to process and send gossip messages.
    gossip_actor: ActorRef<GossipActorMessage>,
    channel_subscribers: ChannelSubscribers,
    max_inbound_peers: usize,
    min_outbound_peers: usize,

    // The features of the node, used to indicate the capabilities of the node.
    features: FeatureVector,
}

pub(crate) struct Peer {
    pub session_id: SessionId,
    pub session_type: SessionType,
    pub features: Option<FeatureVector>,
}

#[serde_as]
#[derive(Default, Clone, Serialize, Deserialize)]
pub struct PersistentNetworkActorState {
    // This map is used to store the public key of the peer.
    #[serde_as(as = "Vec<(DisplayFromStr, _)>")]
    peer_pubkey_map: HashMap<PeerId, Pubkey>,
    // These addresses are saved by the user (e.g. the user sends a ConnectPeer rpc to the node),
    // we will then save these addresses to the peer store.
    #[serde_as(as = "Vec<(DisplayFromStr, _)>")]
    saved_peer_addresses: HashMap<PeerId, Vec<Multiaddr>>,
}

impl PersistentNetworkActorState {
    pub fn new() -> Self {
        Default::default()
    }

    fn get_peer_addresses(&self, peer_id: &PeerId) -> Vec<Multiaddr> {
        self.saved_peer_addresses
            .get(peer_id)
            .cloned()
            .unwrap_or_default()
    }

    /// Save a single peer address to the peer store. If this address for the peer does not exist,
    /// then return false, otherwise return true.
    fn save_peer_address(&mut self, peer_id: PeerId, addr: Multiaddr) -> bool {
        match self.saved_peer_addresses.entry(peer_id) {
            Entry::Occupied(mut entry) => {
                if entry.get().contains(&addr) {
                    false
                } else {
                    entry.get_mut().push(addr);
                    true
                }
            }
            Entry::Vacant(entry) => {
                entry.insert(vec![addr]);
                true
            }
        }
    }

    fn get_peer_pubkey(&self, peer_id: &PeerId) -> Option<Pubkey> {
        self.peer_pubkey_map.get(peer_id).copied()
    }

    // Save a single peer pubkey to the peer store. Returns true if the new pubkey is different from the old one,
    // or there does not exist a old pubkey.
    fn save_peer_pubkey(&mut self, peer_id: PeerId, pubkey: Pubkey) -> bool {
        match self.peer_pubkey_map.insert(peer_id, pubkey) {
            Some(old_pubkey) => old_pubkey != pubkey,
            None => true,
        }
    }

    fn num_of_saved_nodes(&self) -> usize {
        self.saved_peer_addresses.len()
    }

    pub(crate) fn sample_n_peers_to_connect(&self, n: usize) -> HashMap<PeerId, Vec<Multiaddr>> {
        // TODO: we may need to shuffle the nodes before selecting the first n nodes,
        // to avoid some malicious nodes from being always selected.
        self.saved_peer_addresses
            .iter()
            .take(n)
            .map(|(k, v)| (k.clone(), v.clone()))
            .collect()
    }
}

pub trait NetworkActorStateStore {
    fn get_network_actor_state(&self, id: &PeerId) -> Option<PersistentNetworkActorState>;
    fn insert_network_actor_state(&self, id: &PeerId, state: PersistentNetworkActorState);
}

static CHANNEL_ACTOR_NAME_PREFIX: AtomicU64 = AtomicU64::new(0u64);

// ractor requires that the actor name is unique, so we add a prefix to the actor name.
fn generate_channel_actor_name(local_peer_id: &PeerId, remote_peer_id: &PeerId) -> String {
    format!(
        "Channel-{} {} <-> {}",
        CHANNEL_ACTOR_NAME_PREFIX.fetch_add(1, Ordering::AcqRel),
        local_peer_id,
        remote_peer_id
    )
}

fn generate_in_flight_tx_actor_name(supervisor: ActorCell, tx_hash: Hash256) -> String {
    let supervisor_name = supervisor.get_name();
    format!(
        "{}/InFlightCkbTx-{}",
        supervisor_name.as_deref().unwrap_or_default(),
        tx_hash
    )
}

impl<S> NetworkActorState<S>
where
    S: NetworkActorStateStore
        + ChannelActorStateStore
        + NetworkGraphStateStore
        + GossipMessageStore
        + PreimageStore
        + InvoiceStore
        + Clone
        + Send
        + Sync
        + 'static,
{
    pub fn get_or_create_new_node_announcement_message(&mut self) -> NodeAnnouncement {
        let now = now_timestamp_as_millis_u64();
        match self.last_node_announcement_message {
            // If the last node announcement message is still relatively new, we don't need to create a new one.
            // Because otherwise the receiving node may be confused by the multiple announcements,
            // and falsely believe we updated the node announcement, and then forward this message to other nodes.
            // This is undesirable because we don't want to flood the network with the same message.
            // On the other hand, if the message is too old, we need to create a new one.
            Some(ref message) if now - message.timestamp < 3600 * 1000 => {
                debug!("Returning old node announcement message as it is still valid");
            }
            _ => {
                let node_name = self.node_name.unwrap_or_default();
                let addresses = self.announced_addrs.clone();
                let announcement = NodeAnnouncement::new(
                    node_name,
                    addresses,
                    &self.private_key,
                    now,
                    self.open_channel_auto_accept_min_ckb_funding_amount,
                );
                debug!(
                    "Created new node announcement message: {:?}, previous {:?}",
                    &announcement, self.last_node_announcement_message
                );
                self.last_node_announcement_message = Some(announcement);
            }
        }
        self.last_node_announcement_message
            .clone()
            .expect("last node announcement message is present")
    }

    pub fn get_public_key(&self) -> Pubkey {
        self.private_key.pubkey()
    }

    pub fn generate_channel_seed(&mut self) -> [u8; 32] {
        let channel_user_id = self.channels.len();
        let seed = channel_user_id
            .to_be_bytes()
            .into_iter()
            .chain(self.entropy.iter().cloned())
            .collect::<Vec<u8>>();
        let result = blake2b_hash_with_salt(&seed, b"FIBER_CHANNEL_SEED");
        self.entropy = blake2b_hash_with_salt(&result, b"FIBER_NETWORK_ENTROPY_UPDATE");
        result
    }

    pub async fn create_outbound_channel(
        &mut self,
        open_channel: OpenChannelCommand,
    ) -> Result<(ActorRef<ChannelActorMessage>, Hash256), ProcessingChannelError> {
        let store = self.store.clone();
        let network = self.network.clone();
        let OpenChannelCommand {
            peer_id,
            funding_amount,
            public,
            shutdown_script,
            funding_udt_type_script,
            commitment_fee_rate,
            commitment_delay_epoch,
            funding_fee_rate,
            tlc_expiry_delta,
            tlc_min_value,
            tlc_fee_proportional_millionths,
            max_tlc_value_in_flight,
            max_tlc_number_in_flight,
        } = open_channel;

        if let Some(Peer {
            features: Some(peer_features),
            ..
        }) = self.peer_session_map.get(&peer_id)
        {
            // check peer features
            if !self.features.compatible_with(peer_features) {
                return Err(ProcessingChannelError::InvalidParameter(format!(
                    "Peer {:?} features {:?} are not compatible with our features {:?}",
                    &peer_id, peer_features, self.features
                )));
            }
        } else {
            return Err(ProcessingChannelError::InvalidParameter(format!(
                "Peer {:?}'s feature not found, waiting for peer to send Init message",
                &peer_id
            )));
        }

        let remote_pubkey =
            self.get_peer_pubkey(&peer_id)
                .ok_or(ProcessingChannelError::InvalidParameter(format!(
                    "Peer {:?} pubkey not found",
                    &peer_id
                )))?;
        if let Some(udt_type_script) = funding_udt_type_script.as_ref() {
            if !check_udt_script(udt_type_script) {
                return Err(ProcessingChannelError::InvalidParameter(
                    "Invalid UDT type script".to_string(),
                ));
            }
        }

        if let Some(_delta) = tlc_expiry_delta.filter(|&d| d < MIN_TLC_EXPIRY_DELTA) {
            return Err(ProcessingChannelError::InvalidParameter(format!(
                "TLC expiry delta is too small, expect larger than {}",
                MIN_TLC_EXPIRY_DELTA
            )));
        }

        let shutdown_script =
            shutdown_script.unwrap_or_else(|| self.default_shutdown_script.clone());

        let seed = self.generate_channel_seed();
        let (tx, rx) = oneshot::channel::<Hash256>();
        let channel = Actor::spawn_linked(
            Some(generate_channel_actor_name(&self.peer_id, &peer_id)),
            ChannelActor::new(
                self.get_public_key(),
                remote_pubkey,
                network.clone(),
                store,
                self.channel_subscribers.clone(),
            ),
            ChannelInitializationParameter::OpenChannel(OpenChannelParameter {
                funding_amount,
                seed,
                tlc_info: ChannelTlcInfo::new(
                    tlc_min_value.unwrap_or(self.tlc_min_value),
                    tlc_expiry_delta.unwrap_or(self.tlc_expiry_delta),
                    tlc_fee_proportional_millionths.unwrap_or(self.tlc_fee_proportional_millionths),
                ),
                public_channel_info: public.then_some(PublicChannelInfo::new()),
                funding_udt_type_script,
                shutdown_script,
                channel_id_sender: tx,
                commitment_fee_rate,
                commitment_delay_epoch,
                funding_fee_rate,
                max_tlc_value_in_flight: max_tlc_value_in_flight
                    .unwrap_or(DEFAULT_MAX_TLC_VALUE_IN_FLIGHT),
                max_tlc_number_in_flight: max_tlc_number_in_flight
                    .unwrap_or(MAX_TLC_NUMBER_IN_FLIGHT),
            }),
            network.clone().get_cell(),
        )
        .await
        .map_err(|e| ProcessingChannelError::SpawnErr(e.to_string()))?
        .0;
        let temp_channel_id = rx.await.expect("msg received");
        self.on_channel_created(temp_channel_id, &peer_id, channel.clone());
        Ok((channel, temp_channel_id))
    }

    pub async fn create_inbound_channel(
        &mut self,
        accept_channel: AcceptChannelCommand,
    ) -> Result<(ActorRef<ChannelActorMessage>, Hash256, Hash256), ProcessingChannelError> {
        let store = self.store.clone();
        let AcceptChannelCommand {
            temp_channel_id,
            funding_amount,
            shutdown_script,
            max_tlc_number_in_flight,
            max_tlc_value_in_flight,
            min_tlc_value,
            tlc_fee_proportional_millionths,
            tlc_expiry_delta,
        } = accept_channel;

        let (peer_id, open_channel) = self
            .to_be_accepted_channels
            .remove(&temp_channel_id)
            .ok_or(ProcessingChannelError::InvalidParameter(format!(
                "No channel with temp id {:?} found",
                &temp_channel_id
            )))?;

        let remote_pubkey =
            self.get_peer_pubkey(&peer_id)
                .ok_or(ProcessingChannelError::InvalidParameter(format!(
                    "Peer {:?} pubkey not found",
                    &peer_id
                )))?;

        let shutdown_script =
            shutdown_script.unwrap_or_else(|| self.default_shutdown_script.clone());
        let (funding_amount, reserved_ckb_amount) = get_funding_and_reserved_amount(
            funding_amount,
            &shutdown_script,
            &open_channel.funding_udt_type_script,
        )?;

        let network = self.network.clone();
        let id = open_channel.channel_id;
        if let Some(channel) = self.channels.get(&id) {
            warn!("A channel of id {:?} is already created, returning it", &id);
            return Ok((channel.clone(), temp_channel_id, id));
        }

        let seed = self.generate_channel_seed();
        let (tx, rx) = oneshot::channel::<Hash256>();
        let channel = Actor::spawn_linked(
            Some(generate_channel_actor_name(&self.peer_id, &peer_id)),
            ChannelActor::new(
                self.get_public_key(),
                remote_pubkey,
                network.clone(),
                store,
                self.channel_subscribers.clone(),
            ),
            ChannelInitializationParameter::AcceptChannel(AcceptChannelParameter {
                funding_amount,
                reserved_ckb_amount,
                tlc_info: ChannelTlcInfo::new(
                    min_tlc_value.unwrap_or(self.tlc_min_value),
                    tlc_expiry_delta.unwrap_or(self.tlc_expiry_delta),
                    tlc_fee_proportional_millionths.unwrap_or(self.tlc_fee_proportional_millionths),
                ),
                public_channel_info: open_channel.is_public().then_some(PublicChannelInfo::new()),
                seed,
                open_channel,
                shutdown_script,
                channel_id_sender: Some(tx),
                max_tlc_number_in_flight: max_tlc_number_in_flight
                    .unwrap_or(MAX_TLC_NUMBER_IN_FLIGHT),
                max_tlc_value_in_flight: max_tlc_value_in_flight.unwrap_or(u128::MAX),
            }),
            network.clone().get_cell(),
        )
        .await
        .map_err(|e| ProcessingChannelError::SpawnErr(e.to_string()))?
        .0;
        let new_id = rx.await.expect("msg received");
        self.on_channel_created(new_id, &peer_id, channel.clone());
        Ok((channel, temp_channel_id, new_id))
    }

    pub async fn trace_tx(
        &mut self,
        tx_hash: Hash256,
        tx_kind: InFlightCkbTxKind,
    ) -> crate::Result<()> {
        if let Entry::Vacant(entry) = self.ckb_txs_in_flight.entry(tx_hash) {
            let handler = InFlightCkbTxActor {
                chain_actor: self.chain_actor.clone(),
                network_actor: self.network.clone(),
                tx_hash,
                tx_kind,
                confirmations: CKB_TX_TRACING_CONFIRMATIONS,
            };

            let (task, _) = Actor::spawn_linked(
                Some(generate_in_flight_tx_actor_name(
                    self.network.get_cell(),
                    tx_hash,
                )),
                handler,
                InFlightCkbTxActorArguments { transaction: None },
                self.network.get_cell(),
            )
            .await?;

            entry.insert(task);
        }
        Ok(())
    }

    pub async fn send_tx(
        &mut self,
        tx: TransactionView,
        tx_kind: InFlightCkbTxKind,
    ) -> crate::Result<()> {
        let tx_hash: Hash256 = tx.hash().into();
        match self.ckb_txs_in_flight.entry(tx_hash) {
            Entry::Vacant(vacant) => {
                let handler = InFlightCkbTxActor {
                    chain_actor: self.chain_actor.clone(),
                    network_actor: self.network.clone(),
                    tx_hash,
                    tx_kind,
                    confirmations: CKB_TX_TRACING_CONFIRMATIONS,
                };

                let (task, _) = Actor::spawn_linked(
                    Some(generate_in_flight_tx_actor_name(
                        self.network.get_cell(),
                        tx_hash,
                    )),
                    handler,
                    InFlightCkbTxActorArguments {
                        transaction: Some(tx),
                    },
                    self.network.get_cell(),
                )
                .await?;

                vacant.insert(task);
            }
            Entry::Occupied(occupied) => {
                occupied
                    .get()
                    .send_message(InFlightCkbTxActorMessage::SendTx(tx))?;
            }
        }
        Ok(())
    }

    pub fn remove_in_flight_tx(&mut self, tx_hash: Hash256) {
        if let Some(task) = self.ckb_txs_in_flight.remove(&tx_hash) {
            task.stop(Some("cleanup in flight tx".to_string()));
        }
    }

    pub async fn abort_funding(&mut self, channel_id_or_outpoint: Either<Hash256, OutPoint>) {
        let channel_id = match channel_id_or_outpoint {
            Either::Left(channel_id) => channel_id,
            Either::Right(outpoint) => {
                self.remove_in_flight_tx(outpoint.tx_hash().into());
                match self.pending_channels.remove(&outpoint) {
                    Some(channel_id) => channel_id,
                    None => {
                        warn!(
                            "Funding transaction failed for outpoint {:?} but no channel found",
                            &outpoint
                        );
                        return;
                    }
                }
            }
        };

        self.send_message_to_channel_actor(
            channel_id,
            None,
            ChannelActorMessage::Event(ChannelEvent::Stop(StopReason::AbortFunding)),
        )
        .await;
    }

    pub async fn abandon_channel(
        &mut self,
        channel_id: Hash256,
    ) -> Result<(), ProcessingChannelError> {
        if let Some(channel_actor_state) = self.store.get_channel_actor_state(&channel_id) {
            match channel_actor_state.state {
                ChannelState::ChannelReady
                | ChannelState::ShuttingDown(_)
                | ChannelState::Closed(_)
                | ChannelState::AwaitingChannelReady(_) => {
                    return Err(ProcessingChannelError::InvalidParameter(format!(
                        "Channel {} is in state {:?}, cannot be abandoned, please shutdown the channel instead",
                        channel_id, channel_actor_state.state
                    )));
                }
                ChannelState::AwaitingTxSignatures(flags)
                    if flags.contains(AwaitingTxSignaturesFlags::OUR_TX_SIGNATURES_SENT) =>
                {
                    return Err(ProcessingChannelError::InvalidParameter(format!(
                        "Channel {} is in state {:?} and our signature has been sent. It cannot be abandoned. please wait for chain commitment.",
                        channel_id, channel_actor_state.state
                    )));
                }
                _ => {
                    if channel_actor_state.funding_tx_confirmed_at.is_some() {
                        return Err(ProcessingChannelError::InvalidParameter(format!(
                            "Channel {} funding transaction is already confirmed, please shutdown the channel instead",
                            channel_id,
                        )));
                    }
                }
            }
        }

        if let Some(channel) = self.channels.get(&channel_id) {
            if channel
                .send_message(ChannelActorMessage::Event(ChannelEvent::Stop(
                    StopReason::Abandon,
                )))
                .is_err()
            {
                return Err(ProcessingChannelError::InternalError(format!(
                    "Failed to stop channel actor {}",
                    channel_id
                )));
            }
        } else {
            return Err(ProcessingChannelError::InvalidParameter(format!(
                "Channel {} not found",
                channel_id
            )));
        }
        return Ok(());
    }

    fn get_peer_session(&self, peer_id: &PeerId) -> Option<SessionId> {
        self.peer_session_map.get(peer_id).map(|s| s.session_id)
    }

    fn inbound_peer_sessions(&self) -> Vec<SessionId> {
        self.peer_session_map
            .values()
            .filter_map(|s| (s.session_type == SessionType::Inbound).then_some(s.session_id))
            .collect()
    }

    fn num_of_outbound_peers(&self) -> usize {
        self.peer_session_map
            .values()
            .filter(|s| s.session_type == SessionType::Outbound)
            .count()
    }

    fn is_connected(&self, peer_id: &PeerId) -> bool {
        self.peer_session_map.contains_key(peer_id)
    }

    pub fn get_n_peer_peer_ids(&self, n: usize, excluding: HashSet<PeerId>) -> Vec<PeerId> {
        self.peer_session_map
            .keys()
            .skip_while(|x| excluding.contains(x))
            .take(n)
            .cloned()
            .collect()
    }

    pub fn get_n_peer_sessions(&self, n: usize) -> Vec<SessionId> {
        self.peer_session_map
            .values()
            .take(n)
            .map(|s| s.session_id)
            .collect()
    }

    fn get_peer_pubkey(&self, peer_id: &PeerId) -> Option<Pubkey> {
        self.state_to_be_persisted.get_peer_pubkey(peer_id)
    }

    // TODO: this fn is duplicated with ChannelActorState::check_open_channel_parameters, but is not easy to refactor, just keep it for now.
    fn check_open_channel_parameters(
        &self,
        open_channel: &OpenChannel,
    ) -> Result<(), ProcessingChannelError> {
        let udt_type_script = &open_channel.funding_udt_type_script;

        // reserved_ckb_amount
        let occupied_capacity =
            occupied_capacity(&open_channel.shutdown_script, udt_type_script)?.as_u64();
        if open_channel.reserved_ckb_amount < occupied_capacity {
            return Err(ProcessingChannelError::InvalidParameter(format!(
                "Reserved CKB amount {} is less than {}",
                open_channel.reserved_ckb_amount, occupied_capacity,
            )));
        }

        // funding_fee_rate
        if open_channel.funding_fee_rate < DEFAULT_FEE_RATE {
            return Err(ProcessingChannelError::InvalidParameter(format!(
                "Funding fee rate is less than {}",
                DEFAULT_FEE_RATE,
            )));
        }

        // commitment_fee_rate
        if open_channel.commitment_fee_rate < DEFAULT_COMMITMENT_FEE_RATE {
            return Err(ProcessingChannelError::InvalidParameter(format!(
                "Commitment fee rate is less than {}",
                DEFAULT_COMMITMENT_FEE_RATE,
            )));
        }
        let commitment_fee =
            calculate_commitment_tx_fee(open_channel.commitment_fee_rate, udt_type_script);
        let reserved_fee = open_channel.reserved_ckb_amount - occupied_capacity;
        if commitment_fee * 2 > reserved_fee {
            return Err(ProcessingChannelError::InvalidParameter(format!(
                "Commitment fee {} which calculated by commitment fee rate {} is larger than half of reserved fee {}",
                commitment_fee, open_channel.commitment_fee_rate, reserved_fee
            )));
        }

        // commitment_delay_epoch
        let epoch =
            EpochNumberWithFraction::from_full_value_unchecked(open_channel.commitment_delay_epoch);
        if !epoch.is_well_formed() {
            return Err(ProcessingChannelError::InvalidParameter(format!(
                "Commitment delay epoch {} is not a valid value",
                open_channel.commitment_delay_epoch,
            )));
        }

        let min = EpochNumberWithFraction::new(MIN_COMMITMENT_DELAY_EPOCHS, 0, 1);
        if epoch < min {
            return Err(ProcessingChannelError::InvalidParameter(format!(
                "Commitment delay epoch {} is less than the minimal value {}",
                epoch, min
            )));
        }

        let max = EpochNumberWithFraction::new(MAX_COMMITMENT_DELAY_EPOCHS, 0, 1);
        if epoch > max {
            return Err(ProcessingChannelError::InvalidParameter(format!(
                "Commitment delay epoch {} is greater than the maximal value {}",
                epoch, max
            )));
        }

        // max_tlc_number_in_flight
        if open_channel.max_tlc_number_in_flight > SYS_MAX_TLC_NUMBER_IN_FLIGHT {
            return Err(ProcessingChannelError::InvalidParameter(format!(
                "Max TLC number in flight {} is greater than the system maximal value {}",
                open_channel.max_tlc_number_in_flight, SYS_MAX_TLC_NUMBER_IN_FLIGHT
            )));
        }

        Ok(())
    }

    async fn send_fiber_message_to_session(
        &self,
        session_id: SessionId,
        message: FiberMessage,
    ) -> crate::Result<()> {
        self.control
            .send_message_to(session_id, FIBER_PROTOCOL_ID, message.to_molecule_bytes())
            .await?;
        Ok(())
    }

    async fn send_fiber_message_to_peer(
        &self,
        peer_id: &PeerId,
        message: FiberMessage,
    ) -> crate::Result<()> {
        match self.get_peer_session(peer_id) {
            Some(session) => self.send_fiber_message_to_session(session, message).await,
            None => Err(Error::PeerNotFound(peer_id.clone())),
        }
    }

    async fn send_command_to_channel(
        &self,
        channel_id: Hash256,
        command: ChannelCommand,
    ) -> crate::Result<()> {
        match command {
            // Need to handle the force shutdown command specially because the ChannelActor may not exist when remote peer is disconnected.
            ChannelCommand::Shutdown(shutdown, rpc_reply) if shutdown.force => {
                if let Some(actor) = self.channels.get(&channel_id) {
                    actor.send_message(ChannelActorMessage::Command(ChannelCommand::Shutdown(
                        shutdown, rpc_reply,
                    )))?;
                    Ok(())
                } else {
                    match self.store.get_channel_actor_state(&channel_id) {
                        Some(mut state) => {
                            match state.state {
                                ChannelState::ChannelReady => {
                                    debug!("Handling force shutdown command in ChannelReady state");
                                }
                                ChannelState::ShuttingDown(flags) => {
                                    debug!("Handling force shutdown command in ShuttingDown state, flags: {:?}", &flags);
                                }
                                _ => {
                                    let error = Error::ChannelError(
                                        ProcessingChannelError::InvalidState(format!(
                                            "Handling force shutdown command invalid state {:?}",
                                            &state.state
                                        )),
                                    );

                                    let _ = rpc_reply.send(Err(error.to_string()));
                                    return Err(error);
                                }
                            };

                            let transaction = match state.get_latest_commitment_transaction() {
                                Ok(tx) => tx,
                                Err(e) => {
                                    let error = Error::ChannelError(e);
                                    let _ = rpc_reply.send(Err(error.to_string()));
                                    return Err(error);
                                }
                            };

                            self.network
                                .send_message(NetworkActorMessage::new_event(
                                    NetworkActorEvent::ClosingTransactionPending(
                                        state.get_id(),
                                        state.get_remote_peer_id(),
                                        transaction,
                                        true,
                                    ),
                                ))
                                .expect(ASSUME_NETWORK_ACTOR_ALIVE);

                            state.update_state(ChannelState::ShuttingDown(
                                ShuttingDownFlags::WAITING_COMMITMENT_CONFIRMATION,
                            ));
                            self.store.insert_channel_actor_state(state);

                            let _ = rpc_reply.send(Ok(()));
                            Ok(())
                        }
                        None => Err(Error::ChannelNotFound(channel_id)),
                    }
                }
            }
            _ => match self.channels.get(&channel_id) {
                Some(actor) => {
                    actor.send_message(ChannelActorMessage::Command(command))?;
                    Ok(())
                }
                None => Err(Error::ChannelNotFound(channel_id)),
            },
        }
    }

    async fn reestablish_channel(
        &mut self,
        peer_id: &PeerId,
        channel_id: Hash256,
    ) -> Result<ActorRef<ChannelActorMessage>, Error> {
        if let Some(actor) = self.channels.get(&channel_id) {
            debug!(
                "Channel {:x} already exists, skipping reestablishment",
                &channel_id
            );
            return Ok(actor.clone());
        }

        if let Some(channel_actor_state) = self.store.get_channel_actor_state(&channel_id) {
            // this function is also called from `send_message_to_channel_actor`,
            // which may happened when peer received a message from a channel that is not in the channel map.
            // we should not restart the channel actor in a closed state.
            if channel_actor_state.is_closed() {
                return Err(Error::ChannelError(ProcessingChannelError::InvalidState(
                    format!("Channel {:x} is already closed", &channel_id),
                )));
            }
        } else {
            return Err(Error::ChannelNotFound(channel_id));
        }

        let remote_pubkey =
            self.get_peer_pubkey(peer_id)
                .ok_or(ProcessingChannelError::InvalidState(format!(
                    "Peer {:?}'s pubkey not found, this should never happen",
                    &peer_id
                )))?;

        debug!("Reestablishing channel {:x}", &channel_id);
        let (channel, _) = Actor::spawn_linked(
            Some(generate_channel_actor_name(&self.peer_id, peer_id)),
            ChannelActor::new(
                self.get_public_key(),
                remote_pubkey,
                self.network.clone(),
                self.store.clone(),
                self.channel_subscribers.clone(),
            ),
            ChannelInitializationParameter::ReestablishChannel(channel_id),
            self.network.get_cell(),
        )
        .await?;
        info!("channel {:x} reestablished successfully", &channel_id);
        self.on_channel_created(channel_id, peer_id, channel.clone());

        Ok(channel)
    }

    async fn on_peer_connected(
        &mut self,
        remote_peer_id: &PeerId,
        remote_pubkey: Pubkey,
        session: &SessionContext,
    ) {
        self.peer_session_map.insert(
            remote_peer_id.clone(),
            Peer {
                session_id: session.id,
                session_type: session.ty,
                features: None,
            },
        );
        if self
            .state_to_be_persisted
            .save_peer_pubkey(remote_peer_id.clone(), remote_pubkey)
        {
            self.persist_state();
        }

        if self.auto_announce {
            let message = self.get_or_create_new_node_announcement_message();
            debug!(
                "Auto announcing our node to peer {:?} (message: {:?})",
                remote_peer_id, &message
            );
            let _ = self.network.send_message(NetworkActorMessage::new_command(
                NetworkActorCommand::BroadcastMessages(vec![
                    BroadcastMessageWithTimestamp::NodeAnnouncement(message),
                ]),
            ));
        } else {
            debug!(
                "Auto announcing is disabled, skipping node announcement to peer {:?}",
                remote_peer_id
            );
        }

        // send Init message to the peer
        self.send_fiber_message_to_peer(
            remote_peer_id,
            FiberMessage::init(Init {
                features: self.features.clone(),
                chain_hash: get_chain_hash(),
            }),
        )
        .await
        .expect("send Init message to peer must succeed");
    }

    fn on_peer_disconnected(&mut self, id: &PeerId) {
        if let Some(peer) = self.peer_session_map.remove(id) {
            if let Some(channel_ids) = self.session_channels_map.remove(&peer.session_id) {
                for channel_id in channel_ids {
                    if let Some(channel) = self.channels.get(&channel_id) {
                        let _ = channel.send_message(ChannelActorMessage::Event(
                            ChannelEvent::Stop(StopReason::PeerDisConnected),
                        ));
                    }
                }
            }
        }
    }

    pub(crate) fn get_peer_addresses(&self, peer_id: &PeerId) -> HashSet<Multiaddr> {
        self.get_peer_pubkey(peer_id)
            .and_then(|pk| self.store.get_latest_node_announcement(&pk))
            .map(|a| a.addresses)
            .unwrap_or_default()
            .into_iter()
            .chain(self.state_to_be_persisted.get_peer_addresses(peer_id))
            .collect()
    }

    pub(crate) fn save_peer_address(&mut self, peer_id: PeerId, address: Multiaddr) -> bool {
        if self
            .state_to_be_persisted
            .save_peer_address(peer_id, address)
        {
            self.persist_state();
            true
        } else {
            false
        }
    }

    fn persist_state(&self) {
        self.store
            .insert_network_actor_state(&self.peer_id, self.state_to_be_persisted.clone());
    }

    fn on_channel_created(
        &mut self,
        id: Hash256,
        peer_id: &PeerId,
        actor: ActorRef<ChannelActorMessage>,
    ) {
        if let Some(session) = self.get_peer_session(peer_id) {
            self.channels.insert(id, actor.clone());
            self.session_channels_map
                .entry(session)
                .or_default()
                .insert(id);
        }
        debug!("Channel {:x} created", &id);
        // Notify outside observers.
        self.network
            .send_message(NetworkActorMessage::new_notification(
                NetworkServiceEvent::ChannelCreated(peer_id.clone(), id),
            ))
            .expect(ASSUME_NETWORK_MYSELF_ALIVE);
    }

    async fn on_closing_transaction_pending(
        &mut self,
        channel_id: Hash256,
        peer_id: PeerId,
        transaction: TransactionView,
        force: bool,
    ) {
        let tx_hash: Byte32 = transaction.hash();
        let force_flag = if force { "forcefully" } else { "cooperatively" };
        info!(
            "Channel ({:?}) to peer {:?} is closed {:?}. Broadcasting closing transaction ({:?}) now.",
            &channel_id, &peer_id, &tx_hash, force_flag
        );
        if let Err(err) = self
            .send_tx(
                transaction,
                InFlightCkbTxKind::Closing(peer_id, channel_id, force),
            )
            .await
        {
            error!("failed to send closing tx: {}", err);
        }
    }

    async fn on_closing_transaction_confirmed(
        &mut self,
        peer_id: &PeerId,
        channel_id: &Hash256,
        tx_hash: Byte32,
        force: bool,
    ) {
        self.send_message_to_channel_actor(
            *channel_id,
            None,
            ChannelActorMessage::Event(ChannelEvent::ClosingTransactionConfirmed(force)),
        )
        .await;
        if let Some(session) = self.get_peer_session(peer_id) {
            if let Some(set) = self.session_channels_map.get_mut(&session) {
                set.remove(channel_id);
            }
        }
        if !force {
            // Notify outside observers.
            self.network
                .send_message(NetworkActorMessage::new_notification(
                    NetworkServiceEvent::ChannelClosed(
                        peer_id.clone(),
                        *channel_id,
                        tx_hash.clone(),
                    ),
                ))
                .expect(ASSUME_NETWORK_MYSELF_ALIVE);
        }

        self.remove_in_flight_tx(tx_hash.into());
    }

    async fn on_channel_actor_stopped(&mut self, channel_id: Hash256, reason: StopReason) {
        // all check passed, now begin to remove from memory and DB
        self.channels.remove(&channel_id);
        for (_peer_id, Peer { session_id, .. }) in self.peer_session_map.iter() {
            if let Some(session_channels) = self.session_channels_map.get_mut(session_id) {
                session_channels.remove(&channel_id);
            }
        }

        if reason == StopReason::Abandon || reason == StopReason::AbortFunding {
            if let Some(channel_actor_state) = self.store.get_channel_actor_state(&channel_id) {
                // remove from transaction track actor
                if let Some(funding_tx) = channel_actor_state.funding_tx.as_ref() {
                    self.chain_actor
                        .send_message(CkbChainMessage::RemoveFundingTx(
                            funding_tx.calc_tx_hash().into(),
                        ))
                        .expect(ASSUME_CHAIN_ACTOR_ALWAYS_ALIVE_FOR_NOW);
                }
                self.store.delete_channel_actor_state(&channel_id);
            }
            // notify event observers, such as remove from watchtower
            self.network
                .send_message(NetworkActorMessage::new_notification(
                    if reason == StopReason::Abandon {
                        NetworkServiceEvent::ChannelAbandon(channel_id)
                    } else {
                        NetworkServiceEvent::ChannelFundingAborted(channel_id)
                    },
                ))
                .expect(ASSUME_NETWORK_MYSELF_ALIVE);
        }

        self.to_be_accepted_channels.remove(&channel_id);
        if let Some((outpoint, _)) = self
            .outpoint_channel_map
            .iter()
            .find(|(_, id)| *id == &channel_id)
        {
            self.pending_channels.remove(outpoint);
        }
        self.outpoint_channel_map.retain(|_, id| *id != channel_id);
    }

    pub async fn on_init_msg(
        &mut self,
        _myself: ActorRef<NetworkActorMessage>,
        peer_id: PeerId,
        init_msg: Init,
    ) -> Result<(), ProcessingChannelError> {
        if !self.is_connected(&peer_id) {
            return Err(ProcessingChannelError::InvalidParameter(format!(
                "Peer {:?} is not connected",
                &peer_id
            )));
        }

        check_chain_hash(&init_msg.chain_hash).map_err(|e| {
            self.network
                .send_message(NetworkActorMessage::new_command(
                    NetworkActorCommand::DisconnectPeer(peer_id.clone()),
                ))
                .expect(ASSUME_NETWORK_MYSELF_ALIVE);

            error!(
                "chain hash mismatch with peer {:?}: {:?}, disconnect now...",
                &peer_id, e
            );
            ProcessingChannelError::InvalidParameter(e.to_string())
        })?;

        if let Some(info) = self.peer_session_map.get_mut(&peer_id) {
            info.features = Some(init_msg.features);
            debug_event!(_myself, "PeerInit");

            for channel_id in self.store.get_active_channel_ids_by_peer(&peer_id) {
                if let Err(e) = self.reestablish_channel(&peer_id, channel_id).await {
                    error!("Failed to reestablish channel {:x}: {:?}", &channel_id, &e);
                }
            }
        } else {
            return Err(ProcessingChannelError::InvalidParameter(format!(
                "Peer {:?} session not found",
                &peer_id
            )));
        }

        Ok(())
    }

    pub async fn on_open_channel_msg(
        &mut self,
        peer_id: PeerId,
        open_channel: OpenChannel,
    ) -> ProcessingChannelResult {
        self.check_open_channel_parameters(&open_channel)?;

        if let Some(udt_type_script) = &open_channel.funding_udt_type_script {
            if !check_udt_script(udt_type_script) {
                return Err(ProcessingChannelError::InvalidParameter(format!(
                    "Invalid UDT type script: {:?}",
                    udt_type_script
                )));
            }
        }

        let id = open_channel.channel_id;
        if let Some(channel) = self.to_be_accepted_channels.get(&id) {
            warn!(
                "A channel from {:?} of id {:?} is already awaiting to be accepted: {:?}",
                &peer_id, &id, channel
            );
            return Err(ProcessingChannelError::InvalidParameter(format!(
                "A channel from {:?} of id {:?} is already awaiting to be accepted",
                &peer_id, &id,
            )));
        }
        debug!(
            "Channel from {:?} of id {:?} is now awaiting to be accepted: {:?}",
            &peer_id, &id, &open_channel
        );
        self.to_be_accepted_channels
            .insert(id, (peer_id.clone(), open_channel));
        // Notify outside observers.
        self.network
            .clone()
            .send_message(NetworkActorMessage::new_notification(
                NetworkServiceEvent::ChannelPendingToBeAccepted(peer_id, id),
            ))
            .expect(ASSUME_NETWORK_MYSELF_ALIVE);
        Ok(())
    }

    async fn on_funding_transaction_pending(
        &mut self,
        channel_id: Hash256,
        transaction: Transaction,
        outpoint: OutPoint,
    ) {
        // Just a sanity check to ensure that no two channels are associated with the same outpoint.
        if let Some(old) = self.pending_channels.remove(&outpoint) {
            if old != channel_id {
                panic!("Trying to associate a new channel id {:?} with the same outpoint {:?} when old channel id is {:?}. Rejecting.", channel_id, outpoint, old);
            }
        }
        self.pending_channels.insert(outpoint.clone(), channel_id);
        let transaction = transaction.into_view();
        let tx_hash: Byte32 = transaction.hash();
        debug!(
            "Funding transaction (outpoint {:?}) for channel {:?} is now ready. Broadcast it {:?} now.",
            &outpoint, &channel_id, &tx_hash
        );

        if let Err(err) = self
            .send_tx(transaction, InFlightCkbTxKind::Funding(channel_id))
            .await
        {
            error!("failed to send funding tx: {}", err);
        }
    }

    async fn on_funding_transaction_confirmed(
        &mut self,
        outpoint: OutPoint,
        block_hash: H256,
        tx_index: u32,
        timestamp: u64,
    ) {
        debug!("Funding transaction is confirmed: {:?}", &outpoint);
        let channel_id = match self.pending_channels.remove(&outpoint) {
            Some(channel_id) => channel_id,
            None => {
                warn!(
                    "Funding transaction confirmed for outpoint {:?} but no channel found",
                    &outpoint
                );
                return;
            }
        };
        self.send_message_to_channel_actor(
            channel_id,
            None,
            ChannelActorMessage::Event(ChannelEvent::FundingTransactionConfirmed(
                block_hash, tx_index, timestamp,
            )),
        )
        .await;
        self.remove_in_flight_tx(outpoint.tx_hash().into());
    }

    async fn send_message_to_channel_actor(
        &mut self,
        channel_id: Hash256,
        // Sometimes we need to know the peer id in order to send the message to the channel actor.
        peer_id: Option<&PeerId>,
        message: ChannelActorMessage,
    ) {
        match self.channels.get(&channel_id) {
            None => match (message, peer_id) {
                // TODO: ban the adversary who constantly send messages related to non-existing channels.
                (
                    ChannelActorMessage::PeerMessage(FiberChannelMessage::ReestablishChannel(r)),
                    Some(remote_peer_id),
                ) if self.store.get_channel_actor_state(&channel_id).is_some() => {
                    debug!("Received a ReestablishChannel message for channel {:?} which has persisted state, but no corresponding channel actor, starting it now", &channel_id);
                    match self.reestablish_channel(remote_peer_id, channel_id).await {
                        Ok(actor) => {
                            actor
                                .send_message(ChannelActorMessage::PeerMessage(
                                    FiberChannelMessage::ReestablishChannel(r),
                                ))
                                .expect("channel actor alive");
                        }
                        Err(e) => {
                            error!("Failed to reestablish channel {:x}: {:?}", &channel_id, &e);
                        }
                    }
                }
                (message, _) => {
                    error!(
                            "Failed to send message to channel actor: channel {:?} not found, message: {:?}",
                            &channel_id, &message,
                        );
                }
            },
            Some(actor) => {
                actor.send_message(message).expect("channel actor alive");
            }
        }
    }
}

pub struct NetworkActorStartArguments {
    pub config: FiberConfig,
    pub tracker: TaskTracker,
    pub channel_subscribers: ChannelSubscribers,
    pub default_shutdown_script: Script,
}

#[rasync_trait]
impl<S> Actor for NetworkActor<S>
where
    S: NetworkActorStateStore
        + ChannelActorStateStore
        + NetworkGraphStateStore
        + GossipMessageStore
        + PreimageStore
        + InvoiceStore
        + Clone
        + Send
        + Sync
        + 'static,
{
    type Msg = NetworkActorMessage;
    type State = NetworkActorState<S>;
    type Arguments = NetworkActorStartArguments;

    async fn pre_start(
        &self,
        myself: ActorRef<Self::Msg>,
        args: Self::Arguments,
    ) -> Result<Self::State, ActorProcessingErr> {
        let NetworkActorStartArguments {
            config,
            tracker,
            channel_subscribers,
            default_shutdown_script,
        } = args;
        let now = SystemTime::now()
            .duration_since(SystemTime::UNIX_EPOCH)
            .expect("SystemTime::now() should after UNIX_EPOCH");
        let kp = config
            .read_or_generate_secret_key()
            .expect("read or generate secret key");
        let private_key = <[u8; 32]>::try_from(kp.as_ref())
            .expect("valid length for key")
            .into();
        let entropy = blake2b_hash_with_salt(
            [kp.as_ref(), now.as_nanos().to_le_bytes().as_ref()]
                .concat()
                .as_slice(),
            b"FIBER_NETWORK_ENTROPY",
        );
        let secio_kp = SecioKeyPair::from(kp);
        let secio_pk = secio_kp.public_key();
        let my_peer_id: PeerId = PeerId::from(secio_pk);
        let handle = NetworkServiceHandle::new(myself.clone());
        let fiber_handle = FiberProtocolHandle::from(&handle);
        let mut gossip_config = GossipConfig::from(&config);
        gossip_config.peer_id = Some(my_peer_id.clone());
        let (gossip_service, gossip_handle) = GossipService::start(
            gossip_config,
            self.store.clone(),
            self.chain_actor.clone(),
            myself.get_cell(),
        )
        .await;
        let mut graph = self.network_graph.write().await;
        let graph_subscribing_cursor = graph
            .get_latest_cursor()
            .go_back_for_some_time(MAX_GRAPH_MISSING_BROADCAST_MESSAGE_TIMESTAMP_DRIFT);

        gossip_service
            .get_subscriber()
            .subscribe(graph_subscribing_cursor, myself.clone(), |m| {
                Some(NetworkActorMessage::new_event(
                    NetworkActorEvent::GossipMessageUpdates(m),
                ))
            })
            .await
            .expect("subscribe to gossip store updates");
        let gossip_actor = gossip_handle.actor().clone();
        let mut service = ServiceBuilder::default()
            .insert_protocol(fiber_handle.create_meta())
            .insert_protocol(gossip_handle.create_meta())
            .handshake_type(secio_kp.into())
            .build(handle);
        let mut listening_addr = service
            .listen(
                MultiAddr::from_str(config.listening_addr())
                    .expect("valid tentacle listening address"),
            )
            .await
            .expect("listen tentacle");

        listening_addr.push(Protocol::P2P(Cow::Owned(my_peer_id.clone().into_bytes())));
        let mut announced_addrs = Vec::with_capacity(config.announced_addrs.len() + 1);
        if config.announce_listening_addr() {
            announced_addrs.push(listening_addr.clone());
        }
        for announced_addr in &config.announced_addrs {
            let mut multiaddr =
                MultiAddr::from_str(announced_addr.as_str()).expect("valid announced listen addr");
            match multiaddr.pop() {
                Some(Protocol::P2P(c)) => {
                    // If the announced listen addr has a peer id, it must match our peer id.
                    if c.as_ref() != my_peer_id.as_bytes() {
                        panic!("Announced listen addr is using invalid peer id: announced addr {}, actual peer id {:?}", announced_addr, my_peer_id);
                    }
                }
                Some(component) => {
                    // Push this unrecognized component back to the multiaddr.
                    multiaddr.push(component);
                }
                None => {
                    // Should never happen
                }
            }
            // Push our peer id to the multiaddr.
            multiaddr.push(Protocol::P2P(Cow::Owned(my_peer_id.clone().into_bytes())));
            announced_addrs.push(multiaddr);
        }

        if !config.announce_private_addr.unwrap_or_default() {
            announced_addrs.retain(|addr| {
                multiaddr_to_socketaddr(addr)
                    .map(|socket_addr| is_reachable(socket_addr.ip()))
                    .unwrap_or_default()
            });
        }

        info!(
            "Started listening tentacle on {:?}, peer id {:?}, announced addresses {:?}",
            &listening_addr, &my_peer_id, &announced_addrs
        );

        let control = service.control().to_owned();

        myself
            .send_message(NetworkActorMessage::new_notification(
                NetworkServiceEvent::NetworkStarted(
                    my_peer_id.clone(),
                    listening_addr.clone(),
                    announced_addrs.clone(),
                ),
            ))
            .expect(ASSUME_NETWORK_MYSELF_ALIVE);

        tracker.spawn(async move {
            service.run().await;
            debug!("Tentacle service stopped");
        });

        let mut state_to_be_persisted = self
            .store
            .get_network_actor_state(&my_peer_id)
            .unwrap_or_default();

        for bootnode in &config.bootnode_addrs {
            let addr = Multiaddr::from_str(bootnode.as_str()).expect("valid bootnode");
            let peer_id = extract_peer_id(&addr).expect("valid peer id");
            state_to_be_persisted.save_peer_address(peer_id, addr);
        }

        let chain_actor = self.chain_actor.clone();
        let features = config.gen_node_features();

        let mut state = NetworkActorState {
            store: self.store.clone(),
            state_to_be_persisted,
            node_name: config.announced_node_name,
            peer_id: my_peer_id,
            announced_addrs,
            auto_announce: config.auto_announce_node(),
            last_node_announcement_message: None,
            private_key,
            entropy,
            default_shutdown_script,
            network: myself.clone(),
            control,
            peer_session_map: Default::default(),
            session_channels_map: Default::default(),
            channels: Default::default(),
            ckb_txs_in_flight: Default::default(),
            outpoint_channel_map: Default::default(),
            to_be_accepted_channels: Default::default(),
            pending_channels: Default::default(),
            chain_actor,
            open_channel_auto_accept_min_ckb_funding_amount: config
                .open_channel_auto_accept_min_ckb_funding_amount(),
            auto_accept_channel_ckb_funding_amount: config.auto_accept_channel_ckb_funding_amount(),
            tlc_expiry_delta: config.tlc_expiry_delta(),
            tlc_min_value: config.tlc_min_value(),
            tlc_fee_proportional_millionths: config.tlc_fee_proportional_millionths(),
            gossip_actor,
            channel_subscribers,
            max_inbound_peers: config.max_inbound_peers(),
            min_outbound_peers: config.min_outbound_peers(),
            features,
        };

        let node_announcement = state.get_or_create_new_node_announcement_message();
        graph.process_node_announcement(node_announcement);
        let announce_node_interval_seconds = config.announce_node_interval_seconds();
        if announce_node_interval_seconds > 0 {
            myself.send_interval(Duration::from_secs(announce_node_interval_seconds), || {
                NetworkActorMessage::new_command(NetworkActorCommand::BroadcastLocalInfo(
                    LocalInfoKind::NodeAnnouncement,
                ))
            });
        }

        // Save bootnodes to the network actor state.
        state.persist_state();

        Ok(state)
    }

    async fn post_start(
        &self,
        myself: ActorRef<Self::Msg>,
        state: &mut Self::State,
    ) -> Result<(), ActorProcessingErr> {
        debug!("Trying to connect to peers with mutual channels");
        for (peer_id, channel_id, channel_state) in self.store.get_channel_states(None) {
            let addresses = state.get_peer_addresses(&peer_id);

            debug!(
                "Reconnecting channel {:x} peers {:?} in state {:?} with addresses {:?}",
                &channel_id, &peer_id, &channel_state, &addresses
            );
            for addr in addresses {
                myself
                    .send_message(NetworkActorMessage::new_command(
                        NetworkActorCommand::ConnectPeer(addr),
                    ))
                    .expect(ASSUME_NETWORK_MYSELF_ALIVE);
            }
        }
        // MAINTAINING_CONNECTIONS_INTERVAL is long, we need to trigger when start
        myself
            .send_message(NetworkActorMessage::new_command(
                NetworkActorCommand::MaintainConnections,
            ))
            .expect(ASSUME_NETWORK_MYSELF_ALIVE);
        myself.send_interval(MAINTAINING_CONNECTIONS_INTERVAL, || {
            NetworkActorMessage::new_command(NetworkActorCommand::MaintainConnections)
        });
        myself.send_interval(CHECK_CHANNELS_INTERVAL, || {
            NetworkActorMessage::new_command(NetworkActorCommand::CheckChannels)
        });
        Ok(())
    }

    async fn handle(
        &self,
        myself: ActorRef<Self::Msg>,
        message: Self::Msg,
        state: &mut Self::State,
    ) -> Result<(), ActorProcessingErr> {
        match message {
            NetworkActorMessage::Event(event) => {
                if let Err(err) = self.handle_event(myself, state, event).await {
                    error!("Failed to handle fiber network event: {}", err);
                }
            }
            NetworkActorMessage::Command(command) => {
                if let Err(err) = self.handle_command(myself, state, command).await {
                    error!("Failed to handle fiber network command: {}", err);
                }
            }
            NetworkActorMessage::Notification(event) => {
                if let Err(err) = self.event_sender.send(event).await {
                    error!("Failed to notify outside observers: {}", err);
                }
            }
        }
        Ok(())
    }

    async fn post_stop(
        &self,
        _myself: ActorRef<Self::Msg>,
        state: &mut Self::State,
    ) -> Result<(), ActorProcessingErr> {
        if let Err(err) = state.control.close().await {
            error!("Failed to close tentacle service: {}", err);
        }
        debug!("Saving network actor state for {:?}", state.peer_id);
        state.persist_state();
        debug!("Network service for {:?} shutdown", state.peer_id);
        // The event receiver may have been closed already.
        // We ignore the error here.
        let _ = self
            .event_sender
            .send(NetworkServiceEvent::NetworkStopped(state.peer_id.clone()))
            .await;
        Ok(())
    }

    async fn handle_supervisor_evt(
        &self,
        _myself: ActorRef<Self::Msg>,
        message: SupervisionEvent,
        _state: &mut Self::State,
    ) -> Result<(), ActorProcessingErr> {
        match message {
            SupervisionEvent::ActorTerminated(who, _, _) => {
                debug!("Actor {:?} terminated", who);
            }
            SupervisionEvent::ActorFailed(who, err) => {
                panic!("Actor unexpectedly panicked (id: {:?}): {:?}", who, err);
            }
            _ => {}
        }
        Ok(())
    }
}

#[derive(Clone, Debug)]
struct FiberProtocolHandle {
    actor: ActorRef<NetworkActorMessage>,
}

impl FiberProtocolHandle {
    fn create_meta(self) -> ProtocolMeta {
        MetaBuilder::new()
            .id(FIBER_PROTOCOL_ID)
            .service_handle(move || {
                let handle = Box::new(self);
                ProtocolHandle::Callback(handle)
            })
            .build()
    }
}

#[async_trait]
impl ServiceProtocol for FiberProtocolHandle {
    async fn init(&mut self, _context: &mut ProtocolContext) {}

    async fn connected(&mut self, context: ProtocolContextMutRef<'_>, _version: &str) {
        let _session = context.session;
        if let Some(remote_pubkey) = context.session.remote_pubkey.clone() {
            let remote_peer_id = PeerId::from_public_key(&remote_pubkey);
            try_send_actor_message(
                &self.actor,
                NetworkActorMessage::new_event(NetworkActorEvent::PeerConnected(
                    remote_peer_id,
                    remote_pubkey.into(),
                    context.session.clone(),
                )),
            );
        } else {
            warn!("Peer connected without remote pubkey {:?}", context.session);
        }
    }

    async fn disconnected(&mut self, context: ProtocolContextMutRef<'_>) {
        match context.session.remote_pubkey.as_ref() {
            Some(pubkey) => {
                let peer_id = PeerId::from_public_key(pubkey);
                try_send_actor_message(
                    &self.actor,
                    NetworkActorMessage::new_event(NetworkActorEvent::PeerDisconnected(
                        peer_id,
                        context.session.clone(),
                    )),
                );
            }
            None => {
                unreachable!("Received message without remote pubkey");
            }
        }
    }

    async fn received(&mut self, context: ProtocolContextMutRef<'_>, data: Bytes) {
        let msg = unwrap_or_return!(FiberMessage::from_molecule_slice(&data), "parse message");
        match context.session.remote_pubkey.as_ref() {
            Some(pubkey) => {
                let peer_id = PeerId::from_public_key(pubkey);
                try_send_actor_message(
                    &self.actor,
                    NetworkActorMessage::new_event(NetworkActorEvent::FiberMessage(peer_id, msg)),
                );
            }
            None => {
                unreachable!("Received message without remote pubkey");
            }
        }
    }

    async fn notify(&mut self, _context: &mut ProtocolContext, _token: u64) {}
}

#[derive(Clone, Debug)]
struct NetworkServiceHandle {
    actor: ActorRef<NetworkActorMessage>,
}

impl NetworkServiceHandle {
    fn new(actor: ActorRef<NetworkActorMessage>) -> Self {
        NetworkServiceHandle { actor }
    }
}

impl From<&NetworkServiceHandle> for FiberProtocolHandle {
    fn from(handle: &NetworkServiceHandle) -> Self {
        FiberProtocolHandle {
            actor: handle.actor.clone(),
        }
    }
}

#[async_trait]
impl ServiceHandle for NetworkServiceHandle {
    async fn handle_error(&mut self, _context: &mut ServiceContext, error: ServiceError) {
        trace!("Service error: {:?}", error);
        // TODO
        // ServiceError::DialerError => remove address from peer store
        // ServiceError::ProtocolError => ban peer
    }
    async fn handle_event(&mut self, _context: &mut ServiceContext, event: ServiceEvent) {
        trace!("Service event: {:?}", event);
    }
}

// If we are closing the whole network service, we may have already stopped the network actor.
// In that case the send_message will fail.
// Ideally, we should close tentacle network service first, then stop the network actor.
// But ractor provides only api for `post_stop` instead of `pre_stop`.
fn try_send_actor_message(actor: &ActorRef<NetworkActorMessage>, message: NetworkActorMessage) {
    let _ = actor.send_message(message);
}

#[allow(clippy::too_many_arguments)]
pub async fn start_network<
    S: NetworkActorStateStore
        + ChannelActorStateStore
        + NetworkGraphStateStore
        + GossipMessageStore
        + PreimageStore
        + InvoiceStore
        + Clone
        + Send
        + Sync
        + 'static,
>(
    config: FiberConfig,
    chain_actor: ActorRef<CkbChainMessage>,
    event_sender: mpsc::Sender<NetworkServiceEvent>,
    tracker: TaskTracker,
    root_actor: ActorCell,
    store: S,
    channel_subscribers: ChannelSubscribers,
    network_graph: Arc<RwLock<NetworkGraph<S>>>,
    default_shutdown_script: Script,
) -> ActorRef<NetworkActorMessage> {
    let my_pubkey = config.public_key();
    let my_peer_id = PeerId::from_public_key(&my_pubkey);

    let (actor, _handle) = Actor::spawn_linked(
        Some(format!("Network {}", my_peer_id)),
        NetworkActor::new(event_sender, chain_actor, store, network_graph),
        NetworkActorStartArguments {
            config,
            tracker,
            channel_subscribers,
            default_shutdown_script,
        },
        root_actor,
    )
    .await
    .expect("Failed to start network actor");

    actor
}<|MERGE_RESOLUTION|>--- conflicted
+++ resolved
@@ -1916,11 +1916,11 @@
 
                     self.update_graph_with_tlc_fail(&state.network, &error_detail)
                         .await;
-                    let need_to_retry = self
-                        .network_graph
-                        .write()
-                        .await
-                        .record_attempt_fail(&attempt, error_detail.clone());
+                    let need_to_retry = self.network_graph.write().await.record_attempt_fail(
+                        &attempt,
+                        error_detail.clone(),
+                        false,
+                    );
                     dbg!("set attempt failed to ", error_detail.error_code.as_ref());
 
                     // If this is the first hop error, like the WaitingTlcAck error,
@@ -1932,35 +1932,11 @@
                     if attempt.is_retryable() {
                         self.register_attempt_retry(myself.clone(), payment_hash, attempt_id);
                     }
-<<<<<<< HEAD
                     self.register_payment_retry(myself.clone(), payment_hash);
                     if !need_to_retry {
                         dbg!("set error to", &error_detail.error_code.as_ref());
                         // TODO fail payment
                         if let Some(mut session) = self.store.get_payment_session(payment_hash) {
-=======
-                    RemoveTlcReason::RemoveTlcFail(reason) => {
-                        let error_detail = reason
-                            .decode(
-                                &payment_session.session_key,
-                                payment_session.hops_public_keys(),
-                            )
-                            .unwrap_or_else(|| {
-                                debug_event!(myself, "InvalidOnionError");
-                                TlcErr::new(TlcErrorCode::InvalidOnionError)
-                            });
-
-                        self.update_graph_with_tlc_fail(&state.network, &error_detail)
-                            .await;
-                        let need_to_retry = self.network_graph.write().await.record_payment_fail(
-                            &payment_session,
-                            error_detail.clone(),
-                            false,
-                        );
-                        if need_to_retry {
-                            self.register_payment_retry(myself, payment_hash);
-                        } else {
->>>>>>> 578d009a
                             self.set_payment_fail_with_error(
                                 &mut session,
                                 error_detail.error_code.as_ref(),
@@ -2128,22 +2104,14 @@
             Err(error_detail) => {
                 self.update_graph_with_tlc_fail(&state.network, &error_detail)
                     .await;
-<<<<<<< HEAD
-                let need_to_retry = self
-                    .network_graph
-                    .write()
-                    .await
-                    .record_attempt_fail(attempt, error_detail.clone());
+                let need_to_retry = self.network_graph.write().await.record_attempt_fail(
+                    attempt,
+                    error_detail.clone(),
+                    true,
+                );
                 // TODO retry condition:
                 // && !payment_session.is_send_payment_with_router()
                 // && payment_session.can_retry();
-=======
-                let need_to_retry = self.network_graph.write().await.record_payment_fail(
-                    payment_session,
-                    error_detail.clone(),
-                    true,
-                );
->>>>>>> 578d009a
                 let err = format!(
                     "Failed to send onion packet with error {}",
                     error_detail.error_code_as_str()
@@ -2204,26 +2172,19 @@
             return;
         };
 
-<<<<<<< HEAD
         let Some(mut attempt) = self.store.get_attempt(payment_hash, attempt_id) else {
             eprintln!("attempt not found: {:?} {:?}", payment_hash, attempt_id);
-=======
-        if error_info.is_none() {
-            // Change the status from Created into Inflight
-            payment_session.set_inflight_status();
+            return;
+        };
+        eprintln!("attempt found: {:?}", attempt_id);
+
+        let Some((channel_error, tlc_err)) = error_info else {
+            // attempt is inflight
+            attempt.set_inflight_status();
             self.network_graph
                 .write()
                 .await
-                .track_payment_router(&payment_session);
-            self.store.insert_payment_session(payment_session);
->>>>>>> 578d009a
-            return;
-        };
-        eprintln!("attempt found: {:?}", attempt_id);
-
-        let Some((channel_error, tlc_err)) = error_info else {
-            // attempt is inflight
-            attempt.set_inflight_status();
+                .track_attempt_router(&attempt);
             self.store.insert_attempt(attempt.clone());
             return;
         };
@@ -2235,12 +2196,11 @@
             if matches!(channel_error, ProcessingChannelError::WaitingTlcAck) {
                 ("WaitingTlcAck".to_string(), true)
             } else {
-<<<<<<< HEAD
-                let need_to_retry = self
-                    .network_graph
-                    .write()
-                    .await
-                    .record_attempt_fail(&attempt, tlc_err.clone());
+                let need_to_retry = self.network_graph.write().await.record_attempt_fail(
+                    &attempt,
+                    tlc_err.clone(),
+                    true,
+                );
                 (channel_error.to_string(), need_to_retry)
             };
 
@@ -2249,20 +2209,6 @@
             if let Some(mut session) = self.store.get_payment_session(payment_hash) {
                 self.set_payment_fail_with_error(&mut session, &error);
             }
-=======
-                let retry = self.network_graph.write().await.record_payment_fail(
-                    &payment_session,
-                    tlc_err.clone(),
-                    true,
-                );
-                (retry, channel_error.to_string())
-            };
-        payment_session.last_error = Some(error);
-        self.store.insert_payment_session(payment_session);
-
-        if need_to_retry {
-            let _ = self.try_payment_session(myself, state, payment_hash).await;
->>>>>>> 578d009a
         }
 
         // retry the current attempt if it is retryable
