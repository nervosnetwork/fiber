use ckb_hash::blake2b_256;
use ckb_types::core::{EpochNumberWithFraction, FeeRate, TransactionView};
use ckb_types::packed::{Byte32, OutPoint, Script, Transaction};
use ckb_types::prelude::{IntoTransactionView, Pack, Unpack};
use ckb_types::H256;
use either::Either;
use once_cell::sync::OnceCell;
use ractor::concurrency::Duration;
use ractor::{
    async_trait as rasync_trait, call, call_t, Actor, ActorCell, ActorProcessingErr, ActorRef,
    RactorErr, RpcReplyPort, SupervisionEvent,
};
use rand::Rng;
use secp256k1::Secp256k1;
use serde::{Deserialize, Serialize};
use serde_with::{serde_as, DisplayFromStr};
use std::borrow::Cow;
use std::collections::hash_map::Entry;
use std::collections::{HashMap, HashSet};
use std::str::FromStr;
use std::sync::atomic::{AtomicU64, Ordering};
use std::sync::Arc;
use std::time::SystemTime;
use tentacle::multiaddr::{MultiAddr, Protocol};
use tentacle::service::SessionType;
use tentacle::utils::{extract_peer_id, is_reachable, multiaddr_to_socketaddr};
use tentacle::{
    async_trait,
    builder::{MetaBuilder, ServiceBuilder},
    bytes::Bytes,
    context::SessionContext,
    context::{ProtocolContext, ProtocolContextMutRef, ServiceContext},
    multiaddr::Multiaddr,
    secio::PeerId,
    secio::SecioKeyPair,
    service::{
        ProtocolHandle, ProtocolMeta, ServiceAsyncControl, ServiceError, ServiceEvent,
        TargetProtocol,
    },
    traits::{ServiceHandle, ServiceProtocol},
    ProtocolId, SessionId,
};
use tokio::sync::{mpsc, oneshot, RwLock};
use tokio_util::task::TaskTracker;
use tracing::{debug, error, info, trace, warn};

use super::channel::{
<<<<<<< HEAD
    get_funding_and_reserved_amount, occupied_capacity, AcceptChannelParameter,
    AwaitingTxSignaturesFlags, ChannelActor, ChannelActorMessage, ChannelActorStateStore,
    ChannelCommand, ChannelCommandWithId, ChannelEvent, ChannelInitializationParameter,
    ChannelState, ChannelSubscribers, ChannelTlcInfo, OpenChannelParameter, PrevTlcInfo,
    ProcessingChannelError, ProcessingChannelResult, PublicChannelInfo, RemoveTlcCommand,
    RevocationData, SettlementData, ShuttingDownFlags, StopReason, TLCId,
    DEFAULT_COMMITMENT_FEE_RATE, DEFAULT_FEE_RATE, DEFAULT_MAX_TLC_VALUE_IN_FLIGHT,
    MAX_COMMITMENT_DELAY_EPOCHS, MAX_TLC_NUMBER_IN_FLIGHT, MIN_COMMITMENT_DELAY_EPOCHS,
    SYS_MAX_TLC_NUMBER_IN_FLIGHT,
};
use super::config::{AnnouncedNodeName, DEFAULT_MAX_PARTS, MIN_TLC_EXPIRY_DELTA};
use super::features::FeatureVector;
use super::fee::calculate_commitment_tx_fee;
=======
    get_funding_and_reserved_amount, AcceptChannelParameter, AwaitingTxSignaturesFlags,
    ChannelActor, ChannelActorMessage, ChannelActorStateStore, ChannelCommand,
    ChannelCommandWithId, ChannelEvent, ChannelInitializationParameter, ChannelState,
    ChannelSubscribers, ChannelTlcInfo, OpenChannelParameter, PrevTlcInfo, ProcessingChannelError,
    ProcessingChannelResult, PublicChannelInfo, RemoveTlcCommand, RevocationData, SettlementData,
    ShuttingDownFlags, StopReason, DEFAULT_MAX_TLC_VALUE_IN_FLIGHT, MAX_TLC_NUMBER_IN_FLIGHT,
};
use super::config::{AnnouncedNodeName, MIN_TLC_EXPIRY_DELTA};
>>>>>>> a6312ee2
use super::gossip::{GossipActorMessage, GossipMessageStore, GossipMessageUpdates};
use super::graph::{
    Attempt, NetworkGraph, NetworkGraphStateStore, OwnedChannelUpdateEvent, RouterHop, SessionRoute,
};
use super::key::blake2b_hash_with_salt;
use super::types::{
    BroadcastMessageWithTimestamp, EcdsaSignature, FiberMessage, ForwardTlcResult, GossipMessage,
    Hash256, Init, NodeAnnouncement, OpenChannel, PaymentDataRecord, PaymentHopData, Privkey,
    Pubkey, RemoveTlcFulfill, RemoveTlcReason, TlcErr, TlcErrData, TlcErrorCode,
};
use super::{
    FiberConfig, InFlightCkbTxActor, InFlightCkbTxActorArguments, InFlightCkbTxActorMessage,
    InFlightCkbTxKind, ASSUME_NETWORK_ACTOR_ALIVE,
};

use crate::ckb::config::UdtCfgInfos;
use crate::ckb::contracts::{check_udt_script, get_udt_whitelist, is_udt_type_auto_accept};
use crate::ckb::{CkbChainMessage, FundingRequest, FundingTx};
use crate::fiber::channel::{
    AddTlcCommand, AddTlcResponse, ShutdownCommand, TxCollaborationCommand, TxUpdateCommand,
};
<<<<<<< HEAD
use crate::fiber::config::{
    DEFAULT_MPP_MIN_AMOUNT, DEFAULT_TLC_EXPIRY_DELTA, MAX_PAYMENT_TLC_EXPIRY_LIMIT,
    PAYMENT_MAX_PARTS_LIMIT,
};
=======
use crate::fiber::config::{DEFAULT_TLC_EXPIRY_DELTA, MAX_PAYMENT_TLC_EXPIRY_LIMIT};
use crate::fiber::fee::check_open_channel_parameters;
>>>>>>> a6312ee2
use crate::fiber::gossip::{GossipConfig, GossipService, SubscribableGossipMessageStore};
use crate::fiber::graph::{AttemptStatus, GraphChannelStat, PaymentSession, PaymentStatus};
use crate::fiber::serde_utils::EntityHex;
use crate::fiber::types::{
    FiberChannelMessage, PaymentOnionPacket, PeeledPaymentOnionPacket, TlcErrPacket, TxSignatures,
};
use crate::fiber::KeyPair;
use crate::invoice::{CkbInvoice, CkbInvoiceStatus, InvoiceStore, PreimageStore};
use crate::utils::payment::is_invoice_fulfilled;
use crate::{now_timestamp_as_millis_u64, unwrap_or_return, Error};

pub const FIBER_PROTOCOL_ID: ProtocolId = ProtocolId::new(42);

pub const GOSSIP_PROTOCOL_ID: ProtocolId = ProtocolId::new(43);

pub const DEFAULT_CHAIN_ACTOR_TIMEOUT: u64 = 300000;

// TODO: make it configurable
pub const CKB_TX_TRACING_CONFIRMATIONS: u64 = 4;

pub const DEFAULT_PAYMENT_TRY_LIMIT: u32 = 5;
pub const DEFAULT_PAYMENT_MPP_ATTEMPT_TRY_LIMIT: u32 = 3;

// This is a temporary way to document that we assume the chain actor is always alive.
// We may later relax this assumption. At the moment, if the chain actor fails, we
// should panic with this message, and later we may find all references to this message
// to make sure that we handle the case where the chain actor is not alive.
const ASSUME_CHAIN_ACTOR_ALWAYS_ALIVE_FOR_NOW: &str =
    "We currently assume that chain actor is always alive, but it failed. This is a known issue.";

const ASSUME_NETWORK_MYSELF_ALIVE: &str = "network actor myself alive";

const ASSUME_GOSSIP_ACTOR_ALIVE: &str = "gossip actor must be alive";

// The duration for which we will try to maintain the number of peers in connection.
const MAINTAINING_CONNECTIONS_INTERVAL: Duration = Duration::from_secs(3600);

// The duration for which we will check all channels.
#[cfg(debug_assertions)]
const CHECK_CHANNELS_INTERVAL: Duration = Duration::from_secs(3); // use a short interval for debugging build
#[cfg(not(debug_assertions))]
const CHECK_CHANNELS_INTERVAL: Duration = Duration::from_secs(60);

// While creating a network graph from the gossip messages, we will load current gossip messages
// in the store and process them. We will load all current messages and get the latest cursor.
// The problem is that we can't guarantee that the messages are in order, that is to say it is
// possible that messages with smaller cursor may arrive at the store from the time we create
// the graph. So we have to subscribe to gossip messages with a cursor slightly smaller than
// current latest cursor. This parameter is the difference between the cursor we use to subscribe
// and the latest cursor.
const MAX_GRAPH_MISSING_BROADCAST_MESSAGE_TIMESTAMP_DRIFT: Duration =
    Duration::from_secs(60 * 60 * 2);

static CHAIN_HASH_INSTANCE: OnceCell<Hash256> = OnceCell::new();

pub fn init_chain_hash(chain_hash: Hash256) {
    CHAIN_HASH_INSTANCE
        .set(chain_hash)
        .expect("init_chain_hash should only be called once");
}

pub fn get_chain_hash() -> Hash256 {
    CHAIN_HASH_INSTANCE.get().cloned().unwrap_or_default()
}

pub(crate) fn check_chain_hash(chain_hash: &Hash256) -> Result<(), Error> {
    if chain_hash == &get_chain_hash() {
        Ok(())
    } else {
        Err(Error::InvalidChainHash(*chain_hash, get_chain_hash()))
    }
}

#[derive(Debug)]
pub struct OpenChannelResponse {
    pub channel_id: Hash256,
}

#[derive(Debug)]
pub struct AcceptChannelResponse {
    pub old_channel_id: Hash256,
    pub new_channel_id: Hash256,
}

#[derive(Debug)]
pub struct SendPaymentResponse {
    pub payment_hash: Hash256,
    pub status: PaymentStatus,
    pub created_at: u64,
    pub last_updated_at: u64,
    pub failed_error: Option<String>,
    pub custom_records: Option<PaymentCustomRecords>,
    pub fee: u128,
    #[cfg(any(debug_assertions, feature = "bench"))]
    pub routers: Vec<SessionRoute>,
}

/// What kind of local information should be broadcasted to the network.
#[derive(Debug)]
pub enum LocalInfoKind {
    NodeAnnouncement,
}

#[derive(Debug, Clone)]
pub struct NodeInfoResponse {
    pub node_name: Option<AnnouncedNodeName>,
    pub node_id: Pubkey,
    pub addresses: Vec<MultiAddr>,
    pub features: FeatureVector,
    pub chain_hash: Hash256,
    pub open_channel_auto_accept_min_ckb_funding_amount: u64,
    pub auto_accept_channel_ckb_funding_amount: u64,
    pub tlc_expiry_delta: u64,
    pub tlc_min_value: u128,
    pub tlc_fee_proportional_millionths: u128,
    pub channel_count: u32,
    pub pending_channel_count: u32,
    pub peers_count: u32,
    pub udt_cfg_infos: UdtCfgInfos,
}

/// The information about a peer connected to the node.
#[serde_as]
#[derive(Clone, Serialize, Deserialize, Debug)]
pub struct PeerInfo {
    /// The identity public key of the peer.
    pub pubkey: Pubkey,

    /// The peer ID of the peer
    #[serde_as(as = "DisplayFromStr")]
    pub peer_id: PeerId,

    /// A list of multi-addresses associated with the peer.
    pub addresses: Vec<MultiAddr>,
}

/// The struct here is used both internally and as an API to the outside world.
/// If we want to send a reply to the caller, we need to wrap the message with
/// a RpcReplyPort. Since outsider users have no knowledge of RpcReplyPort, we
/// need to hide it from the API. So in case a reply is needed, we need to put
/// an optional RpcReplyPort in the of the definition of this message.
#[derive(Debug)]
pub enum NetworkActorCommand {
    /// Network commands
    // Connect to a peer, and optionally also save the peer to the peer store.
    ConnectPeer(Multiaddr),
    DisconnectPeer(PeerId),
    // Save the address of a peer to the peer store, the address here must be a valid
    // multiaddr with the peer id.
    SavePeerAddress(Multiaddr),
    // We need to maintain a certain number of peers connections to keep the network running.
    MaintainConnections,
    // Check all channels and see if we need to force close any of them or settle down tlc with preimage.
    CheckChannels,
    // Timeout a hold tlc
    TimeoutHoldTlc(Hash256, Hash256, u64),
    // Settle MPP tlc set
    SettleMPPTlcSet(Hash256),
    // For internal use and debugging only. Most of the messages requires some
    // changes to local state. Even if we can send a message to a peer, some
    // part of the local state is not changed.
    SendFiberMessage(FiberMessageWithPeerId),
    // Open a channel to a peer.
    OpenChannel(
        OpenChannelCommand,
        RpcReplyPort<Result<OpenChannelResponse, String>>,
    ),
    // Abandon a channel, channel_id maybe temp_channel_id or normal channel_id
    AbandonChannel(Hash256, RpcReplyPort<Result<(), String>>),
    // Accept a channel to a peer.
    AcceptChannel(
        AcceptChannelCommand,
        RpcReplyPort<Result<AcceptChannelResponse, String>>,
    ),
    // Send a command to a channel.
    ControlFiberChannel(ChannelCommandWithId),
    // The first parameter is the peeled onion in binary via `PeeledOnionPacket::serialize`. `PeeledOnionPacket::current`
    // is for the current node.
    SendPaymentOnionPacket(SendOnionPacketCommand),
    PeelPaymentOnionPacket(
        PaymentOnionPacket, // onion_packet
        Hash256,            // payment_hash
        RpcReplyPort<Result<PeeledPaymentOnionPacket, String>>,
    ),
    UpdateChannelFunding(Hash256, Transaction, FundingRequest),
    SignFundingTx(PeerId, Hash256, Transaction, Option<Vec<Vec<u8>>>),
    NotifyFundingTx(Transaction),
    // Broadcast our BroadcastMessage to the network.
    BroadcastMessages(Vec<BroadcastMessageWithTimestamp>),
    // Broadcast local information to the network.
    BroadcastLocalInfo(LocalInfoKind),
    SignMessage([u8; 32], RpcReplyPort<EcdsaSignature>),
    // Payment related commands
    SendPayment(
        SendPaymentCommand,
        RpcReplyPort<Result<SendPaymentResponse, String>>,
    ),
    // Send payment with router
    SendPaymentWithRouter(
        SendPaymentWithRouterCommand,
        RpcReplyPort<Result<SendPaymentResponse, String>>,
    ),
    // Get Payment Session for query payment status and errors
    GetPayment(Hash256, RpcReplyPort<Result<SendPaymentResponse, String>>),
    // Build a payment router with the given hops
    BuildPaymentRouter(
        BuildRouterCommand,
        RpcReplyPort<Result<PaymentRouter, String>>,
    ),

    NodeInfo((), RpcReplyPort<Result<NodeInfoResponse, String>>),
    ListPeers((), RpcReplyPort<Result<Vec<PeerInfo>, String>>),
}

pub async fn sign_network_message(
    network: ActorRef<NetworkActorMessage>,
    message: [u8; 32],
) -> std::result::Result<EcdsaSignature, RactorErr<NetworkActorMessage>> {
    let message = |rpc_reply| {
        NetworkActorMessage::Command(NetworkActorCommand::SignMessage(message, rpc_reply))
    };

    call!(network, message)
}

#[derive(Debug)]
pub struct OpenChannelCommand {
    pub peer_id: PeerId,
    pub funding_amount: u128,
    pub public: bool,
    pub shutdown_script: Option<Script>,
    pub funding_udt_type_script: Option<Script>,
    pub commitment_fee_rate: Option<u64>,
    pub commitment_delay_epoch: Option<EpochNumberWithFraction>,
    pub funding_fee_rate: Option<u64>,
    pub tlc_expiry_delta: Option<u64>,
    pub tlc_min_value: Option<u128>,
    pub tlc_fee_proportional_millionths: Option<u128>,
    pub max_tlc_value_in_flight: Option<u128>,
    pub max_tlc_number_in_flight: Option<u64>,
}

#[serde_as]
#[derive(Clone, Debug, Serialize, Deserialize, Default)]
pub struct SendPaymentCommand {
    // the identifier of the payment target
    pub target_pubkey: Option<Pubkey>,
    // the amount of the payment
    pub amount: Option<u128>,
    // The hash to use within the payment's HTLC
    pub payment_hash: Option<Hash256>,
    // the encoded invoice to send to the recipient
    pub invoice: Option<String>,
    // the TLC expiry delta that should be used to set the timelock for the final hop
    pub final_tlc_expiry_delta: Option<u64>,
    // the TLC expiry for whole payment, in milliseconds
    pub tlc_expiry_limit: Option<u64>,
    // the payment timeout in seconds, if the payment is not completed within this time, it will be cancelled
    pub timeout: Option<u64>,
    // the maximum fee amounts in shannons that the sender is willing to pay, default is 1000 shannons CKB.
    pub max_fee_amount: Option<u128>,
    // max parts for the payment, only used for multi-part payments
    pub max_parts: Option<u64>,
    // keysend payment, default is false
    pub keysend: Option<bool>,
    // udt type script
    #[serde_as(as = "Option<EntityHex>")]
    pub udt_type_script: Option<Script>,
    // allow self payment, default is false
    pub allow_self_payment: bool,
    // custom records
    pub custom_records: Option<PaymentCustomRecords>,
    // the hop hint which may help the find path algorithm to find the path
    pub hop_hints: Option<Vec<HopHint>>,
    // dry_run only used for checking, default is false
    pub dry_run: bool,
}

#[serde_as]
#[derive(Clone, Debug, Serialize, Deserialize, Default)]
pub struct SendPaymentWithRouterCommand {
    /// the hash to use within the payment's HTLC
    pub payment_hash: Option<Hash256>,

    /// The router to use for the payment
    pub router: Vec<RouterHop>,

    /// the encoded invoice to send to the recipient
    pub invoice: Option<String>,

    /// Some custom records for the payment which contains a map of u32 to Vec<u8>
    /// The key is the record type, and the value is the serialized data
    /// For example:
    /// ```json
    /// "custom_records": {
    ///    "0x1": "0x01020304",
    ///    "0x2": "0x05060708",
    ///    "0x3": "0x090a0b0c",
    ///    "0x4": "0x0d0e0f10010d090a0b0c"
    ///  }
    /// ```
    pub custom_records: Option<PaymentCustomRecords>,

    /// keysend payment
    pub keysend: Option<bool>,

    /// udt type script for the payment
    #[serde_as(as = "Option<EntityHex>")]
    pub udt_type_script: Option<Script>,

    /// dry_run for payment, used for check whether we can build valid router and the fee for this payment,
    /// it's useful for the sender to double check the payment before sending it to the network,
    /// default is false
    pub dry_run: bool,
}

/// The custom records to be included in the payment.
/// The key is hex encoded of `u32`, and the value is hex encoded of `Vec<u8>` with `0x` as prefix.
#[derive(Clone, Debug, Eq, PartialEq, Serialize, Deserialize, Default)]
pub struct PaymentCustomRecords {
    /// The custom records to be included in the payment.
    pub data: HashMap<u32, Vec<u8>>,
}

/// A hop hint is a hint for a node to use a specific channel,
/// will usually used for the last hop to the target node.
#[serde_as]
#[derive(Clone, Debug, Serialize, Deserialize)]
pub struct HopHint {
    /// The public key of the node
    pub(crate) pubkey: Pubkey,
    /// The outpoint for the channel
    #[serde_as(as = "EntityHex")]
    pub(crate) channel_outpoint: OutPoint,
    /// The fee rate to use this hop to forward the payment.
    pub(crate) fee_rate: u64,
    /// The TLC expiry delta to use this hop to forward the payment.
    pub(crate) tlc_expiry_delta: u64,
}

/// A hop requirement need to meet when building router, do not including the source node,
/// the last hop is the target node.
#[serde_as]
#[derive(Clone, Debug, Serialize, Deserialize)]
pub struct HopRequire {
    /// The public key of the node
    pub(crate) pubkey: Pubkey,
    /// The outpoint for the channel, which means use channel with `channel_outpoint` to reach this node
    #[serde_as(as = "Option<EntityHex>")]
    pub(crate) channel_outpoint: Option<OutPoint>,
}

#[serde_as]
#[derive(Clone, Debug, Serialize, Deserialize)]
pub struct BuildRouterCommand {
    /// the amount of the payment, the unit is Shannons for non UDT payment
    pub amount: Option<u128>,
    #[serde_as(as = "Option<EntityHex>")]
    pub udt_type_script: Option<Script>,
    pub hops_info: Vec<HopRequire>,
    pub final_tlc_expiry_delta: Option<u64>,
}

#[serde_as]
#[derive(Clone, Debug, Serialize, Deserialize)]
pub struct PaymentRouter {
    pub router_hops: Vec<RouterHop>,
}

#[serde_as]
#[derive(Clone, Debug, Serialize, Deserialize)]
pub struct SendPaymentData {
    pub target_pubkey: Pubkey,
    pub amount: u128,
    pub payment_hash: Hash256,
    pub invoice: Option<String>,
    pub final_tlc_expiry_delta: u64,
    pub tlc_expiry_limit: u64,
    pub timeout: Option<u64>,
    pub max_fee_amount: Option<u128>,
    /// The number of parts for the payment, only used for multi-part payment
    pub max_parts: Option<u64>,
    pub keysend: bool,
    #[serde_as(as = "Option<EntityHex>")]
    pub udt_type_script: Option<Script>,
    pub preimage: Option<Hash256>,
    pub custom_records: Option<PaymentCustomRecords>,
    pub allow_self_payment: bool,
    pub hop_hints: Vec<HopHint>,
    pub router: Vec<RouterHop>,
    pub allow_mpp: bool,
    pub dry_run: bool,
    #[serde(skip)]
    pub channel_stats: GraphChannelStat,
}

impl SendPaymentData {
    pub fn new(command: SendPaymentCommand) -> Result<SendPaymentData, String> {
        let invoice = command
            .invoice
            .as_ref()
            .map(|invoice| invoice.parse::<CkbInvoice>())
            .transpose()
            .map_err(|_| "invoice is invalid".to_string())?;

        if let Some(invoice) = invoice.clone() {
            if invoice.is_expired() {
                return Err("invoice is expired".to_string());
            }
        }

        fn validate_field<T: PartialEq + Clone>(
            field: Option<T>,
            invoice_field: Option<T>,
            field_name: &str,
        ) -> Result<T, String> {
            match (field, invoice_field) {
                (Some(f), Some(i)) => {
                    if f != i {
                        return Err(format!("{} does not match the invoice", field_name));
                    }
                    Ok(f)
                }
                (Some(f), None) => Ok(f),
                (None, Some(i)) => Ok(i),
                (None, None) => Err(format!("{} is missing", field_name)),
            }
        }

        let target = validate_field(
            command.target_pubkey,
            invoice
                .as_ref()
                .and_then(|i| i.payee_pub_key().cloned().map(Pubkey::from)),
            "target_pubkey",
        )?;

        let amount = validate_field(
            command.amount,
            invoice.as_ref().and_then(|i| i.amount()),
            "amount",
        )?;

        let udt_type_script = match validate_field(
            command.udt_type_script.clone(),
            invoice.as_ref().and_then(|i| i.udt_type_script().cloned()),
            "udt_type_script",
        ) {
            Ok(script) => Some(script),
            Err(e) if e == "udt_type_script is missing" => None,
            Err(e) => return Err(e),
        };

        // check htlc expiry delta and limit are both valid if it is set
        let final_tlc_expiry_delta = command
            .final_tlc_expiry_delta
            .or_else(|| {
                invoice
                    .as_ref()
                    .and_then(|i| i.final_tlc_minimum_expiry_delta().copied())
            })
            .unwrap_or(DEFAULT_TLC_EXPIRY_DELTA);
        if !(MIN_TLC_EXPIRY_DELTA..=MAX_PAYMENT_TLC_EXPIRY_LIMIT).contains(&final_tlc_expiry_delta)
        {
            return Err(format!(
                "invalid final_tlc_expiry_delta, expect between {} and {}",
                MIN_TLC_EXPIRY_DELTA, MAX_PAYMENT_TLC_EXPIRY_LIMIT
            ));
        }

        let tlc_expiry_limit = command
            .tlc_expiry_limit
            .unwrap_or(MAX_PAYMENT_TLC_EXPIRY_LIMIT);

        if tlc_expiry_limit < final_tlc_expiry_delta || tlc_expiry_limit < MIN_TLC_EXPIRY_DELTA {
            return Err("tlc_expiry_limit is too small".to_string());
        }
        if tlc_expiry_limit > MAX_PAYMENT_TLC_EXPIRY_LIMIT {
            return Err(format!(
                "tlc_expiry_limit is too large, expect it to less than {}",
                MAX_PAYMENT_TLC_EXPIRY_LIMIT
            ));
        }

        let keysend = command.keysend.unwrap_or(false);
        let (payment_hash, preimage) = if !keysend {
            (
                validate_field(
                    command.payment_hash,
                    invoice.as_ref().map(|i| *i.payment_hash()),
                    "payment_hash",
                )?,
                None,
            )
        } else {
            if invoice.is_some() {
                return Err("keysend payment should not have invoice".to_string());
            }
            if command.payment_hash.is_some() {
                return Err("keysend payment should not have payment_hash".to_string());
            }
            // generate a random preimage for keysend payment
            let mut rng = rand::thread_rng();
            let mut result = [0u8; 32];
            rng.fill(&mut result[..]);
            let preimage: Hash256 = result.into();
            // use the default payment hash algorithm here for keysend payment
            let payment_hash: Hash256 = blake2b_256(preimage).into();
            (payment_hash, Some(preimage))
        };

        if udt_type_script.is_none() && amount >= u64::MAX as u128 {
            return Err(format!(
                "The payment amount ({}) should be less than {}",
                amount,
                u64::MAX
            ));
        }

        let max_fee_amount = command.max_fee_amount.unwrap_or(0);
        if amount.checked_add(max_fee_amount).is_none() {
            return Err(format!(
                "amount + max_fee_amount overflow: amount = {}, max_fee_amount = {}",
                amount, max_fee_amount
            ));
        }

        let hop_hints = command.hop_hints.unwrap_or_default();

        let allow_mpp = invoice.as_ref().is_some_and(|inv| inv.allow_mpp());
        let payment_secret = invoice
            .as_ref()
            .and_then(|inv| inv.payment_secret().cloned());
        if allow_mpp && payment_secret.is_none() {
            return Err("payment secret is required for multi-path payment".to_string());
        }
        if allow_mpp
            && command
                .max_parts
                .is_some_and(|max_parts| max_parts <= 1 || max_parts > PAYMENT_MAX_PARTS_LIMIT)
        {
            return Err(format!(
                "invalid max_parts, value should be in range [1, {}]",
                PAYMENT_MAX_PARTS_LIMIT
            ));
        }

        let mut custom_records = command.custom_records;

        // bolt04 write payment data record to custom records if payment secret is set
        if let Some(payment_secret) = payment_secret {
            if custom_records.is_none() {
                custom_records = Some(PaymentCustomRecords::default());
            }
            let records = custom_records.as_mut().unwrap();

            if records.data.contains_key(&PaymentDataRecord::RECORD_TYPE) {
                return Err("custom_records should not contain payment_data_record".to_string());
            }

            let payment_data_record = PaymentDataRecord::new(payment_secret, amount);
            payment_data_record.write(records);
        }

        Ok(SendPaymentData {
            target_pubkey: target,
            amount,
            payment_hash,
            invoice: command.invoice,
            final_tlc_expiry_delta,
            tlc_expiry_limit,
            timeout: command.timeout,
            max_fee_amount: command.max_fee_amount,
            max_parts: command.max_parts,
            keysend,
            udt_type_script,
            preimage,
            custom_records,
            allow_self_payment: command.allow_self_payment,
            hop_hints,
            allow_mpp,
            router: vec![],
            dry_run: command.dry_run,
            channel_stats: Default::default(),
        })
    }

    pub fn max_parts(&self) -> usize {
        self.max_parts.unwrap_or(DEFAULT_MAX_PARTS) as usize
    }

    pub fn allow_mpp(&self) -> bool {
        // only allow mpp if max_parts is greater than 1 and not keysend
        self.allow_mpp && self.max_parts() > 1 && !self.keysend
    }

    pub fn allow_minimal_amount(&self) -> u128 {
        if self.allow_mpp() {
            DEFAULT_MPP_MIN_AMOUNT
        } else {
            self.amount
        }
    }
}

#[derive(Debug)]
pub struct AcceptChannelCommand {
    pub temp_channel_id: Hash256,
    pub funding_amount: u128,
    pub shutdown_script: Option<Script>,
    pub max_tlc_value_in_flight: Option<u128>,
    pub max_tlc_number_in_flight: Option<u64>,
    pub min_tlc_value: Option<u128>,
    pub tlc_fee_proportional_millionths: Option<u128>,
    pub tlc_expiry_delta: Option<u64>,
}

#[derive(Debug, Clone)]
pub struct SendOnionPacketCommand {
    pub peeled_onion_packet: PeeledPaymentOnionPacket,
    // We are currently forwarding a previous tlc. The previous tlc's channel id, tlc id
    // and the fee paid are included here.
    pub previous_tlc: Option<PrevTlcInfo>,
    pub payment_hash: Hash256,
    pub attempt_id: Option<u64>,
}

impl NetworkActorMessage {
    pub fn new_event(event: NetworkActorEvent) -> Self {
        Self::Event(event)
    }

    pub fn new_command(command: NetworkActorCommand) -> Self {
        Self::Command(command)
    }

    pub fn new_notification(service_event: NetworkServiceEvent) -> Self {
        Self::Notification(service_event)
    }
}

#[cfg(any(debug_assertions, feature = "bench"))]
#[derive(Clone, Debug)]
pub enum DebugEvent {
    // A AddTlc peer message processed with failure
    AddTlcFailed(PeerId, Hash256, TlcErr),
    // Common event with string
    Common(String),
}

#[macro_export]
macro_rules! debug_event {
    ($network:expr, $debug_event:expr) => {
        #[cfg(any(debug_assertions, feature = "bench"))]
        $network
            .send_message(NetworkActorMessage::new_notification(
                NetworkServiceEvent::DebugEvent(DebugEvent::Common($debug_event.to_string())),
            ))
            .expect(ASSUME_NETWORK_ACTOR_ALIVE);
    };
}

#[derive(Clone, Debug)]
pub enum NetworkServiceEvent {
    NetworkStarted(PeerId, MultiAddr, Vec<Multiaddr>),
    NetworkStopped(PeerId),
    PeerConnected(PeerId, Multiaddr),
    PeerDisConnected(PeerId, Multiaddr),
    // An incoming/outgoing channel is created.
    ChannelCreated(PeerId, Hash256),
    // A outgoing channel is pending to be accepted.
    ChannelPendingToBeAccepted(PeerId, Hash256),
    // A funding tx is completed. The watch tower may use this to monitor the channel.
    RemoteTxComplete(PeerId, Hash256, Script, SettlementData),
    // The channel is ready to use (with funding transaction confirmed
    // and both parties sent ChannelReady messages).
    ChannelReady(PeerId, Hash256, OutPoint),
    ChannelClosed(PeerId, Hash256, Byte32),
    ChannelAbandon(Hash256),
    ChannelFundingAborted(Hash256),
    // A RevokeAndAck is received from the peer. Other data relevant to this
    // RevokeAndAck message are also assembled here. The watch tower may use this.
    RevokeAndAckReceived(
        PeerId,  /* Peer Id */
        Hash256, /* Channel Id */
        RevocationData,
        SettlementData,
    ),
    // The other party has signed a valid commitment transaction,
    // and we successfully assemble the partial signature from other party
    // to create a complete commitment transaction and a settlement transaction.
    RemoteCommitmentSigned(PeerId, Hash256, TransactionView, SettlementData),
    // Preimage is created for the payment hash, the first Hash256 is the payment hash,
    // and the second Hash256 is the preimage.
    PreimageCreated(Hash256, Hash256),
    // Preimage is removed for the payment hash.
    PreimageRemoved(Hash256),
    // Some other debug event for assertion.
    #[cfg(any(debug_assertions, feature = "bench"))]
    DebugEvent(DebugEvent),
}

/// Events that can be sent to the network actor. Except for NetworkServiceEvent,
/// all events are processed by the network actor.
#[derive(Debug)]
pub enum NetworkActorEvent {
    /// Network events to be processed by this actor.
    PeerConnected(PeerId, Pubkey, SessionContext),
    PeerDisconnected(PeerId, SessionContext),
    FiberMessage(PeerId, FiberMessage),

    // Some gossip messages have been updated in the gossip message store.
    // Normally we need to propagate these messages to the network graph.
    GossipMessageUpdates(GossipMessageUpdates),

    /// Channel related events.
    /// A channel has been accepted.
    /// The two Hash256 are respectively newly agreed channel id and temp channel id,
    /// The two u128 are respectively local and remote funding amount,
    /// and the script is the lock script of the agreed funding cell.
    ChannelAccepted(
        PeerId,
        Hash256,
        Hash256,
        u128,
        u128,
        Script,
        Option<Script>,
        u64,
        u64,
        u64,
    ),
    /// A channel is ready to use.
    ChannelReady(Hash256, PeerId, OutPoint),
    /// A channel is going to be closed, waiting the closing transaction to be broadcasted and confirmed.
    ClosingTransactionPending(Hash256, PeerId, TransactionView, bool),

    /// Both parties are now able to broadcast a valid funding transaction.
    FundingTransactionPending(Transaction, OutPoint, Hash256),

    /// A funding transaction has been confirmed. The transaction was included in the
    /// block with the given transaction index, and the timestamp in the block header.
    FundingTransactionConfirmed(OutPoint, H256, u32, u64),

    /// A funding transaction has failed.
    FundingTransactionFailed(OutPoint),

    /// A closing transaction has been confirmed.
    ClosingTransactionConfirmed(PeerId, Hash256, Byte32, bool),

    /// A closing transaction has failed (either because of invalid transaction or timeout)
    ClosingTransactionFailed(PeerId, Hash256, Byte32),

    // A tlc remove message is received. (payment_hash, attempt_id, remove_tlc)
    TlcRemoveReceived(Hash256, Option<u64>, RemoveTlcReason),

    // A payment need to retry
    RetrySendPayment(Hash256, Option<u64>),

    // AddTlc result from peer (payment_hash, attempt_id, (process_channel_error, tlc_err), (previous_channel_id, previous_tlc_id))
    AddTlcResult(
        Hash256,
        Option<u64>,
        Option<(ProcessingChannelError, TlcErr)>,
        Option<PrevTlcInfo>,
    ),

    // An owned channel is updated.
    OwnedChannelUpdateEvent(OwnedChannelUpdateEvent),

    // A channel actor stopped event.
    ChannelActorStopped(Hash256, StopReason),
}

#[derive(Debug)]
pub enum NetworkActorMessage {
    Command(NetworkActorCommand),
    Event(NetworkActorEvent),
    Notification(NetworkServiceEvent),
}

#[derive(Debug)]
pub struct FiberMessageWithPeerId {
    pub peer_id: PeerId,
    pub message: FiberMessage,
}

impl FiberMessageWithPeerId {
    pub fn new(peer_id: PeerId, message: FiberMessage) -> Self {
        Self { peer_id, message }
    }
}

#[derive(Debug)]
pub struct GossipMessageWithPeerId {
    pub peer_id: PeerId,
    pub message: GossipMessage,
}

impl GossipMessageWithPeerId {
    pub fn new(peer_id: PeerId, message: GossipMessage) -> Self {
        Self { peer_id, message }
    }
}

pub struct NetworkActor<S> {
    // An event emitter to notify outside observers.
    event_sender: mpsc::Sender<NetworkServiceEvent>,
    chain_actor: ActorRef<CkbChainMessage>,
    store: S,
    network_graph: Arc<RwLock<NetworkGraph<S>>>,
}

impl<S> NetworkActor<S>
where
    S: NetworkActorStateStore
        + ChannelActorStateStore
        + NetworkGraphStateStore
        + GossipMessageStore
        + PreimageStore
        + InvoiceStore
        + Clone
        + Send
        + Sync
        + 'static,
{
    pub fn new(
        event_sender: mpsc::Sender<NetworkServiceEvent>,
        chain_actor: ActorRef<CkbChainMessage>,
        store: S,
        network_graph: Arc<RwLock<NetworkGraph<S>>>,
    ) -> Self {
        Self {
            event_sender,
            chain_actor,
            store: store.clone(),
            network_graph,
        }
    }

    pub async fn handle_peer_message(
        &self,
        myself: ActorRef<NetworkActorMessage>,
        state: &mut NetworkActorState<S>,
        peer_id: PeerId,
        message: FiberMessage,
    ) -> crate::Result<()> {
        match message {
            FiberMessage::Init(init_message) => {
                state.on_init_msg(myself, peer_id, init_message).await?;
            }
            // We should process OpenChannel message here because there is no channel corresponding
            // to the channel id in the message yet.
            FiberMessage::ChannelInitialization(open_channel) => {
                let temp_channel_id = open_channel.channel_id;
                match state
                    .on_open_channel_msg(peer_id, open_channel.clone())
                    .await
                {
                    Ok(()) => {
                        let auto_accept = if let Some(udt_type_script) =
                            open_channel.funding_udt_type_script.as_ref()
                        {
                            is_udt_type_auto_accept(udt_type_script, open_channel.funding_amount)
                        } else {
                            state.auto_accept_channel_ckb_funding_amount > 0
                                && open_channel.funding_amount
                                    >= state.open_channel_auto_accept_min_ckb_funding_amount as u128
                        };
                        if auto_accept {
                            let accept_channel = AcceptChannelCommand {
                                temp_channel_id,
                                funding_amount: if open_channel.funding_udt_type_script.is_some() {
                                    0
                                } else {
                                    state.auto_accept_channel_ckb_funding_amount as u128
                                },
                                shutdown_script: None,
                                max_tlc_number_in_flight: None,
                                max_tlc_value_in_flight: None,
                                min_tlc_value: None,
                                tlc_fee_proportional_millionths: None,
                                tlc_expiry_delta: None,
                            };
                            state.create_inbound_channel(accept_channel).await?;
                        }
                    }
                    Err(err) => {
                        error!("Failed to process OpenChannel message: {}", err);
                    }
                }
            }
            FiberMessage::ChannelNormalOperation(msg) => {
                let channel_id = msg.get_channel_id();

                let found = state
                    .peer_session_map
                    .get(&peer_id)
                    .and_then(|peer| state.session_channels_map.get(&peer.session_id))
                    .is_some_and(|channels| channels.contains(&channel_id));

                if !found {
                    error!(
                            "Received a channel message for a channel that is not created with peer: {:?}",
                            channel_id
                        );
                    return Err(Error::ChannelNotFound(channel_id));
                }
                state
                    .send_message_to_channel_actor(
                        channel_id,
                        Some(&peer_id),
                        ChannelActorMessage::PeerMessage(msg),
                    )
                    .await;
            }
        };
        Ok(())
    }

    // We normally don't need to manually call this to update graph from store data,
    // because network actor will automatically update the graph when it receives
    // updates. But in some standalone tests, we may need to manually update the graph.
    async fn update_graph(&self) {
        let mut graph = self.network_graph.write().await;
        graph.load_from_store();
    }

    pub async fn handle_event(
        &self,
        myself: ActorRef<NetworkActorMessage>,
        state: &mut NetworkActorState<S>,
        event: NetworkActorEvent,
    ) -> crate::Result<()> {
        match event {
            NetworkActorEvent::PeerConnected(id, pubkey, session) => {
                state.on_peer_connected(&id, pubkey, &session).await;
                // Notify outside observers.
                myself
                    .send_message(NetworkActorMessage::new_notification(
                        NetworkServiceEvent::PeerConnected(id, session.address),
                    ))
                    .expect(ASSUME_NETWORK_MYSELF_ALIVE);
            }
            NetworkActorEvent::PeerDisconnected(id, session) => {
                state.on_peer_disconnected(&id);
                // Notify outside observers.
                myself
                    .send_message(NetworkActorMessage::new_notification(
                        NetworkServiceEvent::PeerDisConnected(id, session.address),
                    ))
                    .expect(ASSUME_NETWORK_MYSELF_ALIVE);
            }
            NetworkActorEvent::ChannelAccepted(
                peer_id,
                new,
                old,
                local,
                remote,
                script,
                udt_funding_script,
                local_reserved_ckb_amount,
                remote_reserved_ckb_amount,
                funding_fee_rate,
            ) => {
                assert_ne!(new, old, "new and old channel id must be different");
                if let Some(session) = state.get_peer_session(&peer_id) {
                    if let Some(channel) = state.channels.remove(&old) {
                        debug!("Channel accepted: {:?} -> {:?}", old, new);
                        state.channels.insert(new, channel);
                        if let Some(set) = state.session_channels_map.get_mut(&session) {
                            set.remove(&old);
                            set.insert(new);
                        };

                        debug!("Starting funding channel");
                        // TODO: Here we implies the one who receives AcceptChannel message
                        //  (i.e. the channel initiator) will send TxUpdate message first.
                        myself
                            .send_message(NetworkActorMessage::new_command(
                                NetworkActorCommand::UpdateChannelFunding(
                                    new,
                                    Default::default(),
                                    FundingRequest {
                                        script,
                                        udt_type_script: udt_funding_script,
                                        local_amount: local,
                                        funding_fee_rate,
                                        remote_amount: remote,
                                        local_reserved_ckb_amount,
                                        remote_reserved_ckb_amount,
                                    },
                                ),
                            ))
                            .expect(ASSUME_NETWORK_MYSELF_ALIVE);
                    }
                }
            }
            NetworkActorEvent::ChannelReady(channel_id, peer_id, channel_outpoint) => {
                info!(
                    "Channel ({:?}) to peer {:?} is now ready",
                    channel_id, peer_id
                );

                // FIXME(yukang): need to make sure ChannelReady is sent after the channel is reestablished
                state
                    .outpoint_channel_map
                    .insert(channel_outpoint.clone(), channel_id);

                // Notify outside observers.
                myself
                    .send_message(NetworkActorMessage::new_notification(
                        NetworkServiceEvent::ChannelReady(
                            peer_id,
                            channel_id,
                            channel_outpoint.clone(),
                        ),
                    ))
                    .expect(ASSUME_NETWORK_MYSELF_ALIVE);

                // retry related payment attempts for this channel
                for attempt in self
                    .store
                    .get_attempts_with_statuses(&[AttemptStatus::Created, AttemptStatus::Retrying])
                {
                    if attempt.first_hop_channel_outpoint_eq(&channel_outpoint) {
                        debug!(
                            "Now retrying payment attempt {:?} for channel {:?} reestablished",
                            attempt.payment_hash, channel_id
                        );
                        self.register_payment_retry(
                            myself.clone(),
                            attempt.payment_hash,
                            Some(attempt.id),
                        );
                    }
                }
            }
            NetworkActorEvent::FiberMessage(peer_id, message) => {
                self.handle_peer_message(myself, state, peer_id, message)
                    .await?
            }
            NetworkActorEvent::FundingTransactionPending(transaction, outpoint, channel_id) => {
                state
                    .on_funding_transaction_pending(channel_id, transaction, outpoint)
                    .await;
            }
            NetworkActorEvent::FundingTransactionConfirmed(
                outpoint,
                block_hash,
                tx_index,
                timestamp,
            ) => {
                state
                    .on_funding_transaction_confirmed(outpoint, block_hash, tx_index, timestamp)
                    .await;
            }
            NetworkActorEvent::FundingTransactionFailed(outpoint) => {
                error!("Funding transaction failed: {:?}", outpoint);
                state.abort_funding(Either::Right(outpoint)).await;
            }
            NetworkActorEvent::ClosingTransactionPending(channel_id, peer_id, tx, force) => {
                state
                    .on_closing_transaction_pending(channel_id, peer_id.clone(), tx.clone(), force)
                    .await;
            }
            NetworkActorEvent::ClosingTransactionConfirmed(peer_id, channel_id, tx_hash, force) => {
                state
                    .on_closing_transaction_confirmed(&peer_id, &channel_id, tx_hash, force)
                    .await;
            }
            NetworkActorEvent::ClosingTransactionFailed(peer_id, tx_hash, channel_id) => {
                error!(
                    "Closing transaction failed for channel {:?}, tx hash: {:?}, peer id: {:?}",
                    &channel_id, &tx_hash, &peer_id
                );
                state.remove_in_flight_tx(tx_hash);
            }
            NetworkActorEvent::TlcRemoveReceived(payment_hash, attempt_id, remove_tlc_reason) => {
                // When a node is restarted, RemoveTLC will also be resent if necessary
                self.on_remove_tlc_event(myself, payment_hash, attempt_id, remove_tlc_reason)
                    .await;
            }
            NetworkActorEvent::RetrySendPayment(payment_hash, attempt_id) => {
                let _ = self
                    .resume_payment_session(myself, state, payment_hash, attempt_id)
                    .await;
            }
            NetworkActorEvent::AddTlcResult(payment_hash, attempt_id, error_info, previous_tlc) => {
                self.on_add_tlc_result_event(
                    myself,
                    payment_hash,
                    attempt_id,
                    error_info,
                    previous_tlc,
                )
                .await;
            }
            NetworkActorEvent::GossipMessageUpdates(gossip_message_updates) => {
                let mut graph = self.network_graph.write().await;
                graph.update_for_messages(gossip_message_updates.messages);
            }
            NetworkActorEvent::OwnedChannelUpdateEvent(owned_channel_update_event) => {
                let mut graph = self.network_graph.write().await;
                debug!(
                    "Received owned channel update event: {:?}",
                    owned_channel_update_event
                );
                let is_down =
                    matches!(owned_channel_update_event, OwnedChannelUpdateEvent::Down(_));
                graph.process_owned_channel_update_event(owned_channel_update_event);
                if is_down {
                    debug!("Owned channel is down");
                }
            }
            NetworkActorEvent::ChannelActorStopped(channel_id, reason) => {
                state.on_channel_actor_stopped(channel_id, reason).await;
            }
        }
        Ok(())
    }

    pub async fn handle_command(
        &self,
        myself: ActorRef<NetworkActorMessage>,
        state: &mut NetworkActorState<S>,
        command: NetworkActorCommand,
    ) -> crate::Result<()> {
        match command {
            NetworkActorCommand::SendFiberMessage(FiberMessageWithPeerId { peer_id, message }) => {
                state.send_fiber_message_to_peer(&peer_id, message).await?;
            }
            NetworkActorCommand::ConnectPeer(addr) => {
                // TODO: It is more than just dialing a peer. We need to exchange capabilities of the peer,
                // e.g. whether the peer support some specific feature.

                if let Some(peer_id) = extract_peer_id(&addr) {
                    if state.is_connected(&peer_id) {
                        debug!("Peer {:?} already connected, ignoring...", peer_id);
                        return Ok(());
                    }
                    if state.peer_id == peer_id {
                        debug!("Trying to connect to self {:?}, ignoring...", addr);
                        return Ok(());
                    }
                } else {
                    error!("Failed to extract peer id from address: {:?}", addr);
                    return Ok(());
                }

                state
                    .control
                    .dial(addr.clone(), TargetProtocol::All)
                    .await?
                // TODO: note that the dial function does not return error immediately even if dial fails.
                // Tentacle sends an event by calling handle_error function instead, which
                // may receive errors like DialerError.
            }
            NetworkActorCommand::DisconnectPeer(peer_id) => {
                if let Some(session) = state.get_peer_session(&peer_id) {
                    state.control.disconnect(session).await?;
                }
            }
            NetworkActorCommand::SavePeerAddress(addr) => match extract_peer_id(&addr) {
                Some(peer) => {
                    debug!("Saved peer id {:?} with address {:?}", &peer, &addr);
                    state.save_peer_address(peer, addr);
                }
                None => {
                    error!("Failed to save address to peer store: unable to extract peer id from address {:?}", &addr);
                }
            },
            NetworkActorCommand::MaintainConnections => {
                let mut inbound_peer_sessions = state.inbound_peer_sessions();
                let num_inbound_peers = inbound_peer_sessions.len();
                let num_outbound_peers = state.num_of_outbound_peers();

                debug!("Maintaining network connections ticked: current num inbound peers {}, current num outbound peers {}", num_inbound_peers, num_outbound_peers);

                if num_inbound_peers > state.max_inbound_peers {
                    debug!(
                                "Already connected to {} inbound peers, only wants {} peers, disconnecting some",
                                num_inbound_peers, state.max_inbound_peers
                            );
                    inbound_peer_sessions.retain(|k| !state.session_channels_map.contains_key(k));
                    let sessions_to_disconnect = if inbound_peer_sessions.len()
                        < num_inbound_peers - state.max_inbound_peers
                    {
                        warn!(
                                    "Wants to disconnect more {} inbound peers, but all peers except {:?} have channels, will not disconnect any peer with channels",
                                    num_inbound_peers - state.max_inbound_peers, &inbound_peer_sessions
                                );
                        &inbound_peer_sessions[..]
                    } else {
                        &inbound_peer_sessions[..num_inbound_peers - state.max_inbound_peers]
                    };
                    debug!(
                        "Disconnecting inbound peer sessions {:?}",
                        sessions_to_disconnect
                    );
                    for session in sessions_to_disconnect {
                        if let Err(err) = state.control.disconnect(*session).await {
                            error!("Failed to disconnect session: {}", err);
                        }
                    }
                }

                if num_outbound_peers >= state.min_outbound_peers {
                    debug!(
                                "Already connected to {} outbound peers, wants a minimal of {} peers, skipping connecting to more peers",
                                num_outbound_peers, state.min_outbound_peers
                            );
                    return Ok(());
                }

                let peers_to_connect = {
                    let graph = self.network_graph.read().await;
                    let n_peers_to_connect = state.min_outbound_peers - num_outbound_peers;
                    let n_graph_nodes = graph.num_of_nodes();
                    let n_saved_peers = state.state_to_be_persisted.num_of_saved_nodes();
                    let n_all_saved_peers = n_graph_nodes + n_saved_peers;
                    if n_all_saved_peers == 0 {
                        return Ok(());
                    }
                    let n_saved_peers_to_connect =
                        n_peers_to_connect * n_saved_peers / n_all_saved_peers;
                    let n_graph_nodes_to_connect = n_peers_to_connect - n_saved_peers_to_connect;

                    let saved_peers_to_connect = state
                        .state_to_be_persisted
                        .sample_n_peers_to_connect(n_saved_peers_to_connect);
                    trace!(
                        "Randomly selected peers from saved addresses to connect: {:?}",
                        &saved_peers_to_connect
                    );
                    let graph_nodes_to_connect =
                        graph.sample_n_peers_to_connect(n_graph_nodes_to_connect);
                    trace!(
                        "Randomly selected peers from network graph to connect: {:?}",
                        &graph_nodes_to_connect
                    );
                    saved_peers_to_connect
                        .into_iter()
                        .chain(graph_nodes_to_connect.into_iter())
                };
                for (peer_id, addresses) in peers_to_connect {
                    if let Some(session) = state.get_peer_session(&peer_id) {
                        debug!(
                                    "Randomly selected peer {:?} already connected with session id {:?}, skipping connection",
                                    peer_id, session
                                );
                        continue;
                    }
                    for addr in addresses {
                        state
                            .network
                            .send_message(NetworkActorMessage::new_command(
                                NetworkActorCommand::ConnectPeer(addr.clone()),
                            ))
                            .expect(ASSUME_NETWORK_MYSELF_ALIVE);
                    }
                }
            }
            NetworkActorCommand::CheckChannels => {
                let now = now_timestamp_as_millis_u64();

                for (_peer_id, channel_id, channel_state) in self.store.get_channel_states(None) {
                    if matches!(channel_state, ChannelState::ChannelReady) {
                        if let Some(actor_state) = self.store.get_channel_actor_state(&channel_id) {
                            if actor_state.reestablishing {
                                continue;
                            }

                            for tlc in actor_state.tlc_state.received_tlcs.get_committed_tlcs() {
                                // skip if tlc amount is not fulfilled invoice
                                // this may happened if payment is mpp
                                if let Some(invoice) = self.store.get_invoice(&tlc.payment_hash) {
                                    if !is_invoice_fulfilled(&invoice, std::slice::from_ref(&tlc)) {
                                        continue;
                                    }
                                }

                                let Some(payment_preimage) =
                                    self.store.get_preimage(&tlc.payment_hash)
                                else {
                                    continue;
                                };
                                debug!(
                                    "Found payment preimage for channel {:?} tlc {:?}",
                                    channel_id,
                                    tlc.id()
                                );
                                if self
                                    .store
                                    .get_invoice_status(&tlc.payment_hash)
                                    .is_some_and(|s| {
                                        !matches!(
                                            s,
                                            CkbInvoiceStatus::Open | CkbInvoiceStatus::Received
                                        )
                                    })
                                {
                                    continue;
                                }

                                let (send, _recv) = oneshot::channel();
                                let rpc_reply = RpcReplyPort::from(send);

                                if let Err(err) = state
                                    .send_command_to_channel(
                                        channel_id,
                                        ChannelCommand::RemoveTlc(
                                            RemoveTlcCommand {
                                                id: tlc.id(),
                                                reason: RemoveTlcReason::RemoveTlcFulfill(
                                                    RemoveTlcFulfill { payment_preimage },
                                                ),
                                            },
                                            rpc_reply,
                                        ),
                                    )
                                    .await
                                {
                                    error!(
                                        "Failed to remove tlc {:?} for channel {:?}: {}",
                                        tlc.id(),
                                        channel_id,
                                        err
                                    );
                                }
                            }

                            if actor_state
                                .tlc_state
                                .offered_tlcs
                                .get_committed_tlcs()
                                .iter()
                                .any(|tlc| tlc.expiry < now)
                            {
                                debug!(
                                    "Force closing channel {:?} due to expired offered tlc",
                                    channel_id
                                );
                                let (send, _recv) = oneshot::channel();
                                let rpc_reply = RpcReplyPort::from(send);
                                if let Err(err) = state
                                    .send_command_to_channel(
                                        channel_id,
                                        ChannelCommand::Shutdown(
                                            ShutdownCommand {
                                                close_script: Script::default(),
                                                fee_rate: FeeRate::default(),
                                                force: true,
                                            },
                                            rpc_reply,
                                        ),
                                    )
                                    .await
                                {
                                    error!(
                                        "Failed to force close channel {:?}: {}",
                                        channel_id, err
                                    );
                                }
                            }
                        }
                    }
                }
            }
            NetworkActorCommand::SettleMPPTlcSet(payment_hash) => {
                // load hold tlcs
                let tlcs: Vec<_> = self
                    .store
                    .get_hold_tlc_set(payment_hash)
                    .iter()
                    .filter_map(|hold_tlc| {
                        let state = self.store.get_channel_actor_state(&hold_tlc.channel_id)?;
                        let tlc_id = TLCId::Received(hold_tlc.tlc_id);
                        state.get_received_tlc(tlc_id).cloned()
                    })
                    .collect();

                let Some(first_tlc) = tlcs.first() else {
                    // no tlcs to settle
                    return Ok(());
                };

                let mut tlc_fail = None;

                // check if all tlcs have the same total amount
                // if yes, check if tlc set are fulfilled
                if tlcs
                    .iter()
                    .any(|t| t.total_amount != first_tlc.total_amount)
                {
                    error!("one tlc total_amount is not equal to current tlc total_amount");
                    tlc_fail = Some(TlcErr::new(TlcErrorCode::IncorrectOrUnknownPaymentDetails));
                } else {
                    let Some(invoice) = self.store.get_invoice(&payment_hash) else {
                        error!(
                            "Try to settle mpp tlc set, but invoice not found for payment hash {:?}",
                            payment_hash
                        );
                        return Ok(());
                    };
                    // just return if invoice is not fulfilled
                    if !is_invoice_fulfilled(&invoice, &tlcs) {
                        return Ok(());
                    }
                }

                let Some(preimage) = self.store.get_preimage(&payment_hash) else {
                    return Ok(());
                };

                // remove tlcs
                for tlc in tlcs {
                    let (send, _recv) = oneshot::channel();
                    let rpc_reply = RpcReplyPort::from(send);
                    let remove_reason = match tlc_fail.clone() {
                        Some(tlc_fail) => RemoveTlcReason::RemoveTlcFail(TlcErrPacket::new(
                            tlc_fail,
                            &tlc.shared_secret,
                        )),
                        None => RemoveTlcReason::RemoveTlcFulfill(RemoveTlcFulfill {
                            payment_preimage: preimage,
                        }),
                    };
                    match state
                        .send_command_to_channel(
                            tlc.channel_id,
                            ChannelCommand::RemoveTlc(
                                RemoveTlcCommand {
                                    id: tlc.id(),
                                    reason: remove_reason,
                                },
                                rpc_reply,
                            ),
                        )
                        .await
                    {
                        Ok(_) => {}
                        Err(err) => {
                            error!(
                                "Failed to remove tlc {:?} for channel {:?}: {}",
                                tlc.id(),
                                tlc.channel_id,
                                err
                            );
                        }
                    }
                }

                // remove settled hold tlcs
                self.store.remove_hold_tlc_set(&payment_hash);
            }
            NetworkActorCommand::TimeoutHoldTlc(payment_hash, channel_id, tlc_id) => {
                debug!(
                    "Remove timeout hold tlc payment hash {:?} tlc id {:?}",
                    payment_hash, tlc_id
                );
                let channel_actor_state = self.store.get_channel_actor_state(&channel_id);
                let tlc = channel_actor_state
                    .as_ref()
                    .and_then(|state| state.tlc_state.get(&TLCId::Received(tlc_id)));
                let Some(tlc) = tlc else {
                    debug!(
                        "Timeout tlc {:?} (payment hash {:?}) for channel {:?}: tlc is settled or not found, just unhold it",
                        tlc_id, payment_hash, channel_id
                    );
                    // remove hold tlc from store
                    self.store
                        .remove_hold_tlc(&payment_hash, &channel_id, tlc_id);
                    return Ok(());
                };

                let (send, _recv) = oneshot::channel();
                let rpc_reply = RpcReplyPort::from(send);
                match state
                    .send_command_to_channel(
                        channel_id,
                        ChannelCommand::RemoveTlc(
                            RemoveTlcCommand {
                                id: tlc.id(),
                                reason: RemoveTlcReason::RemoveTlcFail(TlcErrPacket::new(
                                    TlcErr::new(TlcErrorCode::HoldTlcTimeout),
                                    &tlc.shared_secret,
                                )),
                            },
                            rpc_reply,
                        ),
                    )
                    .await
                {
                    Ok(_) => {
                        // remove hold tlc from store
                        self.store
                            .remove_hold_tlc(&payment_hash, &channel_id, tlc_id);
                    }
                    Err(err) => {
                        error!(
                            "Failed to remove tlc {:?} for channel {:?}: {}",
                            tlc.id(),
                            channel_id,
                            err
                        );
                    }
                }
            }
            NetworkActorCommand::OpenChannel(open_channel, reply) => {
                match state.create_outbound_channel(open_channel).await {
                    Ok((_, channel_id)) => {
                        let _ = reply.send(Ok(OpenChannelResponse { channel_id }));
                    }
                    Err(err) => {
                        error!("Failed to create channel: {}", err);
                        let _ = reply.send(Err(err.to_string()));
                    }
                }
            }
            NetworkActorCommand::AcceptChannel(accept_channel, reply) => {
                match state.create_inbound_channel(accept_channel).await {
                    Ok((_, old_channel_id, new_channel_id)) => {
                        let _ = reply.send(Ok(AcceptChannelResponse {
                            old_channel_id,
                            new_channel_id,
                        }));
                    }
                    Err(err) => {
                        error!("Failed to accept channel: {}", err);
                        let _ = reply.send(Err(err.to_string()));
                    }
                }
            }
            NetworkActorCommand::AbandonChannel(channel_id, reply) => {
                match state.abandon_channel(channel_id).await {
                    Ok(_) => {
                        let _ = reply.send(Ok(()));
                    }
                    Err(err) => {
                        error!("Failed to abandon channel: {}", err);
                        let _ = reply.send(Err(err.to_string()));
                    }
                }
            }
            NetworkActorCommand::ControlFiberChannel(c) => {
                state
                    .send_command_to_channel(c.channel_id, c.command)
                    .await?
            }
            NetworkActorCommand::SendPaymentOnionPacket(command) => {
                if let Err(err) = self
                    .handle_send_onion_packet_command(state, command.clone())
                    .await
                {
                    self.on_add_tlc_result_event(
                        myself,
                        command.payment_hash,
                        command.attempt_id,
                        Some((ProcessingChannelError::TlcForwardingError(err.clone()), err)),
                        command.previous_tlc,
                    )
                    .await;
                }
            }
            NetworkActorCommand::PeelPaymentOnionPacket(onion_packet, payment_hash, reply) => {
                let response = onion_packet
                    .peel(
                        &state.private_key,
                        Some(payment_hash.as_ref()),
                        &Secp256k1::new(),
                    )
                    .map_err(|err| err.to_string());

                let _ = reply.send(response);
            }
            NetworkActorCommand::UpdateChannelFunding(channel_id, transaction, request) => {
                let old_tx = transaction.into_view();
                let mut tx = FundingTx::new();
                tx.update_for_self(old_tx)?;
                let tx = match call_t!(
                    self.chain_actor.clone(),
                    CkbChainMessage::Fund,
                    DEFAULT_CHAIN_ACTOR_TIMEOUT,
                    tx,
                    request
                ) {
                    Ok(Ok(tx)) => match tx.into_inner() {
                        Some(tx) => tx,
                        _ => {
                            error!("Obtained empty funding tx");
                            return Ok(());
                        }
                    },
                    Ok(Err(err)) => {
                        error!("Failed to fund channel: {}", err);
                        state.abort_funding(Either::Left(channel_id)).await;
                        return Ok(());
                    }
                    Err(err) => {
                        error!("Failed to call chain actor: {}", err);
                        return Ok(());
                    }
                };
                debug!("Funding transaction updated on our part: {:?}", tx);
                state
                    .send_command_to_channel(
                        channel_id,
                        ChannelCommand::TxCollaborationCommand(TxCollaborationCommand::TxUpdate(
                            TxUpdateCommand {
                                transaction: tx.data(),
                            },
                        )),
                    )
                    .await?
            }
            NetworkActorCommand::NotifyFundingTx(tx) => {
                let _ = self
                    .chain_actor
                    .send_message(CkbChainMessage::AddFundingTx(tx.into()));
            }
            NetworkActorCommand::SignFundingTx(
                ref peer_id,
                ref channel_id,
                funding_tx,
                partial_witnesses,
            ) => {
                let tx_hash: Hash256 = funding_tx.calc_tx_hash().into();
                let msg = match partial_witnesses {
                    Some(partial_witnesses) => {
                        debug!(
                            "Received SignFudningTx request with for transaction {:?} and partial witnesses {:?}",
                            &funding_tx,
                            partial_witnesses
                                .iter()
                                .map(hex::encode)
                                .collect::<Vec<_>>()
                        );
                        let funding_tx = funding_tx
                            .into_view()
                            .as_advanced_builder()
                            .set_witnesses(
                                partial_witnesses.into_iter().map(|x| x.pack()).collect(),
                            )
                            .build();

                        let mut funding_tx = call_t!(
                            self.chain_actor,
                            CkbChainMessage::Sign,
                            DEFAULT_CHAIN_ACTOR_TIMEOUT,
                            funding_tx.into()
                        )
                        .expect(ASSUME_CHAIN_ACTOR_ALWAYS_ALIVE_FOR_NOW)
                        .expect("Signing succeeded");
                        debug!("Funding transaction signed: {:?}", &funding_tx);

                        // Since we have received a valid tx_signatures message, we're now sure that
                        // we can broadcast a valid transaction to the network, i.e. we can wait for
                        // the funding transaction to be confirmed.
                        let funding_tx = funding_tx.take().expect("take tx");
                        let witnesses = funding_tx.witnesses();
                        let outpoint = funding_tx
                            .output_pts_iter()
                            .next()
                            .expect("funding tx output exists");

                        myself
                            .send_message(NetworkActorMessage::new_event(
                                NetworkActorEvent::FundingTransactionPending(
                                    funding_tx.data(),
                                    outpoint,
                                    *channel_id,
                                ),
                            ))
                            .expect("network actor alive");
                        debug!("Fully signed funding tx {:?}", &funding_tx);

                        FiberMessageWithPeerId {
                            peer_id: peer_id.clone(),
                            message: FiberMessage::ChannelNormalOperation(
                                FiberChannelMessage::TxSignatures(TxSignatures {
                                    channel_id: *channel_id,
                                    witnesses: witnesses.into_iter().map(|x| x.unpack()).collect(),
                                }),
                            ),
                        }
                    }
                    None => {
                        debug!(
                                    "Received SignFundingTx request with for transaction {:?} without partial witnesses, so start signing it now",
                                    &funding_tx,
                                );
                        let mut funding_tx = call_t!(
                            self.chain_actor,
                            CkbChainMessage::Sign,
                            DEFAULT_CHAIN_ACTOR_TIMEOUT,
                            funding_tx.into()
                        )
                        .expect(ASSUME_CHAIN_ACTOR_ALWAYS_ALIVE_FOR_NOW)?;
                        debug!("Funding transaction signed: {:?}", &funding_tx);
                        let funding_tx = funding_tx.take().expect("take tx");
                        let witnesses = funding_tx.witnesses();

                        debug!("Partially signed funding tx {:?}", &funding_tx);
                        FiberMessageWithPeerId {
                            peer_id: peer_id.clone(),
                            message: FiberMessage::ChannelNormalOperation(
                                FiberChannelMessage::TxSignatures(TxSignatures {
                                    channel_id: *channel_id,
                                    witnesses: witnesses.into_iter().map(|x| x.unpack()).collect(),
                                }),
                            ),
                        }
                    }
                };

                state
                    .trace_tx(tx_hash, InFlightCkbTxKind::Funding(*channel_id))
                    .await?;

                // TODO: before sending the signatures to the peer, start tracing the tx
                // It should be the first time to trace the tx

                myself
                    .send_message(NetworkActorMessage::new_command(
                        NetworkActorCommand::SendFiberMessage(msg),
                    ))
                    .expect("network actor alive");
            }
            NetworkActorCommand::BroadcastMessages(message) => {
                state
                    .gossip_actor
                    .send_message(GossipActorMessage::TryBroadcastMessages(message))
                    .expect(ASSUME_GOSSIP_ACTOR_ALIVE);
            }
            NetworkActorCommand::SignMessage(message, reply) => {
                debug!(
                    "Signing message with node private key: message {:?}, public key {:?}",
                    message,
                    state.get_public_key()
                );
                let signature = state.private_key.sign(message);
                let _ = reply.send(signature);
            }
            NetworkActorCommand::SendPayment(payment_request, reply) => {
                match self.on_send_payment(myself, state, payment_request).await {
                    Ok(payment) => {
                        let _ = reply.send(Ok(payment));
                    }
                    Err(e) => {
                        error!("Failed to send payment: {:?}", e);
                        let _ = reply.send(Err(e.to_string()));
                    }
                }
            }
            NetworkActorCommand::SendPaymentWithRouter(payment_request, reply) => {
                match self
                    .on_send_payment_with_router(myself, state, payment_request)
                    .await
                {
                    Ok(payment) => {
                        let _ = reply.send(Ok(payment));
                    }
                    Err(e) => {
                        error!("Failed to send payment: {:?}", e);
                        let _ = reply.send(Err(e.to_string()));
                    }
                }
            }
            NetworkActorCommand::BuildPaymentRouter(build_payment_router, reply) => {
                match self.on_build_payment_router(build_payment_router).await {
                    Ok(router) => {
                        let _ = reply.send(Ok(router));
                    }
                    Err(e) => {
                        error!("Failed to build payment router: {:?}", e);
                        let _ = reply.send(Err(e.to_string()));
                    }
                }
            }
            NetworkActorCommand::GetPayment(payment_hash, reply) => {
                match self.on_get_payment(&payment_hash) {
                    Ok(payment) => {
                        let _ = reply.send(Ok(payment));
                    }
                    Err(e) => {
                        let _ = reply.send(Err(e.to_string()));
                    }
                }
            }
            NetworkActorCommand::BroadcastLocalInfo(kind) => match kind {
                LocalInfoKind::NodeAnnouncement => {
                    let message = state.get_or_create_new_node_announcement_message();
                    myself
                        .send_message(NetworkActorMessage::new_command(
                            NetworkActorCommand::BroadcastMessages(vec![
                                BroadcastMessageWithTimestamp::NodeAnnouncement(message),
                            ]),
                        ))
                        .expect(ASSUME_NETWORK_MYSELF_ALIVE);
                }
            },
            NetworkActorCommand::NodeInfo(_, rpc) => {
                let response = NodeInfoResponse {
                    node_name: state.node_name,
                    node_id: state.get_public_key(),
                    features: state.features.clone(),
                    addresses: state.announced_addrs.clone(),
                    chain_hash: get_chain_hash(),
                    open_channel_auto_accept_min_ckb_funding_amount: state
                        .open_channel_auto_accept_min_ckb_funding_amount,
                    auto_accept_channel_ckb_funding_amount: state
                        .auto_accept_channel_ckb_funding_amount,
                    tlc_expiry_delta: state.tlc_expiry_delta,
                    tlc_min_value: state.tlc_min_value,
                    tlc_fee_proportional_millionths: state.tlc_fee_proportional_millionths,
                    channel_count: state.channels.len() as u32,
                    pending_channel_count: state.pending_channels.len() as u32,
                    peers_count: state.peer_session_map.len() as u32,
                    udt_cfg_infos: get_udt_whitelist(),
                };
                let _ = rpc.send(Ok(response));
            }
            NetworkActorCommand::ListPeers(_, rpc) => {
                let peers = state
                    .peer_session_map
                    .keys()
                    .map(|peer_id| PeerInfo {
                        peer_id: peer_id.clone(),
                        pubkey: state
                            .state_to_be_persisted
                            .get_peer_pubkey(peer_id)
                            .expect("pubkey not found"),
                        addresses: state.state_to_be_persisted.get_peer_addresses(peer_id),
                    })
                    .collect::<Vec<_>>();
                let _ = rpc.send(Ok(peers));
            }
        };
        Ok(())
    }

    async fn handle_send_onion_packet_command(
        &self,
        state: &mut NetworkActorState<S>,
        command: SendOnionPacketCommand,
    ) -> Result<(), TlcErr> {
        let SendOnionPacketCommand {
            peeled_onion_packet,
            previous_tlc,
            payment_hash,
            attempt_id,
        } = command;

        let info = peeled_onion_packet.current.clone();
        let shared_secret = peeled_onion_packet.shared_secret;
        let channel_outpoint = OutPoint::new(info.funding_tx_hash.into(), 0);
        let channel_id = match state.outpoint_channel_map.get(&channel_outpoint) {
            Some(channel_id) => channel_id,
            None => {
                error!(
                        "Channel id not found in outpoint_channel_map with {:?}, are we connected to the peer?",
                        channel_outpoint
                    );
                let tlc_err = TlcErr::new_channel_fail(
                    TlcErrorCode::UnknownNextPeer,
                    state.get_public_key(),
                    channel_outpoint.clone(),
                    None,
                );
                return Err(tlc_err);
            }
        };

        let (send, _recv) = oneshot::channel::<Result<AddTlcResponse, TlcErr>>();
        // explicitly don't wait for the response, we will handle the result in AddTlcResult
        let rpc_reply = RpcReplyPort::from(send);
        let command = ChannelCommand::AddTlc(
            AddTlcCommand {
                amount: info.amount,
                payment_hash,
                attempt_id,
                expiry: info.expiry,
                hash_algorithm: info.hash_algorithm,
                onion_packet: peeled_onion_packet.next.clone(),
                shared_secret,
                previous_tlc,
            },
            rpc_reply,
        );

        // we have already checked the channel_id is valid,
        match state.send_command_to_channel(*channel_id, command).await {
            Ok(_) => {
                return Ok(());
            }
            Err(err) => {
                error!(
                    "Failed to send onion packet to channel: {:?} with err: {:?}",
                    channel_id, err
                );
                let tlc_error = self.get_tlc_error(state, &err, &channel_outpoint);
                return Err(tlc_error);
            }
        }
    }

    fn get_tlc_error(
        &self,
        state: &mut NetworkActorState<S>,
        error: &Error,
        channel_outpoint: &OutPoint,
    ) -> TlcErr {
        let node_id = state.get_public_key();
        match error {
            Error::ChannelNotFound(_) | Error::PeerNotFound(_) => TlcErr::new_channel_fail(
                TlcErrorCode::UnknownNextPeer,
                node_id,
                channel_outpoint.clone(),
                None,
            ),
            Error::ChannelError(_) => TlcErr::new_channel_fail(
                TlcErrorCode::TemporaryChannelFailure,
                node_id,
                channel_outpoint.clone(),
                None,
            ),
            _ => {
                error!(
                    "Failed to send onion packet to channel: {:?} with err: {:?}",
                    channel_outpoint, error
                );
                TlcErr::new_node_fail(TlcErrorCode::TemporaryNodeFailure, state.get_public_key())
            }
        }
    }

    fn get_payment_session_with_attempt(
        &self,
        payment_hash: Hash256,
        attempt_id: Option<u64>,
    ) -> (Option<PaymentSession>, Option<Attempt>) {
        let payment_session = self.store.get_payment_session(payment_hash);
        let attempt =
            attempt_id.and_then(|attempt_id| self.store.get_attempt(payment_hash, attempt_id));

        (payment_session, attempt)
    }

    async fn on_remove_tlc_event(
        &self,
        myself: ActorRef<NetworkActorMessage>,
        payment_hash: Hash256,
        attempt_id: Option<u64>,
        reason: RemoveTlcReason,
    ) {
        let (Some(mut session), Some(mut attempt)) =
            self.get_payment_session_with_attempt(payment_hash, attempt_id)
        else {
            error!(
                "Payment session or attempt not found for payment hash: {:?}, attempt id: {:?}",
                payment_hash, attempt_id
            );
            return;
        };

        match reason {
            RemoveTlcReason::RemoveTlcFulfill(_) => {
                dbg!("record attempt fulfilled", &reason);
                self.network_graph
                    .write()
                    .await
                    .record_attempt_success(&attempt);
                attempt.set_success_status();
                self.store.insert_attempt(attempt.clone());

                // the payment session status maybe changed into Success
                session.update_with_attempt(attempt);
                if !session.is_dry_run() {
                    self.store.insert_payment_session(session);
                }
            }
            RemoveTlcReason::RemoveTlcFail(reason) => {
                let error_detail = reason
                    .decode(&attempt.session_key, attempt.hops_public_keys())
                    .unwrap_or_else(|| {
                        debug_event!(myself, "InvalidOnionError");
                        TlcErr::new(TlcErrorCode::InvalidOnionError)
                    });
                debug!("on_remove_tlc: {:?}", error_detail.error_code);
                let need_to_retry = self.network_graph.write().await.record_attempt_fail(
                    &attempt,
                    error_detail.clone(),
                    false,
                );
                dbg!("set attempt failed to ", error_detail.error_code.as_ref());

                self.set_attempt_fail_with_error(
                    &mut session,
                    &mut attempt,
                    error_detail.error_code.as_ref(),
                    need_to_retry,
                );

                if need_to_retry {
                    self.register_payment_retry(myself, payment_hash, Some(attempt.id));
                }
            }
        }
    }

    async fn update_graph_with_tlc_fail(
        &self,
        network: &ActorRef<NetworkActorMessage>,
        tcl_error_detail: &TlcErr,
    ) {
        let error_code = tcl_error_detail.error_code();
        // https://github.com/lightning/bolts/blob/master/04-onion-routing.md#rationale-6
        // we now still update the graph, maybe we need to remove it later?
        if error_code.is_update() {
            if let Some(TlcErrData::ChannelFailed {
                channel_update: Some(channel_update),
                ..
            }) = &tcl_error_detail.extra_data
            {
                network
                    .send_message(NetworkActorMessage::new_command(
                        NetworkActorCommand::BroadcastMessages(vec![
                            BroadcastMessageWithTimestamp::ChannelUpdate(channel_update.clone()),
                        ]),
                    ))
                    .expect(ASSUME_NETWORK_MYSELF_ALIVE);
            }
        }
        match tcl_error_detail.error_code() {
            TlcErrorCode::PermanentChannelFailure
            | TlcErrorCode::ChannelDisabled
            | TlcErrorCode::UnknownNextPeer => {
                let channel_outpoint = tcl_error_detail
                    .error_channel_outpoint()
                    .expect("expect channel outpoint");
                let mut graph = self.network_graph.write().await;
                debug!("debug mark channel failed: {:?}", channel_outpoint);
                graph.mark_channel_failed(&channel_outpoint);
            }
            TlcErrorCode::PermanentNodeFailure => {
                let node_id = tcl_error_detail.error_node_id().expect("expect node id");
                let mut graph = self.network_graph.write().await;
                graph.mark_node_failed(node_id);
            }
            _ => {}
        }
    }

    fn on_get_payment(&self, payment_hash: &Hash256) -> Result<SendPaymentResponse, Error> {
        match self.store.get_payment_session(*payment_hash) {
            Some(session_state) => Ok(session_state.into()),
            None => Err(Error::InvalidParameter(format!(
                "Payment session not found: {:?}",
                payment_hash
            ))),
        }
    }

    async fn resend_payment_attempt(
        &self,
        myself: ActorRef<NetworkActorMessage>,
        state: &mut NetworkActorState<S>,
        session: &mut PaymentSession,
        attempt: &mut Attempt,
    ) -> Result<(), Error> {
        assert!(attempt.is_retrying());
        let graph = self.network_graph.read().await;
        // `session.remain_amount()` do not contains this part of amount,
        // so we need to add the receiver amount to it, so we may make fewer
        // attempts to send the payment.
        let amount = session.remain_amount() + attempt.route.receiver_amount();
        let max_fee = session.remain_fee_amount();

        session.request.channel_stats = GraphChannelStat::new(Some(graph.channel_stats()));
        match graph.build_route(amount, None, max_fee, &session.request) {
            Err(e) => {
                let error = format!("Failed to build route, {}", e);
                return Err(Error::BuildPaymentRouteError(error));
            }
            Ok(hops) => {
                let source = graph.get_source_pubkey();
                attempt.route = SessionRoute::new(source, session.request.target_pubkey, &hops);
                assert_ne!(hops[0].funding_tx_hash, Hash256::default());
                self.send_attempt(myself, state, session, attempt, hops)
                    .await?;
            }
        };
        Ok(())
    }

    async fn build_payment_routes(
        &self,
        session: &mut PaymentSession,
    ) -> Result<Vec<(Attempt, Vec<PaymentHopData>)>, Error> {
        let graph = self.network_graph.read().await;
        let source = graph.get_source_pubkey();
        let active_parts = session.attempts().filter(|a| a.is_active()).count();
        let mut remain_amount = session.remain_amount();
        let mut max_fee = session.remain_fee_amount();
        let mut result = vec![];
        let minimal_amount = session.request.allow_minimal_amount();

        if remain_amount < minimal_amount {
            let error = format!(
                "Send amount {} is less than minimal amount {}",
                remain_amount, minimal_amount
            );
            self.set_payment_fail_with_error(session, &error);
            return Err(Error::SendPaymentError(error));
        }

        session.request.channel_stats = GraphChannelStat::new(Some(graph.channel_stats()));
        let mut attempt_id = session.attempts_count() as u64;
        let mut target_amount = remain_amount;
        let mut amount_low_bound = Some(minimal_amount);
        let mut iteration = 0;

        while (result.len() < session.max_parts() - active_parts) && remain_amount > 0 {
            iteration += 1;
            dbg!(
                "build route iteration {}",
                iteration,
                target_amount,
                amount_low_bound,
            );
            match graph.build_route(target_amount, amount_low_bound, max_fee, &session.request) {
                Err(e) => {
                    let error = format!("Failed to build route, {}", e);
                    self.set_payment_fail_with_error(session, &error);
                    return Err(Error::SendPaymentError(error));
                }
                Ok(hops) => {
                    assert_ne!(hops[0].funding_tx_hash, Hash256::default());
                    let route = SessionRoute::new(source, session.request.target_pubkey, &hops);

                    let left_amount = remain_amount - route.receiver_amount();
                    dbg!(
                        "left amount: {}, target amount: {}",
                        left_amount,
                        target_amount,
                        route.receiver_amount()
                    );
                    if left_amount < minimal_amount && left_amount > 0 {
                        if remain_amount >= 2 * minimal_amount {
                            target_amount -= minimal_amount;
                            amount_low_bound = Some(minimal_amount);
                        } else {
                            target_amount = remain_amount;
                            amount_low_bound = None;
                        }
                        continue;
                    }

                    for (from, channel_outpoint, amount) in route.channel_outpoints() {
                        if let Some(sent_node) = graph.get_channel_sent_node(channel_outpoint, from)
                        {
                            session.request.channel_stats.add_channel(
                                channel_outpoint,
                                sent_node,
                                amount,
                            );
                        }
                    }
                    remain_amount -= route.receiver_amount();
                    target_amount = remain_amount;
                    if let Some(fee) = max_fee {
                        max_fee = Some(fee - route.fee());
                    }

                    let new_attempt_id = if session.is_dry_run() {
                        0
                    } else {
                        attempt_id += 1;
                        attempt_id
                    };

                    let attempt = session.new_attempt(new_attempt_id, route);
                    result.push((attempt, hops));
                }
            };
        }

        for (attempt, _) in &result {
            session.append_attempt(attempt.clone());
        }

        return Ok(result);
    }

    async fn send_payment_onion_packet(
        &self,
        state: &mut NetworkActorState<S>,
        session: &mut PaymentSession,
        attempt: &mut Attempt,
        hops: Vec<PaymentHopData>,
    ) -> Result<(), Error> {
        let session_key = Privkey::from_slice(KeyPair::generate_random_key().as_ref());
        assert_ne!(hops[0].funding_tx_hash, Hash256::default());

        attempt.session_key.copy_from_slice(session_key.as_ref());

        let peeled_onion_packet = match PeeledPaymentOnionPacket::create(
            session_key,
            hops,
            Some(attempt.hash.as_ref().to_vec()),
            &Secp256k1::signing_only(),
        ) {
            Ok(packet) => packet,
            Err(e) => {
                let err = format!(
                    "Failed to create onion packet: {:?}, error: {:?}",
                    attempt.hash, e
                );
                dbg!("set attempt failed to ", &err);
                self.set_attempt_fail_with_error(session, attempt, &err, false);
                return Err(Error::SendPaymentFirstHopError(err, false));
            }
        };

        match self
            .handle_send_onion_packet_command(
                state,
                SendOnionPacketCommand {
                    peeled_onion_packet,
                    previous_tlc: None,
                    payment_hash: attempt.payment_hash,
                    attempt_id: Some(attempt.id),
                },
            )
            .await
        {
            Err(error_detail) => {
                self.update_graph_with_tlc_fail(&state.network, &error_detail)
                    .await;
                let need_to_retry = self.network_graph.write().await.record_attempt_fail(
                    attempt,
                    error_detail.clone(),
                    true,
                );
                let err = format!(
                    "Failed to send onion packet with error {}",
                    error_detail.error_code_as_str()
                );
                self.set_attempt_fail_with_error(session, attempt, &err, need_to_retry);
                return Err(Error::SendPaymentFirstHopError(err, need_to_retry));
            }
            Ok(_) => {
                self.store.insert_attempt(attempt.clone());
                return Ok(());
            }
        }
    }

    async fn on_add_tlc_result_event(
        &self,
        myself: ActorRef<NetworkActorMessage>,
        payment_hash: Hash256,
        attempt_id: Option<u64>,
        error_info: Option<(ProcessingChannelError, TlcErr)>,
        previous_tlc: Option<PrevTlcInfo>,
    ) {
        if let Some(PrevTlcInfo {
            prev_channel_id: channel_id,
            prev_tlc_id: tlc_id,
            ..
        }) = previous_tlc
        {
            myself
                .send_message(NetworkActorMessage::new_command(
                    NetworkActorCommand::ControlFiberChannel(ChannelCommandWithId {
                        channel_id,
                        command: ChannelCommand::ForwardTlcResult(ForwardTlcResult {
                            payment_hash,
                            channel_id,
                            tlc_id,
                            error_info: error_info.clone(),
                        }),
                    }),
                ))
                .expect("network actor alive");
            return;
        }

        let (Some(mut session), Some(mut attempt)) =
            self.get_payment_session_with_attempt(payment_hash, attempt_id)
        else {
            return;
        };

        match error_info {
            None => {
                // attempt is inflight
                attempt.set_inflight_status();
                self.network_graph
                    .write()
                    .await
                    .track_attempt_router(&attempt);
                self.store.insert_attempt(attempt);
            }
            Some((ProcessingChannelError::RepeatedProcessing(_), _)) => {
                // do nothing
            }
            Some((error, tlc_err)) => {
                self.update_graph_with_tlc_fail(&myself, &tlc_err).await;
                let (error, need_to_retry) =
                    if matches!(error, ProcessingChannelError::WaitingTlcAck) {
                        ("WaitingTlcAck".to_string(), true)
                    } else {
                        let need_to_retry = self.network_graph.write().await.record_attempt_fail(
                            &attempt,
                            tlc_err.clone(),
                            true,
                        );
                        (error.to_string(), need_to_retry)
                    };

                self.set_attempt_fail_with_error(&mut session, &mut attempt, &error, need_to_retry);
                // retry the current attempt if it is retryable
                self.register_payment_retry(myself, payment_hash, Some(attempt.id));
            }
        }
    }

    fn set_payment_fail_with_error(&self, session: &mut PaymentSession, error: &str) {
        session.set_failed_status(error);
        if !session.is_dry_run() {
            self.store.insert_payment_session(session.clone());
        }
    }

    fn set_attempt_fail_with_error(
        &self,
        session: &mut PaymentSession,
        attempt: &mut Attempt,
        error: &str,
        retryable: bool,
    ) {
        if !retryable && !session.allow_more_attempts() {
            // if mpp is not allowed, or mpp is allowed but attempt is not retryable
            // we will set the session status to failed
            self.set_payment_fail_with_error(session, error);
        }

        attempt.set_failed_status(error, retryable);
        if !session.is_dry_run() {
            self.store.insert_attempt(attempt.clone());
        }
    }

    async fn send_attempt(
        &self,
        myself: ActorRef<NetworkActorMessage>,
        state: &mut NetworkActorState<S>,
        session: &mut PaymentSession,
        attempt: &mut Attempt,
        route: Vec<PaymentHopData>,
    ) -> Result<(), Error> {
        if let Err(err) = self
            .send_payment_onion_packet(state, session, attempt, route)
            .await
        {
            let need_retry = matches!(err, Error::SendPaymentFirstHopError(_, true));
            if need_retry {
                // If this is the first hop error, such as the WaitingTlcAck error,
                // we will just retry later, return Ok here for letting endpoint user
                // know payment session is created successfully
                self.register_payment_retry(myself, session.payment_hash(), Some(attempt.id));
                return Ok(());
            } else {
                self.set_attempt_fail_with_error(session, attempt, &err.to_string(), false);
                return Err(err);
            }
        }
        Ok(())
    }

    /// Resume the payment session
    async fn resume_payment_session(
        &self,
        myself: ActorRef<NetworkActorMessage>,
        state: &mut NetworkActorState<S>,
        payment_hash: Hash256,
        attempt_id: Option<u64>,
    ) -> Result<(), Error> {
        self.update_graph().await;
        let Some(mut session) = self.store.get_payment_session(payment_hash) else {
            return Err(Error::InvalidParameter(payment_hash.to_string()));
        };

        if session.status.is_final() {
            return Ok(());
        }

        self.retry_payment_attempt(myself.clone(), state, &mut session, attempt_id)
            .await?;

        if !self.payment_need_more_retry(&mut session)? {
            return Ok(());
        }

        // here we begin to create attempts and routes for the payment session,
        // it depends on the path finding algorithm to create how many of attempts,
        // if a payment can not be met in the network graph, an build path error will be returned
        // and no attempts be stored in the payment session and db.
        let attempts_with_routes =
            self.build_payment_routes(&mut session)
                .await
                .inspect_err(|e| {
                    self.set_payment_fail_with_error(&mut session, &e.to_string());
                })?;

        for (mut attempt, route) in attempts_with_routes {
            self.send_attempt(myself.clone(), state, &mut session, &mut attempt, route)
                .await?;
        }

        if let Ok(true) = self.payment_need_more_retry(&mut session) {
            self.register_payment_retry(myself, payment_hash, None);
        }

        Ok(())
    }

    async fn retry_payment_attempt(
        &self,
        myself: ActorRef<NetworkActorMessage>,
        state: &mut NetworkActorState<S>,
        session: &mut PaymentSession,
        attempt_id: Option<u64>,
    ) -> Result<(), Error> {
        let Some(attempt_id) = attempt_id else {
            return Ok(());
        };

        match self.store.get_attempt(session.payment_hash(), attempt_id) {
            Some(mut attempt) if attempt.is_retrying() => {
                match self
                    .resend_payment_attempt(myself, state, session, &mut attempt)
                    .await
                {
                    Err(err) if session.allow_mpp() => {
                        // usually `resend_payment_route` will only try build a route with same amount,
                        // because most of the time, resend payment caused by the first hop
                        // error with WaitingTlcAck, if resend failed we should try more attempts in MPP,
                        // so we may create more attempts with different split amounts
                        attempt.set_failed_status(&err.to_string(), false);
                        self.store.insert_attempt(attempt);
                    }
                    Err(err) => {
                        self.set_attempt_fail_with_error(
                            session,
                            &mut attempt,
                            &err.to_string(),
                            false,
                        );
                        return Err(err);
                    }
                    _ => {}
                }
            }
            Some(_) => {
                // no retry for non-retryable attempts
            }
            None => {
                return Err(Error::InvalidParameter(format!(
                    "Attempt with id {:?} not found for payment hash: {:?}",
                    attempt_id,
                    session.payment_hash()
                )));
            }
        }

        Ok(())
    }

    pub fn payment_need_more_retry(&self, session: &mut PaymentSession) -> Result<bool, Error> {
        session.flush_attempts(&self.store);
        let more_attempt = session.allow_more_attempts();
        if !more_attempt && session.remain_amount() > 0 {
            let err = "Can not send payment with limited attempts";
            self.set_payment_fail_with_error(session, err);
            return Err(Error::SendPaymentError(err.to_string()));
        }
        Ok(more_attempt)
    }

    fn register_payment_retry(
        &self,
        myself: ActorRef<NetworkActorMessage>,
        payment_hash: Hash256,
        attempt_id: Option<u64>,
    ) {
        myself.send_after(Duration::from_millis(500), move || {
            NetworkActorMessage::new_event(NetworkActorEvent::RetrySendPayment(
                payment_hash,
                attempt_id,
            ))
        });
    }

    async fn on_send_payment(
        &self,
        myself: ActorRef<NetworkActorMessage>,
        state: &mut NetworkActorState<S>,
        payment_request: SendPaymentCommand,
    ) -> Result<SendPaymentResponse, Error> {
        let payment_data = SendPaymentData::new(payment_request.clone()).map_err(|e| {
            error!("Failed to validate payment request: {:?}", e);
            Error::InvalidParameter(format!("Failed to validate payment request: {:?}", e))
        })?;

        self.send_payment_with_payment_data(myself, state, payment_data)
            .await
    }

    async fn on_send_payment_with_router(
        &self,
        myself: ActorRef<NetworkActorMessage>,
        state: &mut NetworkActorState<S>,
        command: SendPaymentWithRouterCommand,
    ) -> Result<SendPaymentResponse, Error> {
        // Only proceed if we have at least one hop requirement
        let Some(last_edge) = command.router.last() else {
            return Err(Error::InvalidParameter(
                "No hop requirements provided".to_string(),
            ));
        };

        let source = self.network_graph.read().await.get_source_pubkey();
        let target = last_edge.target;
        let amount = last_edge.amount_received;

        // Create payment command with defaults from the last hop
        let payment_command = SendPaymentCommand {
            target_pubkey: Some(target),
            payment_hash: command.payment_hash,
            invoice: command.invoice,
            allow_self_payment: target == source,
            dry_run: command.dry_run,
            amount: Some(amount),
            keysend: command.keysend,
            udt_type_script: command.udt_type_script.clone(),
            ..Default::default()
        };

        let mut payment_data = SendPaymentData::new(payment_command).map_err(|e| {
            error!("Failed to validate payment request: {:?}", e);
            Error::InvalidParameter(format!("Failed to validate payment request: {:?}", e))
        })?;

        // specify the router to be used
        payment_data.router = command.router.clone();
        self.send_payment_with_payment_data(myself, state, payment_data)
            .await
    }

    async fn send_payment_with_payment_data(
        &self,
        myself: ActorRef<NetworkActorMessage>,
        state: &mut NetworkActorState<S>,
        payment_data: SendPaymentData,
    ) -> Result<SendPaymentResponse, Error> {
        // for dry run, we only build the route and return the hops info,
        // will not store the payment session and send the onion packet
        if payment_data.dry_run {
            let mut payment_session = PaymentSession::new(&self.store, payment_data, 0);
            self.build_payment_routes(&mut payment_session).await?;
            return Ok(payment_session.into());
        }

        // initialize the payment session in db and begin the payment process lifecycle
        if let Some(payment_session) = self.store.get_payment_session(payment_data.payment_hash) {
            // we only allow retrying payment session with status failed
            if payment_session.status != PaymentStatus::Failed {
                return Err(Error::InvalidParameter(format!(
                    "Payment session already exists: {} with payment session status: {:?}",
                    payment_data.payment_hash, payment_session.status
                )));
            } else {
                // even if the payment session is failed, we still need to check whether
                // some attempts are still flight state, this means some middle hops
                // haven't send back the result of the onion packet, so we can not retry the payment session
                // otherwise, we are sure it's safe to cleanup all the previous attempts
                if payment_session.attempts().any(|a| a.is_inflight()) {
                    return Err(Error::InvalidParameter(format!(
                        "Payment session {} has attempts that are in flight state, can not retry",
                        payment_data.payment_hash
                    )));
                }
                self.store.delete_attempts(payment_data.payment_hash);
            }
        }

        let try_limit = if payment_data.allow_mpp() {
            payment_data.max_parts() as u32 * DEFAULT_PAYMENT_MPP_ATTEMPT_TRY_LIMIT
        } else {
            DEFAULT_PAYMENT_TRY_LIMIT
        };
        let mut payment_session = PaymentSession::new(&self.store, payment_data, try_limit);
        assert!(payment_session.attempts_count() == 0);
        self.store.insert_payment_session(payment_session.clone());

        self.resume_payment_session(myself, state, payment_session.payment_hash(), None)
            .await?;
        payment_session.flush_attempts(&self.store);
        return Ok(payment_session.into());
    }

    async fn on_build_payment_router(
        &self,
        command: BuildRouterCommand,
    ) -> Result<PaymentRouter, Error> {
        // Only proceed if we have at least one hop requirement
        let Some(_last_hop) = command.hops_info.last() else {
            return Err(Error::InvalidParameter(
                "No hop requirements provided".to_string(),
            ));
        };

        let source = self.network_graph.read().await.get_source_pubkey();
        let router_hops = self
            .network_graph
            .read()
            .await
            .build_path(source, command)?;

        Ok(PaymentRouter { router_hops })
    }
}

pub struct NetworkActorState<S> {
    store: S,
    state_to_be_persisted: PersistentNetworkActorState,
    // The name of the node to be announced to the network, may be empty.
    node_name: Option<AnnouncedNodeName>,
    peer_id: PeerId,
    announced_addrs: Vec<Multiaddr>,
    auto_announce: bool,
    last_node_announcement_message: Option<NodeAnnouncement>,
    // We need to keep private key here in order to sign node announcement messages.
    private_key: Privkey,
    // This is the entropy used to generate various random values.
    // Must be kept secret.
    // TODO: Maybe we should abstract this into a separate trait.
    entropy: [u8; 32],
    // The default lock script to be used when closing a channel, may be overridden by the shutdown command.
    default_shutdown_script: Script,
    network: ActorRef<NetworkActorMessage>,
    // This immutable attribute is placed here because we need to create it in
    // the pre_start function.
    control: ServiceAsyncControl,
    peer_session_map: HashMap<PeerId, Peer>,
    session_channels_map: HashMap<SessionId, HashSet<Hash256>>,
    channels: HashMap<Hash256, ActorRef<ChannelActorMessage>>,
    ckb_txs_in_flight: HashMap<Hash256, ActorRef<InFlightCkbTxActorMessage>>,
    // Outpoint to channel id mapping, only contains channels with state of Ready.
    // We need to remove the channel from this map when the channel is closed or peer disconnected.
    outpoint_channel_map: HashMap<OutPoint, Hash256>,
    // Channels in this hashmap are pending for acceptance. The user needs to
    // issue an AcceptChannelCommand with the amount of funding to accept the channel.
    to_be_accepted_channels: HashMap<Hash256, (PeerId, OpenChannel)>,
    // Channels in this hashmap are pending for funding transaction confirmation.
    pending_channels: HashMap<OutPoint, Hash256>,
    // Used to broadcast and query network info.
    chain_actor: ActorRef<CkbChainMessage>,
    // If the other party funding more than this amount, we will automatically accept the channel.
    open_channel_auto_accept_min_ckb_funding_amount: u64,
    // The default amount of CKB to be funded when auto accepting a channel.
    auto_accept_channel_ckb_funding_amount: u64,
    // The default expiry delta to forward tlcs.
    tlc_expiry_delta: u64,
    // The default tlc min and max value of tlcs to be accepted.
    tlc_min_value: u128,
    // The default tlc fee proportional millionths to be used when auto accepting a channel.
    tlc_fee_proportional_millionths: u128,
    // The gossip messages actor to process and send gossip messages.
    gossip_actor: ActorRef<GossipActorMessage>,
    channel_subscribers: ChannelSubscribers,
    max_inbound_peers: usize,
    min_outbound_peers: usize,

    // The features of the node, used to indicate the capabilities of the node.
    features: FeatureVector,
}

pub(crate) struct Peer {
    pub session_id: SessionId,
    pub session_type: SessionType,
    pub features: Option<FeatureVector>,
}

#[serde_as]
#[derive(Default, Clone, Serialize, Deserialize)]
pub struct PersistentNetworkActorState {
    // This map is used to store the public key of the peer.
    #[serde_as(as = "Vec<(DisplayFromStr, _)>")]
    peer_pubkey_map: HashMap<PeerId, Pubkey>,
    // These addresses are saved by the user (e.g. the user sends a ConnectPeer rpc to the node),
    // we will then save these addresses to the peer store.
    #[serde_as(as = "Vec<(DisplayFromStr, _)>")]
    saved_peer_addresses: HashMap<PeerId, Vec<Multiaddr>>,
}

impl PersistentNetworkActorState {
    pub fn new() -> Self {
        Default::default()
    }

    fn get_peer_addresses(&self, peer_id: &PeerId) -> Vec<Multiaddr> {
        self.saved_peer_addresses
            .get(peer_id)
            .cloned()
            .unwrap_or_default()
    }

    /// Save a single peer address to the peer store. If this address for the peer does not exist,
    /// then return false, otherwise return true.
    fn save_peer_address(&mut self, peer_id: PeerId, addr: Multiaddr) -> bool {
        match self.saved_peer_addresses.entry(peer_id) {
            Entry::Occupied(mut entry) => {
                if entry.get().contains(&addr) {
                    false
                } else {
                    entry.get_mut().push(addr);
                    true
                }
            }
            Entry::Vacant(entry) => {
                entry.insert(vec![addr]);
                true
            }
        }
    }

    fn get_peer_pubkey(&self, peer_id: &PeerId) -> Option<Pubkey> {
        self.peer_pubkey_map.get(peer_id).copied()
    }

    // Save a single peer pubkey to the peer store. Returns true if the new pubkey is different from the old one,
    // or there does not exist a old pubkey.
    fn save_peer_pubkey(&mut self, peer_id: PeerId, pubkey: Pubkey) -> bool {
        match self.peer_pubkey_map.insert(peer_id, pubkey) {
            Some(old_pubkey) => old_pubkey != pubkey,
            None => true,
        }
    }

    fn num_of_saved_nodes(&self) -> usize {
        self.saved_peer_addresses.len()
    }

    pub(crate) fn sample_n_peers_to_connect(&self, n: usize) -> HashMap<PeerId, Vec<Multiaddr>> {
        // TODO: we may need to shuffle the nodes before selecting the first n nodes,
        // to avoid some malicious nodes from being always selected.
        self.saved_peer_addresses
            .iter()
            .take(n)
            .map(|(k, v)| (k.clone(), v.clone()))
            .collect()
    }
}

pub trait NetworkActorStateStore {
    fn get_network_actor_state(&self, id: &PeerId) -> Option<PersistentNetworkActorState>;
    fn insert_network_actor_state(&self, id: &PeerId, state: PersistentNetworkActorState);
}

static CHANNEL_ACTOR_NAME_PREFIX: AtomicU64 = AtomicU64::new(0u64);

// ractor requires that the actor name is unique, so we add a prefix to the actor name.
fn generate_channel_actor_name(local_peer_id: &PeerId, remote_peer_id: &PeerId) -> String {
    format!(
        "Channel-{} {} <-> {}",
        CHANNEL_ACTOR_NAME_PREFIX.fetch_add(1, Ordering::AcqRel),
        local_peer_id,
        remote_peer_id
    )
}

fn generate_in_flight_tx_actor_name(supervisor: ActorCell, tx_hash: Hash256) -> String {
    let supervisor_name = supervisor.get_name();
    format!(
        "{}/InFlightCkbTx-{}",
        supervisor_name.as_deref().unwrap_or_default(),
        tx_hash
    )
}

impl<S> NetworkActorState<S>
where
    S: NetworkActorStateStore
        + ChannelActorStateStore
        + NetworkGraphStateStore
        + GossipMessageStore
        + PreimageStore
        + InvoiceStore
        + Clone
        + Send
        + Sync
        + 'static,
{
    pub fn get_or_create_new_node_announcement_message(&mut self) -> NodeAnnouncement {
        let now = now_timestamp_as_millis_u64();
        match self.last_node_announcement_message {
            // If the last node announcement message is still relatively new, we don't need to create a new one.
            // Because otherwise the receiving node may be confused by the multiple announcements,
            // and falsely believe we updated the node announcement, and then forward this message to other nodes.
            // This is undesirable because we don't want to flood the network with the same message.
            // On the other hand, if the message is too old, we need to create a new one.
            Some(ref message) if now - message.timestamp < 3600 * 1000 => {
                debug!("Returning old node announcement message as it is still valid");
            }
            _ => {
                let node_name = self.node_name.unwrap_or_default();
                let addresses = self.announced_addrs.clone();
                let announcement = NodeAnnouncement::new(
                    node_name,
                    addresses,
                    &self.private_key,
                    now,
                    self.open_channel_auto_accept_min_ckb_funding_amount,
                );
                debug!(
                    "Created new node announcement message: {:?}, previous {:?}",
                    &announcement, self.last_node_announcement_message
                );
                self.last_node_announcement_message = Some(announcement);
            }
        }
        self.last_node_announcement_message
            .clone()
            .expect("last node announcement message is present")
    }

    pub fn get_public_key(&self) -> Pubkey {
        self.private_key.pubkey()
    }

    pub fn generate_channel_seed(&mut self) -> [u8; 32] {
        let channel_user_id = self.channels.len();
        let seed = channel_user_id
            .to_be_bytes()
            .into_iter()
            .chain(self.entropy.iter().cloned())
            .collect::<Vec<u8>>();
        let result = blake2b_hash_with_salt(&seed, b"FIBER_CHANNEL_SEED");
        self.entropy = blake2b_hash_with_salt(&result, b"FIBER_NETWORK_ENTROPY_UPDATE");
        result
    }

    pub async fn create_outbound_channel(
        &mut self,
        open_channel: OpenChannelCommand,
    ) -> Result<(ActorRef<ChannelActorMessage>, Hash256), ProcessingChannelError> {
        let store = self.store.clone();
        let network = self.network.clone();
        let OpenChannelCommand {
            peer_id,
            funding_amount,
            public,
            shutdown_script,
            funding_udt_type_script,
            commitment_fee_rate,
            commitment_delay_epoch,
            funding_fee_rate,
            tlc_expiry_delta,
            tlc_min_value,
            tlc_fee_proportional_millionths,
            max_tlc_value_in_flight,
            max_tlc_number_in_flight,
        } = open_channel;

<<<<<<< HEAD
        if let Some(Peer {
            features: Some(peer_features),
            ..
        }) = self.peer_session_map.get(&peer_id)
        {
            // check peer features
            if !self.features.compatible_with(peer_features) {
                return Err(ProcessingChannelError::InvalidParameter(format!(
                    "Peer {:?} features {:?} are not compatible with our features {:?}",
                    &peer_id, peer_features, self.features
                )));
            }
        } else {
            return Err(ProcessingChannelError::InvalidParameter(format!(
                "Peer {:?}'s feature not found, waiting for peer to send Init message",
                &peer_id
            )));
        }

=======
>>>>>>> a6312ee2
        let remote_pubkey =
            self.get_peer_pubkey(&peer_id)
                .ok_or(ProcessingChannelError::InvalidParameter(format!(
                    "Peer {:?} pubkey not found",
                    &peer_id
                )))?;

        if let Some(udt_type_script) = funding_udt_type_script.as_ref() {
            if !check_udt_script(udt_type_script) {
                return Err(ProcessingChannelError::InvalidParameter(
                    "Invalid UDT type script".to_string(),
                ));
            }
        }

        if let Some(_delta) = tlc_expiry_delta.filter(|&d| d < MIN_TLC_EXPIRY_DELTA) {
            return Err(ProcessingChannelError::InvalidParameter(format!(
                "TLC expiry delta is too small, expect larger than {}",
                MIN_TLC_EXPIRY_DELTA
            )));
        }

        let shutdown_script =
            shutdown_script.unwrap_or_else(|| self.default_shutdown_script.clone());

        let seed = self.generate_channel_seed();
        let (tx, rx) = oneshot::channel::<Hash256>();
        let channel = Actor::spawn_linked(
            Some(generate_channel_actor_name(&self.peer_id, &peer_id)),
            ChannelActor::new(
                self.get_public_key(),
                remote_pubkey,
                network.clone(),
                store,
                self.channel_subscribers.clone(),
            ),
            ChannelInitializationParameter::OpenChannel(OpenChannelParameter {
                funding_amount,
                seed,
                tlc_info: ChannelTlcInfo::new(
                    tlc_min_value.unwrap_or(self.tlc_min_value),
                    tlc_expiry_delta.unwrap_or(self.tlc_expiry_delta),
                    tlc_fee_proportional_millionths.unwrap_or(self.tlc_fee_proportional_millionths),
                ),
                public_channel_info: public.then_some(PublicChannelInfo::new()),
                funding_udt_type_script,
                shutdown_script,
                channel_id_sender: tx,
                commitment_fee_rate,
                commitment_delay_epoch,
                funding_fee_rate,
                max_tlc_value_in_flight: max_tlc_value_in_flight
                    .unwrap_or(DEFAULT_MAX_TLC_VALUE_IN_FLIGHT),
                max_tlc_number_in_flight: max_tlc_number_in_flight
                    .unwrap_or(MAX_TLC_NUMBER_IN_FLIGHT),
            }),
            network.clone().get_cell(),
        )
        .await
        .map_err(|e| ProcessingChannelError::SpawnErr(e.to_string()))?
        .0;
        let temp_channel_id = rx.await.expect("msg received");
        self.on_channel_created(temp_channel_id, &peer_id, channel.clone());
        Ok((channel, temp_channel_id))
    }

    pub async fn create_inbound_channel(
        &mut self,
        accept_channel: AcceptChannelCommand,
    ) -> Result<(ActorRef<ChannelActorMessage>, Hash256, Hash256), ProcessingChannelError> {
        let store = self.store.clone();
        let AcceptChannelCommand {
            temp_channel_id,
            funding_amount,
            shutdown_script,
            max_tlc_number_in_flight,
            max_tlc_value_in_flight,
            min_tlc_value,
            tlc_fee_proportional_millionths,
            tlc_expiry_delta,
        } = accept_channel;

        let (peer_id, open_channel) = self
            .to_be_accepted_channels
            .remove(&temp_channel_id)
            .ok_or(ProcessingChannelError::InvalidParameter(format!(
                "No channel with temp id {:?} found",
                &temp_channel_id
            )))?;

        let remote_pubkey =
            self.get_peer_pubkey(&peer_id)
                .ok_or(ProcessingChannelError::InvalidParameter(format!(
                    "Peer {:?} pubkey not found",
                    &peer_id
                )))?;

        let shutdown_script =
            shutdown_script.unwrap_or_else(|| self.default_shutdown_script.clone());
        let (funding_amount, reserved_ckb_amount) = get_funding_and_reserved_amount(
            funding_amount,
            &shutdown_script,
            &open_channel.funding_udt_type_script,
        )?;

        let network = self.network.clone();
        let id = open_channel.channel_id;
        if let Some(channel) = self.channels.get(&id) {
            warn!("A channel of id {:?} is already created, returning it", &id);
            return Ok((channel.clone(), temp_channel_id, id));
        }

        let seed = self.generate_channel_seed();
        let (tx, rx) = oneshot::channel::<Hash256>();
        let channel = Actor::spawn_linked(
            Some(generate_channel_actor_name(&self.peer_id, &peer_id)),
            ChannelActor::new(
                self.get_public_key(),
                remote_pubkey,
                network.clone(),
                store,
                self.channel_subscribers.clone(),
            ),
            ChannelInitializationParameter::AcceptChannel(AcceptChannelParameter {
                funding_amount,
                reserved_ckb_amount,
                tlc_info: ChannelTlcInfo::new(
                    min_tlc_value.unwrap_or(self.tlc_min_value),
                    tlc_expiry_delta.unwrap_or(self.tlc_expiry_delta),
                    tlc_fee_proportional_millionths.unwrap_or(self.tlc_fee_proportional_millionths),
                ),
                public_channel_info: open_channel.is_public().then_some(PublicChannelInfo::new()),
                seed,
                open_channel,
                shutdown_script,
                channel_id_sender: Some(tx),
                max_tlc_number_in_flight: max_tlc_number_in_flight
                    .unwrap_or(MAX_TLC_NUMBER_IN_FLIGHT),
                max_tlc_value_in_flight: max_tlc_value_in_flight.unwrap_or(u128::MAX),
            }),
            network.clone().get_cell(),
        )
        .await
        .map_err(|e| ProcessingChannelError::SpawnErr(e.to_string()))?
        .0;
        let new_id = rx.await.expect("msg received");
        self.on_channel_created(new_id, &peer_id, channel.clone());
        Ok((channel, temp_channel_id, new_id))
    }

    pub async fn trace_tx(
        &mut self,
        tx_hash: Hash256,
        tx_kind: InFlightCkbTxKind,
    ) -> crate::Result<()> {
        if let Entry::Vacant(entry) = self.ckb_txs_in_flight.entry(tx_hash) {
            let handler = InFlightCkbTxActor {
                chain_actor: self.chain_actor.clone(),
                network_actor: self.network.clone(),
                tx_hash,
                tx_kind,
                confirmations: CKB_TX_TRACING_CONFIRMATIONS,
            };

            let (task, _) = Actor::spawn_linked(
                Some(generate_in_flight_tx_actor_name(
                    self.network.get_cell(),
                    tx_hash,
                )),
                handler,
                InFlightCkbTxActorArguments { transaction: None },
                self.network.get_cell(),
            )
            .await?;

            entry.insert(task);
        }
        Ok(())
    }

    pub async fn send_tx(
        &mut self,
        tx: TransactionView,
        tx_kind: InFlightCkbTxKind,
    ) -> crate::Result<()> {
        let tx_hash: Hash256 = tx.hash().into();
        match self.ckb_txs_in_flight.entry(tx_hash) {
            Entry::Vacant(vacant) => {
                let handler = InFlightCkbTxActor {
                    chain_actor: self.chain_actor.clone(),
                    network_actor: self.network.clone(),
                    tx_hash,
                    tx_kind,
                    confirmations: CKB_TX_TRACING_CONFIRMATIONS,
                };

                let (task, _) = Actor::spawn_linked(
                    Some(generate_in_flight_tx_actor_name(
                        self.network.get_cell(),
                        tx_hash,
                    )),
                    handler,
                    InFlightCkbTxActorArguments {
                        transaction: Some(tx),
                    },
                    self.network.get_cell(),
                )
                .await?;

                vacant.insert(task);
            }
            Entry::Occupied(occupied) => {
                occupied
                    .get()
                    .send_message(InFlightCkbTxActorMessage::SendTx(tx))?;
            }
        }
        Ok(())
    }

    pub fn remove_in_flight_tx(&mut self, tx_hash: Hash256) {
        if let Some(task) = self.ckb_txs_in_flight.remove(&tx_hash) {
            task.stop(Some("cleanup in flight tx".to_string()));
        }
    }

    pub async fn abort_funding(&mut self, channel_id_or_outpoint: Either<Hash256, OutPoint>) {
        let channel_id = match channel_id_or_outpoint {
            Either::Left(channel_id) => channel_id,
            Either::Right(outpoint) => {
                self.remove_in_flight_tx(outpoint.tx_hash().into());
                match self.pending_channels.remove(&outpoint) {
                    Some(channel_id) => channel_id,
                    None => {
                        warn!(
                            "Funding transaction failed for outpoint {:?} but no channel found",
                            &outpoint
                        );
                        return;
                    }
                }
            }
        };

        self.send_message_to_channel_actor(
            channel_id,
            None,
            ChannelActorMessage::Event(ChannelEvent::Stop(StopReason::AbortFunding)),
        )
        .await;
    }

    pub async fn abandon_channel(
        &mut self,
        channel_id: Hash256,
    ) -> Result<(), ProcessingChannelError> {
        if let Some(channel_actor_state) = self.store.get_channel_actor_state(&channel_id) {
            match channel_actor_state.state {
                ChannelState::ChannelReady
                | ChannelState::ShuttingDown(_)
                | ChannelState::Closed(_)
                | ChannelState::AwaitingChannelReady(_) => {
                    return Err(ProcessingChannelError::InvalidParameter(format!(
                        "Channel {} is in state {:?}, cannot be abandoned, please shutdown the channel instead",
                        channel_id, channel_actor_state.state
                    )));
                }
                ChannelState::AwaitingTxSignatures(flags)
                    if flags.contains(AwaitingTxSignaturesFlags::OUR_TX_SIGNATURES_SENT) =>
                {
                    return Err(ProcessingChannelError::InvalidParameter(format!(
                        "Channel {} is in state {:?} and our signature has been sent. It cannot be abandoned. please wait for chain commitment.",
                        channel_id, channel_actor_state.state
                    )));
                }
                _ => {
                    if channel_actor_state.funding_tx_confirmed_at.is_some() {
                        return Err(ProcessingChannelError::InvalidParameter(format!(
                            "Channel {} funding transaction is already confirmed, please shutdown the channel instead",
                            channel_id,
                        )));
                    }
                }
            }
        }

        if let Some(channel) = self.channels.get(&channel_id) {
            if channel
                .send_message(ChannelActorMessage::Event(ChannelEvent::Stop(
                    StopReason::Abandon,
                )))
                .is_err()
            {
                return Err(ProcessingChannelError::InternalError(format!(
                    "Failed to stop channel actor {}",
                    channel_id
                )));
            }
        } else {
            return Err(ProcessingChannelError::InvalidParameter(format!(
                "Channel {} not found",
                channel_id
            )));
        }
        return Ok(());
    }

    fn get_peer_session(&self, peer_id: &PeerId) -> Option<SessionId> {
        self.peer_session_map.get(peer_id).map(|s| s.session_id)
    }

    fn inbound_peer_sessions(&self) -> Vec<SessionId> {
        self.peer_session_map
            .values()
            .filter_map(|s| (s.session_type == SessionType::Inbound).then_some(s.session_id))
            .collect()
    }

    fn num_of_outbound_peers(&self) -> usize {
        self.peer_session_map
            .values()
            .filter(|s| s.session_type == SessionType::Outbound)
            .count()
    }

    fn is_connected(&self, peer_id: &PeerId) -> bool {
        self.peer_session_map.contains_key(peer_id)
    }

    pub fn get_n_peer_peer_ids(&self, n: usize, excluding: HashSet<PeerId>) -> Vec<PeerId> {
        self.peer_session_map
            .keys()
            .skip_while(|x| excluding.contains(x))
            .take(n)
            .cloned()
            .collect()
    }

    pub fn get_n_peer_sessions(&self, n: usize) -> Vec<SessionId> {
        self.peer_session_map
            .values()
            .take(n)
            .map(|s| s.session_id)
            .collect()
    }

    fn get_peer_pubkey(&self, peer_id: &PeerId) -> Option<Pubkey> {
        self.state_to_be_persisted.get_peer_pubkey(peer_id)
    }

    async fn send_fiber_message_to_session(
        &self,
        session_id: SessionId,
        message: FiberMessage,
    ) -> crate::Result<()> {
        self.control
            .send_message_to(session_id, FIBER_PROTOCOL_ID, message.to_molecule_bytes())
            .await?;
        Ok(())
    }

    async fn send_fiber_message_to_peer(
        &self,
        peer_id: &PeerId,
        message: FiberMessage,
    ) -> crate::Result<()> {
        match self.get_peer_session(peer_id) {
            Some(session) => self.send_fiber_message_to_session(session, message).await,
            None => Err(Error::PeerNotFound(peer_id.clone())),
        }
    }

    async fn send_command_to_channel(
        &self,
        channel_id: Hash256,
        command: ChannelCommand,
    ) -> crate::Result<()> {
        match command {
            // Need to handle the force shutdown command specially because the ChannelActor may not exist when remote peer is disconnected.
            ChannelCommand::Shutdown(shutdown, rpc_reply) if shutdown.force => {
                if let Some(actor) = self.channels.get(&channel_id) {
                    actor.send_message(ChannelActorMessage::Command(ChannelCommand::Shutdown(
                        shutdown, rpc_reply,
                    )))?;
                    Ok(())
                } else {
                    match self.store.get_channel_actor_state(&channel_id) {
                        Some(mut state) => {
                            match state.state {
                                ChannelState::ChannelReady => {
                                    debug!("Handling force shutdown command in ChannelReady state");
                                }
                                ChannelState::ShuttingDown(flags) => {
                                    debug!("Handling force shutdown command in ShuttingDown state, flags: {:?}", &flags);
                                }
                                _ => {
                                    let error = Error::ChannelError(
                                        ProcessingChannelError::InvalidState(format!(
                                            "Handling force shutdown command invalid state {:?}",
                                            &state.state
                                        )),
                                    );

                                    let _ = rpc_reply.send(Err(error.to_string()));
                                    return Err(error);
                                }
                            };

                            let transaction = match state.get_latest_commitment_transaction() {
                                Ok(tx) => tx,
                                Err(e) => {
                                    let error = Error::ChannelError(e);
                                    let _ = rpc_reply.send(Err(error.to_string()));
                                    return Err(error);
                                }
                            };

                            self.network
                                .send_message(NetworkActorMessage::new_event(
                                    NetworkActorEvent::ClosingTransactionPending(
                                        state.get_id(),
                                        state.get_remote_peer_id(),
                                        transaction,
                                        true,
                                    ),
                                ))
                                .expect(ASSUME_NETWORK_ACTOR_ALIVE);

                            state.update_state(ChannelState::ShuttingDown(
                                ShuttingDownFlags::WAITING_COMMITMENT_CONFIRMATION,
                            ));
                            self.store.insert_channel_actor_state(state);

                            let _ = rpc_reply.send(Ok(()));
                            Ok(())
                        }
                        None => Err(Error::ChannelNotFound(channel_id)),
                    }
                }
            }
            _ => match self.channels.get(&channel_id) {
                Some(actor) => {
                    actor.send_message(ChannelActorMessage::Command(command))?;
                    Ok(())
                }
                None => Err(Error::ChannelNotFound(channel_id)),
            },
        }
    }

    async fn reestablish_channel(
        &mut self,
        peer_id: &PeerId,
        channel_id: Hash256,
    ) -> Result<ActorRef<ChannelActorMessage>, Error> {
        if let Some(actor) = self.channels.get(&channel_id) {
            debug!(
                "Channel {:x} already exists, skipping reestablishment",
                &channel_id
            );
            return Ok(actor.clone());
        }

        if let Some(channel_actor_state) = self.store.get_channel_actor_state(&channel_id) {
            // this function is also called from `send_message_to_channel_actor`,
            // which may happened when peer received a message from a channel that is not in the channel map.
            // we should not restart the channel actor in a closed state.
            if channel_actor_state.is_closed() {
                return Err(Error::ChannelError(ProcessingChannelError::InvalidState(
                    format!("Channel {:x} is already closed", &channel_id),
                )));
            }
        } else {
            return Err(Error::ChannelNotFound(channel_id));
        }

        let remote_pubkey =
            self.get_peer_pubkey(peer_id)
                .ok_or(ProcessingChannelError::InvalidState(format!(
                    "Peer {:?}'s pubkey not found, this should never happen",
                    &peer_id
                )))?;

        debug!("Reestablishing channel {:x}", &channel_id);
        let (channel, _) = Actor::spawn_linked(
            Some(generate_channel_actor_name(&self.peer_id, peer_id)),
            ChannelActor::new(
                self.get_public_key(),
                remote_pubkey,
                self.network.clone(),
                self.store.clone(),
                self.channel_subscribers.clone(),
            ),
            ChannelInitializationParameter::ReestablishChannel(channel_id),
            self.network.get_cell(),
        )
        .await?;
        info!("channel {:x} reestablished successfully", &channel_id);
        self.on_channel_created(channel_id, peer_id, channel.clone());

        Ok(channel)
    }

    async fn on_peer_connected(
        &mut self,
        remote_peer_id: &PeerId,
        remote_pubkey: Pubkey,
        session: &SessionContext,
    ) {
        self.peer_session_map.insert(
            remote_peer_id.clone(),
            Peer {
                session_id: session.id,
                session_type: session.ty,
                features: None,
            },
        );
        if self
            .state_to_be_persisted
            .save_peer_pubkey(remote_peer_id.clone(), remote_pubkey)
        {
            self.persist_state();
        }

        if self.auto_announce {
            let message = self.get_or_create_new_node_announcement_message();
            debug!(
                "Auto announcing our node to peer {:?} (message: {:?})",
                remote_peer_id, &message
            );
            let _ = self.network.send_message(NetworkActorMessage::new_command(
                NetworkActorCommand::BroadcastMessages(vec![
                    BroadcastMessageWithTimestamp::NodeAnnouncement(message),
                ]),
            ));
        } else {
            debug!(
                "Auto announcing is disabled, skipping node announcement to peer {:?}",
                remote_peer_id
            );
        }

        // send Init message to the peer
        self.send_fiber_message_to_peer(
            remote_peer_id,
            FiberMessage::init(Init {
                features: self.features.clone(),
                chain_hash: get_chain_hash(),
            }),
        )
        .await
        .expect("send Init message to peer must succeed");
    }

    fn on_peer_disconnected(&mut self, id: &PeerId) {
        if let Some(peer) = self.peer_session_map.remove(id) {
            if let Some(channel_ids) = self.session_channels_map.remove(&peer.session_id) {
                for channel_id in channel_ids {
                    if let Some(channel) = self.channels.get(&channel_id) {
                        let _ = channel.send_message(ChannelActorMessage::Event(
                            ChannelEvent::Stop(StopReason::PeerDisConnected),
                        ));
                    }
                }
            }
        }
    }

    pub(crate) fn get_peer_addresses(&self, peer_id: &PeerId) -> HashSet<Multiaddr> {
        self.get_peer_pubkey(peer_id)
            .and_then(|pk| self.store.get_latest_node_announcement(&pk))
            .map(|a| a.addresses)
            .unwrap_or_default()
            .into_iter()
            .chain(self.state_to_be_persisted.get_peer_addresses(peer_id))
            .collect()
    }

    pub(crate) fn save_peer_address(&mut self, peer_id: PeerId, address: Multiaddr) -> bool {
        if self
            .state_to_be_persisted
            .save_peer_address(peer_id, address)
        {
            self.persist_state();
            true
        } else {
            false
        }
    }

    fn persist_state(&self) {
        self.store
            .insert_network_actor_state(&self.peer_id, self.state_to_be_persisted.clone());
    }

    fn on_channel_created(
        &mut self,
        id: Hash256,
        peer_id: &PeerId,
        actor: ActorRef<ChannelActorMessage>,
    ) {
        if let Some(session) = self.get_peer_session(peer_id) {
            self.channels.insert(id, actor.clone());
            self.session_channels_map
                .entry(session)
                .or_default()
                .insert(id);
        }
        debug!("Channel {:x} created", &id);
        // Notify outside observers.
        self.network
            .send_message(NetworkActorMessage::new_notification(
                NetworkServiceEvent::ChannelCreated(peer_id.clone(), id),
            ))
            .expect(ASSUME_NETWORK_MYSELF_ALIVE);
    }

    async fn on_closing_transaction_pending(
        &mut self,
        channel_id: Hash256,
        peer_id: PeerId,
        transaction: TransactionView,
        force: bool,
    ) {
        let tx_hash: Byte32 = transaction.hash();
        let force_flag = if force { "forcefully" } else { "cooperatively" };
        info!(
            "Channel ({:?}) to peer {:?} is closed {:?}. Broadcasting closing transaction ({:?}) now.",
            &channel_id, &peer_id, &tx_hash, force_flag
        );
        if let Err(err) = self
            .send_tx(
                transaction,
                InFlightCkbTxKind::Closing(peer_id, channel_id, force),
            )
            .await
        {
            error!("failed to send closing tx: {}", err);
        }
    }

    async fn on_closing_transaction_confirmed(
        &mut self,
        peer_id: &PeerId,
        channel_id: &Hash256,
        tx_hash: Byte32,
        force: bool,
    ) {
        self.send_message_to_channel_actor(
            *channel_id,
            None,
            ChannelActorMessage::Event(ChannelEvent::ClosingTransactionConfirmed(force)),
        )
        .await;
        if let Some(session) = self.get_peer_session(peer_id) {
            if let Some(set) = self.session_channels_map.get_mut(&session) {
                set.remove(channel_id);
            }
        }
        if !force {
            // Notify outside observers.
            self.network
                .send_message(NetworkActorMessage::new_notification(
                    NetworkServiceEvent::ChannelClosed(
                        peer_id.clone(),
                        *channel_id,
                        tx_hash.clone(),
                    ),
                ))
                .expect(ASSUME_NETWORK_MYSELF_ALIVE);
        }

        self.remove_in_flight_tx(tx_hash.into());
    }

    async fn on_channel_actor_stopped(&mut self, channel_id: Hash256, reason: StopReason) {
        // all check passed, now begin to remove from memory and DB
        self.channels.remove(&channel_id);
        for (_peer_id, Peer { session_id, .. }) in self.peer_session_map.iter() {
            if let Some(session_channels) = self.session_channels_map.get_mut(session_id) {
                session_channels.remove(&channel_id);
            }
        }

        if reason == StopReason::Abandon || reason == StopReason::AbortFunding {
            if let Some(channel_actor_state) = self.store.get_channel_actor_state(&channel_id) {
                // remove from transaction track actor
                if let Some(funding_tx) = channel_actor_state.funding_tx.as_ref() {
                    self.chain_actor
                        .send_message(CkbChainMessage::RemoveFundingTx(
                            funding_tx.calc_tx_hash().into(),
                        ))
                        .expect(ASSUME_CHAIN_ACTOR_ALWAYS_ALIVE_FOR_NOW);
                }
                self.store.delete_channel_actor_state(&channel_id);
            }
            // notify event observers, such as remove from watchtower
            self.network
                .send_message(NetworkActorMessage::new_notification(
                    if reason == StopReason::Abandon {
                        NetworkServiceEvent::ChannelAbandon(channel_id)
                    } else {
                        NetworkServiceEvent::ChannelFundingAborted(channel_id)
                    },
                ))
                .expect(ASSUME_NETWORK_MYSELF_ALIVE);
        }

        self.to_be_accepted_channels.remove(&channel_id);
        if let Some((outpoint, _)) = self
            .outpoint_channel_map
            .iter()
            .find(|(_, id)| *id == &channel_id)
        {
            self.pending_channels.remove(outpoint);
        }
        self.outpoint_channel_map.retain(|_, id| *id != channel_id);
    }

    pub async fn on_init_msg(
        &mut self,
        _myself: ActorRef<NetworkActorMessage>,
        peer_id: PeerId,
        init_msg: Init,
    ) -> Result<(), ProcessingChannelError> {
        if !self.is_connected(&peer_id) {
            return Err(ProcessingChannelError::InvalidParameter(format!(
                "Peer {:?} is not connected",
                &peer_id
            )));
        }

        check_chain_hash(&init_msg.chain_hash).map_err(|e| {
            self.network
                .send_message(NetworkActorMessage::new_command(
                    NetworkActorCommand::DisconnectPeer(peer_id.clone()),
                ))
                .expect(ASSUME_NETWORK_MYSELF_ALIVE);

            error!(
                "chain hash mismatch with peer {:?}: {:?}, disconnect now...",
                &peer_id, e
            );
            ProcessingChannelError::InvalidParameter(e.to_string())
        })?;

        if let Some(info) = self.peer_session_map.get_mut(&peer_id) {
            info.features = Some(init_msg.features);
            debug_event!(_myself, "PeerInit");

            for channel_id in self.store.get_active_channel_ids_by_peer(&peer_id) {
                if let Err(e) = self.reestablish_channel(&peer_id, channel_id).await {
                    error!("Failed to reestablish channel {:x}: {:?}", &channel_id, &e);
                }
            }
        } else {
            return Err(ProcessingChannelError::InvalidParameter(format!(
                "Peer {:?} session not found",
                &peer_id
            )));
        }

        Ok(())
    }

    pub async fn on_open_channel_msg(
        &mut self,
        peer_id: PeerId,
        open_channel: OpenChannel,
    ) -> ProcessingChannelResult {
        check_open_channel_parameters(
            &open_channel.funding_udt_type_script,
            &open_channel.shutdown_script,
            open_channel.reserved_ckb_amount,
            open_channel.funding_fee_rate,
            open_channel.commitment_fee_rate,
            open_channel.commitment_delay_epoch,
            open_channel.max_tlc_number_in_flight,
        )?;

        let id = open_channel.channel_id;
        if let Some(channel) = self.to_be_accepted_channels.get(&id) {
            warn!(
                "A channel from {:?} of id {:?} is already awaiting to be accepted: {:?}",
                &peer_id, &id, channel
            );
            return Err(ProcessingChannelError::InvalidParameter(format!(
                "A channel from {:?} of id {:?} is already awaiting to be accepted",
                &peer_id, &id,
            )));
        }
        debug!(
            "Channel from {:?} of id {:?} is now awaiting to be accepted: {:?}",
            &peer_id, &id, &open_channel
        );
        self.to_be_accepted_channels
            .insert(id, (peer_id.clone(), open_channel));
        // Notify outside observers.
        self.network
            .clone()
            .send_message(NetworkActorMessage::new_notification(
                NetworkServiceEvent::ChannelPendingToBeAccepted(peer_id, id),
            ))
            .expect(ASSUME_NETWORK_MYSELF_ALIVE);
        Ok(())
    }

    async fn on_funding_transaction_pending(
        &mut self,
        channel_id: Hash256,
        transaction: Transaction,
        outpoint: OutPoint,
    ) {
        // Just a sanity check to ensure that no two channels are associated with the same outpoint.
        if let Some(old) = self.pending_channels.remove(&outpoint) {
            if old != channel_id {
                panic!("Trying to associate a new channel id {:?} with the same outpoint {:?} when old channel id is {:?}. Rejecting.", channel_id, outpoint, old);
            }
        }
        self.pending_channels.insert(outpoint.clone(), channel_id);
        let transaction = transaction.into_view();
        let tx_hash: Byte32 = transaction.hash();
        debug!(
            "Funding transaction (outpoint {:?}) for channel {:?} is now ready. Broadcast it {:?} now.",
            &outpoint, &channel_id, &tx_hash
        );

        if let Err(err) = self
            .send_tx(transaction, InFlightCkbTxKind::Funding(channel_id))
            .await
        {
            error!("failed to send funding tx: {}", err);
        }
    }

    async fn on_funding_transaction_confirmed(
        &mut self,
        outpoint: OutPoint,
        block_hash: H256,
        tx_index: u32,
        timestamp: u64,
    ) {
        debug!("Funding transaction is confirmed: {:?}", &outpoint);
        let channel_id = match self.pending_channels.remove(&outpoint) {
            Some(channel_id) => channel_id,
            None => {
                warn!(
                    "Funding transaction confirmed for outpoint {:?} but no channel found",
                    &outpoint
                );
                return;
            }
        };
        self.send_message_to_channel_actor(
            channel_id,
            None,
            ChannelActorMessage::Event(ChannelEvent::FundingTransactionConfirmed(
                block_hash, tx_index, timestamp,
            )),
        )
        .await;
        self.remove_in_flight_tx(outpoint.tx_hash().into());
    }

    async fn send_message_to_channel_actor(
        &mut self,
        channel_id: Hash256,
        // Sometimes we need to know the peer id in order to send the message to the channel actor.
        peer_id: Option<&PeerId>,
        message: ChannelActorMessage,
    ) {
        match self.channels.get(&channel_id) {
            None => match (message, peer_id) {
                // TODO: ban the adversary who constantly send messages related to non-existing channels.
                (
                    ChannelActorMessage::PeerMessage(FiberChannelMessage::ReestablishChannel(r)),
                    Some(remote_peer_id),
                ) if self.store.get_channel_actor_state(&channel_id).is_some() => {
                    debug!("Received a ReestablishChannel message for channel {:?} which has persisted state, but no corresponding channel actor, starting it now", &channel_id);
                    match self.reestablish_channel(remote_peer_id, channel_id).await {
                        Ok(actor) => {
                            actor
                                .send_message(ChannelActorMessage::PeerMessage(
                                    FiberChannelMessage::ReestablishChannel(r),
                                ))
                                .expect("channel actor alive");
                        }
                        Err(e) => {
                            error!("Failed to reestablish channel {:x}: {:?}", &channel_id, &e);
                        }
                    }
                }
                (message, _) => {
                    error!(
                            "Failed to send message to channel actor: channel {:?} not found, message: {:?}",
                            &channel_id, &message,
                        );
                }
            },
            Some(actor) => {
                actor.send_message(message).expect("channel actor alive");
            }
        }
    }
}

pub struct NetworkActorStartArguments {
    pub config: FiberConfig,
    pub tracker: TaskTracker,
    pub channel_subscribers: ChannelSubscribers,
    pub default_shutdown_script: Script,
}

#[rasync_trait]
impl<S> Actor for NetworkActor<S>
where
    S: NetworkActorStateStore
        + ChannelActorStateStore
        + NetworkGraphStateStore
        + GossipMessageStore
        + PreimageStore
        + InvoiceStore
        + Clone
        + Send
        + Sync
        + 'static,
{
    type Msg = NetworkActorMessage;
    type State = NetworkActorState<S>;
    type Arguments = NetworkActorStartArguments;

    async fn pre_start(
        &self,
        myself: ActorRef<Self::Msg>,
        args: Self::Arguments,
    ) -> Result<Self::State, ActorProcessingErr> {
        let NetworkActorStartArguments {
            config,
            tracker,
            channel_subscribers,
            default_shutdown_script,
        } = args;
        let now = SystemTime::now()
            .duration_since(SystemTime::UNIX_EPOCH)
            .expect("SystemTime::now() should after UNIX_EPOCH");
        let kp = config
            .read_or_generate_secret_key()
            .expect("read or generate secret key");
        let private_key = <[u8; 32]>::try_from(kp.as_ref())
            .expect("valid length for key")
            .into();
        let entropy = blake2b_hash_with_salt(
            [kp.as_ref(), now.as_nanos().to_le_bytes().as_ref()]
                .concat()
                .as_slice(),
            b"FIBER_NETWORK_ENTROPY",
        );
        let secio_kp = SecioKeyPair::from(kp);
        let secio_pk = secio_kp.public_key();
        let my_peer_id: PeerId = PeerId::from(secio_pk);
        let handle = NetworkServiceHandle::new(myself.clone());
        let fiber_handle = FiberProtocolHandle::from(&handle);
        let mut gossip_config = GossipConfig::from(&config);
        gossip_config.peer_id = Some(my_peer_id.clone());
        let (gossip_service, gossip_handle) = GossipService::start(
            gossip_config,
            self.store.clone(),
            self.chain_actor.clone(),
            myself.get_cell(),
        )
        .await;
        let mut graph = self.network_graph.write().await;
        let graph_subscribing_cursor = graph
            .get_latest_cursor()
            .go_back_for_some_time(MAX_GRAPH_MISSING_BROADCAST_MESSAGE_TIMESTAMP_DRIFT);

        gossip_service
            .get_subscriber()
            .subscribe(graph_subscribing_cursor, myself.clone(), |m| {
                Some(NetworkActorMessage::new_event(
                    NetworkActorEvent::GossipMessageUpdates(m),
                ))
            })
            .await
            .expect("subscribe to gossip store updates");
        let gossip_actor = gossip_handle.actor().clone();
        let mut service = ServiceBuilder::default()
            .insert_protocol(fiber_handle.create_meta())
            .insert_protocol(gossip_handle.create_meta())
            .handshake_type(secio_kp.into())
            .build(handle);
        let mut listening_addr = service
            .listen(
                MultiAddr::from_str(config.listening_addr())
                    .expect("valid tentacle listening address"),
            )
            .await
            .expect("listen tentacle");

        listening_addr.push(Protocol::P2P(Cow::Owned(my_peer_id.clone().into_bytes())));
        let mut announced_addrs = Vec::with_capacity(config.announced_addrs.len() + 1);
        if config.announce_listening_addr() {
            announced_addrs.push(listening_addr.clone());
        }
        for announced_addr in &config.announced_addrs {
            let mut multiaddr =
                MultiAddr::from_str(announced_addr.as_str()).expect("valid announced listen addr");
            match multiaddr.pop() {
                Some(Protocol::P2P(c)) => {
                    // If the announced listen addr has a peer id, it must match our peer id.
                    if c.as_ref() != my_peer_id.as_bytes() {
                        panic!("Announced listen addr is using invalid peer id: announced addr {}, actual peer id {:?}", announced_addr, my_peer_id);
                    }
                }
                Some(component) => {
                    // Push this unrecognized component back to the multiaddr.
                    multiaddr.push(component);
                }
                None => {
                    // Should never happen
                }
            }
            // Push our peer id to the multiaddr.
            multiaddr.push(Protocol::P2P(Cow::Owned(my_peer_id.clone().into_bytes())));
            announced_addrs.push(multiaddr);
        }

        if !config.announce_private_addr.unwrap_or_default() {
            announced_addrs.retain(|addr| {
                multiaddr_to_socketaddr(addr)
                    .map(|socket_addr| is_reachable(socket_addr.ip()))
                    .unwrap_or_default()
            });
        }

        info!(
            "Started listening tentacle on {:?}, peer id {:?}, announced addresses {:?}",
            &listening_addr, &my_peer_id, &announced_addrs
        );

        let control = service.control().to_owned();

        myself
            .send_message(NetworkActorMessage::new_notification(
                NetworkServiceEvent::NetworkStarted(
                    my_peer_id.clone(),
                    listening_addr.clone(),
                    announced_addrs.clone(),
                ),
            ))
            .expect(ASSUME_NETWORK_MYSELF_ALIVE);

        tracker.spawn(async move {
            service.run().await;
            debug!("Tentacle service stopped");
        });

        let mut state_to_be_persisted = self
            .store
            .get_network_actor_state(&my_peer_id)
            .unwrap_or_default();

        for bootnode in &config.bootnode_addrs {
            let addr = Multiaddr::from_str(bootnode.as_str()).expect("valid bootnode");
            let peer_id = extract_peer_id(&addr).expect("valid peer id");
            state_to_be_persisted.save_peer_address(peer_id, addr);
        }

        let chain_actor = self.chain_actor.clone();
        let features = config.gen_node_features();

        let mut state = NetworkActorState {
            store: self.store.clone(),
            state_to_be_persisted,
            node_name: config.announced_node_name,
            peer_id: my_peer_id,
            announced_addrs,
            auto_announce: config.auto_announce_node(),
            last_node_announcement_message: None,
            private_key,
            entropy,
            default_shutdown_script,
            network: myself.clone(),
            control,
            peer_session_map: Default::default(),
            session_channels_map: Default::default(),
            channels: Default::default(),
            ckb_txs_in_flight: Default::default(),
            outpoint_channel_map: Default::default(),
            to_be_accepted_channels: Default::default(),
            pending_channels: Default::default(),
            chain_actor,
            open_channel_auto_accept_min_ckb_funding_amount: config
                .open_channel_auto_accept_min_ckb_funding_amount(),
            auto_accept_channel_ckb_funding_amount: config.auto_accept_channel_ckb_funding_amount(),
            tlc_expiry_delta: config.tlc_expiry_delta(),
            tlc_min_value: config.tlc_min_value(),
            tlc_fee_proportional_millionths: config.tlc_fee_proportional_millionths(),
            gossip_actor,
            channel_subscribers,
            max_inbound_peers: config.max_inbound_peers(),
            min_outbound_peers: config.min_outbound_peers(),
            features,
        };

        let node_announcement = state.get_or_create_new_node_announcement_message();
        graph.process_node_announcement(node_announcement);
        let announce_node_interval_seconds = config.announce_node_interval_seconds();
        if announce_node_interval_seconds > 0 {
            myself.send_interval(Duration::from_secs(announce_node_interval_seconds), || {
                NetworkActorMessage::new_command(NetworkActorCommand::BroadcastLocalInfo(
                    LocalInfoKind::NodeAnnouncement,
                ))
            });
        }

        // Save bootnodes to the network actor state.
        state.persist_state();

        Ok(state)
    }

    async fn post_start(
        &self,
        myself: ActorRef<Self::Msg>,
        state: &mut Self::State,
    ) -> Result<(), ActorProcessingErr> {
        debug!("Trying to connect to peers with mutual channels");
        for (peer_id, channel_id, channel_state) in self.store.get_channel_states(None) {
            let addresses = state.get_peer_addresses(&peer_id);

            debug!(
                "Reconnecting channel {:x} peers {:?} in state {:?} with addresses {:?}",
                &channel_id, &peer_id, &channel_state, &addresses
            );
            for addr in addresses {
                myself
                    .send_message(NetworkActorMessage::new_command(
                        NetworkActorCommand::ConnectPeer(addr),
                    ))
                    .expect(ASSUME_NETWORK_MYSELF_ALIVE);
            }
        }
        // MAINTAINING_CONNECTIONS_INTERVAL is long, we need to trigger when start
        myself
            .send_message(NetworkActorMessage::new_command(
                NetworkActorCommand::MaintainConnections,
            ))
            .expect(ASSUME_NETWORK_MYSELF_ALIVE);
        myself.send_interval(MAINTAINING_CONNECTIONS_INTERVAL, || {
            NetworkActorMessage::new_command(NetworkActorCommand::MaintainConnections)
        });
        myself.send_interval(CHECK_CHANNELS_INTERVAL, || {
            NetworkActorMessage::new_command(NetworkActorCommand::CheckChannels)
        });

        // Trigger mmp tlc set fulfill check and hold tlc timeout
        let now = now_timestamp_as_millis_u64();
        for (payment_hash, hold_tlcs) in self.store.list_all_hold_tlcs() {
            // timeout hold tlc
            let already_timeout = hold_tlcs
                .iter()
                .map(|hold_tlc| hold_tlc.hold_expire_at)
                .min()
                .is_some_and(|expire_at| expire_at <= now);

            for hold_tlc in hold_tlcs {
                myself
                    .send_message(NetworkActorMessage::new_command(
                        NetworkActorCommand::TimeoutHoldTlc(
                            payment_hash,
                            hold_tlc.channel_id,
                            hold_tlc.tlc_id,
                        ),
                    ))
                    .expect(ASSUME_NETWORK_MYSELF_ALIVE);
            }

            // try settle mpp tlc set
            if !already_timeout {
                myself
                    .send_message(NetworkActorMessage::new_command(
                        NetworkActorCommand::SettleMPPTlcSet(payment_hash),
                    ))
                    .expect(ASSUME_NETWORK_MYSELF_ALIVE);
            }
        }
        Ok(())
    }

    async fn handle(
        &self,
        myself: ActorRef<Self::Msg>,
        message: Self::Msg,
        state: &mut Self::State,
    ) -> Result<(), ActorProcessingErr> {
        match message {
            NetworkActorMessage::Event(event) => {
                if let Err(err) = self.handle_event(myself, state, event).await {
                    error!("Failed to handle fiber network event: {}", err);
                }
            }
            NetworkActorMessage::Command(command) => {
                if let Err(err) = self.handle_command(myself, state, command).await {
                    error!("Failed to handle fiber network command: {}", err);
                }
            }
            NetworkActorMessage::Notification(event) => {
                if let Err(err) = self.event_sender.send(event).await {
                    error!("Failed to notify outside observers: {}", err);
                }
            }
        }
        Ok(())
    }

    async fn post_stop(
        &self,
        _myself: ActorRef<Self::Msg>,
        state: &mut Self::State,
    ) -> Result<(), ActorProcessingErr> {
        if let Err(err) = state.control.close().await {
            error!("Failed to close tentacle service: {}", err);
        }
        debug!("Saving network actor state for {:?}", state.peer_id);
        state.persist_state();
        debug!("Network service for {:?} shutdown", state.peer_id);
        // The event receiver may have been closed already.
        // We ignore the error here.
        let _ = self
            .event_sender
            .send(NetworkServiceEvent::NetworkStopped(state.peer_id.clone()))
            .await;
        Ok(())
    }

    async fn handle_supervisor_evt(
        &self,
        _myself: ActorRef<Self::Msg>,
        message: SupervisionEvent,
        _state: &mut Self::State,
    ) -> Result<(), ActorProcessingErr> {
        match message {
            SupervisionEvent::ActorTerminated(who, _, _) => {
                debug!("Actor {:?} terminated", who);
            }
            SupervisionEvent::ActorFailed(who, err) => {
                panic!("Actor unexpectedly panicked (id: {:?}): {:?}", who, err);
            }
            _ => {}
        }
        Ok(())
    }
}

#[derive(Clone, Debug)]
struct FiberProtocolHandle {
    actor: ActorRef<NetworkActorMessage>,
}

impl FiberProtocolHandle {
    fn create_meta(self) -> ProtocolMeta {
        MetaBuilder::new()
            .id(FIBER_PROTOCOL_ID)
            .service_handle(move || {
                let handle = Box::new(self);
                ProtocolHandle::Callback(handle)
            })
            .build()
    }
}

#[async_trait]
impl ServiceProtocol for FiberProtocolHandle {
    async fn init(&mut self, _context: &mut ProtocolContext) {}

    async fn connected(&mut self, context: ProtocolContextMutRef<'_>, _version: &str) {
        let _session = context.session;
        if let Some(remote_pubkey) = context.session.remote_pubkey.clone() {
            let remote_peer_id = PeerId::from_public_key(&remote_pubkey);
            try_send_actor_message(
                &self.actor,
                NetworkActorMessage::new_event(NetworkActorEvent::PeerConnected(
                    remote_peer_id,
                    remote_pubkey.into(),
                    context.session.clone(),
                )),
            );
        } else {
            warn!("Peer connected without remote pubkey {:?}", context.session);
        }
    }

    async fn disconnected(&mut self, context: ProtocolContextMutRef<'_>) {
        match context.session.remote_pubkey.as_ref() {
            Some(pubkey) => {
                let peer_id = PeerId::from_public_key(pubkey);
                try_send_actor_message(
                    &self.actor,
                    NetworkActorMessage::new_event(NetworkActorEvent::PeerDisconnected(
                        peer_id,
                        context.session.clone(),
                    )),
                );
            }
            None => {
                unreachable!("Received message without remote pubkey");
            }
        }
    }

    async fn received(&mut self, context: ProtocolContextMutRef<'_>, data: Bytes) {
        let msg = unwrap_or_return!(FiberMessage::from_molecule_slice(&data), "parse message");
        match context.session.remote_pubkey.as_ref() {
            Some(pubkey) => {
                let peer_id = PeerId::from_public_key(pubkey);
                try_send_actor_message(
                    &self.actor,
                    NetworkActorMessage::new_event(NetworkActorEvent::FiberMessage(peer_id, msg)),
                );
            }
            None => {
                unreachable!("Received message without remote pubkey");
            }
        }
    }

    async fn notify(&mut self, _context: &mut ProtocolContext, _token: u64) {}
}

#[derive(Clone, Debug)]
struct NetworkServiceHandle {
    actor: ActorRef<NetworkActorMessage>,
}

impl NetworkServiceHandle {
    fn new(actor: ActorRef<NetworkActorMessage>) -> Self {
        NetworkServiceHandle { actor }
    }
}

impl From<&NetworkServiceHandle> for FiberProtocolHandle {
    fn from(handle: &NetworkServiceHandle) -> Self {
        FiberProtocolHandle {
            actor: handle.actor.clone(),
        }
    }
}

#[async_trait]
impl ServiceHandle for NetworkServiceHandle {
    async fn handle_error(&mut self, _context: &mut ServiceContext, error: ServiceError) {
        trace!("Service error: {:?}", error);
        // TODO
        // ServiceError::DialerError => remove address from peer store
        // ServiceError::ProtocolError => ban peer
    }
    async fn handle_event(&mut self, _context: &mut ServiceContext, event: ServiceEvent) {
        trace!("Service event: {:?}", event);
    }
}

// If we are closing the whole network service, we may have already stopped the network actor.
// In that case the send_message will fail.
// Ideally, we should close tentacle network service first, then stop the network actor.
// But ractor provides only api for `post_stop` instead of `pre_stop`.
fn try_send_actor_message(actor: &ActorRef<NetworkActorMessage>, message: NetworkActorMessage) {
    let _ = actor.send_message(message);
}

#[allow(clippy::too_many_arguments)]
pub async fn start_network<
    S: NetworkActorStateStore
        + ChannelActorStateStore
        + NetworkGraphStateStore
        + GossipMessageStore
        + PreimageStore
        + InvoiceStore
        + Clone
        + Send
        + Sync
        + 'static,
>(
    config: FiberConfig,
    chain_actor: ActorRef<CkbChainMessage>,
    event_sender: mpsc::Sender<NetworkServiceEvent>,
    tracker: TaskTracker,
    root_actor: ActorCell,
    store: S,
    channel_subscribers: ChannelSubscribers,
    network_graph: Arc<RwLock<NetworkGraph<S>>>,
    default_shutdown_script: Script,
) -> ActorRef<NetworkActorMessage> {
    let my_pubkey = config.public_key();
    let my_peer_id = PeerId::from_public_key(&my_pubkey);

    let (actor, _handle) = Actor::spawn_linked(
        Some(format!("Network {}", my_peer_id)),
        NetworkActor::new(event_sender, chain_actor, store, network_graph),
        NetworkActorStartArguments {
            config,
            tracker,
            channel_subscribers,
            default_shutdown_script,
        },
        root_actor,
    )
    .await
    .expect("Failed to start network actor");

    actor
}<|MERGE_RESOLUTION|>--- conflicted
+++ resolved
@@ -45,30 +45,15 @@
 use tracing::{debug, error, info, trace, warn};
 
 use super::channel::{
-<<<<<<< HEAD
-    get_funding_and_reserved_amount, occupied_capacity, AcceptChannelParameter,
-    AwaitingTxSignaturesFlags, ChannelActor, ChannelActorMessage, ChannelActorStateStore,
-    ChannelCommand, ChannelCommandWithId, ChannelEvent, ChannelInitializationParameter,
-    ChannelState, ChannelSubscribers, ChannelTlcInfo, OpenChannelParameter, PrevTlcInfo,
-    ProcessingChannelError, ProcessingChannelResult, PublicChannelInfo, RemoveTlcCommand,
-    RevocationData, SettlementData, ShuttingDownFlags, StopReason, TLCId,
-    DEFAULT_COMMITMENT_FEE_RATE, DEFAULT_FEE_RATE, DEFAULT_MAX_TLC_VALUE_IN_FLIGHT,
-    MAX_COMMITMENT_DELAY_EPOCHS, MAX_TLC_NUMBER_IN_FLIGHT, MIN_COMMITMENT_DELAY_EPOCHS,
-    SYS_MAX_TLC_NUMBER_IN_FLIGHT,
-};
-use super::config::{AnnouncedNodeName, DEFAULT_MAX_PARTS, MIN_TLC_EXPIRY_DELTA};
-use super::features::FeatureVector;
-use super::fee::calculate_commitment_tx_fee;
-=======
     get_funding_and_reserved_amount, AcceptChannelParameter, AwaitingTxSignaturesFlags,
     ChannelActor, ChannelActorMessage, ChannelActorStateStore, ChannelCommand,
     ChannelCommandWithId, ChannelEvent, ChannelInitializationParameter, ChannelState,
     ChannelSubscribers, ChannelTlcInfo, OpenChannelParameter, PrevTlcInfo, ProcessingChannelError,
     ProcessingChannelResult, PublicChannelInfo, RemoveTlcCommand, RevocationData, SettlementData,
-    ShuttingDownFlags, StopReason, DEFAULT_MAX_TLC_VALUE_IN_FLIGHT, MAX_TLC_NUMBER_IN_FLIGHT,
+    ShuttingDownFlags, StopReason, TLCId, DEFAULT_MAX_TLC_VALUE_IN_FLIGHT,
 };
-use super::config::{AnnouncedNodeName, MIN_TLC_EXPIRY_DELTA};
->>>>>>> a6312ee2
+use super::config::AnnouncedNodeName;
+use super::features::FeatureVector;
 use super::gossip::{GossipActorMessage, GossipMessageStore, GossipMessageUpdates};
 use super::graph::{
     Attempt, NetworkGraph, NetworkGraphStateStore, OwnedChannelUpdateEvent, RouterHop, SessionRoute,
@@ -83,22 +68,19 @@
     FiberConfig, InFlightCkbTxActor, InFlightCkbTxActorArguments, InFlightCkbTxActorMessage,
     InFlightCkbTxKind, ASSUME_NETWORK_ACTOR_ALIVE,
 };
-
 use crate::ckb::config::UdtCfgInfos;
 use crate::ckb::contracts::{check_udt_script, get_udt_whitelist, is_udt_type_auto_accept};
 use crate::ckb::{CkbChainMessage, FundingRequest, FundingTx};
+use crate::fiber::channel::MAX_TLC_NUMBER_IN_FLIGHT;
 use crate::fiber::channel::{
     AddTlcCommand, AddTlcResponse, ShutdownCommand, TxCollaborationCommand, TxUpdateCommand,
 };
-<<<<<<< HEAD
 use crate::fiber::config::{
-    DEFAULT_MPP_MIN_AMOUNT, DEFAULT_TLC_EXPIRY_DELTA, MAX_PAYMENT_TLC_EXPIRY_LIMIT,
-    PAYMENT_MAX_PARTS_LIMIT,
+    DEFAULT_MAX_PARTS, DEFAULT_MPP_MIN_AMOUNT, DEFAULT_TLC_EXPIRY_DELTA,
+    MAX_PAYMENT_TLC_EXPIRY_LIMIT, MIN_TLC_EXPIRY_DELTA, PAYMENT_MAX_PARTS_LIMIT,
 };
-=======
-use crate::fiber::config::{DEFAULT_TLC_EXPIRY_DELTA, MAX_PAYMENT_TLC_EXPIRY_LIMIT};
+
 use crate::fiber::fee::check_open_channel_parameters;
->>>>>>> a6312ee2
 use crate::fiber::gossip::{GossipConfig, GossipService, SubscribableGossipMessageStore};
 use crate::fiber::graph::{AttemptStatus, GraphChannelStat, PaymentSession, PaymentStatus};
 use crate::fiber::serde_utils::EntityHex;
@@ -2977,7 +2959,6 @@
             max_tlc_number_in_flight,
         } = open_channel;
 
-<<<<<<< HEAD
         if let Some(Peer {
             features: Some(peer_features),
             ..
@@ -2997,8 +2978,6 @@
             )));
         }
 
-=======
->>>>>>> a6312ee2
         let remote_pubkey =
             self.get_peer_pubkey(&peer_id)
                 .ok_or(ProcessingChannelError::InvalidParameter(format!(
