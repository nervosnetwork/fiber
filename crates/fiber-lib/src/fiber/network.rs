use ckb_hash::blake2b_256;
use ckb_types::core::{EpochNumberWithFraction, FeeRate, TransactionView};
use ckb_types::packed::{Byte32, OutPoint, Script, Transaction};
use ckb_types::prelude::{IntoTransactionView, Pack, Unpack};
use ckb_types::H256;
use either::Either;
use once_cell::sync::OnceCell;
use ractor::concurrency::Duration;
use ractor::{
    async_trait as rasync_trait, call, call_t, Actor, ActorCell, ActorProcessingErr, ActorRef,
    RactorErr, RpcReplyPort, SupervisionEvent,
};
use rand::Rng;
use secp256k1::Secp256k1;
use serde::{Deserialize, Serialize};
use serde_with::{serde_as, DisplayFromStr};
use std::borrow::Cow;
use std::collections::hash_map::Entry;
use std::collections::{HashMap, HashSet};
use std::str::FromStr;
use std::sync::atomic::{AtomicU64, Ordering};
use std::sync::Arc;
use std::time::SystemTime;
use tentacle::multiaddr::{MultiAddr, Protocol};
use tentacle::service::SessionType;
use tentacle::utils::{extract_peer_id, is_reachable, multiaddr_to_socketaddr};
use tentacle::{
    async_trait,
    builder::{MetaBuilder, ServiceBuilder},
    bytes::Bytes,
    context::SessionContext,
    context::{ProtocolContext, ProtocolContextMutRef, ServiceContext},
    multiaddr::Multiaddr,
    secio::PeerId,
    secio::SecioKeyPair,
    service::{
        ProtocolHandle, ProtocolMeta, ServiceAsyncControl, ServiceError, ServiceEvent,
        TargetProtocol,
    },
    traits::{ServiceHandle, ServiceProtocol},
    ProtocolId, SessionId,
};
use tokio::sync::{mpsc, oneshot, RwLock};
use tokio_util::task::TaskTracker;
use tracing::{debug, error, info, trace, warn};

use super::channel::{
    get_funding_and_reserved_amount, AcceptChannelParameter, AwaitingTxSignaturesFlags,
    ChannelActor, ChannelActorMessage, ChannelActorStateStore, ChannelCommand,
    ChannelCommandWithId, ChannelEvent, ChannelInitializationParameter, ChannelState,
    ChannelSubscribers, ChannelTlcInfo, OpenChannelParameter, PrevTlcInfo, ProcessingChannelError,
    ProcessingChannelResult, PublicChannelInfo, RemoveTlcCommand, RevocationData, SettlementData,
    ShuttingDownFlags, StopReason, DEFAULT_MAX_TLC_VALUE_IN_FLIGHT, MAX_TLC_NUMBER_IN_FLIGHT,
};
use super::config::{AnnouncedNodeName, MIN_TLC_EXPIRY_DELTA};
<<<<<<< HEAD
use super::features::FeatureVector;
use super::fee::calculate_commitment_tx_fee;
=======
>>>>>>> d873f91b
use super::gossip::{GossipActorMessage, GossipMessageStore, GossipMessageUpdates};
use super::graph::{
    NetworkGraph, NetworkGraphStateStore, OwnedChannelUpdateEvent, RouterHop, SessionRoute,
};
use super::key::blake2b_hash_with_salt;
use super::types::{
    BroadcastMessageWithTimestamp, EcdsaSignature, FiberMessage, ForwardTlcResult, GossipMessage,
    Hash256, Init, NodeAnnouncement, OpenChannel, PaymentHopData, Privkey, Pubkey,
    RemoveTlcFulfill, RemoveTlcReason, TlcErr, TlcErrData, TlcErrorCode,
};
use super::{
    FiberConfig, InFlightCkbTxActor, InFlightCkbTxActorArguments, InFlightCkbTxActorMessage,
    InFlightCkbTxKind, ASSUME_NETWORK_ACTOR_ALIVE,
};

use crate::ckb::config::UdtCfgInfos;
use crate::ckb::contracts::{check_udt_script, get_udt_whitelist, is_udt_type_auto_accept};
use crate::ckb::{CkbChainMessage, FundingRequest, FundingTx};
use crate::fiber::channel::{
    AddTlcCommand, AddTlcResponse, ShutdownCommand, TxCollaborationCommand, TxUpdateCommand,
};
use crate::fiber::config::{DEFAULT_TLC_EXPIRY_DELTA, MAX_PAYMENT_TLC_EXPIRY_LIMIT};
use crate::fiber::fee::check_open_channel_parameters;
use crate::fiber::gossip::{GossipConfig, GossipService, SubscribableGossipMessageStore};
use crate::fiber::graph::{PaymentSession, PaymentSessionStatus};
use crate::fiber::serde_utils::EntityHex;
use crate::fiber::types::{
    FiberChannelMessage, PaymentOnionPacket, PeeledPaymentOnionPacket, TxSignatures,
};
use crate::fiber::KeyPair;
use crate::invoice::{CkbInvoice, CkbInvoiceStatus, InvoiceStore, PreimageStore};
use crate::{now_timestamp_as_millis_u64, unwrap_or_return, Error};

pub const FIBER_PROTOCOL_ID: ProtocolId = ProtocolId::new(42);

pub const GOSSIP_PROTOCOL_ID: ProtocolId = ProtocolId::new(43);

pub const DEFAULT_CHAIN_ACTOR_TIMEOUT: u64 = 300000;

// TODO: make it configurable
pub const CKB_TX_TRACING_CONFIRMATIONS: u64 = 4;

// This is a temporary way to document that we assume the chain actor is always alive.
// We may later relax this assumption. At the moment, if the chain actor fails, we
// should panic with this message, and later we may find all references to this message
// to make sure that we handle the case where the chain actor is not alive.
const ASSUME_CHAIN_ACTOR_ALWAYS_ALIVE_FOR_NOW: &str =
    "We currently assume that chain actor is always alive, but it failed. This is a known issue.";

const ASSUME_NETWORK_MYSELF_ALIVE: &str = "network actor myself alive";

const ASSUME_GOSSIP_ACTOR_ALIVE: &str = "gossip actor must be alive";

// The duration for which we will try to maintain the number of peers in connection.
const MAINTAINING_CONNECTIONS_INTERVAL: Duration = Duration::from_secs(3600);

// The duration for which we will check all channels.
#[cfg(debug_assertions)]
const CHECK_CHANNELS_INTERVAL: Duration = Duration::from_secs(3); // use a short interval for debugging build
#[cfg(not(debug_assertions))]
const CHECK_CHANNELS_INTERVAL: Duration = Duration::from_secs(60);

// The duration for which we will check peer init messages.
const CHECK_PEER_INIT_INTERVAL: Duration = Duration::from_secs(20);

// While creating a network graph from the gossip messages, we will load current gossip messages
// in the store and process them. We will load all current messages and get the latest cursor.
// The problem is that we can't guarantee that the messages are in order, that is to say it is
// possible that messages with smaller cursor may arrive at the store from the time we create
// the graph. So we have to subscribe to gossip messages with a cursor slightly smaller than
// current latest cursor. This parameter is the difference between the cursor we use to subscribe
// and the latest cursor.
const MAX_GRAPH_MISSING_BROADCAST_MESSAGE_TIMESTAMP_DRIFT: Duration =
    Duration::from_secs(60 * 60 * 2);

static CHAIN_HASH_INSTANCE: OnceCell<Hash256> = OnceCell::new();

pub fn init_chain_hash(chain_hash: Hash256) {
    CHAIN_HASH_INSTANCE
        .set(chain_hash)
        .expect("init_chain_hash should only be called once");
}

pub fn get_chain_hash() -> Hash256 {
    CHAIN_HASH_INSTANCE.get().cloned().unwrap_or_default()
}

pub(crate) fn check_chain_hash(chain_hash: &Hash256) -> Result<(), Error> {
    if chain_hash == &get_chain_hash() {
        Ok(())
    } else {
        Err(Error::InvalidChainHash(*chain_hash, get_chain_hash()))
    }
}

#[derive(Debug)]
pub struct OpenChannelResponse {
    pub channel_id: Hash256,
}

#[derive(Debug)]
pub struct AcceptChannelResponse {
    pub old_channel_id: Hash256,
    pub new_channel_id: Hash256,
}

#[derive(Debug)]
pub struct SendPaymentResponse {
    pub payment_hash: Hash256,
    pub status: PaymentSessionStatus,
    pub created_at: u64,
    pub last_updated_at: u64,
    pub failed_error: Option<String>,
    pub custom_records: Option<PaymentCustomRecords>,
    pub fee: u128,
    #[cfg(any(debug_assertions, feature = "bench"))]
    pub router: SessionRoute,
}

/// What kind of local information should be broadcasted to the network.
#[derive(Debug)]
pub enum LocalInfoKind {
    NodeAnnouncement,
}

#[derive(Debug, Clone)]
pub struct NodeInfoResponse {
    pub node_name: Option<AnnouncedNodeName>,
    pub node_id: Pubkey,
    pub addresses: Vec<MultiAddr>,
    pub features: FeatureVector,
    pub chain_hash: Hash256,
    pub open_channel_auto_accept_min_ckb_funding_amount: u64,
    pub auto_accept_channel_ckb_funding_amount: u64,
    pub tlc_expiry_delta: u64,
    pub tlc_min_value: u128,
    pub tlc_fee_proportional_millionths: u128,
    pub channel_count: u32,
    pub pending_channel_count: u32,
    pub peers_count: u32,
    pub udt_cfg_infos: UdtCfgInfos,
}

/// The information about a peer connected to the node.
#[serde_as]
#[derive(Clone, Serialize, Deserialize, Debug)]
pub struct PeerInfo {
    /// The identity public key of the peer.
    pub pubkey: Pubkey,

    /// The peer ID of the peer
    #[serde_as(as = "DisplayFromStr")]
    pub peer_id: PeerId,

    /// A list of multi-addresses associated with the peer.
    pub addresses: Vec<MultiAddr>,
}

/// The struct here is used both internally and as an API to the outside world.
/// If we want to send a reply to the caller, we need to wrap the message with
/// a RpcReplyPort. Since outsider users have no knowledge of RpcReplyPort, we
/// need to hide it from the API. So in case a reply is needed, we need to put
/// an optional RpcReplyPort in the of the definition of this message.
#[derive(Debug)]
pub enum NetworkActorCommand {
    /// Network commands
    // Connect to a peer, and optionally also save the peer to the peer store.
    ConnectPeer(Multiaddr),
    DisconnectPeer(PeerId),
    // Save the address of a peer to the peer store, the address here must be a valid
    // multiaddr with the peer id.
    SavePeerAddress(Multiaddr),
    // We need to maintain a certain number of peers connections to keep the network running.
    MaintainConnections,
    // Check all channels and see if we need to force close any of them or settle down tlc with preimage.
    CheckChannels,
    // Check peer send us Init message in a expected time, otherwise disconnect with the peer.
    CheckPeerInit(PeerId),
    // For internal use and debugging only. Most of the messages requires some
    // changes to local state. Even if we can send a message to a peer, some
    // part of the local state is not changed.
    SendFiberMessage(FiberMessageWithPeerId),
    // Open a channel to a peer.
    OpenChannel(
        OpenChannelCommand,
        RpcReplyPort<Result<OpenChannelResponse, String>>,
    ),
    // Abandon a channel, channel_id maybe temp_channel_id or normal channel_id
    AbandonChannel(Hash256, RpcReplyPort<Result<(), String>>),
    // Accept a channel to a peer.
    AcceptChannel(
        AcceptChannelCommand,
        RpcReplyPort<Result<AcceptChannelResponse, String>>,
    ),
    // Send a command to a channel.
    ControlFiberChannel(ChannelCommandWithId),
    // The first parameter is the peeled onion in binary via `PeeledOnionPacket::serialize`. `PeeledOnionPacket::current`
    // is for the current node.
    SendPaymentOnionPacket(SendOnionPacketCommand),
    PeelPaymentOnionPacket(
        PaymentOnionPacket, // onion_packet
        Hash256,            // payment_hash
        RpcReplyPort<Result<PeeledPaymentOnionPacket, String>>,
    ),
    UpdateChannelFunding(Hash256, Transaction, FundingRequest),
    SignFundingTx(PeerId, Hash256, Transaction, Option<Vec<Vec<u8>>>),
    NotifyFundingTx(Transaction),
    // Broadcast our BroadcastMessage to the network.
    BroadcastMessages(Vec<BroadcastMessageWithTimestamp>),
    // Broadcast local information to the network.
    BroadcastLocalInfo(LocalInfoKind),
    SignMessage([u8; 32], RpcReplyPort<EcdsaSignature>),
    // Payment related commands
    SendPayment(
        SendPaymentCommand,
        RpcReplyPort<Result<SendPaymentResponse, String>>,
    ),
    // Send payment with router
    SendPaymentWithRouter(
        SendPaymentWithRouterCommand,
        RpcReplyPort<Result<SendPaymentResponse, String>>,
    ),
    // Get Payment Session for query payment status and errors
    GetPayment(Hash256, RpcReplyPort<Result<SendPaymentResponse, String>>),
    // Build a payment router with the given hops
    BuildPaymentRouter(
        BuildRouterCommand,
        RpcReplyPort<Result<PaymentRouter, String>>,
    ),

    NodeInfo((), RpcReplyPort<Result<NodeInfoResponse, String>>),
    ListPeers((), RpcReplyPort<Result<Vec<PeerInfo>, String>>),
}

pub async fn sign_network_message(
    network: ActorRef<NetworkActorMessage>,
    message: [u8; 32],
) -> std::result::Result<EcdsaSignature, RactorErr<NetworkActorMessage>> {
    let message = |rpc_reply| {
        NetworkActorMessage::Command(NetworkActorCommand::SignMessage(message, rpc_reply))
    };

    call!(network, message)
}

#[derive(Debug)]
pub struct OpenChannelCommand {
    pub peer_id: PeerId,
    pub funding_amount: u128,
    pub public: bool,
    pub shutdown_script: Option<Script>,
    pub funding_udt_type_script: Option<Script>,
    pub commitment_fee_rate: Option<u64>,
    pub commitment_delay_epoch: Option<EpochNumberWithFraction>,
    pub funding_fee_rate: Option<u64>,
    pub tlc_expiry_delta: Option<u64>,
    pub tlc_min_value: Option<u128>,
    pub tlc_fee_proportional_millionths: Option<u128>,
    pub max_tlc_value_in_flight: Option<u128>,
    pub max_tlc_number_in_flight: Option<u64>,
}

#[serde_as]
#[derive(Clone, Debug, Serialize, Deserialize, Default)]
pub struct SendPaymentCommand {
    // the identifier of the payment target
    pub target_pubkey: Option<Pubkey>,
    // the amount of the payment
    pub amount: Option<u128>,
    // The hash to use within the payment's HTLC
    pub payment_hash: Option<Hash256>,
    // the encoded invoice to send to the recipient
    pub invoice: Option<String>,
    // the TLC expiry delta that should be used to set the timelock for the final hop
    pub final_tlc_expiry_delta: Option<u64>,
    // the TLC expiry for whole payment, in milliseconds
    pub tlc_expiry_limit: Option<u64>,
    // the payment timeout in seconds, if the payment is not completed within this time, it will be cancelled
    pub timeout: Option<u64>,
    // the maximum fee amounts in shannons that the sender is willing to pay, default is 1000 shannons CKB.
    pub max_fee_amount: Option<u128>,
    // max parts for the payment, only used for multi-part payments
    pub max_parts: Option<u64>,
    // keysend payment, default is false
    pub keysend: Option<bool>,
    // udt type script
    #[serde_as(as = "Option<EntityHex>")]
    pub udt_type_script: Option<Script>,
    // allow self payment, default is false
    pub allow_self_payment: bool,
    // custom records
    pub custom_records: Option<PaymentCustomRecords>,
    // the hop hint which may help the find path algorithm to find the path
    pub hop_hints: Option<Vec<HopHint>>,
    // dry_run only used for checking, default is false
    pub dry_run: bool,
}

#[serde_as]
#[derive(Clone, Debug, Serialize, Deserialize, Default)]
pub struct SendPaymentWithRouterCommand {
    /// the hash to use within the payment's HTLC
    pub payment_hash: Option<Hash256>,

    /// The router to use for the payment
    pub router: Vec<RouterHop>,

    /// the encoded invoice to send to the recipient
    pub invoice: Option<String>,

    /// Some custom records for the payment which contains a map of u32 to Vec<u8>
    /// The key is the record type, and the value is the serialized data
    /// For example:
    /// ```json
    /// "custom_records": {
    ///    "0x1": "0x01020304",
    ///    "0x2": "0x05060708",
    ///    "0x3": "0x090a0b0c",
    ///    "0x4": "0x0d0e0f10010d090a0b0c"
    ///  }
    /// ```
    pub custom_records: Option<PaymentCustomRecords>,

    /// keysend payment
    pub keysend: Option<bool>,

    /// udt type script for the payment
    #[serde_as(as = "Option<EntityHex>")]
    pub udt_type_script: Option<Script>,

    /// dry_run for payment, used for check whether we can build valid router and the fee for this payment,
    /// it's useful for the sender to double check the payment before sending it to the network,
    /// default is false
    pub dry_run: bool,
}

/// The custom records to be included in the payment.
/// The key is hex encoded of `u32`, and the value is hex encoded of `Vec<u8>` with `0x` as prefix.
#[derive(Clone, Debug, Eq, PartialEq, Serialize, Deserialize, Default)]
pub struct PaymentCustomRecords {
    /// The custom records to be included in the payment.
    pub data: HashMap<u32, Vec<u8>>,
}

/// A hop hint is a hint for a node to use a specific channel,
/// will usually used for the last hop to the target node.
#[serde_as]
#[derive(Clone, Debug, Serialize, Deserialize)]
pub struct HopHint {
    /// The public key of the node
    pub(crate) pubkey: Pubkey,
    /// The outpoint for the channel
    #[serde_as(as = "EntityHex")]
    pub(crate) channel_outpoint: OutPoint,
    /// The fee rate to use this hop to forward the payment.
    pub(crate) fee_rate: u64,
    /// The TLC expiry delta to use this hop to forward the payment.
    pub(crate) tlc_expiry_delta: u64,
}

/// A hop requirement need to meet when building router, do not including the source node,
/// the last hop is the target node.
#[serde_as]
#[derive(Clone, Debug, Serialize, Deserialize)]
pub struct HopRequire {
    /// The public key of the node
    pub(crate) pubkey: Pubkey,
    /// The outpoint for the channel, which means use channel with `channel_outpoint` to reach this node
    #[serde_as(as = "Option<EntityHex>")]
    pub(crate) channel_outpoint: Option<OutPoint>,
}

#[serde_as]
#[derive(Clone, Debug, Serialize, Deserialize)]
pub struct BuildRouterCommand {
    /// the amount of the payment, the unit is Shannons for non UDT payment
    pub amount: Option<u128>,
    #[serde_as(as = "Option<EntityHex>")]
    pub udt_type_script: Option<Script>,
    pub hops_info: Vec<HopRequire>,
    pub final_tlc_expiry_delta: Option<u64>,
}

#[serde_as]
#[derive(Clone, Debug, Serialize, Deserialize)]
pub struct PaymentRouter {
    pub router_hops: Vec<RouterHop>,
}

#[serde_as]
#[derive(Clone, Debug, Serialize, Deserialize)]
pub struct SendPaymentData {
    pub target_pubkey: Pubkey,
    pub amount: u128,
    pub payment_hash: Hash256,
    pub invoice: Option<String>,
    pub final_tlc_expiry_delta: u64,
    pub tlc_expiry_limit: u64,
    pub timeout: Option<u64>,
    pub max_fee_amount: Option<u128>,
    pub max_parts: Option<u64>,
    pub keysend: bool,
    #[serde_as(as = "Option<EntityHex>")]
    pub udt_type_script: Option<Script>,
    pub preimage: Option<Hash256>,
    pub custom_records: Option<PaymentCustomRecords>,
    pub allow_self_payment: bool,
    pub hop_hints: Vec<HopHint>,
    pub router: Vec<RouterHop>,
    pub dry_run: bool,
}

impl SendPaymentData {
    pub fn new(command: SendPaymentCommand) -> Result<SendPaymentData, String> {
        let invoice = command
            .invoice
            .as_ref()
            .map(|invoice| invoice.parse::<CkbInvoice>())
            .transpose()
            .map_err(|_| "invoice is invalid".to_string())?;

        if let Some(invoice) = invoice.clone() {
            if invoice.is_expired() {
                return Err("invoice is expired".to_string());
            }
        }

        fn validate_field<T: PartialEq + Clone>(
            field: Option<T>,
            invoice_field: Option<T>,
            field_name: &str,
        ) -> Result<T, String> {
            match (field, invoice_field) {
                (Some(f), Some(i)) => {
                    if f != i {
                        return Err(format!("{} does not match the invoice", field_name));
                    }
                    Ok(f)
                }
                (Some(f), None) => Ok(f),
                (None, Some(i)) => Ok(i),
                (None, None) => Err(format!("{} is missing", field_name)),
            }
        }

        let target = validate_field(
            command.target_pubkey,
            invoice
                .as_ref()
                .and_then(|i| i.payee_pub_key().cloned().map(Pubkey::from)),
            "target_pubkey",
        )?;

        let amount = validate_field(
            command.amount,
            invoice.as_ref().and_then(|i| i.amount()),
            "amount",
        )?;

        let udt_type_script = match validate_field(
            command.udt_type_script.clone(),
            invoice.as_ref().and_then(|i| i.udt_type_script().cloned()),
            "udt_type_script",
        ) {
            Ok(script) => Some(script),
            Err(e) if e == "udt_type_script is missing" => None,
            Err(e) => return Err(e),
        };

        // check htlc expiry delta and limit are both valid if it is set
        let final_tlc_expiry_delta = command
            .final_tlc_expiry_delta
            .or_else(|| {
                invoice
                    .as_ref()
                    .and_then(|i| i.final_tlc_minimum_expiry_delta().copied())
            })
            .unwrap_or(DEFAULT_TLC_EXPIRY_DELTA);
        if !(MIN_TLC_EXPIRY_DELTA..=MAX_PAYMENT_TLC_EXPIRY_LIMIT).contains(&final_tlc_expiry_delta)
        {
            return Err(format!(
                "invalid final_tlc_expiry_delta, expect between {} and {}",
                MIN_TLC_EXPIRY_DELTA, MAX_PAYMENT_TLC_EXPIRY_LIMIT
            ));
        }

        let tlc_expiry_limit = command
            .tlc_expiry_limit
            .unwrap_or(MAX_PAYMENT_TLC_EXPIRY_LIMIT);

        if tlc_expiry_limit < final_tlc_expiry_delta || tlc_expiry_limit < MIN_TLC_EXPIRY_DELTA {
            return Err("tlc_expiry_limit is too small".to_string());
        }
        if tlc_expiry_limit > MAX_PAYMENT_TLC_EXPIRY_LIMIT {
            return Err(format!(
                "tlc_expiry_limit is too large, expect it to less than {}",
                MAX_PAYMENT_TLC_EXPIRY_LIMIT
            ));
        }

        let keysend = command.keysend.unwrap_or(false);
        let (payment_hash, preimage) = if !keysend {
            (
                validate_field(
                    command.payment_hash,
                    invoice.as_ref().map(|i| *i.payment_hash()),
                    "payment_hash",
                )?,
                None,
            )
        } else {
            if invoice.is_some() {
                return Err("keysend payment should not have invoice".to_string());
            }
            if command.payment_hash.is_some() {
                return Err("keysend payment should not have payment_hash".to_string());
            }
            // generate a random preimage for keysend payment
            let mut rng = rand::thread_rng();
            let mut result = [0u8; 32];
            rng.fill(&mut result[..]);
            let preimage: Hash256 = result.into();
            // use the default payment hash algorithm here for keysend payment
            let payment_hash: Hash256 = blake2b_256(preimage).into();
            (payment_hash, Some(preimage))
        };

        if udt_type_script.is_none() && amount >= u64::MAX as u128 {
            return Err(format!(
                "The payment amount ({}) should be less than {}",
                amount,
                u64::MAX
            ));
        }

        let max_fee_amount = command.max_fee_amount.unwrap_or(0);
        if amount.checked_add(max_fee_amount).is_none() {
            return Err(format!(
                "amount + max_fee_amount overflow: amount = {}, max_fee_amount = {}",
                amount, max_fee_amount
            ));
        }

        let hop_hints = command.hop_hints.unwrap_or_default();

        Ok(SendPaymentData {
            target_pubkey: target,
            amount,
            payment_hash,
            invoice: command.invoice,
            final_tlc_expiry_delta,
            tlc_expiry_limit,
            timeout: command.timeout,
            max_fee_amount: command.max_fee_amount,
            max_parts: command.max_parts,
            keysend,
            udt_type_script,
            preimage,
            custom_records: command.custom_records,
            allow_self_payment: command.allow_self_payment,
            hop_hints,
            router: vec![],
            dry_run: command.dry_run,
        })
    }
}

#[derive(Debug)]
pub struct AcceptChannelCommand {
    pub temp_channel_id: Hash256,
    pub funding_amount: u128,
    pub shutdown_script: Option<Script>,
    pub max_tlc_value_in_flight: Option<u128>,
    pub max_tlc_number_in_flight: Option<u64>,
    pub min_tlc_value: Option<u128>,
    pub tlc_fee_proportional_millionths: Option<u128>,
    pub tlc_expiry_delta: Option<u64>,
}

#[derive(Debug, Clone)]
pub struct SendOnionPacketCommand {
    pub peeled_onion_packet: PeeledPaymentOnionPacket,
    // We are currently forwarding a previous tlc. The previous tlc's channel id, tlc id
    // and the fee paid are included here.
    pub previous_tlc: Option<PrevTlcInfo>,
    pub payment_hash: Hash256,
}

impl NetworkActorMessage {
    pub fn new_event(event: NetworkActorEvent) -> Self {
        Self::Event(event)
    }

    pub fn new_command(command: NetworkActorCommand) -> Self {
        Self::Command(command)
    }

    pub fn new_notification(service_event: NetworkServiceEvent) -> Self {
        Self::Notification(service_event)
    }
}

#[cfg(any(debug_assertions, feature = "bench"))]
#[derive(Clone, Debug)]
pub enum DebugEvent {
    // A AddTlc peer message processed with failure
    AddTlcFailed(PeerId, Hash256, TlcErr),
    // Common event with string
    Common(String),
}

#[macro_export]
macro_rules! debug_event {
    ($network:expr, $debug_event:expr) => {
        #[cfg(any(debug_assertions, feature = "bench"))]
        $network
            .send_message(NetworkActorMessage::new_notification(
                NetworkServiceEvent::DebugEvent(DebugEvent::Common($debug_event.to_string())),
            ))
            .expect(ASSUME_NETWORK_ACTOR_ALIVE);
    };
}

#[derive(Clone, Debug)]
pub enum NetworkServiceEvent {
    NetworkStarted(PeerId, MultiAddr, Vec<Multiaddr>),
    NetworkStopped(PeerId),
    PeerConnected(PeerId, Multiaddr),
    PeerDisConnected(PeerId, Multiaddr),
    // An incoming/outgoing channel is created.
    ChannelCreated(PeerId, Hash256),
    // A outgoing channel is pending to be accepted.
    ChannelPendingToBeAccepted(PeerId, Hash256),
    // A funding tx is completed. The watch tower may use this to monitor the channel.
    RemoteTxComplete(PeerId, Hash256, Script, SettlementData),
    // The channel is ready to use (with funding transaction confirmed
    // and both parties sent ChannelReady messages).
    ChannelReady(PeerId, Hash256, OutPoint),
    ChannelClosed(PeerId, Hash256, Byte32),
    ChannelAbandon(Hash256),
    ChannelFundingAborted(Hash256),
    // A RevokeAndAck is received from the peer. Other data relevant to this
    // RevokeAndAck message are also assembled here. The watch tower may use this.
    RevokeAndAckReceived(
        PeerId,  /* Peer Id */
        Hash256, /* Channel Id */
        RevocationData,
        SettlementData,
    ),
    // The other party has signed a valid commitment transaction,
    // and we successfully assemble the partial signature from other party
    // to create a complete commitment transaction and a settlement transaction.
    RemoteCommitmentSigned(PeerId, Hash256, TransactionView, SettlementData),
    // Preimage is created for the payment hash, the first Hash256 is the payment hash,
    // and the second Hash256 is the preimage.
    PreimageCreated(Hash256, Hash256),
    // Preimage is removed for the payment hash.
    PreimageRemoved(Hash256),
    // Some other debug event for assertion.
    #[cfg(any(debug_assertions, feature = "bench"))]
    DebugEvent(DebugEvent),
}

/// Events that can be sent to the network actor. Except for NetworkServiceEvent,
/// all events are processed by the network actor.
#[derive(Debug)]
pub enum NetworkActorEvent {
    /// Network events to be processed by this actor.
    PeerConnected(PeerId, Pubkey, SessionContext),
    PeerDisconnected(PeerId, SessionContext),
    FiberMessage(PeerId, FiberMessage),

    // Some gossip messages have been updated in the gossip message store.
    // Normally we need to propagate these messages to the network graph.
    GossipMessageUpdates(GossipMessageUpdates),

    /// Channel related events.
    /// A channel has been accepted.
    /// The two Hash256 are respectively newly agreed channel id and temp channel id,
    /// The two u128 are respectively local and remote funding amount,
    /// and the script is the lock script of the agreed funding cell.
    ChannelAccepted(
        PeerId,
        Hash256,
        Hash256,
        u128,
        u128,
        Script,
        Option<Script>,
        u64,
        u64,
        u64,
    ),
    /// A channel is ready to use.
    ChannelReady(Hash256, PeerId, OutPoint),
    /// A channel is going to be closed, waiting the closing transaction to be broadcasted and confirmed.
    ClosingTransactionPending(Hash256, PeerId, TransactionView, bool),

    /// Both parties are now able to broadcast a valid funding transaction.
    FundingTransactionPending(Transaction, OutPoint, Hash256),

    /// A funding transaction has been confirmed. The transaction was included in the
    /// block with the given transaction index, and the timestamp in the block header.
    FundingTransactionConfirmed(OutPoint, H256, u32, u64),

    /// A funding transaction has failed.
    FundingTransactionFailed(OutPoint),

    /// A closing transaction has been confirmed.
    ClosingTransactionConfirmed(PeerId, Hash256, Byte32, bool),

    /// A closing transaction has failed (either because of invalid transaction or timeout)
    ClosingTransactionFailed(PeerId, Hash256, Byte32),

    // A tlc remove message is received. (payment_hash, remove_tlc)
    TlcRemoveReceived(Hash256, RemoveTlcReason),

    // A payment need to retry
    RetrySendPayment(Hash256),

    // AddTlc result from peer (payment_hash, (process_channel_error, tlc_err), (previous_channel_id, previous_tlc_id))
    AddTlcResult(
        Hash256,
        Option<(ProcessingChannelError, TlcErr)>,
        Option<PrevTlcInfo>,
    ),

    // An owned channel is updated.
    OwnedChannelUpdateEvent(OwnedChannelUpdateEvent),

    // A channel actor stopped event.
    ChannelActorStopped(Hash256, StopReason),
}

#[derive(Debug)]
pub enum NetworkActorMessage {
    Command(NetworkActorCommand),
    Event(NetworkActorEvent),
    Notification(NetworkServiceEvent),
}

#[derive(Debug)]
pub struct FiberMessageWithPeerId {
    pub peer_id: PeerId,
    pub message: FiberMessage,
}

impl FiberMessageWithPeerId {
    pub fn new(peer_id: PeerId, message: FiberMessage) -> Self {
        Self { peer_id, message }
    }
}

#[derive(Debug)]
pub struct GossipMessageWithPeerId {
    pub peer_id: PeerId,
    pub message: GossipMessage,
}

impl GossipMessageWithPeerId {
    pub fn new(peer_id: PeerId, message: GossipMessage) -> Self {
        Self { peer_id, message }
    }
}

pub struct NetworkActor<S> {
    // An event emitter to notify outside observers.
    event_sender: mpsc::Sender<NetworkServiceEvent>,
    chain_actor: ActorRef<CkbChainMessage>,
    store: S,
    network_graph: Arc<RwLock<NetworkGraph<S>>>,
}

impl<S> NetworkActor<S>
where
    S: NetworkActorStateStore
        + ChannelActorStateStore
        + NetworkGraphStateStore
        + GossipMessageStore
        + PreimageStore
        + InvoiceStore
        + Clone
        + Send
        + Sync
        + 'static,
{
    pub fn new(
        event_sender: mpsc::Sender<NetworkServiceEvent>,
        chain_actor: ActorRef<CkbChainMessage>,
        store: S,
        network_graph: Arc<RwLock<NetworkGraph<S>>>,
    ) -> Self {
        Self {
            event_sender,
            chain_actor,
            store: store.clone(),
            network_graph,
        }
    }

    pub async fn handle_peer_message(
        &self,
        myself: ActorRef<NetworkActorMessage>,
        state: &mut NetworkActorState<S>,
        peer_id: PeerId,
        message: FiberMessage,
    ) -> crate::Result<()> {
        match message {
            FiberMessage::Init(init_message) => {
                state.on_init_msg(myself, peer_id, init_message).await?;
            }
            // We should process OpenChannel message here because there is no channel corresponding
            // to the channel id in the message yet.
            FiberMessage::ChannelInitialization(open_channel) => {
                let temp_channel_id = open_channel.channel_id;
                match state
                    .on_open_channel_msg(peer_id, open_channel.clone())
                    .await
                {
                    Ok(()) => {
                        let auto_accept = if let Some(udt_type_script) =
                            open_channel.funding_udt_type_script.as_ref()
                        {
                            is_udt_type_auto_accept(udt_type_script, open_channel.funding_amount)
                        } else {
                            state.auto_accept_channel_ckb_funding_amount > 0
                                && open_channel.funding_amount
                                    >= state.open_channel_auto_accept_min_ckb_funding_amount as u128
                        };
                        if auto_accept {
                            let accept_channel = AcceptChannelCommand {
                                temp_channel_id,
                                funding_amount: if open_channel.funding_udt_type_script.is_some() {
                                    0
                                } else {
                                    state.auto_accept_channel_ckb_funding_amount as u128
                                },
                                shutdown_script: None,
                                max_tlc_number_in_flight: None,
                                max_tlc_value_in_flight: None,
                                min_tlc_value: None,
                                tlc_fee_proportional_millionths: None,
                                tlc_expiry_delta: None,
                            };
                            state.create_inbound_channel(accept_channel).await?;
                        }
                    }
                    Err(err) => {
                        error!("Failed to process OpenChannel message: {}", err);
                    }
                }
            }
            FiberMessage::ChannelNormalOperation(msg) => {
                let channel_id = msg.get_channel_id();

                let found = state
                    .peer_session_map
                    .get(&peer_id)
                    .and_then(|(session, ..)| state.session_channels_map.get(session))
                    .is_some_and(|channels| channels.contains(&channel_id));

                if !found {
                    error!(
                            "Received a channel message for a channel that is not created with peer: {:?}",
                            channel_id
                        );
                    return Err(Error::ChannelNotFound(channel_id));
                }
                state
                    .send_message_to_channel_actor(
                        channel_id,
                        Some(&peer_id),
                        ChannelActorMessage::PeerMessage(msg),
                    )
                    .await;
            }
        };
        Ok(())
    }

    // We normally don't need to manually call this to update graph from store data,
    // because network actor will automatically update the graph when it receives
    // updates. But in some standalone tests, we may need to manually update the graph.
    async fn update_graph(&self) {
        let mut graph = self.network_graph.write().await;
        graph.load_from_store();
    }

    pub async fn handle_event(
        &self,
        myself: ActorRef<NetworkActorMessage>,
        state: &mut NetworkActorState<S>,
        event: NetworkActorEvent,
    ) -> crate::Result<()> {
        match event {
            NetworkActorEvent::PeerConnected(id, pubkey, session) => {
                state.on_peer_connected(&id, pubkey, &session).await;
                // Notify outside observers.
                myself
                    .send_message(NetworkActorMessage::new_notification(
                        NetworkServiceEvent::PeerConnected(id, session.address),
                    ))
                    .expect(ASSUME_NETWORK_MYSELF_ALIVE);
            }
            NetworkActorEvent::PeerDisconnected(id, session) => {
                state.on_peer_disconnected(&id);
                // Notify outside observers.
                myself
                    .send_message(NetworkActorMessage::new_notification(
                        NetworkServiceEvent::PeerDisConnected(id, session.address),
                    ))
                    .expect(ASSUME_NETWORK_MYSELF_ALIVE);
            }
            NetworkActorEvent::ChannelAccepted(
                peer_id,
                new,
                old,
                local,
                remote,
                script,
                udt_funding_script,
                local_reserved_ckb_amount,
                remote_reserved_ckb_amount,
                funding_fee_rate,
            ) => {
                assert_ne!(new, old, "new and old channel id must be different");
                if let Some(session) = state.get_peer_session(&peer_id) {
                    if let Some(channel) = state.channels.remove(&old) {
                        debug!("Channel accepted: {:?} -> {:?}", old, new);
                        state.channels.insert(new, channel);
                        if let Some(set) = state.session_channels_map.get_mut(&session) {
                            set.remove(&old);
                            set.insert(new);
                        };

                        debug!("Starting funding channel");
                        // TODO: Here we implies the one who receives AcceptChannel message
                        //  (i.e. the channel initiator) will send TxUpdate message first.
                        myself
                            .send_message(NetworkActorMessage::new_command(
                                NetworkActorCommand::UpdateChannelFunding(
                                    new,
                                    Default::default(),
                                    FundingRequest {
                                        script,
                                        udt_type_script: udt_funding_script,
                                        local_amount: local,
                                        funding_fee_rate,
                                        remote_amount: remote,
                                        local_reserved_ckb_amount,
                                        remote_reserved_ckb_amount,
                                    },
                                ),
                            ))
                            .expect(ASSUME_NETWORK_MYSELF_ALIVE);
                    }
                }
            }
            NetworkActorEvent::ChannelReady(channel_id, peer_id, channel_outpoint) => {
                info!(
                    "Channel ({:?}) to peer {:?} is now ready",
                    channel_id, peer_id
                );

                // FIXME(yukang): need to make sure ChannelReady is sent after the channel is reestablished
                state
                    .outpoint_channel_map
                    .insert(channel_outpoint.clone(), channel_id);

                // Notify outside observers.
                myself
                    .send_message(NetworkActorMessage::new_notification(
                        NetworkServiceEvent::ChannelReady(
                            peer_id,
                            channel_id,
                            channel_outpoint.clone(),
                        ),
                    ))
                    .expect(ASSUME_NETWORK_MYSELF_ALIVE);

                // retry related payment session for this channel
                for session in self
                    .store
                    .get_payment_sessions_with_status(PaymentSessionStatus::Created)
                {
                    if session.first_hop_channel_outpoint_eq(&channel_outpoint) {
                        debug!(
                            "Now retrying payment session {:?} for channel {:?} reestablished",
                            session.payment_hash(),
                            channel_id
                        );
                        self.register_payment_retry(myself.clone(), session.payment_hash());
                    }
                }
            }
            NetworkActorEvent::FiberMessage(peer_id, message) => {
                self.handle_peer_message(myself, state, peer_id, message)
                    .await?
            }
            NetworkActorEvent::FundingTransactionPending(transaction, outpoint, channel_id) => {
                state
                    .on_funding_transaction_pending(channel_id, transaction, outpoint)
                    .await;
            }
            NetworkActorEvent::FundingTransactionConfirmed(
                outpoint,
                block_hash,
                tx_index,
                timestamp,
            ) => {
                state
                    .on_funding_transaction_confirmed(outpoint, block_hash, tx_index, timestamp)
                    .await;
            }
            NetworkActorEvent::FundingTransactionFailed(outpoint) => {
                error!("Funding transaction failed: {:?}", outpoint);
                state.abort_funding(Either::Right(outpoint)).await;
            }
            NetworkActorEvent::ClosingTransactionPending(channel_id, peer_id, tx, force) => {
                state
                    .on_closing_transaction_pending(channel_id, peer_id.clone(), tx.clone(), force)
                    .await;
            }
            NetworkActorEvent::ClosingTransactionConfirmed(peer_id, channel_id, tx_hash, force) => {
                state
                    .on_closing_transaction_confirmed(&peer_id, &channel_id, tx_hash, force)
                    .await;
            }
            NetworkActorEvent::ClosingTransactionFailed(peer_id, tx_hash, channel_id) => {
                error!(
                    "Closing transaction failed for channel {:?}, tx hash: {:?}, peer id: {:?}",
                    &channel_id, &tx_hash, &peer_id
                );
                state.remove_in_flight_tx(tx_hash);
            }
            NetworkActorEvent::TlcRemoveReceived(payment_hash, remove_tlc_reason) => {
                // When a node is restarted, RemoveTLC will also be resent if necessary
                self.on_remove_tlc_event(myself, state, payment_hash, remove_tlc_reason)
                    .await;
            }
            NetworkActorEvent::RetrySendPayment(payment_hash) => {
                let _ = self.try_payment_session(myself, state, payment_hash).await;
            }
            NetworkActorEvent::AddTlcResult(payment_hash, error_info, previous_tlc) => {
                self.on_add_tlc_result_event(myself, state, payment_hash, error_info, previous_tlc)
                    .await;
            }
            NetworkActorEvent::GossipMessageUpdates(gossip_message_updates) => {
                let mut graph = self.network_graph.write().await;
                graph.update_for_messages(gossip_message_updates.messages);
            }
            NetworkActorEvent::OwnedChannelUpdateEvent(owned_channel_update_event) => {
                let mut graph = self.network_graph.write().await;
                debug!(
                    "Received owned channel update event: {:?}",
                    owned_channel_update_event
                );
                let is_down =
                    matches!(owned_channel_update_event, OwnedChannelUpdateEvent::Down(_));
                graph.process_owned_channel_update_event(owned_channel_update_event);
                if is_down {
                    debug!("Owned channel is down");
                }
            }
            NetworkActorEvent::ChannelActorStopped(channel_id, reason) => {
                state.on_channel_actor_stopped(channel_id, reason).await;
            }
        }
        Ok(())
    }

    pub async fn handle_command(
        &self,
        myself: ActorRef<NetworkActorMessage>,
        state: &mut NetworkActorState<S>,
        command: NetworkActorCommand,
    ) -> crate::Result<()> {
        match command {
            NetworkActorCommand::SendFiberMessage(FiberMessageWithPeerId { peer_id, message }) => {
                state.send_fiber_message_to_peer(&peer_id, message).await?;
            }

            NetworkActorCommand::ConnectPeer(addr) => {
                // TODO: It is more than just dialing a peer. We need to exchange capabilities of the peer,
                // e.g. whether the peer support some specific feature.

                if let Some(peer_id) = extract_peer_id(&addr) {
                    if state.is_connected(&peer_id) {
                        debug!("Peer {:?} already connected, ignoring...", peer_id);
                        return Ok(());
                    }
                    if state.peer_id == peer_id {
                        debug!("Trying to connect to self {:?}, ignoring...", addr);
                        return Ok(());
                    }
                } else {
                    error!("Failed to extract peer id from address: {:?}", addr);
                    return Ok(());
                }

                state
                    .control
                    .dial(addr.clone(), TargetProtocol::All)
                    .await?
                // TODO: note that the dial function does not return error immediately even if dial fails.
                // Tentacle sends an event by calling handle_error function instead, which
                // may receive errors like DialerError.
            }

            NetworkActorCommand::DisconnectPeer(peer_id) => {
                if let Some(session) = state.get_peer_session(&peer_id) {
                    state.control.disconnect(session).await?;
                }
            }

            NetworkActorCommand::SavePeerAddress(addr) => match extract_peer_id(&addr) {
                Some(peer) => {
                    debug!("Saved peer id {:?} with address {:?}", &peer, &addr);
                    state.save_peer_address(peer, addr);
                }
                None => {
                    error!("Failed to save address to peer store: unable to extract peer id from address {:?}", &addr);
                }
            },

            NetworkActorCommand::MaintainConnections => {
                let mut inbound_peer_sessions = state.inbound_peer_sessions();
                let num_inbound_peers = inbound_peer_sessions.len();
                let num_outbound_peers = state.num_of_outbound_peers();

                debug!("Maintaining network connections ticked: current num inbound peers {}, current num outbound peers {}", num_inbound_peers, num_outbound_peers);

                if num_inbound_peers > state.max_inbound_peers {
                    debug!(
                        "Already connected to {} inbound peers, only wants {} peers, disconnecting some",
                        num_inbound_peers, state.max_inbound_peers
                    );
                    inbound_peer_sessions.retain(|k| !state.session_channels_map.contains_key(k));
                    let sessions_to_disconnect = if inbound_peer_sessions.len()
                        < num_inbound_peers - state.max_inbound_peers
                    {
                        warn!(
                            "Wants to disconnect more {} inbound peers, but all peers except {:?} have channels, will not disconnect any peer with channels",
                            num_inbound_peers - state.max_inbound_peers, &inbound_peer_sessions
                        );
                        &inbound_peer_sessions[..]
                    } else {
                        &inbound_peer_sessions[..num_inbound_peers - state.max_inbound_peers]
                    };
                    debug!(
                        "Disconnecting inbound peer sessions {:?}",
                        sessions_to_disconnect
                    );
                    for session in sessions_to_disconnect {
                        if let Err(err) = state.control.disconnect(*session).await {
                            error!("Failed to disconnect session: {}", err);
                        }
                    }
                }

                if num_outbound_peers >= state.min_outbound_peers {
                    debug!(
                        "Already connected to {} outbound peers, wants a minimal of {} peers, skipping connecting to more peers",
                        num_outbound_peers, state.min_outbound_peers
                    );
                    return Ok(());
                }

                let peers_to_connect = {
                    let graph = self.network_graph.read().await;
                    let n_peers_to_connect = state.min_outbound_peers - num_outbound_peers;
                    let n_graph_nodes = graph.num_of_nodes();
                    let n_saved_peers = state.state_to_be_persisted.num_of_saved_nodes();
                    let n_all_saved_peers = n_graph_nodes + n_saved_peers;
                    if n_all_saved_peers == 0 {
                        return Ok(());
                    }
                    let n_saved_peers_to_connect =
                        n_peers_to_connect * n_saved_peers / n_all_saved_peers;
                    let n_graph_nodes_to_connect = n_peers_to_connect - n_saved_peers_to_connect;

                    let saved_peers_to_connect = state
                        .state_to_be_persisted
                        .sample_n_peers_to_connect(n_saved_peers_to_connect);
                    trace!(
                        "Randomly selected peers from saved addresses to connect: {:?}",
                        &saved_peers_to_connect
                    );
                    let graph_nodes_to_connect =
                        graph.sample_n_peers_to_connect(n_graph_nodes_to_connect);
                    trace!(
                        "Randomly selected peers from network graph to connect: {:?}",
                        &graph_nodes_to_connect
                    );
                    saved_peers_to_connect
                        .into_iter()
                        .chain(graph_nodes_to_connect.into_iter())
                };
                for (peer_id, addresses) in peers_to_connect {
                    if let Some(session) = state.get_peer_session(&peer_id) {
                        debug!(
                            "Randomly selected peer {:?} already connected with session id {:?}, skipping connection",
                            peer_id, session
                        );
                        continue;
                    }
                    for addr in addresses {
                        state
                            .network
                            .send_message(NetworkActorMessage::new_command(
                                NetworkActorCommand::ConnectPeer(addr.clone()),
                            ))
                            .expect(ASSUME_NETWORK_MYSELF_ALIVE);
                    }
                }
            }
            NetworkActorCommand::CheckPeerInit(peer_id) => {
                // Check if the peer has sent Init message.
                if let Some(session) = state.peer_session_map.get(&peer_id) {
                    if session.features.is_none() {
                        state
                            .network
                            .send_message(NetworkActorMessage::new_command(
                                NetworkActorCommand::DisconnectPeer(peer_id.clone()),
                            ))
                            .expect(ASSUME_NETWORK_MYSELF_ALIVE);
                    }
                }
            }
            NetworkActorCommand::CheckChannels => {
                let now = now_timestamp_as_millis_u64();
                for (_peer_id, channel_id, channel_state) in self.store.get_channel_states(None) {
                    if matches!(channel_state, ChannelState::ChannelReady) {
                        if let Some(actor_state) = self.store.get_channel_actor_state(&channel_id) {
                            if actor_state.reestablishing {
                                continue;
                            }
                            for tlc in actor_state.tlc_state.received_tlcs.get_committed_tlcs() {
                                if let Some(payment_preimage) =
                                    self.store.get_preimage(&tlc.payment_hash)
                                {
                                    debug!(
                                        "Found payment preimage for channel {:?} tlc {:?}",
                                        channel_id,
                                        tlc.id()
                                    );
                                    if self
                                        .store
                                        .get_invoice_status(&tlc.payment_hash)
                                        .is_some_and(|s| {
                                            !matches!(
                                                s,
                                                CkbInvoiceStatus::Open | CkbInvoiceStatus::Received
                                            )
                                        })
                                    {
                                        continue;
                                    }
                                    let (send, _recv) = oneshot::channel();
                                    let rpc_reply = RpcReplyPort::from(send);
                                    if let Err(err) = state
                                        .send_command_to_channel(
                                            channel_id,
                                            ChannelCommand::RemoveTlc(
                                                RemoveTlcCommand {
                                                    id: tlc.id(),
                                                    reason: RemoveTlcReason::RemoveTlcFulfill(
                                                        RemoveTlcFulfill { payment_preimage },
                                                    ),
                                                },
                                                rpc_reply,
                                            ),
                                        )
                                        .await
                                    {
                                        error!(
                                            "Failed to remove tlc {:?} for channel {:?}: {}",
                                            tlc.id(),
                                            channel_id,
                                            err
                                        );
                                    }
                                }
                            }

                            if actor_state
                                .tlc_state
                                .offered_tlcs
                                .get_committed_tlcs()
                                .iter()
                                .any(|tlc| tlc.expiry < now)
                            {
                                debug!(
                                    "Force closing channel {:?} due to expired offered tlc",
                                    channel_id
                                );
                                let (send, _recv) = oneshot::channel();
                                let rpc_reply = RpcReplyPort::from(send);
                                if let Err(err) = state
                                    .send_command_to_channel(
                                        channel_id,
                                        ChannelCommand::Shutdown(
                                            ShutdownCommand {
                                                close_script: Script::default(),
                                                fee_rate: FeeRate::default(),
                                                force: true,
                                            },
                                            rpc_reply,
                                        ),
                                    )
                                    .await
                                {
                                    error!(
                                        "Failed to force close channel {:?}: {}",
                                        channel_id, err
                                    );
                                }
                            }
                        }
                    }
                }
            }
            NetworkActorCommand::OpenChannel(open_channel, reply) => {
                match state.create_outbound_channel(open_channel).await {
                    Ok((_, channel_id)) => {
                        let _ = reply.send(Ok(OpenChannelResponse { channel_id }));
                    }
                    Err(err) => {
                        error!("Failed to create channel: {}", err);
                        let _ = reply.send(Err(err.to_string()));
                    }
                }
            }
            NetworkActorCommand::AcceptChannel(accept_channel, reply) => {
                match state.create_inbound_channel(accept_channel).await {
                    Ok((_, old_channel_id, new_channel_id)) => {
                        let _ = reply.send(Ok(AcceptChannelResponse {
                            old_channel_id,
                            new_channel_id,
                        }));
                    }
                    Err(err) => {
                        error!("Failed to accept channel: {}", err);
                        let _ = reply.send(Err(err.to_string()));
                    }
                }
            }

            NetworkActorCommand::AbandonChannel(channel_id, reply) => {
                match state.abandon_channel(channel_id).await {
                    Ok(_) => {
                        let _ = reply.send(Ok(()));
                    }
                    Err(err) => {
                        error!("Failed to abandon channel: {}", err);
                        let _ = reply.send(Err(err.to_string()));
                    }
                }
            }

            NetworkActorCommand::ControlFiberChannel(c) => {
                state
                    .send_command_to_channel(c.channel_id, c.command)
                    .await?
            }

            NetworkActorCommand::SendPaymentOnionPacket(command) => {
                let res = self
                    .handle_send_onion_packet_command(state, command.clone())
                    .await;
                if let Err(err) = res {
                    self.on_add_tlc_result_event(
                        myself,
                        state,
                        command.payment_hash,
                        Some((ProcessingChannelError::TlcForwardingError(err.clone()), err)),
                        command.previous_tlc,
                    )
                    .await;
                }
            }
            NetworkActorCommand::PeelPaymentOnionPacket(onion_packet, payment_hash, reply) => {
                let response = onion_packet
                    .peel(
                        &state.private_key,
                        Some(payment_hash.as_ref()),
                        &Secp256k1::new(),
                    )
                    .map_err(|err| err.to_string());

                let _ = reply.send(response);
            }

            NetworkActorCommand::UpdateChannelFunding(channel_id, transaction, request) => {
                let old_tx = transaction.into_view();
                let mut tx = FundingTx::new();
                tx.update_for_self(old_tx)?;
                let tx = match call_t!(
                    self.chain_actor.clone(),
                    CkbChainMessage::Fund,
                    DEFAULT_CHAIN_ACTOR_TIMEOUT,
                    tx,
                    request
                ) {
                    Ok(Ok(tx)) => match tx.into_inner() {
                        Some(tx) => tx,
                        _ => {
                            error!("Obtained empty funding tx");
                            return Ok(());
                        }
                    },
                    Ok(Err(err)) => {
                        error!("Failed to fund channel: {}", err);
                        state.abort_funding(Either::Left(channel_id)).await;
                        return Ok(());
                    }
                    Err(err) => {
                        error!("Failed to call chain actor: {}", err);
                        return Ok(());
                    }
                };
                debug!("Funding transaction updated on our part: {:?}", tx);
                state
                    .send_command_to_channel(
                        channel_id,
                        ChannelCommand::TxCollaborationCommand(TxCollaborationCommand::TxUpdate(
                            TxUpdateCommand {
                                transaction: tx.data(),
                            },
                        )),
                    )
                    .await?
            }
            NetworkActorCommand::NotifyFundingTx(tx) => {
                let _ = self
                    .chain_actor
                    .send_message(CkbChainMessage::AddFundingTx(tx.into()));
            }
            NetworkActorCommand::SignFundingTx(
                ref peer_id,
                ref channel_id,
                funding_tx,
                partial_witnesses,
            ) => {
                let tx_hash: Hash256 = funding_tx.calc_tx_hash().into();
                let msg = match partial_witnesses {
                    Some(partial_witnesses) => {
                        debug!(
                            "Received SignFudningTx request with for transaction {:?} and partial witnesses {:?}",
                            &funding_tx,
                            partial_witnesses
                                .iter()
                                .map(hex::encode)
                                .collect::<Vec<_>>()
                        );
                        let funding_tx = funding_tx
                            .into_view()
                            .as_advanced_builder()
                            .set_witnesses(
                                partial_witnesses.into_iter().map(|x| x.pack()).collect(),
                            )
                            .build();

                        let mut funding_tx = call_t!(
                            self.chain_actor,
                            CkbChainMessage::Sign,
                            DEFAULT_CHAIN_ACTOR_TIMEOUT,
                            funding_tx.into()
                        )
                        .expect(ASSUME_CHAIN_ACTOR_ALWAYS_ALIVE_FOR_NOW)
                        .expect("Signing succeeded");
                        debug!("Funding transaction signed: {:?}", &funding_tx);

                        // Since we have received a valid tx_signatures message, we're now sure that
                        // we can broadcast a valid transaction to the network, i.e. we can wait for
                        // the funding transaction to be confirmed.
                        let funding_tx = funding_tx.take().expect("take tx");
                        let witnesses = funding_tx.witnesses();
                        let outpoint = funding_tx
                            .output_pts_iter()
                            .next()
                            .expect("funding tx output exists");

                        myself
                            .send_message(NetworkActorMessage::new_event(
                                NetworkActorEvent::FundingTransactionPending(
                                    funding_tx.data(),
                                    outpoint,
                                    *channel_id,
                                ),
                            ))
                            .expect("network actor alive");
                        debug!("Fully signed funding tx {:?}", &funding_tx);

                        FiberMessageWithPeerId {
                            peer_id: peer_id.clone(),
                            message: FiberMessage::ChannelNormalOperation(
                                FiberChannelMessage::TxSignatures(TxSignatures {
                                    channel_id: *channel_id,
                                    witnesses: witnesses.into_iter().map(|x| x.unpack()).collect(),
                                }),
                            ),
                        }
                    }
                    None => {
                        debug!(
                            "Received SignFundingTx request with for transaction {:?} without partial witnesses, so start signing it now",
                            &funding_tx,
                        );
                        let mut funding_tx = call_t!(
                            self.chain_actor,
                            CkbChainMessage::Sign,
                            DEFAULT_CHAIN_ACTOR_TIMEOUT,
                            funding_tx.into()
                        )
                        .expect(ASSUME_CHAIN_ACTOR_ALWAYS_ALIVE_FOR_NOW)?;
                        debug!("Funding transaction signed: {:?}", &funding_tx);
                        let funding_tx = funding_tx.take().expect("take tx");
                        let witnesses = funding_tx.witnesses();

                        debug!("Partially signed funding tx {:?}", &funding_tx);
                        FiberMessageWithPeerId {
                            peer_id: peer_id.clone(),
                            message: FiberMessage::ChannelNormalOperation(
                                FiberChannelMessage::TxSignatures(TxSignatures {
                                    channel_id: *channel_id,
                                    witnesses: witnesses.into_iter().map(|x| x.unpack()).collect(),
                                }),
                            ),
                        }
                    }
                };

                state
                    .trace_tx(tx_hash, InFlightCkbTxKind::Funding(*channel_id))
                    .await?;

                // TODO: before sending the signatures to the peer, start tracing the tx
                // It should be the first time to trace the tx

                myself
                    .send_message(NetworkActorMessage::new_command(
                        NetworkActorCommand::SendFiberMessage(msg),
                    ))
                    .expect("network actor alive");
            }
            NetworkActorCommand::BroadcastMessages(message) => {
                state
                    .gossip_actor
                    .send_message(GossipActorMessage::TryBroadcastMessages(message))
                    .expect(ASSUME_GOSSIP_ACTOR_ALIVE);
            }
            NetworkActorCommand::SignMessage(message, reply) => {
                debug!(
                    "Signing message with node private key: message {:?}, public key {:?}",
                    message,
                    state.get_public_key()
                );
                let signature = state.private_key.sign(message);
                let _ = reply.send(signature);
            }
            NetworkActorCommand::SendPayment(payment_request, reply) => {
                match self.on_send_payment(myself, state, payment_request).await {
                    Ok(payment) => {
                        let _ = reply.send(Ok(payment));
                    }
                    Err(e) => {
                        error!("Failed to send payment: {:?}", e);
                        let _ = reply.send(Err(e.to_string()));
                    }
                }
            }
            NetworkActorCommand::SendPaymentWithRouter(payment_request, reply) => {
                match self
                    .on_send_payment_with_router(myself, state, payment_request)
                    .await
                {
                    Ok(payment) => {
                        let _ = reply.send(Ok(payment));
                    }
                    Err(e) => {
                        error!("Failed to send payment: {:?}", e);
                        let _ = reply.send(Err(e.to_string()));
                    }
                }
            }
            NetworkActorCommand::BuildPaymentRouter(build_payment_router, reply) => {
                match self.on_build_payment_router(build_payment_router).await {
                    Ok(router) => {
                        let _ = reply.send(Ok(router));
                    }
                    Err(e) => {
                        error!("Failed to build payment router: {:?}", e);
                        let _ = reply.send(Err(e.to_string()));
                    }
                }
            }
            NetworkActorCommand::GetPayment(payment_hash, reply) => {
                match self.on_get_payment(&payment_hash) {
                    Ok(payment) => {
                        let _ = reply.send(Ok(payment));
                    }
                    Err(e) => {
                        let _ = reply.send(Err(e.to_string()));
                    }
                }
            }
            NetworkActorCommand::BroadcastLocalInfo(kind) => match kind {
                LocalInfoKind::NodeAnnouncement => {
                    let message = state.get_or_create_new_node_announcement_message();
                    myself
                        .send_message(NetworkActorMessage::new_command(
                            NetworkActorCommand::BroadcastMessages(vec![
                                BroadcastMessageWithTimestamp::NodeAnnouncement(message),
                            ]),
                        ))
                        .expect(ASSUME_NETWORK_MYSELF_ALIVE);
                }
            },
            NetworkActorCommand::NodeInfo(_, rpc) => {
                let response = NodeInfoResponse {
                    node_name: state.node_name,
                    node_id: state.get_public_key(),
                    features: state.features.clone(),
                    addresses: state.announced_addrs.clone(),
                    chain_hash: get_chain_hash(),
                    open_channel_auto_accept_min_ckb_funding_amount: state
                        .open_channel_auto_accept_min_ckb_funding_amount,
                    auto_accept_channel_ckb_funding_amount: state
                        .auto_accept_channel_ckb_funding_amount,
                    tlc_expiry_delta: state.tlc_expiry_delta,
                    tlc_min_value: state.tlc_min_value,
                    tlc_fee_proportional_millionths: state.tlc_fee_proportional_millionths,
                    channel_count: state.channels.len() as u32,
                    pending_channel_count: state.pending_channels.len() as u32,
                    peers_count: state.peer_session_map.len() as u32,
                    udt_cfg_infos: get_udt_whitelist(),
                };
                let _ = rpc.send(Ok(response));
            }
            NetworkActorCommand::ListPeers(_, rpc) => {
                let peers = state
                    .peer_session_map
                    .keys()
                    .map(|peer_id| PeerInfo {
                        peer_id: peer_id.clone(),
                        pubkey: state
                            .state_to_be_persisted
                            .get_peer_pubkey(peer_id)
                            .expect("pubkey not found"),
                        addresses: state.state_to_be_persisted.get_peer_addresses(peer_id),
                    })
                    .collect::<Vec<_>>();
                let _ = rpc.send(Ok(peers));
            }
        };
        Ok(())
    }

    async fn handle_send_onion_packet_command(
        &self,
        state: &mut NetworkActorState<S>,
        command: SendOnionPacketCommand,
    ) -> Result<(), TlcErr> {
        let SendOnionPacketCommand {
            peeled_onion_packet,
            previous_tlc,
            payment_hash,
        } = command;

        let info = peeled_onion_packet.current.clone();
        let shared_secret = peeled_onion_packet.shared_secret;
        let channel_outpoint = OutPoint::new(info.funding_tx_hash.into(), 0);
        let channel_id = match state.outpoint_channel_map.get(&channel_outpoint) {
            Some(channel_id) => channel_id,
            None => {
                error!(
                        "Channel id not found in outpoint_channel_map with {:?}, are we connected to the peer?",
                        channel_outpoint
                    );
                let tlc_err = TlcErr::new_channel_fail(
                    TlcErrorCode::UnknownNextPeer,
                    state.get_public_key(),
                    channel_outpoint.clone(),
                    None,
                );
                return Err(tlc_err);
            }
        };
        let (send, _recv) = oneshot::channel::<Result<AddTlcResponse, TlcErr>>();
        // explicitly don't wait for the response, we will handle the result in AddTlcResult
        let rpc_reply = RpcReplyPort::from(send);
        let command = ChannelCommand::AddTlc(
            AddTlcCommand {
                amount: info.amount,
                payment_hash,
                expiry: info.expiry,
                hash_algorithm: info.hash_algorithm,
                onion_packet: peeled_onion_packet.next.clone(),
                shared_secret,
                previous_tlc,
            },
            rpc_reply,
        );

        // we have already checked the channel_id is valid,
        match state.send_command_to_channel(*channel_id, command).await {
            Ok(_) => {
                return Ok(());
            }
            Err(err) => {
                error!(
                    "Failed to send onion packet to channel: {:?} with err: {:?}",
                    channel_id, err
                );
                let tlc_error = self.get_tlc_error(state, &err, &channel_outpoint);
                return Err(tlc_error);
            }
        }
    }

    fn get_tlc_error(
        &self,
        state: &mut NetworkActorState<S>,
        error: &Error,
        channel_outpoint: &OutPoint,
    ) -> TlcErr {
        let node_id = state.get_public_key();
        match error {
            Error::ChannelNotFound(_) | Error::PeerNotFound(_) => TlcErr::new_channel_fail(
                TlcErrorCode::UnknownNextPeer,
                node_id,
                channel_outpoint.clone(),
                None,
            ),
            Error::ChannelError(_) => TlcErr::new_channel_fail(
                TlcErrorCode::TemporaryChannelFailure,
                node_id,
                channel_outpoint.clone(),
                None,
            ),
            _ => {
                error!(
                    "Failed to send onion packet to channel: {:?} with err: {:?}",
                    channel_outpoint, error
                );
                TlcErr::new_node_fail(TlcErrorCode::TemporaryNodeFailure, state.get_public_key())
            }
        }
    }

    async fn on_remove_tlc_event(
        &self,
        myself: ActorRef<NetworkActorMessage>,
        state: &mut NetworkActorState<S>,
        payment_hash: Hash256,
        reason: RemoveTlcReason,
    ) {
        if let Some(mut payment_session) = self.store.get_payment_session(payment_hash) {
            if payment_session.status == PaymentSessionStatus::Inflight {
                match reason {
                    RemoveTlcReason::RemoveTlcFulfill(_) => {
                        self.network_graph
                            .write()
                            .await
                            .record_payment_success(payment_session);
                    }
                    RemoveTlcReason::RemoveTlcFail(reason) => {
                        let error_detail = reason
                            .decode(
                                &payment_session.session_key,
                                payment_session.hops_public_keys(),
                            )
                            .unwrap_or_else(|| {
                                debug_event!(myself, "InvalidOnionError");
                                TlcErr::new(TlcErrorCode::InvalidOnionError)
                            });

                        self.update_graph_with_tlc_fail(&state.network, &error_detail)
                            .await;
                        let need_to_retry = self.network_graph.write().await.record_payment_fail(
                            &payment_session,
                            error_detail.clone(),
                            false,
                        );
                        if need_to_retry {
                            self.register_payment_retry(myself, payment_hash);
                        } else {
                            self.set_payment_fail_with_error(
                                &mut payment_session,
                                error_detail.error_code.as_ref(),
                            );
                        }
                    }
                }
            }
        }
    }

    async fn update_graph_with_tlc_fail(
        &self,
        network: &ActorRef<NetworkActorMessage>,
        tlc_error_detail: &TlcErr,
    ) {
        let error_code = tlc_error_detail.error_code();
        // https://github.com/lightning/bolts/blob/master/04-onion-routing.md#rationale-6
        // we now still update the graph, maybe we need to remove it later?
        if error_code.is_update() {
            if let Some(TlcErrData::ChannelFailed {
                channel_update: Some(channel_update),
                ..
            }) = &tlc_error_detail.extra_data
            {
                network
                    .send_message(NetworkActorMessage::new_command(
                        NetworkActorCommand::BroadcastMessages(vec![
                            BroadcastMessageWithTimestamp::ChannelUpdate(channel_update.clone()),
                        ]),
                    ))
                    .expect(ASSUME_NETWORK_MYSELF_ALIVE);
            }
        }
        match tlc_error_detail.error_code() {
            TlcErrorCode::PermanentChannelFailure
            | TlcErrorCode::ChannelDisabled
            | TlcErrorCode::UnknownNextPeer => {
                let channel_outpoint = tlc_error_detail
                    .error_channel_outpoint()
                    .expect("expect channel outpoint");
                debug!("mark channel failed: {:?}", channel_outpoint);
                let mut graph = self.network_graph.write().await;
                graph.mark_channel_failed(&channel_outpoint);
            }
            TlcErrorCode::PermanentNodeFailure => {
                let node_id = tlc_error_detail.error_node_id().expect("expect node id");
                let mut graph = self.network_graph.write().await;
                graph.mark_node_failed(node_id);
            }
            _ => {}
        }
    }

    fn on_get_payment(&self, payment_hash: &Hash256) -> Result<SendPaymentResponse, Error> {
        match self.store.get_payment_session(*payment_hash) {
            Some(payment_session) => Ok(payment_session.into()),
            None => Err(Error::InvalidParameter(format!(
                "Payment session not found: {:?}",
                payment_hash
            ))),
        }
    }

    async fn build_payment_route(
        &self,
        payment_session: &mut PaymentSession,
    ) -> Result<Vec<PaymentHopData>, Error> {
        let graph = self.network_graph.read().await;
        let source = graph.get_source_pubkey();
        match graph.build_route(payment_session.request.clone()) {
            Err(e) => {
                let error = format!("Failed to build route, {}", e);
                self.set_payment_fail_with_error(payment_session, &error);
                return Err(Error::SendPaymentError(error));
            }
            Ok(hops) => {
                payment_session.route =
                    SessionRoute::new(source, payment_session.request.target_pubkey, &hops);
                assert_ne!(hops[0].funding_tx_hash, Hash256::default());
                return Ok(hops);
            }
        };
    }

    async fn send_payment_onion_packet(
        &self,
        state: &mut NetworkActorState<S>,
        payment_session: &mut PaymentSession,
        payment_data: &SendPaymentData,
        hops: Vec<PaymentHopData>,
    ) -> Result<PaymentSession, Error> {
        let session_key = Privkey::from_slice(KeyPair::generate_random_key().as_ref());
        assert_ne!(hops[0].funding_tx_hash, Hash256::default());

        payment_session
            .session_key
            .copy_from_slice(session_key.as_ref());

        let peeled_onion_packet = match PeeledPaymentOnionPacket::create(
            session_key,
            hops,
            Some(payment_data.payment_hash.as_ref().to_vec()),
            &Secp256k1::signing_only(),
        ) {
            Ok(packet) => packet,
            Err(e) => {
                let err = format!(
                    "Failed to create onion packet: {:?}, error: {:?}",
                    payment_data.payment_hash, e
                );
                self.set_payment_fail_with_error(payment_session, &err);
                return Err(Error::SendPaymentFirstHopError(err, false));
            }
        };

        match self
            .handle_send_onion_packet_command(
                state,
                SendOnionPacketCommand {
                    peeled_onion_packet,
                    previous_tlc: None,
                    payment_hash: payment_data.payment_hash,
                },
            )
            .await
        {
            Err(error_detail) => {
                self.update_graph_with_tlc_fail(&state.network, &error_detail)
                    .await;
                let need_to_retry = self.network_graph.write().await.record_payment_fail(
                    payment_session,
                    error_detail.clone(),
                    true,
                );
                let err = format!(
                    "Failed to send onion packet with error {}",
                    error_detail.error_code_as_str()
                );
                debug!(
                    "send onion packet failed: {:?} need_to_retry: {:?}",
                    err, need_to_retry
                );
                if !need_to_retry {
                    // only update the payment session status when we don't need to retry
                    // otherwise the endpoint user may get confused in the internal state changes
                    self.set_payment_fail_with_error(payment_session, &err);
                }
                return Err(Error::SendPaymentFirstHopError(err, need_to_retry));
            }
            Ok(_) => {
                self.store.insert_payment_session(payment_session.clone());
                return Ok(payment_session.clone());
            }
        }
    }

    async fn on_add_tlc_result_event(
        &self,
        myself: ActorRef<NetworkActorMessage>,
        state: &mut NetworkActorState<S>,
        payment_hash: Hash256,
        error_info: Option<(ProcessingChannelError, TlcErr)>,
        previous_tlc: Option<PrevTlcInfo>,
    ) {
        if let Some(PrevTlcInfo {
            prev_channel_id: channel_id,
            prev_tlc_id: tlc_id,
            ..
        }) = previous_tlc
        {
            myself
                .send_message(NetworkActorMessage::new_command(
                    NetworkActorCommand::ControlFiberChannel(ChannelCommandWithId {
                        channel_id,
                        command: ChannelCommand::ForwardTlcResult(ForwardTlcResult {
                            payment_hash,
                            channel_id,
                            tlc_id,
                            error_info: error_info.clone(),
                        }),
                    }),
                ))
                .expect("network actor alive");
            return;
        }

        let Some(mut payment_session) = self.store.get_payment_session(payment_hash) else {
            return;
        };

        if error_info.is_none() {
            // Change the status from Created into Inflight
            payment_session.set_inflight_status();
            self.network_graph
                .write()
                .await
                .track_payment_router(&payment_session);
            self.store.insert_payment_session(payment_session);
            return;
        }

        let (channel_error, tlc_err) = error_info.unwrap();
        if matches!(channel_error, ProcessingChannelError::RepeatedProcessing(_)) {
            return;
        }

        let (need_to_retry, error) =
            if matches!(channel_error, ProcessingChannelError::WaitingTlcAck) {
                (true, "WaitingTlcAck".to_string())
            } else {
                let retry = self.network_graph.write().await.record_payment_fail(
                    &payment_session,
                    tlc_err.clone(),
                    true,
                );
                (retry, channel_error.to_string())
            };
        payment_session.last_error = Some(error);
        self.store.insert_payment_session(payment_session);

        if need_to_retry {
            let _ = self.try_payment_session(myself, state, payment_hash).await;
        }
    }

    fn set_payment_fail_with_error(&self, payment_session: &mut PaymentSession, error: &str) {
        payment_session.set_failed_status(error);
        self.store.insert_payment_session(payment_session.clone());
    }

    async fn try_payment_session(
        &self,
        myself: ActorRef<NetworkActorMessage>,
        state: &mut NetworkActorState<S>,
        payment_hash: Hash256,
    ) -> Result<PaymentSession, Error> {
        self.update_graph().await;
        let Some(mut payment_session) = self.store.get_payment_session(payment_hash) else {
            return Err(Error::InvalidParameter(payment_hash.to_string()));
        };

        assert!(payment_session.status != PaymentSessionStatus::Failed);

        debug!(
            "try_payment_session: {:?} times: {:?}",
            payment_session.payment_hash(),
            payment_session.retried_times
        );

        let payment_data = payment_session.request.clone();
        if payment_session.can_retry() {
            if payment_session.last_error != Some("WaitingTlcAck".to_string()) {
                payment_session.retried_times += 1;
            }

            let hops_info = self.build_payment_route(&mut payment_session).await?;

            match self
                .send_payment_onion_packet(state, &mut payment_session, &payment_data, hops_info)
                .await
            {
                Ok(payment_session) => return Ok(payment_session),
                Err(err) => {
                    let need_retry = matches!(err, Error::SendPaymentFirstHopError(_, true));
                    if need_retry {
                        // If this is the first hop error, such as the WaitingTlcAck error,
                        // we will just retry later, return Ok here for letting endpoint user
                        // know payment session is created successfully
                        self.register_payment_retry(myself, payment_hash);
                        return Ok(payment_session);
                    } else {
                        return Err(err);
                    }
                }
            }
        } else {
            let error = payment_session.last_error.clone().unwrap_or_else(|| {
                format!(
                    "Failed to send payment session: {:?}, retried times: {}",
                    payment_data.payment_hash, payment_session.retried_times
                )
            });
            return Err(Error::SendPaymentError(error));
        }
    }

    fn register_payment_retry(&self, myself: ActorRef<NetworkActorMessage>, payment_hash: Hash256) {
        myself.send_after(Duration::from_millis(500), move || {
            NetworkActorMessage::new_event(NetworkActorEvent::RetrySendPayment(payment_hash))
        });
    }

    async fn on_send_payment(
        &self,
        myself: ActorRef<NetworkActorMessage>,
        state: &mut NetworkActorState<S>,
        payment_request: SendPaymentCommand,
    ) -> Result<SendPaymentResponse, Error> {
        let payment_data = SendPaymentData::new(payment_request.clone()).map_err(|e| {
            error!("Failed to validate payment request: {:?}", e);
            Error::InvalidParameter(format!("Failed to validate payment request: {:?}", e))
        })?;

        self.send_payment_with_payment_data(myself, state, payment_data)
            .await
    }

    async fn on_send_payment_with_router(
        &self,
        myself: ActorRef<NetworkActorMessage>,
        state: &mut NetworkActorState<S>,
        command: SendPaymentWithRouterCommand,
    ) -> Result<SendPaymentResponse, Error> {
        // Only proceed if we have at least one hop requirement
        let Some(last_edge) = command.router.last() else {
            return Err(Error::InvalidParameter(
                "No hop requirements provided".to_string(),
            ));
        };

        let source = self.network_graph.read().await.get_source_pubkey();
        let target = last_edge.target;
        let amount = last_edge.amount_received;

        // Create payment command with defaults from the last hop
        let payment_command = SendPaymentCommand {
            target_pubkey: Some(target),
            payment_hash: command.payment_hash,
            invoice: command.invoice,
            allow_self_payment: target == source,
            dry_run: command.dry_run,
            amount: Some(amount),
            keysend: command.keysend,
            udt_type_script: command.udt_type_script.clone(),
            ..Default::default()
        };

        let mut payment_data = SendPaymentData::new(payment_command).map_err(|e| {
            error!("Failed to validate payment request: {:?}", e);
            Error::InvalidParameter(format!("Failed to validate payment request: {:?}", e))
        })?;

        // specify the router to be used
        payment_data.router = command.router.clone();
        self.send_payment_with_payment_data(myself, state, payment_data)
            .await
    }

    async fn send_payment_with_payment_data(
        &self,
        myself: ActorRef<NetworkActorMessage>,
        state: &mut NetworkActorState<S>,
        payment_data: SendPaymentData,
    ) -> Result<SendPaymentResponse, Error> {
        // for dry run, we only build the route and return the hops info,
        // will not store the payment session and send the onion packet
        if payment_data.dry_run {
            let mut payment_session = PaymentSession::new(payment_data, 0);
            let _hops = self.build_payment_route(&mut payment_session).await?;
            return Ok(payment_session.into());
        }

        // initialize the payment session in db and begin the payment process lifecycle
        if let Some(payment_session) = self.store.get_payment_session(payment_data.payment_hash) {
            // we only allow retrying payment session with status failed
            debug!("Payment session already exists: {:?}", payment_session);
            if payment_session.status != PaymentSessionStatus::Failed {
                return Err(Error::InvalidParameter(format!(
                    "Payment session already exists: {} with payment session status: {:?}",
                    payment_data.payment_hash, payment_session.status
                )));
            }
        }

        let payment_session = PaymentSession::new(payment_data, 5);
        self.store.insert_payment_session(payment_session.clone());
        let session = self
            .try_payment_session(myself, state, payment_session.payment_hash())
            .await?;
        return Ok(session.into());
    }

    async fn on_build_payment_router(
        &self,
        command: BuildRouterCommand,
    ) -> Result<PaymentRouter, Error> {
        // Only proceed if we have at least one hop requirement
        let Some(_last_hop) = command.hops_info.last() else {
            return Err(Error::InvalidParameter(
                "No hop requirements provided".to_string(),
            ));
        };

        let source = self.network_graph.read().await.get_source_pubkey();
        let router_hops = self
            .network_graph
            .read()
            .await
            .build_path(source, command)?;

        Ok(PaymentRouter { router_hops })
    }
}

pub struct NetworkActorState<S> {
    store: S,
    state_to_be_persisted: PersistentNetworkActorState,
    // The name of the node to be announced to the network, may be empty.
    node_name: Option<AnnouncedNodeName>,
    peer_id: PeerId,
    announced_addrs: Vec<Multiaddr>,
    auto_announce: bool,
    last_node_announcement_message: Option<NodeAnnouncement>,
    // We need to keep private key here in order to sign node announcement messages.
    private_key: Privkey,
    // This is the entropy used to generate various random values.
    // Must be kept secret.
    // TODO: Maybe we should abstract this into a separate trait.
    entropy: [u8; 32],
    // The default lock script to be used when closing a channel, may be overridden by the shutdown command.
    default_shutdown_script: Script,
    network: ActorRef<NetworkActorMessage>,
    // This immutable attribute is placed here because we need to create it in
    // the pre_start function.
    control: ServiceAsyncControl,
    peer_session_map: HashMap<PeerId, Peer>,
    session_channels_map: HashMap<SessionId, HashSet<Hash256>>,
    channels: HashMap<Hash256, ActorRef<ChannelActorMessage>>,
    ckb_txs_in_flight: HashMap<Hash256, ActorRef<InFlightCkbTxActorMessage>>,
    // Outpoint to channel id mapping, only contains channels with state of Ready.
    // We need to remove the channel from this map when the channel is closed or peer disconnected.
    outpoint_channel_map: HashMap<OutPoint, Hash256>,
    // Channels in this hashmap are pending for acceptance. The user needs to
    // issue an AcceptChannelCommand with the amount of funding to accept the channel.
    to_be_accepted_channels: HashMap<Hash256, (PeerId, OpenChannel)>,
    // Channels in this hashmap are pending for funding transaction confirmation.
    pending_channels: HashMap<OutPoint, Hash256>,
    // Used to broadcast and query network info.
    chain_actor: ActorRef<CkbChainMessage>,
    // If the other party funding more than this amount, we will automatically accept the channel.
    open_channel_auto_accept_min_ckb_funding_amount: u64,
    // The default amount of CKB to be funded when auto accepting a channel.
    auto_accept_channel_ckb_funding_amount: u64,
    // The default expiry delta to forward tlcs.
    tlc_expiry_delta: u64,
    // The default tlc min and max value of tlcs to be accepted.
    tlc_min_value: u128,
    // The default tlc fee proportional millionths to be used when auto accepting a channel.
    tlc_fee_proportional_millionths: u128,
    // The gossip messages actor to process and send gossip messages.
    gossip_actor: ActorRef<GossipActorMessage>,
    channel_subscribers: ChannelSubscribers,
    max_inbound_peers: usize,
    min_outbound_peers: usize,

    // The features of the node, used to indicate the capabilities of the node.
    features: FeatureVector,
}

pub(crate) struct Peer {
    pub session_id: SessionId,
    pub session_type: SessionType,
    pub features: Option<FeatureVector>,
}

#[serde_as]
#[derive(Default, Clone, Serialize, Deserialize)]
pub struct PersistentNetworkActorState {
    // This map is used to store the public key of the peer.
    #[serde_as(as = "Vec<(DisplayFromStr, _)>")]
    peer_pubkey_map: HashMap<PeerId, Pubkey>,
    // These addresses are saved by the user (e.g. the user sends a ConnectPeer rpc to the node),
    // we will then save these addresses to the peer store.
    #[serde_as(as = "Vec<(DisplayFromStr, _)>")]
    saved_peer_addresses: HashMap<PeerId, Vec<Multiaddr>>,
}

impl PersistentNetworkActorState {
    pub fn new() -> Self {
        Default::default()
    }

    fn get_peer_addresses(&self, peer_id: &PeerId) -> Vec<Multiaddr> {
        self.saved_peer_addresses
            .get(peer_id)
            .cloned()
            .unwrap_or_default()
    }

    /// Save a single peer address to the peer store. If this address for the peer does not exist,
    /// then return false, otherwise return true.
    fn save_peer_address(&mut self, peer_id: PeerId, addr: Multiaddr) -> bool {
        match self.saved_peer_addresses.entry(peer_id) {
            Entry::Occupied(mut entry) => {
                if entry.get().contains(&addr) {
                    false
                } else {
                    entry.get_mut().push(addr);
                    true
                }
            }
            Entry::Vacant(entry) => {
                entry.insert(vec![addr]);
                true
            }
        }
    }

    fn get_peer_pubkey(&self, peer_id: &PeerId) -> Option<Pubkey> {
        self.peer_pubkey_map.get(peer_id).copied()
    }

    // Save a single peer pubkey to the peer store. Returns true if the new pubkey is different from the old one,
    // or there does not exist a old pubkey.
    fn save_peer_pubkey(&mut self, peer_id: PeerId, pubkey: Pubkey) -> bool {
        match self.peer_pubkey_map.insert(peer_id, pubkey) {
            Some(old_pubkey) => old_pubkey != pubkey,
            None => true,
        }
    }

    fn num_of_saved_nodes(&self) -> usize {
        self.saved_peer_addresses.len()
    }

    pub(crate) fn sample_n_peers_to_connect(&self, n: usize) -> HashMap<PeerId, Vec<Multiaddr>> {
        // TODO: we may need to shuffle the nodes before selecting the first n nodes,
        // to avoid some malicious nodes from being always selected.
        self.saved_peer_addresses
            .iter()
            .take(n)
            .map(|(k, v)| (k.clone(), v.clone()))
            .collect()
    }
}

pub trait NetworkActorStateStore {
    fn get_network_actor_state(&self, id: &PeerId) -> Option<PersistentNetworkActorState>;
    fn insert_network_actor_state(&self, id: &PeerId, state: PersistentNetworkActorState);
}

static CHANNEL_ACTOR_NAME_PREFIX: AtomicU64 = AtomicU64::new(0u64);

// ractor requires that the actor name is unique, so we add a prefix to the actor name.
fn generate_channel_actor_name(local_peer_id: &PeerId, remote_peer_id: &PeerId) -> String {
    format!(
        "Channel-{} {} <-> {}",
        CHANNEL_ACTOR_NAME_PREFIX.fetch_add(1, Ordering::AcqRel),
        local_peer_id,
        remote_peer_id
    )
}

fn generate_in_flight_tx_actor_name(supervisor: ActorCell, tx_hash: Hash256) -> String {
    let supervisor_name = supervisor.get_name();
    format!(
        "{}/InFlightCkbTx-{}",
        supervisor_name.as_deref().unwrap_or_default(),
        tx_hash
    )
}

impl<S> NetworkActorState<S>
where
    S: NetworkActorStateStore
        + ChannelActorStateStore
        + NetworkGraphStateStore
        + GossipMessageStore
        + PreimageStore
        + InvoiceStore
        + Clone
        + Send
        + Sync
        + 'static,
{
    pub fn get_or_create_new_node_announcement_message(&mut self) -> NodeAnnouncement {
        let now = now_timestamp_as_millis_u64();
        match self.last_node_announcement_message {
            // If the last node announcement message is still relatively new, we don't need to create a new one.
            // Because otherwise the receiving node may be confused by the multiple announcements,
            // and falsely believe we updated the node announcement, and then forward this message to other nodes.
            // This is undesirable because we don't want to flood the network with the same message.
            // On the other hand, if the message is too old, we need to create a new one.
            Some(ref message) if now - message.timestamp < 3600 * 1000 => {
                debug!("Returning old node announcement message as it is still valid");
            }
            _ => {
                let node_name = self.node_name.unwrap_or_default();
                let addresses = self.announced_addrs.clone();
                let announcement = NodeAnnouncement::new(
                    node_name,
                    addresses,
                    &self.private_key,
                    now,
                    self.open_channel_auto_accept_min_ckb_funding_amount,
                );
                debug!(
                    "Created new node announcement message: {:?}, previous {:?}",
                    &announcement, self.last_node_announcement_message
                );
                self.last_node_announcement_message = Some(announcement);
            }
        }
        self.last_node_announcement_message
            .clone()
            .expect("last node announcement message is present")
    }

    pub fn get_public_key(&self) -> Pubkey {
        self.private_key.pubkey()
    }

    pub fn generate_channel_seed(&mut self) -> [u8; 32] {
        let channel_user_id = self.channels.len();
        let seed = channel_user_id
            .to_be_bytes()
            .into_iter()
            .chain(self.entropy.iter().cloned())
            .collect::<Vec<u8>>();
        let result = blake2b_hash_with_salt(&seed, b"FIBER_CHANNEL_SEED");
        self.entropy = blake2b_hash_with_salt(&result, b"FIBER_NETWORK_ENTROPY_UPDATE");
        result
    }

    pub async fn create_outbound_channel(
        &mut self,
        open_channel: OpenChannelCommand,
    ) -> Result<(ActorRef<ChannelActorMessage>, Hash256), ProcessingChannelError> {
        let store = self.store.clone();
        let network = self.network.clone();
        let OpenChannelCommand {
            peer_id,
            funding_amount,
            public,
            shutdown_script,
            funding_udt_type_script,
            commitment_fee_rate,
            commitment_delay_epoch,
            funding_fee_rate,
            tlc_expiry_delta,
            tlc_min_value,
            tlc_fee_proportional_millionths,
            max_tlc_value_in_flight,
            max_tlc_number_in_flight,
        } = open_channel;

<<<<<<< HEAD
        if let Some(Peer {
            features: Some(peer_features),
            ..
        }) = self.peer_session_map.get(&peer_id)
        {
            // check peer features
            if !self.features.compatible_with(peer_features) {
                return Err(ProcessingChannelError::InvalidParameter(format!(
                    "Peer {:?} features {:?} are not compatible with our features {:?}",
                    &peer_id, peer_features, self.features
                )));
            }
        } else {
            return Err(ProcessingChannelError::InvalidParameter(format!(
                "Peer {:?}'s feature not found, waiting for peer to send Init message",
                &peer_id
            )));
        }

=======
>>>>>>> d873f91b
        let remote_pubkey =
            self.get_peer_pubkey(&peer_id)
                .ok_or(ProcessingChannelError::InvalidParameter(format!(
                    "Peer {:?} pubkey not found",
                    &peer_id
                )))?;

        if let Some(udt_type_script) = funding_udt_type_script.as_ref() {
            if !check_udt_script(udt_type_script) {
                return Err(ProcessingChannelError::InvalidParameter(
                    "Invalid UDT type script".to_string(),
                ));
            }
        }

        if let Some(_delta) = tlc_expiry_delta.filter(|&d| d < MIN_TLC_EXPIRY_DELTA) {
            return Err(ProcessingChannelError::InvalidParameter(format!(
                "TLC expiry delta is too small, expect larger than {}",
                MIN_TLC_EXPIRY_DELTA
            )));
        }

        let shutdown_script =
            shutdown_script.unwrap_or_else(|| self.default_shutdown_script.clone());

        let seed = self.generate_channel_seed();
        let (tx, rx) = oneshot::channel::<Hash256>();
        let channel = Actor::spawn_linked(
            Some(generate_channel_actor_name(&self.peer_id, &peer_id)),
            ChannelActor::new(
                self.get_public_key(),
                remote_pubkey,
                network.clone(),
                store,
                self.channel_subscribers.clone(),
            ),
            ChannelInitializationParameter::OpenChannel(OpenChannelParameter {
                funding_amount,
                seed,
                tlc_info: ChannelTlcInfo::new(
                    tlc_min_value.unwrap_or(self.tlc_min_value),
                    tlc_expiry_delta.unwrap_or(self.tlc_expiry_delta),
                    tlc_fee_proportional_millionths.unwrap_or(self.tlc_fee_proportional_millionths),
                ),
                public_channel_info: public.then_some(PublicChannelInfo::new()),
                funding_udt_type_script,
                shutdown_script,
                channel_id_sender: tx,
                commitment_fee_rate,
                commitment_delay_epoch,
                funding_fee_rate,
                max_tlc_value_in_flight: max_tlc_value_in_flight
                    .unwrap_or(DEFAULT_MAX_TLC_VALUE_IN_FLIGHT),
                max_tlc_number_in_flight: max_tlc_number_in_flight
                    .unwrap_or(MAX_TLC_NUMBER_IN_FLIGHT),
            }),
            network.clone().get_cell(),
        )
        .await
        .map_err(|e| ProcessingChannelError::SpawnErr(e.to_string()))?
        .0;
        let temp_channel_id = rx.await.expect("msg received");
        self.on_channel_created(temp_channel_id, &peer_id, channel.clone());
        Ok((channel, temp_channel_id))
    }

    pub async fn create_inbound_channel(
        &mut self,
        accept_channel: AcceptChannelCommand,
    ) -> Result<(ActorRef<ChannelActorMessage>, Hash256, Hash256), ProcessingChannelError> {
        let store = self.store.clone();
        let AcceptChannelCommand {
            temp_channel_id,
            funding_amount,
            shutdown_script,
            max_tlc_number_in_flight,
            max_tlc_value_in_flight,
            min_tlc_value,
            tlc_fee_proportional_millionths,
            tlc_expiry_delta,
        } = accept_channel;

        let (peer_id, open_channel) = self
            .to_be_accepted_channels
            .remove(&temp_channel_id)
            .ok_or(ProcessingChannelError::InvalidParameter(format!(
                "No channel with temp id {:?} found",
                &temp_channel_id
            )))?;

        let remote_pubkey =
            self.get_peer_pubkey(&peer_id)
                .ok_or(ProcessingChannelError::InvalidParameter(format!(
                    "Peer {:?} pubkey not found",
                    &peer_id
                )))?;

        let shutdown_script =
            shutdown_script.unwrap_or_else(|| self.default_shutdown_script.clone());
        let (funding_amount, reserved_ckb_amount) = get_funding_and_reserved_amount(
            funding_amount,
            &shutdown_script,
            &open_channel.funding_udt_type_script,
        )?;

        let network = self.network.clone();
        let id = open_channel.channel_id;
        if let Some(channel) = self.channels.get(&id) {
            warn!("A channel of id {:?} is already created, returning it", &id);
            return Ok((channel.clone(), temp_channel_id, id));
        }

        let seed = self.generate_channel_seed();
        let (tx, rx) = oneshot::channel::<Hash256>();
        let channel = Actor::spawn_linked(
            Some(generate_channel_actor_name(&self.peer_id, &peer_id)),
            ChannelActor::new(
                self.get_public_key(),
                remote_pubkey,
                network.clone(),
                store,
                self.channel_subscribers.clone(),
            ),
            ChannelInitializationParameter::AcceptChannel(AcceptChannelParameter {
                funding_amount,
                reserved_ckb_amount,
                tlc_info: ChannelTlcInfo::new(
                    min_tlc_value.unwrap_or(self.tlc_min_value),
                    tlc_expiry_delta.unwrap_or(self.tlc_expiry_delta),
                    tlc_fee_proportional_millionths.unwrap_or(self.tlc_fee_proportional_millionths),
                ),
                public_channel_info: open_channel.is_public().then_some(PublicChannelInfo::new()),
                seed,
                open_channel,
                shutdown_script,
                channel_id_sender: Some(tx),
                max_tlc_number_in_flight: max_tlc_number_in_flight
                    .unwrap_or(MAX_TLC_NUMBER_IN_FLIGHT),
                max_tlc_value_in_flight: max_tlc_value_in_flight.unwrap_or(u128::MAX),
            }),
            network.clone().get_cell(),
        )
        .await
        .map_err(|e| ProcessingChannelError::SpawnErr(e.to_string()))?
        .0;
        let new_id = rx.await.expect("msg received");
        self.on_channel_created(new_id, &peer_id, channel.clone());
        Ok((channel, temp_channel_id, new_id))
    }

    pub async fn trace_tx(
        &mut self,
        tx_hash: Hash256,
        tx_kind: InFlightCkbTxKind,
    ) -> crate::Result<()> {
        if let Entry::Vacant(entry) = self.ckb_txs_in_flight.entry(tx_hash) {
            let handler = InFlightCkbTxActor {
                chain_actor: self.chain_actor.clone(),
                network_actor: self.network.clone(),
                tx_hash,
                tx_kind,
                confirmations: CKB_TX_TRACING_CONFIRMATIONS,
            };

            let (task, _) = Actor::spawn_linked(
                Some(generate_in_flight_tx_actor_name(
                    self.network.get_cell(),
                    tx_hash,
                )),
                handler,
                InFlightCkbTxActorArguments { transaction: None },
                self.network.get_cell(),
            )
            .await?;

            entry.insert(task);
        }
        Ok(())
    }

    pub async fn send_tx(
        &mut self,
        tx: TransactionView,
        tx_kind: InFlightCkbTxKind,
    ) -> crate::Result<()> {
        let tx_hash: Hash256 = tx.hash().into();
        match self.ckb_txs_in_flight.entry(tx_hash) {
            Entry::Vacant(vacant) => {
                let handler = InFlightCkbTxActor {
                    chain_actor: self.chain_actor.clone(),
                    network_actor: self.network.clone(),
                    tx_hash,
                    tx_kind,
                    confirmations: CKB_TX_TRACING_CONFIRMATIONS,
                };

                let (task, _) = Actor::spawn_linked(
                    Some(generate_in_flight_tx_actor_name(
                        self.network.get_cell(),
                        tx_hash,
                    )),
                    handler,
                    InFlightCkbTxActorArguments {
                        transaction: Some(tx),
                    },
                    self.network.get_cell(),
                )
                .await?;

                vacant.insert(task);
            }
            Entry::Occupied(occupied) => {
                occupied
                    .get()
                    .send_message(InFlightCkbTxActorMessage::SendTx(tx))?;
            }
        }
        Ok(())
    }

    pub fn remove_in_flight_tx(&mut self, tx_hash: Hash256) {
        if let Some(task) = self.ckb_txs_in_flight.remove(&tx_hash) {
            task.stop(Some("cleanup in flight tx".to_string()));
        }
    }

    pub async fn abort_funding(&mut self, channel_id_or_outpoint: Either<Hash256, OutPoint>) {
        let channel_id = match channel_id_or_outpoint {
            Either::Left(channel_id) => channel_id,
            Either::Right(outpoint) => {
                self.remove_in_flight_tx(outpoint.tx_hash().into());
                match self.pending_channels.remove(&outpoint) {
                    Some(channel_id) => channel_id,
                    None => {
                        warn!(
                            "Funding transaction failed for outpoint {:?} but no channel found",
                            &outpoint
                        );
                        return;
                    }
                }
            }
        };

        self.send_message_to_channel_actor(
            channel_id,
            None,
            ChannelActorMessage::Event(ChannelEvent::Stop(StopReason::AbortFunding)),
        )
        .await;
    }

    pub async fn abandon_channel(
        &mut self,
        channel_id: Hash256,
    ) -> Result<(), ProcessingChannelError> {
        if let Some(channel_actor_state) = self.store.get_channel_actor_state(&channel_id) {
            match channel_actor_state.state {
                ChannelState::ChannelReady
                | ChannelState::ShuttingDown(_)
                | ChannelState::Closed(_)
                | ChannelState::AwaitingChannelReady(_) => {
                    return Err(ProcessingChannelError::InvalidParameter(format!(
                        "Channel {} is in state {:?}, cannot be abandoned, please shutdown the channel instead",
                        channel_id, channel_actor_state.state
                    )));
                }
                ChannelState::AwaitingTxSignatures(flags)
                    if flags.contains(AwaitingTxSignaturesFlags::OUR_TX_SIGNATURES_SENT) =>
                {
                    return Err(ProcessingChannelError::InvalidParameter(format!(
                        "Channel {} is in state {:?} and our signature has been sent. It cannot be abandoned. please wait for chain commitment.",
                        channel_id, channel_actor_state.state
                    )));
                }
                _ => {
                    if channel_actor_state.funding_tx_confirmed_at.is_some() {
                        return Err(ProcessingChannelError::InvalidParameter(format!(
                            "Channel {} funding transaction is already confirmed, please shutdown the channel instead",
                            channel_id,
                        )));
                    }
                }
            }
        }

        if let Some(channel) = self.channels.get(&channel_id) {
            if channel
                .send_message(ChannelActorMessage::Event(ChannelEvent::Stop(
                    StopReason::Abandon,
                )))
                .is_err()
            {
                return Err(ProcessingChannelError::InternalError(format!(
                    "Failed to stop channel actor {}",
                    channel_id
                )));
            }
        } else {
            return Err(ProcessingChannelError::InvalidParameter(format!(
                "Channel {} not found",
                channel_id
            )));
        }
        return Ok(());
    }

    fn get_peer_session(&self, peer_id: &PeerId) -> Option<SessionId> {
        self.peer_session_map.get(peer_id).map(|s| s.session_id)
    }

    fn inbound_peer_sessions(&self) -> Vec<SessionId> {
        self.peer_session_map
            .values()
            .filter_map(|s| (s.session_type == SessionType::Inbound).then_some(s.session_id))
            .collect()
    }

    fn num_of_outbound_peers(&self) -> usize {
        self.peer_session_map
            .values()
            .filter(|s| s.session_type == SessionType::Outbound)
            .count()
    }

    fn is_connected(&self, peer_id: &PeerId) -> bool {
        self.peer_session_map.contains_key(peer_id)
    }

    pub fn get_n_peer_peer_ids(&self, n: usize, excluding: HashSet<PeerId>) -> Vec<PeerId> {
        self.peer_session_map
            .keys()
            .skip_while(|x| excluding.contains(x))
            .take(n)
            .cloned()
            .collect()
    }

    pub fn get_n_peer_sessions(&self, n: usize) -> Vec<SessionId> {
        self.peer_session_map
            .values()
            .take(n)
            .map(|s| s.session_id)
            .collect()
    }

    fn get_peer_pubkey(&self, peer_id: &PeerId) -> Option<Pubkey> {
        self.state_to_be_persisted.get_peer_pubkey(peer_id)
    }

    async fn send_fiber_message_to_session(
        &self,
        session_id: SessionId,
        message: FiberMessage,
    ) -> crate::Result<()> {
        self.control
            .send_message_to(session_id, FIBER_PROTOCOL_ID, message.to_molecule_bytes())
            .await?;
        Ok(())
    }

    async fn send_fiber_message_to_peer(
        &self,
        peer_id: &PeerId,
        message: FiberMessage,
    ) -> crate::Result<()> {
        match self.get_peer_session(peer_id) {
            Some(session) => self.send_fiber_message_to_session(session, message).await,
            None => Err(Error::PeerNotFound(peer_id.clone())),
        }
    }

    async fn send_command_to_channel(
        &self,
        channel_id: Hash256,
        command: ChannelCommand,
    ) -> crate::Result<()> {
        match command {
            // Need to handle the force shutdown command specially because the ChannelActor may not exist when remote peer is disconnected.
            ChannelCommand::Shutdown(shutdown, rpc_reply) if shutdown.force => {
                if let Some(actor) = self.channels.get(&channel_id) {
                    actor.send_message(ChannelActorMessage::Command(ChannelCommand::Shutdown(
                        shutdown, rpc_reply,
                    )))?;
                    Ok(())
                } else {
                    match self.store.get_channel_actor_state(&channel_id) {
                        Some(mut state) => {
                            match state.state {
                                ChannelState::ChannelReady => {
                                    debug!("Handling force shutdown command in ChannelReady state");
                                }
                                ChannelState::ShuttingDown(flags) => {
                                    debug!("Handling force shutdown command in ShuttingDown state, flags: {:?}", &flags);
                                }
                                _ => {
                                    let error = Error::ChannelError(
                                        ProcessingChannelError::InvalidState(format!(
                                            "Handling force shutdown command invalid state {:?}",
                                            &state.state
                                        )),
                                    );

                                    let _ = rpc_reply.send(Err(error.to_string()));
                                    return Err(error);
                                }
                            };

                            let transaction = match state.get_latest_commitment_transaction() {
                                Ok(tx) => tx,
                                Err(e) => {
                                    let error = Error::ChannelError(e);
                                    let _ = rpc_reply.send(Err(error.to_string()));
                                    return Err(error);
                                }
                            };

                            self.network
                                .send_message(NetworkActorMessage::new_event(
                                    NetworkActorEvent::ClosingTransactionPending(
                                        state.get_id(),
                                        state.get_remote_peer_id(),
                                        transaction,
                                        true,
                                    ),
                                ))
                                .expect(ASSUME_NETWORK_ACTOR_ALIVE);

                            state.update_state(ChannelState::ShuttingDown(
                                ShuttingDownFlags::WAITING_COMMITMENT_CONFIRMATION,
                            ));
                            self.store.insert_channel_actor_state(state);

                            let _ = rpc_reply.send(Ok(()));
                            Ok(())
                        }
                        None => Err(Error::ChannelNotFound(channel_id)),
                    }
                }
            }
            _ => match self.channels.get(&channel_id) {
                Some(actor) => {
                    actor.send_message(ChannelActorMessage::Command(command))?;
                    Ok(())
                }
                None => Err(Error::ChannelNotFound(channel_id)),
            },
        }
    }

    async fn reestablish_channel(
        &mut self,
        peer_id: &PeerId,
        channel_id: Hash256,
    ) -> Result<ActorRef<ChannelActorMessage>, Error> {
        if let Some(actor) = self.channels.get(&channel_id) {
            debug!(
                "Channel {:x} already exists, skipping reestablishment",
                &channel_id
            );
            return Ok(actor.clone());
        }

        if let Some(channel_actor_state) = self.store.get_channel_actor_state(&channel_id) {
            // this function is also called from `send_message_to_channel_actor`,
            // which may happened when peer received a message from a channel that is not in the channel map.
            // we should not restart the channel actor in a closed state.
            if channel_actor_state.is_closed() {
                return Err(Error::ChannelError(ProcessingChannelError::InvalidState(
                    format!("Channel {:x} is already closed", &channel_id),
                )));
            }
        } else {
            return Err(Error::ChannelNotFound(channel_id));
        }

        let remote_pubkey =
            self.get_peer_pubkey(peer_id)
                .ok_or(ProcessingChannelError::InvalidState(format!(
                    "Peer {:?}'s pubkey not found, this should never happen",
                    &peer_id
                )))?;

        debug!("Reestablishing channel {:x}", &channel_id);
        let (channel, _) = Actor::spawn_linked(
            Some(generate_channel_actor_name(&self.peer_id, peer_id)),
            ChannelActor::new(
                self.get_public_key(),
                remote_pubkey,
                self.network.clone(),
                self.store.clone(),
                self.channel_subscribers.clone(),
            ),
            ChannelInitializationParameter::ReestablishChannel(channel_id),
            self.network.get_cell(),
        )
        .await?;
        info!("channel {:x} reestablished successfully", &channel_id);
        self.on_channel_created(channel_id, peer_id, channel.clone());

        Ok(channel)
    }

    async fn on_peer_connected(
        &mut self,
        remote_peer_id: &PeerId,
        remote_pubkey: Pubkey,
        session: &SessionContext,
    ) {
        self.peer_session_map.insert(
            remote_peer_id.clone(),
            Peer {
                session_id: session.id,
                session_type: session.ty,
                features: None,
            },
        );
        if self
            .state_to_be_persisted
            .save_peer_pubkey(remote_peer_id.clone(), remote_pubkey)
        {
            self.persist_state();
        }

        if self.auto_announce {
            let message = self.get_or_create_new_node_announcement_message();
            debug!(
                "Auto announcing our node to peer {:?} (message: {:?})",
                remote_peer_id, &message
            );
            let _ = self.network.send_message(NetworkActorMessage::new_command(
                NetworkActorCommand::BroadcastMessages(vec![
                    BroadcastMessageWithTimestamp::NodeAnnouncement(message),
                ]),
            ));
        } else {
            debug!(
                "Auto announcing is disabled, skipping node announcement to peer {:?}",
                remote_peer_id
            );
        }

        // send Init message to the peer
        self.send_fiber_message_to_peer(
            remote_peer_id,
            FiberMessage::init(Init {
                features: self.features.clone(),
                chain_hash: get_chain_hash(),
            }),
        )
        .await
        .expect("send Init message to peer must succeed");

        let remote_peer_id = remote_peer_id.clone();
        self.network.send_after(CHECK_PEER_INIT_INTERVAL, move || {
            NetworkActorMessage::new_command(NetworkActorCommand::CheckPeerInit(remote_peer_id))
        });
    }

    fn on_peer_disconnected(&mut self, id: &PeerId) {
        if let Some(peer) = self.peer_session_map.remove(id) {
            if let Some(channel_ids) = self.session_channels_map.remove(&peer.session_id) {
                for channel_id in channel_ids {
                    if let Some(channel) = self.channels.get(&channel_id) {
                        let _ = channel.send_message(ChannelActorMessage::Event(
                            ChannelEvent::Stop(StopReason::PeerDisConnected),
                        ));
                    }
                }
            }
        }
    }

    pub(crate) fn get_peer_addresses(&self, peer_id: &PeerId) -> HashSet<Multiaddr> {
        self.get_peer_pubkey(peer_id)
            .and_then(|pk| self.store.get_latest_node_announcement(&pk))
            .map(|a| a.addresses)
            .unwrap_or_default()
            .into_iter()
            .chain(self.state_to_be_persisted.get_peer_addresses(peer_id))
            .collect()
    }

    pub(crate) fn save_peer_address(&mut self, peer_id: PeerId, address: Multiaddr) -> bool {
        if self
            .state_to_be_persisted
            .save_peer_address(peer_id, address)
        {
            self.persist_state();
            true
        } else {
            false
        }
    }

    fn persist_state(&self) {
        self.store
            .insert_network_actor_state(&self.peer_id, self.state_to_be_persisted.clone());
    }

    fn on_channel_created(
        &mut self,
        id: Hash256,
        peer_id: &PeerId,
        actor: ActorRef<ChannelActorMessage>,
    ) {
        if let Some(session) = self.get_peer_session(peer_id) {
            self.channels.insert(id, actor.clone());
            self.session_channels_map
                .entry(session)
                .or_default()
                .insert(id);
        }
        debug!("Channel {:x} created", &id);
        // Notify outside observers.
        self.network
            .send_message(NetworkActorMessage::new_notification(
                NetworkServiceEvent::ChannelCreated(peer_id.clone(), id),
            ))
            .expect(ASSUME_NETWORK_MYSELF_ALIVE);
    }

    async fn on_closing_transaction_pending(
        &mut self,
        channel_id: Hash256,
        peer_id: PeerId,
        transaction: TransactionView,
        force: bool,
    ) {
        let tx_hash: Byte32 = transaction.hash();
        let force_flag = if force { "forcefully" } else { "cooperatively" };
        info!(
            "Channel ({:?}) to peer {:?} is closed {:?}. Broadcasting closing transaction ({:?}) now.",
            &channel_id, &peer_id, &tx_hash, force_flag
        );
        if let Err(err) = self
            .send_tx(
                transaction,
                InFlightCkbTxKind::Closing(peer_id, channel_id, force),
            )
            .await
        {
            error!("failed to send closing tx: {}", err);
        }
    }

    async fn on_closing_transaction_confirmed(
        &mut self,
        peer_id: &PeerId,
        channel_id: &Hash256,
        tx_hash: Byte32,
        force: bool,
    ) {
        self.send_message_to_channel_actor(
            *channel_id,
            None,
            ChannelActorMessage::Event(ChannelEvent::ClosingTransactionConfirmed(force)),
        )
        .await;
        if let Some(session) = self.get_peer_session(peer_id) {
            if let Some(set) = self.session_channels_map.get_mut(&session) {
                set.remove(channel_id);
            }
        }
        if !force {
            // Notify outside observers.
            self.network
                .send_message(NetworkActorMessage::new_notification(
                    NetworkServiceEvent::ChannelClosed(
                        peer_id.clone(),
                        *channel_id,
                        tx_hash.clone(),
                    ),
                ))
                .expect(ASSUME_NETWORK_MYSELF_ALIVE);
        }

        self.remove_in_flight_tx(tx_hash.into());
    }

    async fn on_channel_actor_stopped(&mut self, channel_id: Hash256, reason: StopReason) {
        // all check passed, now begin to remove from memory and DB
        self.channels.remove(&channel_id);
        for (_peer_id, Peer { session_id, .. }) in self.peer_session_map.iter() {
            if let Some(session_channels) = self.session_channels_map.get_mut(session_id) {
                session_channels.remove(&channel_id);
            }
        }

        if reason == StopReason::Abandon || reason == StopReason::AbortFunding {
            if let Some(channel_actor_state) = self.store.get_channel_actor_state(&channel_id) {
                // remove from transaction track actor
                if let Some(funding_tx) = channel_actor_state.funding_tx.as_ref() {
                    self.chain_actor
                        .send_message(CkbChainMessage::RemoveFundingTx(
                            funding_tx.calc_tx_hash().into(),
                        ))
                        .expect(ASSUME_CHAIN_ACTOR_ALWAYS_ALIVE_FOR_NOW);
                }
                self.store.delete_channel_actor_state(&channel_id);
            }
            // notify event observers, such as remove from watchtower
            self.network
                .send_message(NetworkActorMessage::new_notification(
                    if reason == StopReason::Abandon {
                        NetworkServiceEvent::ChannelAbandon(channel_id)
                    } else {
                        NetworkServiceEvent::ChannelFundingAborted(channel_id)
                    },
                ))
                .expect(ASSUME_NETWORK_MYSELF_ALIVE);
        }

        self.to_be_accepted_channels.remove(&channel_id);
        if let Some((outpoint, _)) = self
            .outpoint_channel_map
            .iter()
            .find(|(_, id)| *id == &channel_id)
        {
            self.pending_channels.remove(outpoint);
        }
        self.outpoint_channel_map.retain(|_, id| *id != channel_id);
    }

    pub async fn on_init_msg(
        &mut self,
        myself: ActorRef<NetworkActorMessage>,
        peer_id: PeerId,
        init_msg: Init,
    ) -> Result<(), ProcessingChannelError> {
        if !self.is_connected(&peer_id) {
            return Err(ProcessingChannelError::InvalidParameter(format!(
                "Peer {:?} is not connected",
                &peer_id
            )));
        }

        check_chain_hash(&init_msg.chain_hash).map_err(|e| {
            self.network
                .send_message(NetworkActorMessage::new_command(
                    NetworkActorCommand::DisconnectPeer(peer_id.clone()),
                ))
                .expect(ASSUME_NETWORK_MYSELF_ALIVE);

            error!(
                "chain hash mismatch with peer {:?}: {:?}, disconnect now...",
                &peer_id, e
            );
            ProcessingChannelError::InvalidParameter(e.to_string())
        })?;

        if let Some(info) = self.peer_session_map.get_mut(&peer_id) {
            info.features = Some(init_msg.features);
            debug_event!(myself, "PeerInit");

            for channel_id in self.store.get_active_channel_ids_by_peer(&peer_id) {
                if let Err(e) = self.reestablish_channel(&peer_id, channel_id).await {
                    error!("Failed to reestablish channel {:x}: {:?}", &channel_id, &e);
                }
            }
        } else {
            return Err(ProcessingChannelError::InvalidParameter(format!(
                "Peer {:?} session not found",
                &peer_id
            )));
        }

        Ok(())
    }

    pub async fn on_open_channel_msg(
        &mut self,
        peer_id: PeerId,
        open_channel: OpenChannel,
    ) -> ProcessingChannelResult {
        check_open_channel_parameters(
            &open_channel.funding_udt_type_script,
            &open_channel.shutdown_script,
            open_channel.reserved_ckb_amount,
            open_channel.funding_fee_rate,
            open_channel.commitment_fee_rate,
            open_channel.commitment_delay_epoch,
            open_channel.max_tlc_number_in_flight,
        )?;

        let id = open_channel.channel_id;
        if let Some(channel) = self.to_be_accepted_channels.get(&id) {
            warn!(
                "A channel from {:?} of id {:?} is already awaiting to be accepted: {:?}",
                &peer_id, &id, channel
            );
            return Err(ProcessingChannelError::InvalidParameter(format!(
                "A channel from {:?} of id {:?} is already awaiting to be accepted",
                &peer_id, &id,
            )));
        }
        debug!(
            "Channel from {:?} of id {:?} is now awaiting to be accepted: {:?}",
            &peer_id, &id, &open_channel
        );
        self.to_be_accepted_channels
            .insert(id, (peer_id.clone(), open_channel));
        // Notify outside observers.
        self.network
            .clone()
            .send_message(NetworkActorMessage::new_notification(
                NetworkServiceEvent::ChannelPendingToBeAccepted(peer_id, id),
            ))
            .expect(ASSUME_NETWORK_MYSELF_ALIVE);
        Ok(())
    }

    async fn on_funding_transaction_pending(
        &mut self,
        channel_id: Hash256,
        transaction: Transaction,
        outpoint: OutPoint,
    ) {
        // Just a sanity check to ensure that no two channels are associated with the same outpoint.
        if let Some(old) = self.pending_channels.remove(&outpoint) {
            if old != channel_id {
                panic!("Trying to associate a new channel id {:?} with the same outpoint {:?} when old channel id is {:?}. Rejecting.", channel_id, outpoint, old);
            }
        }
        self.pending_channels.insert(outpoint.clone(), channel_id);
        let transaction = transaction.into_view();
        let tx_hash: Byte32 = transaction.hash();
        debug!(
            "Funding transaction (outpoint {:?}) for channel {:?} is now ready. Broadcast it {:?} now.",
            &outpoint, &channel_id, &tx_hash
        );

        if let Err(err) = self
            .send_tx(transaction, InFlightCkbTxKind::Funding(channel_id))
            .await
        {
            error!("failed to send funding tx: {}", err);
        }
    }

    async fn on_funding_transaction_confirmed(
        &mut self,
        outpoint: OutPoint,
        block_hash: H256,
        tx_index: u32,
        timestamp: u64,
    ) {
        debug!("Funding transaction is confirmed: {:?}", &outpoint);
        let channel_id = match self.pending_channels.remove(&outpoint) {
            Some(channel_id) => channel_id,
            None => {
                warn!(
                    "Funding transaction confirmed for outpoint {:?} but no channel found",
                    &outpoint
                );
                return;
            }
        };
        self.send_message_to_channel_actor(
            channel_id,
            None,
            ChannelActorMessage::Event(ChannelEvent::FundingTransactionConfirmed(
                block_hash, tx_index, timestamp,
            )),
        )
        .await;
        self.remove_in_flight_tx(outpoint.tx_hash().into());
    }

    async fn send_message_to_channel_actor(
        &mut self,
        channel_id: Hash256,
        // Sometimes we need to know the peer id in order to send the message to the channel actor.
        peer_id: Option<&PeerId>,
        message: ChannelActorMessage,
    ) {
        match self.channels.get(&channel_id) {
            None => match (message, peer_id) {
                // TODO: ban the adversary who constantly send messages related to non-existing channels.
                (
                    ChannelActorMessage::PeerMessage(FiberChannelMessage::ReestablishChannel(r)),
                    Some(remote_peer_id),
                ) if self.store.get_channel_actor_state(&channel_id).is_some() => {
                    debug!("Received a ReestablishChannel message for channel {:?} which has persisted state, but no corresponding channel actor, starting it now", &channel_id);
                    match self.reestablish_channel(remote_peer_id, channel_id).await {
                        Ok(actor) => {
                            actor
                                .send_message(ChannelActorMessage::PeerMessage(
                                    FiberChannelMessage::ReestablishChannel(r),
                                ))
                                .expect("channel actor alive");
                        }
                        Err(e) => {
                            error!("Failed to reestablish channel {:x}: {:?}", &channel_id, &e);
                        }
                    }
                }
                (message, _) => {
                    error!(
                            "Failed to send message to channel actor: channel {:?} not found, message: {:?}",
                            &channel_id, &message,
                        );
                }
            },
            Some(actor) => {
                // There is a possibility that the channel actor is not alive, but we assume it is
                // alive for this moment. For example, in force shutdown case, the ChannelActor received
                // ClosingTransactionConfirmed event then stopped after processing the message,
                // NetworkActor will remove it from `channels` when receiving ChannelActorStopped from it,
                // but at the same time, NetworkActor received another ClosingTransactionConfirmed,
                // we will try to send another event message to the stopped ChannelActor here.
                //
                // In short, it's safer to ignore sending message failure from NetworkActor
                // to ChannelActor, since NetworkActor is responsible for multiple channels and a lot of stuff.
                let _ = actor.send_message(message);
            }
        }
    }
}

pub struct NetworkActorStartArguments {
    pub config: FiberConfig,
    pub tracker: TaskTracker,
    pub channel_subscribers: ChannelSubscribers,
    pub default_shutdown_script: Script,
}

#[rasync_trait]
impl<S> Actor for NetworkActor<S>
where
    S: NetworkActorStateStore
        + ChannelActorStateStore
        + NetworkGraphStateStore
        + GossipMessageStore
        + PreimageStore
        + InvoiceStore
        + Clone
        + Send
        + Sync
        + 'static,
{
    type Msg = NetworkActorMessage;
    type State = NetworkActorState<S>;
    type Arguments = NetworkActorStartArguments;

    async fn pre_start(
        &self,
        myself: ActorRef<Self::Msg>,
        args: Self::Arguments,
    ) -> Result<Self::State, ActorProcessingErr> {
        let NetworkActorStartArguments {
            config,
            tracker,
            channel_subscribers,
            default_shutdown_script,
        } = args;
        let now = SystemTime::now()
            .duration_since(SystemTime::UNIX_EPOCH)
            .expect("SystemTime::now() should after UNIX_EPOCH");
        let kp = config
            .read_or_generate_secret_key()
            .expect("read or generate secret key");
        let private_key = <[u8; 32]>::try_from(kp.as_ref())
            .expect("valid length for key")
            .into();
        let entropy = blake2b_hash_with_salt(
            [kp.as_ref(), now.as_nanos().to_le_bytes().as_ref()]
                .concat()
                .as_slice(),
            b"FIBER_NETWORK_ENTROPY",
        );
        let secio_kp = SecioKeyPair::from(kp);
        let secio_pk = secio_kp.public_key();
        let my_peer_id: PeerId = PeerId::from(secio_pk);
        let handle = NetworkServiceHandle::new(myself.clone());
        let fiber_handle = FiberProtocolHandle::from(&handle);
        let mut gossip_config = GossipConfig::from(&config);
        gossip_config.peer_id = Some(my_peer_id.clone());
        let (gossip_service, gossip_handle) = GossipService::start(
            gossip_config,
            self.store.clone(),
            self.chain_actor.clone(),
            myself.get_cell(),
        )
        .await;
        let mut graph = self.network_graph.write().await;
        let graph_subscribing_cursor = graph
            .get_latest_cursor()
            .go_back_for_some_time(MAX_GRAPH_MISSING_BROADCAST_MESSAGE_TIMESTAMP_DRIFT);

        gossip_service
            .get_subscriber()
            .subscribe(graph_subscribing_cursor, myself.clone(), |m| {
                Some(NetworkActorMessage::new_event(
                    NetworkActorEvent::GossipMessageUpdates(m),
                ))
            })
            .await
            .expect("subscribe to gossip store updates");
        let gossip_actor = gossip_handle.actor().clone();
        let mut service = ServiceBuilder::default()
            .insert_protocol(fiber_handle.create_meta())
            .insert_protocol(gossip_handle.create_meta())
            .handshake_type(secio_kp.into())
            .build(handle);
        let mut listening_addr = service
            .listen(
                MultiAddr::from_str(config.listening_addr())
                    .expect("valid tentacle listening address"),
            )
            .await
            .expect("listen tentacle");

        listening_addr.push(Protocol::P2P(Cow::Owned(my_peer_id.clone().into_bytes())));
        let mut announced_addrs = Vec::with_capacity(config.announced_addrs.len() + 1);
        if config.announce_listening_addr() {
            announced_addrs.push(listening_addr.clone());
        }
        for announced_addr in &config.announced_addrs {
            let mut multiaddr =
                MultiAddr::from_str(announced_addr.as_str()).expect("valid announced listen addr");
            match multiaddr.pop() {
                Some(Protocol::P2P(c)) => {
                    // If the announced listen addr has a peer id, it must match our peer id.
                    if c.as_ref() != my_peer_id.as_bytes() {
                        panic!("Announced listen addr is using invalid peer id: announced addr {}, actual peer id {:?}", announced_addr, my_peer_id);
                    }
                }
                Some(component) => {
                    // Push this unrecognized component back to the multiaddr.
                    multiaddr.push(component);
                }
                None => {
                    // Should never happen
                }
            }
            // Push our peer id to the multiaddr.
            multiaddr.push(Protocol::P2P(Cow::Owned(my_peer_id.clone().into_bytes())));
            announced_addrs.push(multiaddr);
        }

        if !config.announce_private_addr.unwrap_or_default() {
            announced_addrs.retain(|addr| {
                multiaddr_to_socketaddr(addr)
                    .map(|socket_addr| is_reachable(socket_addr.ip()))
                    .unwrap_or_default()
            });
        }

        info!(
            "Started listening tentacle on {:?}, peer id {:?}, announced addresses {:?}",
            &listening_addr, &my_peer_id, &announced_addrs
        );

        let control = service.control().to_owned();

        myself
            .send_message(NetworkActorMessage::new_notification(
                NetworkServiceEvent::NetworkStarted(
                    my_peer_id.clone(),
                    listening_addr.clone(),
                    announced_addrs.clone(),
                ),
            ))
            .expect(ASSUME_NETWORK_MYSELF_ALIVE);

        tracker.spawn(async move {
            service.run().await;
            debug!("Tentacle service stopped");
        });

        let mut state_to_be_persisted = self
            .store
            .get_network_actor_state(&my_peer_id)
            .unwrap_or_default();

        for bootnode in &config.bootnode_addrs {
            let addr = Multiaddr::from_str(bootnode.as_str()).expect("valid bootnode");
            let peer_id = extract_peer_id(&addr).expect("valid peer id");
            state_to_be_persisted.save_peer_address(peer_id, addr);
        }

        let chain_actor = self.chain_actor.clone();
        let features = config.gen_node_features();

        let mut state = NetworkActorState {
            store: self.store.clone(),
            state_to_be_persisted,
            node_name: config.announced_node_name,
            peer_id: my_peer_id,
            announced_addrs,
            auto_announce: config.auto_announce_node(),
            last_node_announcement_message: None,
            private_key,
            entropy,
            default_shutdown_script,
            network: myself.clone(),
            control,
            peer_session_map: Default::default(),
            session_channels_map: Default::default(),
            channels: Default::default(),
            ckb_txs_in_flight: Default::default(),
            outpoint_channel_map: Default::default(),
            to_be_accepted_channels: Default::default(),
            pending_channels: Default::default(),
            chain_actor,
            open_channel_auto_accept_min_ckb_funding_amount: config
                .open_channel_auto_accept_min_ckb_funding_amount(),
            auto_accept_channel_ckb_funding_amount: config.auto_accept_channel_ckb_funding_amount(),
            tlc_expiry_delta: config.tlc_expiry_delta(),
            tlc_min_value: config.tlc_min_value(),
            tlc_fee_proportional_millionths: config.tlc_fee_proportional_millionths(),
            gossip_actor,
            channel_subscribers,
            max_inbound_peers: config.max_inbound_peers(),
            min_outbound_peers: config.min_outbound_peers(),
            features,
        };

        let node_announcement = state.get_or_create_new_node_announcement_message();
        graph.process_node_announcement(node_announcement);
        let announce_node_interval_seconds = config.announce_node_interval_seconds();
        if announce_node_interval_seconds > 0 {
            myself.send_interval(Duration::from_secs(announce_node_interval_seconds), || {
                NetworkActorMessage::new_command(NetworkActorCommand::BroadcastLocalInfo(
                    LocalInfoKind::NodeAnnouncement,
                ))
            });
        }

        // Save bootnodes to the network actor state.
        state.persist_state();

        Ok(state)
    }

    async fn post_start(
        &self,
        myself: ActorRef<Self::Msg>,
        state: &mut Self::State,
    ) -> Result<(), ActorProcessingErr> {
        debug!("Trying to connect to peers with mutual channels");
        for (peer_id, channel_id, channel_state) in self.store.get_channel_states(None) {
            let addresses = state.get_peer_addresses(&peer_id);

            debug!(
                "Reconnecting channel {:x} peers {:?} in state {:?} with addresses {:?}",
                &channel_id, &peer_id, &channel_state, &addresses
            );
            for addr in addresses {
                myself
                    .send_message(NetworkActorMessage::new_command(
                        NetworkActorCommand::ConnectPeer(addr),
                    ))
                    .expect(ASSUME_NETWORK_MYSELF_ALIVE);
            }
        }
        // MAINTAINING_CONNECTIONS_INTERVAL is long, we need to trigger when start
        myself
            .send_message(NetworkActorMessage::new_command(
                NetworkActorCommand::MaintainConnections,
            ))
            .expect(ASSUME_NETWORK_MYSELF_ALIVE);
        myself.send_interval(MAINTAINING_CONNECTIONS_INTERVAL, || {
            NetworkActorMessage::new_command(NetworkActorCommand::MaintainConnections)
        });
        myself.send_interval(CHECK_CHANNELS_INTERVAL, || {
            NetworkActorMessage::new_command(NetworkActorCommand::CheckChannels)
        });
        Ok(())
    }

    async fn handle(
        &self,
        myself: ActorRef<Self::Msg>,
        message: Self::Msg,
        state: &mut Self::State,
    ) -> Result<(), ActorProcessingErr> {
        match message {
            NetworkActorMessage::Event(event) => {
                if let Err(err) = self.handle_event(myself, state, event).await {
                    error!("Failed to handle fiber network event: {}", err);
                }
            }
            NetworkActorMessage::Command(command) => {
                if let Err(err) = self.handle_command(myself, state, command).await {
                    error!("Failed to handle fiber network command: {}", err);
                }
            }
            NetworkActorMessage::Notification(event) => {
                if let Err(err) = self.event_sender.send(event).await {
                    error!("Failed to notify outside observers: {}", err);
                }
            }
        }
        Ok(())
    }

    async fn post_stop(
        &self,
        myself: ActorRef<Self::Msg>,
        state: &mut Self::State,
    ) -> Result<(), ActorProcessingErr> {
        myself
            .get_cell()
            .stop_children_and_wait(Some("Network actor stopped".to_string()), None)
            .await;

        if let Err(err) = state.control.close().await {
            error!("Failed to close tentacle service: {}", err);
        }
        debug!("Saving network actor state for {:?}", state.peer_id);
        state.persist_state();
        debug!("Network service for {:?} shutdown", state.peer_id);
        // The event receiver may have been closed already.
        // We ignore the error here.
        let _ = self
            .event_sender
            .send(NetworkServiceEvent::NetworkStopped(state.peer_id.clone()))
            .await;

        Ok(())
    }

    async fn handle_supervisor_evt(
        &self,
        _myself: ActorRef<Self::Msg>,
        message: SupervisionEvent,
        _state: &mut Self::State,
    ) -> Result<(), ActorProcessingErr> {
        match message {
            SupervisionEvent::ActorTerminated(who, _, _) => {
                debug!("Actor {:?} terminated", who);
            }
            SupervisionEvent::ActorFailed(who, err) => {
                panic!("Actor unexpectedly panicked (id: {:?}): {:?}", who, err);
            }
            _ => {}
        }
        Ok(())
    }
}

#[derive(Clone, Debug)]
struct FiberProtocolHandle {
    actor: ActorRef<NetworkActorMessage>,
}

impl FiberProtocolHandle {
    fn create_meta(self) -> ProtocolMeta {
        MetaBuilder::new()
            .id(FIBER_PROTOCOL_ID)
            .service_handle(move || {
                let handle = Box::new(self);
                ProtocolHandle::Callback(handle)
            })
            .build()
    }
}

#[async_trait]
impl ServiceProtocol for FiberProtocolHandle {
    async fn init(&mut self, _context: &mut ProtocolContext) {}

    async fn connected(&mut self, context: ProtocolContextMutRef<'_>, _version: &str) {
        let _session = context.session;
        if let Some(remote_pubkey) = context.session.remote_pubkey.clone() {
            let remote_peer_id = PeerId::from_public_key(&remote_pubkey);
            try_send_actor_message(
                &self.actor,
                NetworkActorMessage::new_event(NetworkActorEvent::PeerConnected(
                    remote_peer_id,
                    remote_pubkey.into(),
                    context.session.clone(),
                )),
            );
        } else {
            warn!("Peer connected without remote pubkey {:?}", context.session);
        }
    }

    async fn disconnected(&mut self, context: ProtocolContextMutRef<'_>) {
        match context.session.remote_pubkey.as_ref() {
            Some(pubkey) => {
                let peer_id = PeerId::from_public_key(pubkey);
                try_send_actor_message(
                    &self.actor,
                    NetworkActorMessage::new_event(NetworkActorEvent::PeerDisconnected(
                        peer_id,
                        context.session.clone(),
                    )),
                );
            }
            None => {
                unreachable!("Received message without remote pubkey");
            }
        }
    }

    async fn received(&mut self, context: ProtocolContextMutRef<'_>, data: Bytes) {
        let msg = unwrap_or_return!(FiberMessage::from_molecule_slice(&data), "parse message");
        match context.session.remote_pubkey.as_ref() {
            Some(pubkey) => {
                let peer_id = PeerId::from_public_key(pubkey);
                try_send_actor_message(
                    &self.actor,
                    NetworkActorMessage::new_event(NetworkActorEvent::FiberMessage(peer_id, msg)),
                );
            }
            None => {
                unreachable!("Received message without remote pubkey");
            }
        }
    }

    async fn notify(&mut self, _context: &mut ProtocolContext, _token: u64) {}
}

#[derive(Clone, Debug)]
struct NetworkServiceHandle {
    actor: ActorRef<NetworkActorMessage>,
}

impl NetworkServiceHandle {
    fn new(actor: ActorRef<NetworkActorMessage>) -> Self {
        NetworkServiceHandle { actor }
    }
}

impl From<&NetworkServiceHandle> for FiberProtocolHandle {
    fn from(handle: &NetworkServiceHandle) -> Self {
        FiberProtocolHandle {
            actor: handle.actor.clone(),
        }
    }
}

#[async_trait]
impl ServiceHandle for NetworkServiceHandle {
    async fn handle_error(&mut self, _context: &mut ServiceContext, error: ServiceError) {
        trace!("Service error: {:?}", error);
        // TODO
        // ServiceError::DialerError => remove address from peer store
        // ServiceError::ProtocolError => ban peer
    }
    async fn handle_event(&mut self, _context: &mut ServiceContext, event: ServiceEvent) {
        trace!("Service event: {:?}", event);
    }
}

// If we are closing the whole network service, we may have already stopped the network actor.
// In that case the send_message will fail.
// Ideally, we should close tentacle network service first, then stop the network actor.
// But ractor provides only api for `post_stop` instead of `pre_stop`.
fn try_send_actor_message(actor: &ActorRef<NetworkActorMessage>, message: NetworkActorMessage) {
    let _ = actor.send_message(message);
}

#[allow(clippy::too_many_arguments)]
pub async fn start_network<
    S: NetworkActorStateStore
        + ChannelActorStateStore
        + NetworkGraphStateStore
        + GossipMessageStore
        + PreimageStore
        + InvoiceStore
        + Clone
        + Send
        + Sync
        + 'static,
>(
    config: FiberConfig,
    chain_actor: ActorRef<CkbChainMessage>,
    event_sender: mpsc::Sender<NetworkServiceEvent>,
    tracker: TaskTracker,
    root_actor: ActorCell,
    store: S,
    channel_subscribers: ChannelSubscribers,
    network_graph: Arc<RwLock<NetworkGraph<S>>>,
    default_shutdown_script: Script,
) -> ActorRef<NetworkActorMessage> {
    let my_pubkey = config.public_key();
    let my_peer_id = PeerId::from_public_key(&my_pubkey);

    let (actor, _handle) = Actor::spawn_linked(
        Some(format!("Network {}", my_peer_id)),
        NetworkActor::new(event_sender, chain_actor, store, network_graph),
        NetworkActorStartArguments {
            config,
            tracker,
            channel_subscribers,
            default_shutdown_script,
        },
        root_actor,
    )
    .await
    .expect("Failed to start network actor");

    actor
}<|MERGE_RESOLUTION|>--- conflicted
+++ resolved
@@ -53,11 +53,7 @@
     ShuttingDownFlags, StopReason, DEFAULT_MAX_TLC_VALUE_IN_FLIGHT, MAX_TLC_NUMBER_IN_FLIGHT,
 };
 use super::config::{AnnouncedNodeName, MIN_TLC_EXPIRY_DELTA};
-<<<<<<< HEAD
 use super::features::FeatureVector;
-use super::fee::calculate_commitment_tx_fee;
-=======
->>>>>>> d873f91b
 use super::gossip::{GossipActorMessage, GossipMessageStore, GossipMessageUpdates};
 use super::graph::{
     NetworkGraph, NetworkGraphStateStore, OwnedChannelUpdateEvent, RouterHop, SessionRoute,
@@ -916,7 +912,7 @@
                 let found = state
                     .peer_session_map
                     .get(&peer_id)
-                    .and_then(|(session, ..)| state.session_channels_map.get(session))
+                    .and_then(|peer| state.session_channels_map.get(&peer.session_id))
                     .is_some_and(|channels| channels.contains(&channel_id));
 
                 if !found {
@@ -2493,7 +2489,6 @@
             max_tlc_number_in_flight,
         } = open_channel;
 
-<<<<<<< HEAD
         if let Some(Peer {
             features: Some(peer_features),
             ..
@@ -2513,8 +2508,6 @@
             )));
         }
 
-=======
->>>>>>> d873f91b
         let remote_pubkey =
             self.get_peer_pubkey(&peer_id)
                 .ok_or(ProcessingChannelError::InvalidParameter(format!(
