--- conflicted
+++ resolved
@@ -1598,19 +1598,6 @@
         .0
 }
 
-<<<<<<< HEAD
-#[tokio::test]
-async fn test_connect_to_other_node() {
-    let mut node_a = NetworkNode::new().await;
-    let mut node_b = NetworkNode::new().await;
-    node_a.connect_to(&mut node_b).await;
-}
-
-#[tokio::test]
-async fn test_restart_network_node() {
-    let mut node = NetworkNode::new().await;
-    node.restart().await;
-=======
 async fn wait_for_network_graph_update(node: &NetworkNode, channels: usize) {
     // sleep for a while to make sure network graph is updated
     for _ in 0..50 {
@@ -1647,5 +1634,17 @@
     const MAX_WAIT_TIME: u64 = 120_000;
 
     wait_until_timeout(MAX_WAIT_TIME, f).await;
->>>>>>> d873f91b
+}
+
+#[tokio::test]
+async fn test_connect_to_other_node() {
+    let mut node_a = NetworkNode::new().await;
+    let mut node_b = NetworkNode::new().await;
+    node_a.connect_to(&mut node_b).await;
+}
+
+#[tokio::test]
+async fn test_restart_network_node() {
+    let mut node = NetworkNode::new().await;
+    node.restart().await;
 }