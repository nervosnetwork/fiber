--- conflicted
+++ resolved
@@ -1,217 +1,4 @@
-<<<<<<< HEAD
-use ckb_hash::blake2b_256;
-use ckb_types::core::TransactionView;
-use ckb_types::packed::CellOutput;
-use ckb_types::prelude::{Builder, Entity, Unpack};
-use ckb_types::{packed::OutPoint, prelude::Pack};
-use secp256k1::{Keypair, PublicKey, Secp256k1, SecretKey, XOnlyPublicKey};
-
-use crate::ckb::contracts::{get_cell_deps_by_contracts, get_script_by_contract, Contract};
-use crate::fiber::types::{
-    ChannelUpdate, ChannelUpdateChannelFlags, ChannelUpdateMessageFlags, EcdsaSignature,
-};
-use crate::{
-    fiber::{
-        config::AnnouncedNodeName,
-        types::{ChannelAnnouncement, NodeAnnouncement, Privkey, Pubkey},
-    },
-    now_timestamp_as_millis_u64,
-};
-
-pub fn gen_rand_fiber_public_key() -> Pubkey {
-    gen_rand_secp256k1_public_key().into()
-}
-
-pub fn gen_rand_fiber_private_key() -> Privkey {
-    gen_rand_secp256k1_private_key().into()
-}
-
-pub fn gen_deterministic_fiber_private_key() -> Privkey {
-    gen_deterministic_secp256k1_private_key().into()
-}
-
-pub fn gen_rand_secp256k1_private_key() -> SecretKey {
-    gen_rand_secp256k1_keypair_tuple().0
-}
-
-pub fn gen_deterministic_secp256k1_private_key() -> SecretKey {
-    gen_deterministic_secp256k1_keypair_tuple().0
-}
-
-pub fn gen_rand_secp256k1_public_key() -> PublicKey {
-    gen_rand_secp256k1_keypair_tuple().1
-}
-
-pub fn gen_rand_secp256k1_keypair() -> Keypair {
-    let secp = Secp256k1::new();
-    Keypair::new(&secp, &mut rand::thread_rng())
-}
-
-pub fn gen_rand_secp256k1_keypair_tuple() -> (SecretKey, PublicKey) {
-    let key_pair = gen_rand_secp256k1_keypair();
-    (
-        SecretKey::from_keypair(&key_pair),
-        PublicKey::from_keypair(&key_pair),
-    )
-}
-
-pub fn gen_deterministic_secp256k1_keypair() -> Keypair {
-    let secp = Secp256k1::new();
-    Keypair::from_secret_key(&secp, &SecretKey::from_slice(&[42u8; 32]).unwrap())
-}
-
-pub fn gen_deterministic_secp256k1_keypair_tuple() -> (SecretKey, PublicKey) {
-    let key_pair = gen_deterministic_secp256k1_keypair();
-    (
-        SecretKey::from_keypair(&key_pair),
-        PublicKey::from_keypair(&key_pair),
-    )
-}
-
-pub fn gen_rand_channel_outpoint() -> OutPoint {
-    let rand_slice = (0..36).map(|_| rand::random::<u8>()).collect::<Vec<u8>>();
-    OutPoint::from_slice(&rand_slice).unwrap()
-}
-
-pub fn gen_rand_node_announcement() -> (Privkey, NodeAnnouncement) {
-    let sk = gen_rand_fiber_private_key();
-    let node_announcement = gen_node_announcement_from_privkey(&sk);
-    (sk, node_announcement)
-}
-
-pub fn gen_node_announcement_from_privkey(sk: &Privkey) -> NodeAnnouncement {
-    NodeAnnouncement::new(
-        AnnouncedNodeName::from_string("node1").expect("valid name"),
-        vec![],
-        sk,
-        now_timestamp_as_millis_u64(),
-        0,
-    )
-}
-
-pub async fn create_funding_tx(x_only: &XOnlyPublicKey) -> TransactionView {
-    let capacity = 100u64;
-    let commitment_lock_script_args = [&blake2b_256(x_only.serialize())[0..20]].concat();
-
-    TransactionView::new_advanced_builder()
-        .cell_deps(
-            get_cell_deps_by_contracts(vec![Contract::Secp256k1Lock])
-                .await
-                .expect("get cell deps"),
-        )
-        .output(
-            CellOutput::new_builder()
-                .capacity(capacity.pack())
-                .lock(get_script_by_contract(
-                    Contract::CommitmentLock,
-                    commitment_lock_script_args.as_slice(),
-                ))
-                .build(),
-        )
-        .output_data(Default::default())
-        .build()
-}
-
-pub struct ChannelTestContext {
-    pub funding_tx_sk: Privkey,
-    pub node1_sk: Privkey,
-    pub node2_sk: Privkey,
-    pub funding_tx: TransactionView,
-    pub channel_announcement: ChannelAnnouncement,
-}
-
-impl ChannelTestContext {
-    pub async fn gen() -> ChannelTestContext {
-        let funding_tx_sk = gen_rand_fiber_private_key();
-        let node1_sk = gen_rand_fiber_private_key();
-        let node2_sk = gen_rand_fiber_private_key();
-        let xonly = funding_tx_sk.x_only_pub_key();
-        let funding_tx = create_funding_tx(&xonly).await;
-        let outpoint = funding_tx.output_pts_iter().next().unwrap();
-        let capacity: u64 = funding_tx.output(0).unwrap().capacity().unpack();
-        let mut channel_announcement = ChannelAnnouncement::new_unsigned(
-            &node1_sk.pubkey(),
-            &node2_sk.pubkey(),
-            outpoint.clone(),
-            &xonly,
-            capacity as u128,
-            None,
-        );
-        let message = channel_announcement.message_to_sign();
-
-        channel_announcement.ckb_signature = Some(funding_tx_sk.sign_schnorr(message));
-        channel_announcement.node1_signature = Some(node1_sk.sign(message));
-        channel_announcement.node2_signature = Some(node2_sk.sign(message));
-
-        ChannelTestContext {
-            funding_tx_sk,
-            node1_sk,
-            node2_sk,
-            funding_tx,
-            channel_announcement,
-        }
-    }
-
-    pub fn channel_outpoint(&self) -> &OutPoint {
-        &self.channel_announcement.channel_outpoint
-    }
-
-    pub fn create_channel_update_of_node1(
-        &self,
-        channel_flags: ChannelUpdateChannelFlags,
-        tlc_expiry_delta: u64,
-        tlc_minimum_value: u128,
-        tlc_fee_proportional_millionths: u128,
-        timestamp: Option<u64>,
-    ) -> ChannelUpdate {
-        let timestamp = timestamp.unwrap_or(now_timestamp_as_millis_u64());
-        let mut unsigned_channel_update = ChannelUpdate::new_unsigned(
-            self.channel_announcement.channel_outpoint.clone(),
-            timestamp,
-            ChannelUpdateMessageFlags::UPDATE_OF_NODE1,
-            channel_flags,
-            tlc_expiry_delta,
-            tlc_minimum_value,
-            tlc_fee_proportional_millionths,
-        );
-        let message = unsigned_channel_update.message_to_sign();
-        let signature = self.node1_sk.sign(message);
-        unsigned_channel_update.signature = Some(signature);
-        unsigned_channel_update
-    }
-
-    pub fn create_channel_update_of_node2(
-        &self,
-        channel_flags: ChannelUpdateChannelFlags,
-        tlc_expiry_delta: u64,
-        tlc_minimum_value: u128,
-        tlc_fee_proportional_millionths: u128,
-        timestamp: Option<u64>,
-    ) -> ChannelUpdate {
-        let timestamp = timestamp.unwrap_or(now_timestamp_as_millis_u64());
-        let mut unsigned_channel_update = ChannelUpdate::new_unsigned(
-            self.channel_announcement.channel_outpoint.clone(),
-            timestamp,
-            ChannelUpdateMessageFlags::UPDATE_OF_NODE2,
-            channel_flags,
-            tlc_expiry_delta,
-            tlc_minimum_value,
-            tlc_fee_proportional_millionths,
-        );
-        let message = unsigned_channel_update.message_to_sign();
-        let signature = self.node2_sk.sign(message);
-        unsigned_channel_update.signature = Some(signature);
-        unsigned_channel_update
-    }
-}
-
-pub fn create_invalid_ecdsa_signature() -> EcdsaSignature {
-    let sk = Privkey::from([42u8; 32]);
-    sk.sign([0u8; 32])
-}
-=======
 pub mod gen_utils;
 pub use gen_utils::*;
 pub mod test_utils;
-pub use test_utils::*;
->>>>>>> 578d009a
+pub use test_utils::*;