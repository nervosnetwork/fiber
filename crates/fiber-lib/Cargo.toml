[package]
name = "fnn"
version = "0.5.1"
edition = "2021"
build = "src/build.rs"

[lib]
crate-type = ["cdylib", "rlib"]

[dependencies]
serde = { version = "1.0.197", features = ["derive"] }
serde_yaml = "0.9.32"
lightning-invoice = { version = "0.29.0" }
bitcoin = { version = "0.30.2", features = ["serde", "rand"] }
bech32 = "0.8"
rand = "0.8.5"
serde_json = { version = "1.0" }
ckb-sdk = "4.0.0"
thiserror = "1.0.58"
anyhow = "1.0.81"
futures = "0.3.30"
once_cell = "1.19.0"
tokio-util = { version = "0.7.10", features = ["rt"] }
molecule = { version = "0.8.0", default-features = false }
ckb-types = "0.200.0"
ckb-gen-types = "0.200.0"
ckb-jsonrpc-types = "0.200.0"
serde_with = { version = "3.7.0", features = ["macros", "base64"] }
hex = "0.4.3"
bitflags = { version = "2.5.0", features = ["serde"] }
secp256k1 = { version = "0.28.0", features = ["serde", "recovery", "rand-std"] }
musig2 = { version = "0.0.11", features = ["secp256k1", "serde"] }
# ractor = { version = "0.15.3" }
ractor = { "git" = "https://github.com/officeyutong/ractor", branch = "use-non-send-future-in-wasm", features = [
    "async-trait",
] }
arcode = "0.2.4"
nom = "7.1.3"
regex = "1.10.5"
tracing = "0.1"
tracing-subscriber = { version = "0.3", features = ["env-filter"] }
git-version = "0.3.9"
fiber-sphinx = "2.1.0"
strum = { version = "0.26", features = ["derive"] }
async-trait = "0.1"
indicatif = "0.16"
bincode = "1.3.3"
num_enum = "0.7.3"
bitmask-enum = "2.2.5"
either = "1.15.0"
aes-gcm = "0.10"
scrypt = "0.11"
clap-serde-derive = "0.2.1"
clap = { version = "4.5.2", features = ["derive", "env", "string"] }

[target.'cfg(not(target_arch = "wasm32"))'.dependencies]
console = "0.15.8"
rocksdb = { package = "ckb-rocksdb", version = "=0.21.1", features = [
    "lz4",
], default-features = false }
<<<<<<< HEAD
jsonrpsee = { version = "0.25", features = ["server", "macros"] }
=======
clap = { version = "4.5.2", features = ["derive", "env", "string"] }
clap-serde-derive = "0.2.1"
jsonrpsee = { version = "0.22", features = ["client", "server", "macros"] }
>>>>>>> 44b54d67
tokio = { version = "1", features = [
    "io-util",
    "macros",
    "rt",
    "rt-multi-thread",
    "sync",
    "net",
    "time",
    "signal",
] }
tentacle = { version = "0.6.6", default-features = false, features = [
    "upnp",
    "parking_lot",
    "openssl-vendored",
    "tokio-runtime",
    "tokio-timer",
    "ws",
] }
socket2 = "0.5.7"
lnd-grpc-tonic-client = "0.3.0"
home = "0.5.9"
ckb-hash = "0.200.0"

[target.'cfg(target_arch = "wasm32")'.dependencies]
tokio = { version = "1", features = ["io-util", "macros", "rt", "sync"] }
tentacle = { version = "0.7", default-features = false, features = [
    "wasm-timer",
] }
ckb-hash = { version = "0.200.0", features = [
    "blake2b-ref",
], default-features = false }
tracing = { version = "0.1", features = ["log"] }
jsonrpsee = { version = "0.25", features = ["macros", "server-core"] }
getrandom = { version = "0.3", features = ["wasm_js"] }

[features]
default = ["watchtower"]
portable = ["rocksdb/portable"]
watchtower = []

[dev-dependencies]
tempfile = "3.10.1"
ckb-testtool = "0.15.1"
ciborium = "0.2.2"
<<<<<<< HEAD
jsonrpsee = { version = "0.25", features = ["server", "macros", "http-client"] }
=======
jsonrpsee = { version = "0.22", features = ["client", "server", "macros"] }
>>>>>>> 44b54d67
ouroboros = "0.18.5"
futures = "0.3.31"

[lints.clippy]
needless-return = "allow"
mutable-key-type = "allow"
upper-case-acronyms = "allow"
fallible-impl-from = "allow"
expect-fun-call = "allow"
large-enum-variant = "allow"
manual_async_fn = "allow"

[package.metadata.cargo-shear]
ignored = ["getrandom"]<|MERGE_RESOLUTION|>--- conflicted
+++ resolved
@@ -58,13 +58,9 @@
 rocksdb = { package = "ckb-rocksdb", version = "=0.21.1", features = [
     "lz4",
 ], default-features = false }
-<<<<<<< HEAD
-jsonrpsee = { version = "0.25", features = ["server", "macros"] }
-=======
 clap = { version = "4.5.2", features = ["derive", "env", "string"] }
 clap-serde-derive = "0.2.1"
 jsonrpsee = { version = "0.22", features = ["client", "server", "macros"] }
->>>>>>> 44b54d67
 tokio = { version = "1", features = [
     "io-util",
     "macros",
@@ -109,11 +105,7 @@
 tempfile = "3.10.1"
 ckb-testtool = "0.15.1"
 ciborium = "0.2.2"
-<<<<<<< HEAD
 jsonrpsee = { version = "0.25", features = ["server", "macros", "http-client"] }
-=======
-jsonrpsee = { version = "0.22", features = ["client", "server", "macros"] }
->>>>>>> 44b54d67
 ouroboros = "0.18.5"
 futures = "0.3.31"
 
