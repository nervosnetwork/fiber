on: [push, pull_request]

name: Continuous integration

jobs:
  check:
    name: Check
    runs-on: ubuntu-latest
    steps:
      - uses: actions/checkout@v2
      - uses: dsherret/rust-toolchain-file@v1
      - uses: Swatinem/rust-cache@v2
      - run: |
          cargo check
          make check-dirty-rpc-doc

  cargo-shear:
    name: Cargo Shear
    runs-on: ubuntu-latest
    steps:
      - uses: actions/checkout@v2
      - uses: dsherret/rust-toolchain-file@v1
      - uses: cargo-bins/cargo-binstall@main
      - run: |
          cargo binstall --no-confirm cargo-shear --force --locked
          cargo shear

  test:
    name: Test
    runs-on: ubuntu-latest
    steps:
      - uses: actions/checkout@v2
      - uses: dsherret/rust-toolchain-file@v1
      - uses: Swatinem/rust-cache@v2
      - uses: taiki-e/install-action@v2
        with:
          tool: nextest
      - name: Install dependencies
        run: |
          wget "https://bitcoin.org/bin/bitcoin-core-27.0/bitcoin-27.0-x86_64-linux-gnu.tar.gz"
          tar -xvaf "bitcoin-27.0-x86_64-linux-gnu.tar.gz"
          echo "$(pwd)/bitcoin-27.0/bin" >> $GITHUB_PATH
          wget "https://github.com/lightningnetwork/lnd/releases/download/v0.18.0-beta/lnd-linux-amd64-v0.18.0-beta.tar.gz"
          tar -xvaf "lnd-linux-amd64-v0.18.0-beta.tar.gz"
          echo "$(pwd)/lnd-linux-amd64-v0.18.0-beta" >> $GITHUB_PATH
      - run: |
<<<<<<< HEAD
          RUST_BACKTRACE=full RUST_LOG=trace cargo nextest run --no-fail-fast --features lnd-tests
=======
          TEST_TEMP_RETAIN=1 RUST_BACKTRACE=full RUST_LOG=trace cargo nextest run --no-fail-fast
>>>>>>> 28581515

  fmt:
    name: Rustfmt
    runs-on: ubuntu-latest
    steps:
      - uses: actions/checkout@v2
      - uses: dsherret/rust-toolchain-file@v1
      - uses: Swatinem/rust-cache@v2
      - run: cargo fmt --all -- --check

  clippy:
    name: Clippy
    runs-on: ubuntu-latest
    steps:
      - uses: actions/checkout@v2
      - uses: dsherret/rust-toolchain-file@v1
      - uses: Swatinem/rust-cache@v2
      - run: |
          make clippy

  coverage:
    name: Code Coverage
    needs: [ test ]
    runs-on: ubuntu-latest
    steps:
      - uses: actions/checkout@v2
      - uses: dsherret/rust-toolchain-file@v1
      - uses: Swatinem/rust-cache@v2
      - name: Install Grcov
        run: make coverage-install-tools
      - name: Generate Code Coverage Report of Unit Tests
        run: |
          make coverage-run-unittests
          make coverage-collect-data
      - name: Upload Code Coverage Report of Unit Tests
        uses: codecov/codecov-action@v3
        with:
          files: coverage-report.info
          env_vars: OS,RUST_TOOLCHAIN
          fail_ci_if_error: false
          flags: unittests
          verbose: false
          token: ${{ secrets.CODECOV_TOKEN }}

  build:
    name: Build
    runs-on: ${{ matrix.os }}
    strategy:
      fail-fast: false
      matrix:
        os: [ubuntu-latest, windows-latest, macos-latest]
        profile: [dev, release]
    if: github.ref == 'refs/heads/main' || github.ref == 'refs/heads/develop'
    steps:
      - uses: actions/checkout@v2
      - uses: dsherret/rust-toolchain-file@v1
      - uses: Swatinem/rust-cache@v2
      - name: Install Dependencies (Windows)
        if: contains(matrix.os, 'windows')
        run: |
          vcpkg integrate install
          vcpkg install openssl:x64-windows-static-md
      - run: cargo build --verbose --profile ${{ matrix.profile }}<|MERGE_RESOLUTION|>--- conflicted
+++ resolved
@@ -44,11 +44,7 @@
           tar -xvaf "lnd-linux-amd64-v0.18.0-beta.tar.gz"
           echo "$(pwd)/lnd-linux-amd64-v0.18.0-beta" >> $GITHUB_PATH
       - run: |
-<<<<<<< HEAD
-          RUST_BACKTRACE=full RUST_LOG=trace cargo nextest run --no-fail-fast --features lnd-tests
-=======
-          TEST_TEMP_RETAIN=1 RUST_BACKTRACE=full RUST_LOG=trace cargo nextest run --no-fail-fast
->>>>>>> 28581515
+          TEST_TEMP_RETAIN=1 RUST_BACKTRACE=full RUST_LOG=trace cargo nextest run --no-fail-fast --features lnd-tests
 
   fmt:
     name: Rustfmt
